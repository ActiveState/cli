--- conflicted
+++ resolved
@@ -207,15 +207,6 @@
 chmod +x $TMPDIR/$TMPEXE
 
 INSTALLDIR="`dirname \`which $STATEEXE\` 2>/dev/null`"
-<<<<<<< HEAD
-if [ -e "$INSTALLDIR/$STATEEXE" ]; then
-  warn "Previous installation detected at $INSTALLDIR"
-fi
-
-# Use target directory provided by user with no verification or default to
-# one of two commonly used directories. 
-# Ensure they are in PATH and if not use the first writable directory in PATH
-=======
 if [ ! -z "$INSTALLDIR" ]; then
   warn "Previous installation detected at $INSTALLDIR"
   echo "If you would like to reinstall the state tool please first uninstall it."
@@ -223,7 +214,9 @@
   exit 0
 fi
 
->>>>>>> 890b8bc2
+# Use target directory provided by user with no verification or default to
+# one of two commonly used directories. 
+# Ensure they are in PATH and if not use the first writable directory in PATH
 if [ ! -z "$TARGET" ]; then
   INSTALLDIR=$TARGET
 else
@@ -330,9 +323,6 @@
     echo
     warn "Cannot activate ${ACTIVATE} yet."
     echo "In order to activate a project, the state tool needs to be installed in your PATH first."
-    echo "You can update your \$PATH by running 'export PATH=\$PATH:$INSTALLDIR'."
-    echo "To make the changes to your path permanent please add the line"
-    echo "'export PATH=\$PATH:$INSTALLDIR' to your $HOME/.profile file"
     echo "To manually activate the project run 'state activate ${ACTIVATE}' once 'state' is on your PATH"
   fi
 }
