#!/bin/sh
# Copyright 2019 ActiveState Software Inc. All rights reserved.
<#
.DESCRIPTION
Install the ActiveState state.exe tool.  Must be run as admin OR install state tool to
User profile folder.

.EXAMPLE
install.ps1 -b branchToInstall -t C:\dir\on\path
#>

param (
    [Parameter(Mandatory=$False)][string]$b = "unstable"
    ,[Parameter(Mandatory=$False)]
        [string]
        $t
    ,[Parameter(Mandatory=$False)][switch]$n
    ,[Parameter(Mandatory=$False)][switch]$h
    ,[Parameter(Mandatory=$False)]
        [ValidateScript({[IO.Path]::GetExtension($_) -eq '.exe'})]
        [string]
        $f = "state.exe"
    ,[Parameter(Mandatory=$False)][string]$activate = ""
)

$script:NOPROMPT = $n
$script:TARGET = ($t).Trim()
$script:STATEEXE = ($f).Trim()
$script:STATE = $f.Substring(0, $f.IndexOf("."))
$script:BRANCH = ($b).Trim()
$script:ACTIVATE =($activate).Trim()

# Some cmd-lets throw exceptions that don't stop the script.  Force them to stop.
$ErrorActionPreference = "Stop"

# Helpers
function notifySettingChange(){
    $HWND_BROADCAST = [IntPtr] 0xffff;
    $WM_SETTINGCHANGE = 0x1a;
    $result = [UIntPtr]::Zero

    if (-not ("Win32.NativeMethods" -as [Type]))
    {
        # import sendmessagetimeout from win32
        Add-Type -Namespace Win32 -Name NativeMethods -MemberDefinition @"
        [DllImport("user32.dll", SetLastError = true, CharSet = CharSet.Auto)]
        public static extern IntPtr SendMessageTimeout(
        IntPtr hWnd, uint Msg, UIntPtr wParam, string lParam,
        uint fuFlags, uint uTimeout, out UIntPtr lpdwResult);
"@
    }
    # notify all windows of environment block change
    [Win32.Nativemethods]::SendMessageTimeout($HWND_BROADCAST, $WM_SETTINGCHANGE, [UIntPtr]::Zero, "Environment", 2, 5000, [ref] $result);

}

function isAdmin
{
    $currentPrincipal = New-Object Security.Principal.WindowsPrincipal([Security.Principal.WindowsIdentity]::GetCurrent())
    $currentPrincipal.IsInRole([Security.Principal.WindowsBuiltInRole]::Administrator)
}

function promptYN([string]$msg)
{
    $response = Read-Host -Prompt $msg" [y/N]`n"

    if ( -Not ($response.ToLower() -eq "y") )
    {
        return $False
    }
    return $True
}

function errorOccured($suppress) {
    $errMsg = $Error[0]
    $Error.Clear()
    if($errMsg) {
        if (-Not $suppress){
            Write-Warning $errMsg
        }
        return $True, $errMsg
    }
    return $False, ""
}

function hasWritePermission([string] $path)
{
    # $user = "$env:userdomain\$env:username"
    # $acl = Get-Acl $path -ErrorAction 'silentlycontinue'
    # return (($acl.Access | Select-Object -ExpandProperty IdentityReference) -contains $user)
    $thefile = "activestate-perms"
    New-Item -Path (Join-Path $path $thefile) -ItemType File -ErrorAction 'silentlycontinue'
    $occurance = errorOccured $True
    #  If an error occurred and it's NOT and IOExpction error where the file already exists
    if( $occurance[0] -And -Not ($occurance[1].exception.GetType().fullname -eq "System.IO.IOException" -And (Test-Path $path))){
        return $False
    }
    Remove-Item -Path (Join-Path $path $thefile) -Force  -ErrorAction 'silentlycontinue'
    if((errorOccured $True)[0]){
        return $False
    }
    return $True
}

function checkPermsRecur([string] $path)
{
    $orig = $path
    # recurse up to the drive root if we have to
    while ($path -ne "") {
        if (Test-Path $path){
            if (-Not (hasWritePermission $path)){
                Write-Warning "You do not have permission to write to '$path'.  Are you running as admin?"
                return $False
            } else {
                return $True
            }
        }
        $path = split-path $path
    }
    Write-Warning "'$orig' is not a valid path"
    return $False
}

function isValidFolder([string] $path)
{      
    if($path[1] -ne ":"){
        Write-Warning "Must provide an absolute path."
        return $False
    }
    if(Test-Path $path){
        #it's a folder
        if (-Not (Test-Path $path -PathType 'Container')){
            Write-Warning "'$path' exists and is not a directory"
            return $False
        }
    }
    return checkPermsRecur $path
}

# isStateToolInstallationOnPath returns true if the state tool's installation directory is in the current PATH
function isStateToolInstallationOnPath($installDirectory) {
    $existing = getExistingOnPath
    $existing -eq $installDirectory
}

function getExistingOnPath(){
    $path = (get-command $script:STATEEXE -ErrorAction 'silentlycontinue').Source
    if ($path -eq $null) {
        ""
    } else {
       (Resolve-Path (split-path -Path $path -Parent)).Path
    }
}

function activateIfRequested() {
    if ( $script:ACTIVATE -ne "" ) {
        # This creates an interactive sub-shell.
        Write-Host "`nActivating project $script:ACTIVATE`n" -ForegroundColor Yellow
        &$script:STATEEXE activate $script:ACTIVATE
    }
}

function warningIfadmin() {
    if (IsAdmin) {
        Write-Warning "It's recommended that you close this command prompt and start a new one without admin privileges.`n"
    }
}

function install()
{
    $USAGE="install.ps1 [flags]
    
    Flags:
    -b <branch>          Default 'unstable'.  Specify an alternative branch to install from (eg. master)
    -n                   Don't prompt for anything, just install and override any existing executables
    -t <dir>             Install target dir
    -f <file>            Default 'state.exe'.  Binary filename to use
    -activate <project>  Activate a project when state tools is correctly installed
    -h                   Show usage information (what you're currently reading)"

    # Ensure errors from previously run commands are not reported during install
    $Error.Clear()

    if ($h) {
        Write-Host $USAGE
        exit 0
    }

    if ($script:NOPROMPT -and $script:ACTIVATE -ne "" ) {
        Write-Error "Flags -n and -activate cannot be set at the same time."
        exit 1
    }
    
    # State tool binary base dir
    $STATEURL="https://s3.ca-central-1.amazonaws.com/cli-update/update/state"
    
    Write-Host "Preparing for installation...`n"
    
    # $ENV:PROCESSOR_ARCHITECTURE == AMD64 | x86
    if ($ENV:PROCESSOR_ARCHITECTURE -eq "AMD64") {
        $statejson="windows-amd64.json"
        $statepkg="windows-amd64.zip"
        $stateexe="windows-amd64.exe"

    } else {
        Write-Warning "x86 processors are not supported at this time"
        Write-Warning "Contact ActiveState Support for assistance"
        Write-Warning "Aborting installation"
        exit 1
    }

    $downloader = new-object System.Net.WebClient

    # Get version and checksum
    $jsonurl = "$STATEURL/$script:BRANCH/$statejson"
    Write-Host "Determining latest version...`n"
    try{
        $branchJson = ConvertFrom-Json -InputObject $downloader.DownloadString($jsonurl)
        $latestVersion = $branchJson.Version
        $versionedJson = ConvertFrom-Json -InputObject $downloader.DownloadString("$STATEURL/$script:BRANCH/$latestVersion/$statejson")
    } catch [System.Exception] {
        Write-Warning "Unable to retrieve the latest version number"
        Write-Error $_.Exception.Message
        exit 1
    }
    $latestChecksum = $versionedJson.Sha256v2

    # Download pkg file
    $tmpParentPath = Join-Path $env:TEMP "ActiveState"
    $zipPath = Join-Path $tmpParentPath $statepkg
    # Clean it up to start but leave it behind when done 
    if(Test-Path $tmpParentPath){
        Remove-Item $tmpParentPath -Recurse
    }
    New-Item -Path $tmpParentPath -ItemType Directory | Out-Null # There is output from this command, don't show the user.
    $zipURL = "$STATEURL/$script:BRANCH/$latestVersion/$statepkg"
    Write-Host "Fetching the latest version: $latestVersion...`n"
    try{
        $downloader.DownloadFile($zipURL, $zipPath)
    } catch [System.Exception] {
        Write-Warning "Could not install state tool"
        Write-Warning "Could not access $zipURL"
        Write-Error $_.Exception.Message
        exit 1
    }

    # Check the sums
    Write-Host "Verifying checksums...`n"
    $hash = (Get-FileHash -Path $zipPath -Algorithm SHA256).Hash
    if ($hash -ne $latestChecksum){
        Write-Warning "SHA256 sum did not match:"
        Write-Warning "Expected: $latestChecksum"
        Write-Warning "Received: $hash"
        Write-Warning "Aborting installation"
        exit 1
    }

    # Extract binary from pkg and confirm checksum
    Write-Host "Extracting $statepkg...`n"
    Expand-Archive $zipPath $tmpParentPath

    # Get the install directory and ensure we have permissions on it.
    # If the user provided an install dir we do no verification.
    if ($script:TARGET) {
        $installDir = $script:TARGET
   } else {
        $installDir = (Join-Path $Env:APPDATA (Join-Path "ActiveState" "bin"))
        if (-Not (hasWritePermission $Env:APPDATA)){
            Write-Error "Do not have write permissions to: '$Env:APPDATA'"
            Write-Error "Aborting installation"
            exit 1
        }
   }

    if (get-command $script:STATEEXE -ErrorAction 'silentlycontinue') {
        $existing = getExistingOnPath
        Write-Host $("Previous install detected at '"+($existing)+"'") -ForegroundColor Yellow
        Write-Host "If you would like to reinstall the state tool please first uninstall it."
        Write-Host "You can do this by running 'Remove-Item $existing'"
        exit 0
    }

    # Install binary
    Write-Host "`nInstalling to '$installDir'...`n" -ForegroundColor Yellow
    if ( -Not $script:NOPROMPT ) {
        if( -Not (promptYN "Continue?") ) {
            exit 1
        }
    }

    #  If the install dir doesn't exist
    $installPath = Join-Path $installDir $script:STATEEXE
    if( -Not (Test-Path $installDir)) {
        Write-host "NOTE: $installDir will be created`n"
        New-Item -Path $installDir -ItemType Directory | Out-Null
    } else {
        if(Test-Path $installPath -PathType Leaf) {
            Remove-Item $installPath -Erroraction 'silentlycontinue'
            $occurance = errorOccured $False
            if($occurance[0]){
                Write-Host "Aborting Installation" -ForegroundColor Yellow
                exit 1
            }
        }
    }
    Move-Item (Join-Path $tmpParentPath $stateexe) $installPath

    # Check if installation is in $PATH
    if (isStateToolInstallationOnPath $installDir) {
        Write-Host "`nInstallation complete." -ForegroundColor Yellow
        Write-Host "You may now start using the '$script:STATEEXE' program."
        warningIfAdmin
        activateIfRequested
        exit 0
    }

    # Update PATH for state tool installation directory
    $envTarget = [EnvironmentVariableTarget]::User
    $envTargetName = "user"
    if (isAdmin) {
        $envTarget = [EnvironmentVariableTarget]::Machine
	    $envTargetName = "system"
    }

    Write-Host "Updating environment...`n"
    Write-Host "Adding $installDir to $envTargetName PATH`n"
    # This only sets it in the registry and it will NOT be accessible in the current session
    [Environment]::SetEnvironmentVariable(
        'Path',
        $installDir + ";" + [Environment]::GetEnvironmentVariable(
            'Path', [EnvironmentVariableTarget]::Machine),
        $envTarget)

    notifySettingChange

    $env:Path = $installDir + ";" + $env:Path

    warningIfAdmin
    Write-Host "State tool successfully installed to: $installDir." -ForegroundColor Yellow
    Write-Host "Please restart your command prompt in order to start using the 'state.exe' program." -ForegroundColor Yellow
    activateIfRequested

}

<<<<<<< HEAD
install
Write-Host "State tool installation complete" -ForegroundColor Yellow
=======
install
>>>>>>> 2c2ba8fd
<|MERGE_RESOLUTION|>--- conflicted
+++ resolved
@@ -307,7 +307,7 @@
 
     # Check if installation is in $PATH
     if (isStateToolInstallationOnPath $installDir) {
-        Write-Host "`nInstallation complete." -ForegroundColor Yellow
+        Write-Host "`nState tool installation complete." -ForegroundColor Yellow
         Write-Host "You may now start using the '$script:STATEEXE' program."
         warningIfAdmin
         activateIfRequested
@@ -342,9 +342,4 @@
 
 }
 
-<<<<<<< HEAD
-install
-Write-Host "State tool installation complete" -ForegroundColor Yellow
-=======
-install
->>>>>>> 2c2ba8fd
+install