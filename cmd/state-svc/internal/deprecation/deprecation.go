--- conflicted
+++ resolved
@@ -61,45 +61,7 @@
 // Check will Check if the current version of the tool is deprecated and returns deprecation info if it is.
 // This uses a fairly short timeout to Check against our deprecation url, so this should not be considered conclusive.
 func (checker *Checker) Check() (*graph.DeprecationInfo, error) {
-<<<<<<< HEAD
 	deprecationInfo, err := checker.fetchDeprecationInfo()
-=======
-	data, exists := checker.cache.Get(cacheKey)
-	if !exists {
-		logging.Debug("No deprecation information cached")
-		return nil, nil
-	}
-
-	deprecationInfo, ok := data.(*graph.DeprecationInfo)
-	if !ok {
-		return nil, errs.New("Unexpected cache entry for deprecation info")
-	}
-	return deprecationInfo, nil
-}
-
-func (checker *Checker) pollDeprecationInfo() {
-	timer := time.NewTicker(1 * time.Hour)
-	defer timer.Stop()
-
-	for {
-		select {
-		case <-timer.C:
-			err := checker.Refresh()
-			if err != nil {
-				multilog.Error("Could not update deprecation information %s", errs.JoinMessage(err))
-				return
-			}
-		case <-checker.done:
-			return
-		}
-	}
-}
-
-func (checker *Checker) Refresh() error {
-	logging.Debug("Refreshing deprecation information")
-
-	info, err := checker.fetchDeprecationInfo()
->>>>>>> 48c29886
 	if err != nil {
 		return nil, errs.Wrap(err, "Could not fetch deprecation information")
 	}
