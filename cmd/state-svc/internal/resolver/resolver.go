--- conflicted
+++ resolved
@@ -37,17 +37,12 @@
 
 // var _ genserver.ResolverRoot = &Resolver{} // Must implement ResolverRoot
 
-<<<<<<< HEAD
-func New(cfg *config.Instance, an *sync.Client) (*Resolver, error) {
+func New(cfg *config.Instance, an *sync.Client, auth *authentication.Auth) (*Resolver, error) {
 	checker := deprecation.NewChecker(cfg)
 	err := checker.Refresh()
 	if err != nil {
 		return nil, errs.Wrap(err, "Could not refresh deprecation info")
 	}
-
-=======
-func New(cfg *config.Instance, an *sync.Client, auth *authentication.Auth) *Resolver {
->>>>>>> f62d5c0e
 	return &Resolver{
 		cfg,
 		cache.New(12*time.Hour, time.Hour),
@@ -60,19 +55,9 @@
 }
 
 func (r *Resolver) Close() error {
-<<<<<<< HEAD
 	r.deprecation.Close()
-
-	err := r.rtwatch.Close()
-	if err != nil {
-		return errs.Wrap(err, "Could not close runtime watcher")
-	}
-
-	return nil
-=======
 	r.anForClient.Close()
 	return r.rtwatch.Close()
->>>>>>> f62d5c0e
 }
 
 // Seems gqlgen supplies this so you can separate your resolver and query resolver logic
