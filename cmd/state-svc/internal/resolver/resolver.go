--- conflicted
+++ resolved
@@ -39,7 +39,6 @@
 // var _ genserver.ResolverRoot = &Resolver{} // Must implement ResolverRoot
 
 func New(cfg *config.Instance, an *sync.Client, auth *authentication.Auth) (*Resolver, error) {
-<<<<<<< HEAD
 	depchecker := deprecation.NewChecker(cfg)
 	pollDep := poller.New(1*time.Hour, func() (interface{}, error) {
 		return depchecker.Check()
@@ -49,13 +48,6 @@
 	pollUpdate := poller.New(1*time.Hour, func() (interface{}, error) {
 		return upchecker.Check()
 	})
-=======
-	checker := deprecation.NewChecker(cfg)
-	err := checker.Refresh()
-	if err != nil {
-		logging.Error("Could not refresh deprecation info during resolver initialization: %s", errs.JoinMessage(err))
-	}
->>>>>>> 48c29886
 
 	anForClient := sync.New(cfg, auth)
 	return &Resolver{
@@ -181,15 +173,9 @@
 func (r *Resolver) CheckDeprecation(ctx context.Context) (*graph.DeprecationInfo, error) {
 	logging.Debug("Check deprecation resolver")
 
-<<<<<<< HEAD
 	deprecated, ok := r.depPoller.ValueFromCache().(*graph.DeprecationInfo)
 	if !ok {
 		logging.Debug("No deprecation info in cache")
-=======
-	deprecated, err := r.deprecation.Check()
-	if err != nil {
-		return nil, errs.Wrap(err, "Could not check deprecation information")
->>>>>>> 48c29886
 	}
 
 	return deprecated, nil
