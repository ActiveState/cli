package resolver

import (
	"encoding/json"
	"os"
	"runtime/debug"
	"sort"
	"strconv"
	"time"

	"github.com/ActiveState/cli/cmd/state-svc/internal/messages"
	"github.com/ActiveState/cli/cmd/state-svc/internal/rtusage"
	"github.com/ActiveState/cli/cmd/state-svc/internal/rtwatcher"
	genserver "github.com/ActiveState/cli/cmd/state-svc/internal/server/generated"
	"github.com/ActiveState/cli/internal/analytics/client/sync"
	anaConsts "github.com/ActiveState/cli/internal/analytics/constants"
	"github.com/ActiveState/cli/internal/analytics/dimensions"
	"github.com/ActiveState/cli/internal/cache/projectcache"
	"github.com/ActiveState/cli/internal/config"
	"github.com/ActiveState/cli/internal/constants"
	"github.com/ActiveState/cli/internal/errs"
	"github.com/ActiveState/cli/internal/graph"
	"github.com/ActiveState/cli/internal/logging"
	configMediator "github.com/ActiveState/cli/internal/mediators/config"
	"github.com/ActiveState/cli/internal/multilog"
	"github.com/ActiveState/cli/internal/poller"
	"github.com/ActiveState/cli/internal/rtutils/ptr"
	"github.com/ActiveState/cli/internal/updater"
	"github.com/ActiveState/cli/pkg/platform/authentication"
	"github.com/ActiveState/cli/pkg/projectfile"
	"golang.org/x/net/context"
)

type Resolver struct {
	cfg            *config.Instance
	messages       *messages.Messages
	updatePoller   *poller.Poller
	authPoller     *poller.Poller
	usageChecker   *rtusage.Checker
	projectIDCache *projectcache.ID
	an             *sync.Client
	anForClient    *sync.Client // Use separate client for events sent through service so we don't contaminate one with the other
	rtwatch        *rtwatcher.Watcher
}

// var _ genserver.ResolverRoot = &Resolver{} // Must implement ResolverRoot

func New(cfg *config.Instance, an *sync.Client, auth *authentication.Auth) (*Resolver, error) {
	msg, err := messages.New(cfg, auth)
	if err != nil {
		return nil, errs.Wrap(err, "Could not initialize messages")
	}

	upchecker := updater.NewDefaultChecker(cfg, an)
	pollUpdate := poller.New(1*time.Hour, func() (interface{}, error) {
		return upchecker.Check()
	})

	pollRate := time.Minute.Milliseconds()
	if override := os.Getenv(constants.SvcAuthPollingRateEnvVarName); override != "" {
		overrideInt, err := strconv.ParseInt(override, 10, 64)
		if err != nil {
			return nil, errs.New("Failed to parse svc polling time override: %v", err)
		}
		pollRate = overrideInt
	}

	pollAuth := poller.New(time.Duration(int64(time.Millisecond)*pollRate), func() (interface{}, error) {
		if auth.SyncRequired() {
			return nil, auth.Sync()
		}
		return nil, nil
	})

	usageChecker := rtusage.NewChecker(cfg, auth)

	// Note: source does not matter here, as analytics sent via the resolver have a source
	// (e.g. State Tool or Executor), and that source will be used.
	anForClient := sync.New(anaConsts.SrcStateTool, cfg, auth, nil)
	return &Resolver{
		cfg,
		msg,
		pollUpdate,
		pollAuth,
		usageChecker,
		projectcache.NewID(),
		an,
		anForClient,
		rtwatcher.New(cfg, anForClient),
	}, nil
}

func (r *Resolver) Close() error {
	r.messages.Close()
	r.updatePoller.Close()
	r.authPoller.Close()
	r.anForClient.Close()
	return r.rtwatch.Close()
}

// Seems gqlgen supplies this so you can separate your resolver and query resolver logic
// So far no need for this, so we're pointing back at ourselves..
func (r *Resolver) Query() genserver.QueryResolver { return r }

func (r *Resolver) Version(ctx context.Context) (*graph.Version, error) {
	defer func() { handlePanics(recover(), debug.Stack()) }()

	r.an.EventWithLabel(anaConsts.CatStateSvc, "endpoint", "Version")
	logging.Debug("Version resolver")
	return &graph.Version{
		State: &graph.StateVersion{
			License:  constants.LibraryLicense,
			Version:  constants.Version,
			Branch:   constants.BranchName,
			Revision: constants.RevisionHash,
			Date:     constants.Date,
		},
	}, nil
}

func (r *Resolver) AvailableUpdate(ctx context.Context) (*graph.AvailableUpdate, error) {
	defer func() { handlePanics(recover(), debug.Stack()) }()

	r.an.EventWithLabel(anaConsts.CatStateSvc, "endpoint", "AvailableUpdate")
	logging.Debug("AvailableUpdate resolver")
	defer logging.Debug("AvailableUpdate done")

	update, ok := r.updatePoller.ValueFromCache().(*updater.AvailableUpdate)
	if !ok || update == nil {
		logging.Debug("No update info in cache")
		return nil, nil
	}

	availableUpdate := &graph.AvailableUpdate{
		Version:  update.Version,
		Channel:  update.Channel,
		Path:     update.Path,
		Platform: update.Platform,
		Sha256:   update.Sha256,
	}

	return availableUpdate, nil
}

func (r *Resolver) Projects(ctx context.Context) ([]*graph.Project, error) {
	defer func() { handlePanics(recover(), debug.Stack()) }()

	r.an.EventWithLabel(anaConsts.CatStateSvc, "endpoint", "Projects")
	logging.Debug("Projects resolver")
	var projects []*graph.Project
	localConfigProjects := projectfile.GetProjectMapping(r.cfg)
	for ns, locations := range localConfigProjects {
		projects = append(projects, &graph.Project{
			Namespace: ns,
			Locations: locations,
		})
	}
	sort.Slice(projects, func(i, j int) bool {
		return projects[i].Namespace < projects[j].Namespace
	})

	return projects, nil
}

func (r *Resolver) AnalyticsEvent(_ context.Context, category, action, source string, _label *string, dimensionsJson string) (*graph.AnalyticsEventResponse, error) {
	defer func() { handlePanics(recover(), debug.Stack()) }()

<<<<<<< HEAD
	logging.Debug("Analytics event resolver: %s - %s: %s", category, action, ptr.From(_label, "NIL"))
=======
	logging.Debug("Analytics event resolver: %s - %s (%s)", category, action, source)
>>>>>>> 1715420e

	label := ""
	if _label != nil {
		label = *_label
	}

	var dims *dimensions.Values
	if err := json.Unmarshal([]byte(dimensionsJson), &dims); err != nil {
		return &graph.AnalyticsEventResponse{Sent: false}, errs.Wrap(err, "Could not unmarshal")
	}

	// Resolve the project ID - this is a little awkward since I had to work around an import cycle
	dims.RegisterPreProcessor(func(values *dimensions.Values) error {
		values.ProjectID = nil
		if values.ProjectNameSpace == nil || *values.ProjectNameSpace == "" {
			return nil
		}
		id, err := r.projectIDCache.FromNamespace(*values.ProjectNameSpace)
		if err != nil {
			logging.Error("Could not resolve project ID for analytics: %s", errs.JoinMessage(err))
		}
		values.ProjectID = &id
		return nil
	})

	r.anForClient.EventWithSourceAndLabel(category, action, source, label, dims)

	return &graph.AnalyticsEventResponse{Sent: true}, nil
}

func (r *Resolver) ReportRuntimeUsage(_ context.Context, pid int, exec, source string, dimensionsJSON string) (*graph.ReportRuntimeUsageResponse, error) {
	defer func() { handlePanics(recover(), debug.Stack()) }()

	logging.Debug("Runtime usage resolver: %d - %s", pid, exec)
	var dims *dimensions.Values
	if err := json.Unmarshal([]byte(dimensionsJSON), &dims); err != nil {
		return &graph.ReportRuntimeUsageResponse{Received: false}, errs.Wrap(err, "Could not unmarshal")
	}

	r.rtwatch.Watch(pid, exec, source, dims)

	return &graph.ReportRuntimeUsageResponse{Received: true}, nil
}

func (r *Resolver) CheckRuntimeUsage(_ context.Context, organizationName string) (*graph.CheckRuntimeUsageResponse, error) {
	defer func() { handlePanics(recover(), debug.Stack()) }()

	logging.Debug("CheckRuntimeUsage resolver")

	usage, err := r.usageChecker.Check(organizationName)
	if err != nil {
		return nil, errs.Wrap(err, "Could not check runtime usage: %s", errs.JoinMessage(err))
	}

	if usage == nil {
		return &graph.CheckRuntimeUsageResponse{
			Limit: 1,
			Usage: 0,
		}, nil
	}

	return &graph.CheckRuntimeUsageResponse{
		Limit: int(usage.LimitDynamicRuntimes),
		Usage: int(usage.ActiveDynamicRuntimes),
	}, nil
}

func (r *Resolver) CheckMessages(ctx context.Context, command string, flags []string) ([]*graph.MessageInfo, error) {
	defer func() { handlePanics(recover(), debug.Stack()) }()
	logging.Debug("Check messages resolver")
	return r.messages.Check(command, flags)
}

func (r *Resolver) ConfigChanged(ctx context.Context, key string) (*graph.ConfigChangedResponse, error) {
	defer func() { handlePanics(recover(), debug.Stack()) }()

	go configMediator.NotifyListeners(key)
	return &graph.ConfigChangedResponse{Received: true}, nil
}

func (r *Resolver) FetchLogTail(ctx context.Context) (string, error) {
	defer func() { handlePanics(recover(), debug.Stack()) }()

	return logging.ReadTail(), nil
}

func handlePanics(recovered interface{}, stack []byte) {
	if recovered != nil {
		multilog.Error("Panic: %v", recovered)
		logging.Debug("Stack: %s", string(stack))
		panic(recovered) // We're only logging the panic, not interrupting it
	}
}<|MERGE_RESOLUTION|>--- conflicted
+++ resolved
@@ -165,11 +165,7 @@
 func (r *Resolver) AnalyticsEvent(_ context.Context, category, action, source string, _label *string, dimensionsJson string) (*graph.AnalyticsEventResponse, error) {
 	defer func() { handlePanics(recover(), debug.Stack()) }()
 
-<<<<<<< HEAD
-	logging.Debug("Analytics event resolver: %s - %s: %s", category, action, ptr.From(_label, "NIL"))
-=======
-	logging.Debug("Analytics event resolver: %s - %s (%s)", category, action, source)
->>>>>>> 1715420e
+	logging.Debug("Analytics event resolver: %s - %s: %s (%s)", category, action, ptr.From(_label, "NIL"), source)
 
 	label := ""
 	if _label != nil {
