package resolver

import (
	"encoding/json"
	"sort"
	"time"

	"github.com/ActiveState/cli/cmd/state-svc/internal/deprecation"
	"github.com/ActiveState/cli/cmd/state-svc/internal/rtwatcher"
	"github.com/ActiveState/cli/internal/analytics/client/sync"
	"github.com/ActiveState/cli/internal/analytics/dimensions"
	"github.com/ActiveState/cli/internal/cache/projectcache"
	"github.com/ActiveState/cli/pkg/platform/authentication"
	"golang.org/x/net/context"

	genserver "github.com/ActiveState/cli/cmd/state-svc/internal/server/generated"
	anaConsts "github.com/ActiveState/cli/internal/analytics/constants"
	"github.com/ActiveState/cli/internal/config"
	"github.com/ActiveState/cli/internal/constants"
	"github.com/ActiveState/cli/internal/errs"
	"github.com/ActiveState/cli/internal/graph"
	"github.com/ActiveState/cli/internal/logging"
	configMediator "github.com/ActiveState/cli/internal/mediators/config"
	"github.com/ActiveState/cli/internal/updater"
	"github.com/ActiveState/cli/pkg/projectfile"
	"github.com/patrickmn/go-cache"
)

type Resolver struct {
	cfg            *config.Instance
	cache          *cache.Cache
	deprecation    *deprecation.Checker
	projectIDCache *projectcache.ID
	an             *sync.Client
	anForClient    *sync.Client // Use separate client for events sent through service so we don't contaminate one with the other
	rtwatch        *rtwatcher.Watcher
}

// var _ genserver.ResolverRoot = &Resolver{} // Must implement ResolverRoot

func New(cfg *config.Instance, an *sync.Client, auth *authentication.Auth) (*Resolver, error) {
	checker := deprecation.NewChecker(cfg)
	err := checker.Refresh()
	if err != nil {
		return nil, errs.Wrap(err, "Could not refresh deprecation info")
	}
	return &Resolver{
		cfg,
		cache.New(12*time.Hour, time.Hour),
		checker,
		projectcache.NewID(),
		an,
		sync.New(cfg, auth),
		rtwatcher.New(cfg, an),
	}, nil
}

func (r *Resolver) Close() error {
	r.deprecation.Close()
	r.anForClient.Close()
	return r.rtwatch.Close()
}

// Seems gqlgen supplies this so you can separate your resolver and query resolver logic
// So far no need for this, so we're pointing back at ourselves..
func (r *Resolver) Query() genserver.QueryResolver { return r }

func (r *Resolver) Version(ctx context.Context) (*graph.Version, error) {
	r.an.EventWithLabel(anaConsts.CatStateSvc, "endpoint", "Version")
	logging.Debug("Version resolver")
	return &graph.Version{
		State: &graph.StateVersion{
			License:  constants.LibraryLicense,
			Version:  constants.Version,
			Branch:   constants.BranchName,
			Revision: constants.RevisionHash,
			Date:     constants.Date,
		},
	}, nil
}

func (r *Resolver) AvailableUpdate(ctx context.Context) (*graph.AvailableUpdate, error) {
	r.an.EventWithLabel(anaConsts.CatStateSvc, "endpoint", "AvailableUpdate")
	logging.Debug("AvailableUpdate resolver")
	defer logging.Debug("AvailableUpdate done")

	const cacheKey = "AvailableUpdate"
	if up, exists := r.cache.Get(cacheKey); exists {
		logging.Debug("Using cache")
		return up.(*graph.AvailableUpdate), nil
	}

	var availableUpdate *graph.AvailableUpdate
	defer func() { r.cache.Set(cacheKey, availableUpdate, cache.DefaultExpiration) }()

	update, err := updater.NewDefaultChecker(r.cfg).Check()
	if err != nil {
		return nil, errs.Wrap(err, "Failed to check for available update")
	}
	if update == nil {
		return nil, nil
	}

	availableUpdate = &graph.AvailableUpdate{
		Version:  update.Version,
		Channel:  update.Channel,
		Path:     update.Path,
		Platform: update.Platform,
		Sha256:   update.Sha256,
	}

	return availableUpdate, nil
}

func (r *Resolver) Projects(ctx context.Context) ([]*graph.Project, error) {
	r.an.EventWithLabel(anaConsts.CatStateSvc, "endpoint", "Projects")
	logging.Debug("Projects resolver")
	var projects []*graph.Project
	localConfigProjects := projectfile.GetProjectMapping(r.cfg)
	for ns, locations := range localConfigProjects {
		projects = append(projects, &graph.Project{
			Namespace: ns,
			Locations: locations,
		})
	}
	sort.Slice(projects, func(i, j int) bool {
		return projects[i].Namespace < projects[j].Namespace
	})

	return projects, nil
}

func (r *Resolver) AnalyticsEvent(_ context.Context, category, action string, _label *string, dimensionsJson string) (*graph.AnalyticsEventResponse, error) {
	logging.Debug("Analytics event resolver: %s - %s", category, action)

	label := ""
	if _label != nil {
		label = *_label
	}

	var dims *dimensions.Values
	if err := json.Unmarshal([]byte(dimensionsJson), &dims); err != nil {
		return &graph.AnalyticsEventResponse{Sent: false}, errs.Wrap(err, "Could not unmarshal")
	}

	// Resolve the project ID - this is a little awkward since I had to work around an import cycle
	dims.RegisterPreProcessor(func(values *dimensions.Values) error {
		values.ProjectID = nil
		if values.ProjectNameSpace == nil {
			return nil
		}
		id, err := r.projectIDCache.FromNamespace(*values.ProjectNameSpace)
		if err != nil {
			return errs.Wrap(err, "Could not resolve project ID")
		}
		values.ProjectID = &id
		return nil
	})

	r.anForClient.EventWithLabel(category, action, label, dims)

	return &graph.AnalyticsEventResponse{Sent: true}, nil
}

func (r *Resolver) RuntimeUsage(ctx context.Context, pid int, exec string, dimensionsJSON string) (*graph.RuntimeUsageResponse, error) {
<<<<<<< HEAD
	logging.Debug("Runtime usage resolver: %d - %s", pid, exec)

=======
	logging.Debug("Runtime usage resolver")
>>>>>>> 05036779
	var dims *dimensions.Values
	if err := json.Unmarshal([]byte(dimensionsJSON), &dims); err != nil {
		return &graph.RuntimeUsageResponse{Received: false}, errs.Wrap(err, "Could not unmarshal")
	}

	r.rtwatch.Watch(pid, exec, dims)

	return &graph.RuntimeUsageResponse{Received: true}, nil
}

func (r *Resolver) CheckDeprecation(ctx context.Context) (*graph.DeprecationInfo, error) {
	logging.Debug("Check deprecation resolver")

	deprecated, err := r.deprecation.Check()
	if err != nil {
		return nil, errs.Wrap(err, "Could not fetch deprecation information")
	}

	return deprecated, nil
}

func (r *Resolver) ConfigChanged(ctx context.Context, key string) (*graph.ConfigChangedResponse, error) {
	go configMediator.NotifyListeners(key)
	return &graph.ConfigChangedResponse{Received: true}, nil
}<|MERGE_RESOLUTION|>--- conflicted
+++ resolved
@@ -163,12 +163,7 @@
 }
 
 func (r *Resolver) RuntimeUsage(ctx context.Context, pid int, exec string, dimensionsJSON string) (*graph.RuntimeUsageResponse, error) {
-<<<<<<< HEAD
 	logging.Debug("Runtime usage resolver: %d - %s", pid, exec)
-
-=======
-	logging.Debug("Runtime usage resolver")
->>>>>>> 05036779
 	var dims *dimensions.Values
 	if err := json.Unmarshal([]byte(dimensionsJSON), &dims); err != nil {
 		return &graph.RuntimeUsageResponse{Received: false}, errs.Wrap(err, "Could not unmarshal")
