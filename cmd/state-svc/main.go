package main

import (
	"context"
	"errors"
	"fmt"
	"os"
	"os/signal"
	"path"
	"runtime/debug"
	"syscall"
	"time"

	anaSync "github.com/ActiveState/cli/internal/analytics/client/sync"
	"github.com/ActiveState/cli/internal/captain"
	"github.com/ActiveState/cli/internal/config"
	"github.com/ActiveState/cli/internal/constants"
	"github.com/ActiveState/cli/internal/errs"
	"github.com/ActiveState/cli/internal/events"
	"github.com/ActiveState/cli/internal/ipc"
	"github.com/ActiveState/cli/internal/locale"
	"github.com/ActiveState/cli/internal/logging"
	"github.com/ActiveState/cli/internal/machineid"
	"github.com/ActiveState/cli/internal/multilog"
	"github.com/ActiveState/cli/internal/output"
	"github.com/ActiveState/cli/internal/primer"
	"github.com/ActiveState/cli/internal/rollbar"
	"github.com/ActiveState/cli/internal/rtutils"
	"github.com/ActiveState/cli/internal/runbits/panics"
	"github.com/ActiveState/cli/internal/svcctl"
	"github.com/ActiveState/cli/pkg/platform/authentication"
)

const (
	cmdStart      = "start"
	cmdStop       = "stop"
	cmdStatus     = "status"
	cmdForeground = "foreground"
)

func main() {
	var exitCode int

	var cfg *config.Instance
	defer func() {
		if panics.HandlePanics(recover(), debug.Stack()) {
			exitCode = 1
		}

		if err := cfg.Close(); err != nil {
			multilog.Error("Failed to close config: %v", err)
		}

		if err := events.WaitForEvents(5*time.Second, rollbar.Wait, authentication.LegacyClose, logging.Close); err != nil {
			logging.Warning("Failing to wait events")
		}
		os.Exit(exitCode)
	}()

	cfg, err := config.New()
	if err != nil {
		multilog.Critical("Could not initialize config: %v", errs.JoinMessage(err))
		fmt.Fprintf(os.Stderr, "Could not load config, if this problem persists please reinstall the State Tool. Error: %s\n", errs.JoinMessage(err))
		exitCode = 1
		return
	}
	logging.CurrentHandler().SetConfig(cfg)
	rollbar.SetupRollbar(constants.StateServiceRollbarToken)

	if os.Getenv("VERBOSE") == "true" {
		logging.CurrentHandler().SetVerbose(true)
	}

	runErr := run(cfg)
	if runErr != nil {
		errMsg := errs.Join(runErr, ": ").Error()
		if locale.IsInputError(runErr) {
			logging.Debug("state-svc errored out due to input: %s", errMsg)
		} else {
			multilog.Critical("state-svc errored out: %s", errMsg)
		}

		fmt.Fprintln(os.Stderr, errMsg)
		exitCode = 1
	}
}

func run(cfg *config.Instance) (rerr error) {
	args := os.Args

	cfg, err := config.New()
	if err != nil {
		return errs.Wrap(err, "Could not initialize config")
	}
	defer rtutils.Closer(cfg.Close, &rerr)

	machineid.Configure(cfg)
	machineid.SetErrorLogger(logging.Error)
	auth := authentication.New(cfg)
	an := anaSync.New(cfg, auth)
	defer an.Wait()

	out, err := output.New("", &output.Config{
		OutWriter: os.Stdout,
		ErrWriter: os.Stderr,
	})

	p := primer.New(nil, out, nil, nil, nil, nil, cfg, nil, nil, an)

	cmd := captain.NewCommand(
		path.Base(os.Args[0]), "", "", p, nil, nil,
		func(ccmd *captain.Command, args []string) error {
			out.Print(ccmd.UsageText())
			return nil
		},
	)

	cmd.AddChildren(
		captain.NewCommand(
			cmdStart,
			"Starting the ActiveState Service",
			"Start the ActiveState Service (Background)",
			p, nil, nil,
			func(ccmd *captain.Command, args []string) error {
				logging.Debug("Running CmdStart")
				return runStart(out)
			},
		),
		captain.NewCommand(
			cmdStop,
			"Stopping the ActiveState Service",
			"Stop the ActiveState Service",
			p, nil, nil,
			func(ccmd *captain.Command, args []string) error {
				logging.Debug("Running CmdStop")
				return runStop()
			},
		),
		captain.NewCommand(
			cmdStatus,
			"Checking the ActiveState Service",
			"Display the Status of the ActiveState Service",
			p, nil, nil,
			func(ccmd *captain.Command, args []string) error {
				logging.Debug("Running CmdStatus")
				return runStatus(out)
			},
		),
		captain.NewCommand(
			cmdForeground,
			"Starting the ActiveState Service",
			"Start the ActiveState Service (Foreground)",
			p, nil, nil,
			func(ccmd *captain.Command, args []string) error {
				logging.Debug("Running CmdForeground")
				if err := auth.Sync(); err != nil {
					logging.Warning("Could not sync authenticated state: %s", err.Error())
				}
				return runForeground(cfg, an, auth)
			},
		),
	)

	return cmd.Execute(args[1:])
}

func runForeground(cfg *config.Instance, an *anaSync.Client, auth *authentication.Auth) error {
	logging.Debug("Running in Foreground")

<<<<<<< HEAD
	ctx, cancel := context.WithCancel(context.Background())
	defer cancel()

	p := NewService(ctx, cfg, an)

	if err := p.Start(); err != nil {
		return errs.Wrap(err, "Could not start service")
	}
=======
	// create a global context for the service: When cancelled we issue a shutdown here, and wait for it to finish
	ctx, shutdown := context.WithCancel(context.Background())
	p := NewService(cfg, an, auth, shutdown)
>>>>>>> 26c7b1af

	// Handle sigterm
	sig := make(chan os.Signal, 1)
	go func() {
		defer close(sig)

		select {
		case oscall, ok := <-sig:
			if !ok {
				return
			}
			logging.Debug("system call:%+v", oscall)
			// issue a service shutdown on interrupt
			cancel()
			if err := p.Stop(); err != nil {
				logging.Debug("Service stop failed: %v", err)
			}
		case <-ctx.Done():
		}
	}()
	signal.Notify(sig, os.Interrupt, syscall.SIGTERM)
	defer signal.Stop(sig)

	if err := p.Wait(); err != nil {
		return errs.Wrap(err, "Failure while waiting for server stop")
	}

	return nil
}

func runStart(out output.Outputer) error {
	if _, err := svcctl.EnsureStartedAndLocateHTTP(); err != nil {
		if errors.Is(err, ipc.ErrInUse) {
			out.Print("A State Service instance is already running in the background.")
			return nil
		}
		return errs.Wrap(err, "Could not start serviceManager")
	}

	return nil
}

func runStop() error {
	ipcClient := svcctl.NewDefaultIPCClient()
	if err := svcctl.StopServer(ipcClient); err != nil {
		return errs.Wrap(err, "Could not stop serviceManager")
	}
	return nil
}

func runStatus(out output.Outputer) error {
	ipcClient := svcctl.NewDefaultIPCClient()
	// Don't run in background if we're already running
	port, err := svcctl.LocateHTTP(ipcClient)
	if err != nil {
		return errs.Wrap(err, "Service cannot be reached")
	}

	out.Print(fmt.Sprintf("Port: %s", port))
	out.Print(fmt.Sprintf("Dashboard: http://127.0.0.1%s", port))
	//fmt.Printf("Log: %s\n", logging.FilePathFor(logging.FileNameFor(*pid)))

	return nil
}<|MERGE_RESOLUTION|>--- conflicted
+++ resolved
@@ -167,20 +167,14 @@
 func runForeground(cfg *config.Instance, an *anaSync.Client, auth *authentication.Auth) error {
 	logging.Debug("Running in Foreground")
 
-<<<<<<< HEAD
 	ctx, cancel := context.WithCancel(context.Background())
 	defer cancel()
 
-	p := NewService(ctx, cfg, an)
+	p := NewService(ctx, cfg, an, auth)
 
 	if err := p.Start(); err != nil {
 		return errs.Wrap(err, "Could not start service")
 	}
-=======
-	// create a global context for the service: When cancelled we issue a shutdown here, and wait for it to finish
-	ctx, shutdown := context.WithCancel(context.Background())
-	p := NewService(cfg, an, auth, shutdown)
->>>>>>> 26c7b1af
 
 	// Handle sigterm
 	sig := make(chan os.Signal, 1)
