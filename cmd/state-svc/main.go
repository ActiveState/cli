--- conflicted
+++ resolved
@@ -97,17 +97,13 @@
 		return errs.Wrap(err, "Could not initialize outputer")
 	}
 
-<<<<<<< HEAD
 	auth := authentication.New(cfg)
 	an := anaSync.New(cfg, auth, out)
 	defer an.Wait()
 
-	autostart.RegisterConfigListener(cfg)
-=======
 	if err := autostart.RegisterConfigListener(cfg); err != nil {
 		return errs.Wrap(err, "Could not register config listener")
 	}
->>>>>>> 2de9b641
 
 	if mousetrap.StartedByExplorer() {
 		// Allow starting the svc via a double click
