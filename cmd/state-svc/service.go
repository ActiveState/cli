--- conflicted
+++ resolved
@@ -17,39 +17,23 @@
 )
 
 type service struct {
-<<<<<<< HEAD
 	ctx    context.Context
 	cfg    *config.Instance
 	an     *anaSvc.Client
+	auth   *authentication.Auth
 	server *server.Server
 	ipcSrv *ipc.Server
 }
 
-func NewService(ctx context.Context, cfg *config.Instance, an *anaSvc.Client) *service {
-	return &service{ctx: ctx, cfg: cfg, an: an}
-=======
-	cfg      *config.Instance
-	an       *anaSvc.Client
-	auth     *authentication.Auth
-	shutdown context.CancelFunc
-	server   *server.Server
-	ipcSrv   *ipc.Server
-}
-
-func NewService(cfg *config.Instance, an *anaSvc.Client, auth *authentication.Auth, shutdown context.CancelFunc) *service {
-	return &service{cfg: cfg, an: an, auth: auth, shutdown: shutdown}
->>>>>>> 26c7b1af
+func NewService(ctx context.Context, cfg *config.Instance, an *anaSvc.Client, auth *authentication.Auth) *service {
+	return &service{ctx: ctx, cfg: cfg, an: an, auth: auth}
 }
 
 func (s *service) Start() error {
 	logging.Debug("service:Start")
 
 	var err error
-<<<<<<< HEAD
-	s.server, err = server.New(s.cfg, s.an)
-=======
-	s.server, err = server.New(s.cfg, s.an, s.auth, s.shutdown)
->>>>>>> 26c7b1af
+	s.server, err = server.New(s.cfg, s.an, s.auth)
 	if err != nil {
 		return errs.Wrap(err, "Could not create server")
 	}
