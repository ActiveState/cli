type Version {
  state: StateVersion!
}

type StateVersion {
  license: String!
  version: String!
  branch: String!
  revision: String!
  date: String!
}

<<<<<<< HEAD
type DeferredUpdate {
  channel: String!
  version: String!
=======
type Project {
  namespace: String!
  locations: [String!]!
>>>>>>> 4d6152fc
}

type Query {
  version: Version
<<<<<<< HEAD
  update(channel: String, version: String): DeferredUpdate
=======
  projects: [Project]!
>>>>>>> 4d6152fc
}<|MERGE_RESOLUTION|>--- conflicted
+++ resolved
@@ -10,22 +10,18 @@
   date: String!
 }
 
-<<<<<<< HEAD
 type DeferredUpdate {
   channel: String!
   version: String!
-=======
+}
+
 type Project {
   namespace: String!
   locations: [String!]!
->>>>>>> 4d6152fc
 }
 
 type Query {
   version: Version
-<<<<<<< HEAD
-  update(channel: String, version: String): DeferredUpdate
-=======
+  update(channel: String, version: String): DeferredUpdate!
   projects: [Project]!
->>>>>>> 4d6152fc
 }