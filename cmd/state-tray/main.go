--- conflicted
+++ resolved
@@ -61,14 +61,7 @@
 }
 
 func run() error {
-<<<<<<< HEAD
-	box := packr.NewBox(assetsPath)
-	systray.SetIcon(box.Bytes(iconFile))
-
 	cfg, err := config.Get()
-=======
-	cfg, err := config.New()
->>>>>>> 0241de3e
 	if err != nil {
 		return errs.Wrap(err, "Could not get new config instance")
 	}
