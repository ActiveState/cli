--- conflicted
+++ resolved
@@ -144,11 +144,7 @@
 		select {
 		case <-mAbout.ClickedCh:
 			logging.Debug("About event")
-<<<<<<< HEAD
-			err = open.Prompt(appinfo.StateApp().Exec() + " --version")
-=======
-			err = open.TerminalAndWait("state --version")
->>>>>>> 27ccf6c9
+			err = open.TerminalAndWait(appinfo.StateApp().Exec() + " --version")
 			if err != nil {
 				logging.Error("Could not open command prompt: %v", err)
 			}
