--- conflicted
+++ resolved
@@ -13,22 +13,14 @@
 
 	"github.com/ActiveState/cli/cmd/state-tray/internal/menu"
 	"github.com/ActiveState/cli/cmd/state-tray/internal/open"
-<<<<<<< HEAD
+	"github.com/ActiveState/cli/cmd/state-tray/pkg/autostart"
 	"github.com/ActiveState/cli/internal/config"
 	"github.com/ActiveState/cli/internal/constants"
-	"github.com/ActiveState/cli/internal/errs"
-	"github.com/ActiveState/cli/internal/locale"
-	"github.com/ActiveState/cli/internal/logging"
-	"github.com/ActiveState/cli/pkg/platform/model"
-	"github.com/getlantern/systray"
-	"github.com/gobuffalo/packr"
-=======
-	"github.com/ActiveState/cli/cmd/state-tray/pkg/autostart"
 	"github.com/ActiveState/cli/internal/errs"
 	"github.com/ActiveState/cli/internal/fileutils"
 	"github.com/ActiveState/cli/internal/locale"
 	"github.com/ActiveState/cli/internal/logging"
->>>>>>> d8e3e4c0
+	"github.com/ActiveState/cli/pkg/platform/model"
 )
 
 func main() {
@@ -153,7 +145,6 @@
 		case <-mAccount.ClickedCh:
 			logging.Debug("Account event")
 			// Not implemented
-<<<<<<< HEAD
 		case <-mReload.ClickedCh:
 			logging.Debug("Projects event")
 			localProjects, err = model.LocalProjects()
@@ -161,7 +152,6 @@
 				logging.Error("Could not get local projects listing: %v", err)
 			}
 			localProjectsUpdater.Update(localProjects)
-=======
 		case <-mAutoStart.ClickedCh:
 			logging.Debug("Autostart event")
 			as := autostart.New()
@@ -182,7 +172,6 @@
 			if err != nil {
 				logging.Error("Could not toggle autostart tray: %v", errs.Join(err, ": "))
 			}
->>>>>>> d8e3e4c0
 		case <-mQuit.ClickedCh:
 			logging.Debug("Quit event")
 			systray.Quit()
