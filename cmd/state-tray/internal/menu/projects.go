--- conflicted
+++ resolved
@@ -69,11 +69,7 @@
 			if i.customCallback != nil {
 				i.customCallback()
 			} else {
-<<<<<<< HEAD
-				err := open.Prompt(fmt.Sprintf("%s activate %s --path %s", appinfo.StateApp().Exec(), i.namespace, i.location))
-=======
-				err := open.Terminal(fmt.Sprintf("state activate %s --path %s", i.namespace, i.location))
->>>>>>> 27ccf6c9
+				err := open.Terminal(fmt.Sprintf("%s activate %s --path %s", appinfo.StateApp().Exec(), i.namespace, i.location))
 				if err != nil {
 					logging.Error("Could not open local projects prompt for project %s, got error: %v", i.namespace, err)
 				}
