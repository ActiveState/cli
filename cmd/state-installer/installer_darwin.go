--- conflicted
+++ resolved
@@ -3,80 +3,6 @@
 
 package main
 
-<<<<<<< HEAD
-import (
-	"os"
-	"path/filepath"
-
-	"github.com/ActiveState/cli/internal-as/errs"
-	"github.com/ActiveState/cli/internal-as/fileutils"
-	"github.com/ActiveState/cli/internal-as/locale"
-	"github.com/ActiveState/cli/internal-as/multilog"
-	"github.com/ActiveState/cli/internal/constants"
-	"github.com/ActiveState/cli/internal/installation"
-)
-
-// installLauncher installs files in the /Application directory
-func (i *Installer) installLauncher() error {
-	sourcePath := filepath.Join(i.payloadPath, "system")
-	if !fileutils.DirExists(sourcePath) {
-		multilog.Error("Installation does not have a system path")
-		return nil
-	}
-
-	// Detect the launcher path
-	launcherPath, err := installation.LauncherInstallPath()
-	if err != nil {
-		return errs.Wrap(err, "Could not get system install path")
-	}
-
-	err = os.RemoveAll(filepath.Join(launcherPath, constants.MacOSApplicationName))
-	if err != nil {
-		return errs.Wrap(err, "Could not remove old app directory")
-	}
-
-	// ensure launcherPath exists
-	err = fileutils.MkdirUnlessExists(launcherPath)
-	if err != nil {
-		return errs.Wrap(err, "Application directory %s did not exist, and failed to create it", launcherPath)
-	}
-
-	err = fileutils.MoveAllFilesCrossDisk(sourcePath, launcherPath)
-	if err != nil {
-		return errs.Wrap(err, "Could not create application directory")
-	}
-
-	trayExec, err := installation.TrayExecFromDir(i.path)
-	if err != nil {
-		return locale.WrapError(err, "err_tray_exec")
-	}
-
-	exeName := filepath.Base(trayExec)
-	toTray := filepath.Join(launcherPath, constants.MacOSApplicationName, "Contents", "MacOS", exeName)
-	err = createNewSymlink(trayExec, toTray)
-	if err != nil {
-		return errs.Wrap(err, "Could not create state-tray symlink")
-	}
-
-	return nil
-}
-
-func createNewSymlink(target, filename string) error {
-	if fileutils.TargetExists(filename) {
-		if err := os.Remove(filename); err != nil {
-			return errs.Wrap(err, "Could not delete existing symlink")
-		}
-	}
-
-	err := os.Symlink(target, filename)
-	if err != nil {
-		return errs.Wrap(err, "Could not create symlink")
-	}
-	return nil
-}
-
-=======
->>>>>>> 69ddeab3
 func (i *Installer) PrepareBinTargets() error {
 	return nil
 }