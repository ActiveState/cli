--- conflicted
+++ resolved
@@ -4,7 +4,6 @@
 	"fmt"
 	"os"
 	"path/filepath"
-	"runtime"
 	"runtime/debug"
 	"strings"
 	"time"
@@ -30,11 +29,8 @@
 	"github.com/ActiveState/cli/internal/runbits/panics"
 	"github.com/ActiveState/cli/internal/subshell"
 	"github.com/ActiveState/cli/pkg/project"
-<<<<<<< HEAD
+	"github.com/ActiveState/cli/pkg/sysinfo"
 	"github.com/inconshreveable/mousetrap"
-=======
-	"github.com/ActiveState/cli/pkg/sysinfo"
->>>>>>> 970744db
 )
 
 const AnalyticsCat = "installer"
@@ -208,16 +204,15 @@
 
 		exitCode = errs.UnwrapExitCode(err)
 		an.EventWithLabel(AnalyticsFunnelCat, "fail", err.Error())
-<<<<<<< HEAD
-		out.Error(err.Error())
+		if !errs.IsSilent(err) {
+			out.Error(err.Error())
+		}
+
 		if params.startedByExplorer {
 			out.Print(locale.Tl("installer_pause", "Press return to close the console window..."))
 			fmt.Scanln()
-=======
-		if !errs.IsSilent(err) {
-			out.Error(err.Error())
->>>>>>> 970744db
-		}
+		}
+
 		return
 	}
 
@@ -409,17 +404,7 @@
 		}
 	case !isUpdate:
 		ss := subshell.New(cfg)
-<<<<<<< HEAD
-		// Workaround for: https://activestatef.atlassian.net/browse/DX-986
-		if runtime.GOOS == "windows" {
-			env := osutils.EnvSliceToMap(os.Environ())
-			path := binPath + string(os.PathListSeparator) + env["Path"]
-			env["Path"] = path
-			ss.SetEnv(env)
-		}
-=======
 		ss.SetEnv(envMap(binPath))
->>>>>>> 970744db
 		if err := ss.Activate(nil, cfg, out); err != nil {
 			return errs.Wrap(err, "Subshell setup; error returned: %s", errs.JoinMessage(err))
 		}
@@ -440,7 +425,7 @@
 
 func envMap(binPath string) map[string]string {
 	return map[string]string{
-		"PATH": binPath + string(os.PathListSeparator) + os.Getenv("PATH"),
+		"PATH":                               binPath + string(os.PathListSeparator) + os.Getenv("PATH"),
 		constants.DisableErrorTipsEnvVarName: "true",
 	}
 }
