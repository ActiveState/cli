--- conflicted
+++ resolved
@@ -202,16 +202,6 @@
 		},
 	)
 
-<<<<<<< HEAD
-	if err := cmd.Execute(processedArgs[1:]); err != nil {
-		// if error carries an exit code, set that and skip error logging
-		if exCode, ok := extractExitCode(err); ok {
-			exitCode = exCode
-			return
-		}
-
-		logging.Error(errs.JoinMessage(err))
-=======
 	an.Event(AnalyticsFunnelCat, "pre-exec")
 	err = cmd.Execute(processedArgs[1:])
 	if err != nil {
@@ -222,16 +212,21 @@
 			an.EventWithLabel(AnalyticsCat, "error", errs.JoinMessage(err))
 			logging.Critical("Installer error: " + errs.JoinMessage(err))
 		}
+
 		an.EventWithLabel(AnalyticsFunnelCat, "fail", err.Error())
->>>>>>> 4a405f1c
+		// if error carries an exit code, set that and skip error logging
+		if exCode, ok := extractExitCode(err); ok {
+			exitCode = exCode
+			return
+		}
 		out.Error(err.Error())
 		exitCode = 1
 		return
 	}
+
 	an.Event(AnalyticsFunnelCat, "success")
 }
 
-<<<<<<< HEAD
 func extractExitCode(err error) (int, bool) {
 	if err == nil {
 		return 0, false
@@ -245,12 +240,9 @@
 	return 1, false
 }
 
-func execute(out output.Outputer, cfg *config.Instance, args []string, params *Params) error {
-=======
 func execute(out output.Outputer, cfg *config.Instance, an analytics.Dispatcher, args []string, params *Params) error {
 	an.Event(AnalyticsFunnelCat, "exec")
 
->>>>>>> 4a405f1c
 	// Detect installed state tool
 	stateToolInstalled, err := installation.InstalledOnPath(params.path)
 	if err != nil {
@@ -292,23 +284,15 @@
 		if err := installOrUpdateFromLocalSource(out, cfg, an, params, isUpdate); err != nil {
 			return err
 		}
-<<<<<<< HEAD
-		return postInstallEvents(out, cfg, params, isUpdate)
-=======
-		return postInstallEvents(out, an, params)
->>>>>>> 4a405f1c
+		return postInstallEvents(out, cfg, an, params, isUpdate)
 	}
 
 	// Check if state tool already installed
 	if !params.force && stateToolInstalled {
 		logging.Debug("Cancelling out because State Tool is already installed")
 		out.Print("State Tool Package Manager is already installed. To reinstall use the [ACTIONABLE]--force[/RESET] flag.")
-<<<<<<< HEAD
-		return postInstallEvents(out, cfg, params, true)
-=======
 		an.Event(AnalyticsFunnelCat, "already-installed")
-		return postInstallEvents(out, an, params)
->>>>>>> 4a405f1c
+		return postInstallEvents(out, cfg, an, params, true)
 	}
 
 	// If no sourcePath was provided then we still need to download the source files, and defer the actual
@@ -351,13 +335,9 @@
 	return nil
 }
 
-<<<<<<< HEAD
-func postInstallEvents(out output.Outputer, cfg *config.Instance, params *Params, isUpdate bool) error {
-=======
-func postInstallEvents(out output.Outputer, an analytics.Dispatcher, params *Params) error {
+func postInstallEvents(out output.Outputer, cfg *config.Instance, an analytics.Dispatcher, params *Params, isUpdate bool) error {
 	an.Event(AnalyticsFunnelCat, "post-install-events")
 
->>>>>>> 4a405f1c
 	installPath, err := resolveInstallPath(params.path)
 	if err != nil {
 		return errs.Wrap(err, "Could not resolve installation path")
@@ -377,12 +357,8 @@
 
 		out.Print(fmt.Sprintf("\nRunning `[ACTIONABLE]%s[/RESET]`\n", params.command))
 		cmd, args := exeutils.DecodeCmd(params.command)
-<<<<<<< HEAD
 		if _, _, err := exeutils.ExecuteAndPipeStd(cmd, args, envSlice(binPath)); err != nil {
-=======
-		if _, _, err := exeutils.ExecuteAndPipeStd(cmd, args, env); err != nil {
 			an.EventWithLabel(AnalyticsFunnelCat, "forward-command-err", err.Error())
->>>>>>> 4a405f1c
 			return errs.Wrap(err, "Running provided command failed, error returned: %s", errs.JoinMessage(err))
 		}
 	// Activate provided --activate Namespace
@@ -390,12 +366,8 @@
 		an.Event(AnalyticsFunnelCat, "forward-activate")
 
 		out.Print(fmt.Sprintf("\nRunning `[ACTIONABLE]state activate %s[/RESET]`\n", params.activate.String()))
-<<<<<<< HEAD
 		if _, _, err := exeutils.ExecuteAndPipeStd(stateExe, []string{"activate", params.activate.String()}, envSlice(binPath)); err != nil {
-=======
-		if _, _, err := exeutils.ExecuteAndPipeStd(stateExe, []string{"activate", params.activate.String()}, env); err != nil {
 			an.EventWithLabel(AnalyticsFunnelCat, "forward-activate-err", err.Error())
->>>>>>> 4a405f1c
 			return errs.Wrap(err, "Could not activate %s, error returned: %s", params.activate.String(), errs.JoinMessage(err))
 		}
 	// Activate provided --activate-default Namespace
@@ -403,12 +375,8 @@
 		an.Event(AnalyticsFunnelCat, "forward-activate-default")
 
 		out.Print(fmt.Sprintf("\nRunning `[ACTIONABLE]state activate --default %s[/RESET]`\n", params.activateDefault.String()))
-<<<<<<< HEAD
 		if _, _, err := exeutils.ExecuteAndPipeStd(stateExe, []string{"activate", params.activateDefault.String(), "--default"}, envSlice(binPath)); err != nil {
-=======
-		if _, _, err := exeutils.ExecuteAndPipeStd(stateExe, []string{"activate", params.activateDefault.String(), "--default"}, env); err != nil {
 			an.EventWithLabel(AnalyticsFunnelCat, "forward-activate-default-err", err.Error())
->>>>>>> 4a405f1c
 			return errs.Wrap(err, "Could not activate %s, error returned: %s", params.activateDefault.String(), errs.JoinMessage(err))
 		}
 	default:
@@ -443,7 +411,7 @@
 // Effectively this will download and unpack the target version and then run the installer packaged for that version
 // To view the source of the target version you can extract the relevant commit ID from the version of the target version
 // This is the default behavior when doing a clean install
-func installFromRemoteSource(out output.Outputer, cfg *config.Instance, an analytics.Dispatcher,args []string, params *Params) error {
+func installFromRemoteSource(out output.Outputer, cfg *config.Instance, an analytics.Dispatcher, args []string, params *Params) error {
 	an.Event(AnalyticsFunnelCat, "remote-source")
 
 	out.Print(output.Title("Installing State Tool Package Manager"))
