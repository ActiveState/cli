package main

import (
	"fmt"
	"os"
	"path/filepath"
	"strings"

	"github.com/rollbar/rollbar-go"
	"github.com/thoas/go-funk"

	"github.com/ActiveState/cli/cmd/state-installer/internal/installer"
	"github.com/ActiveState/cli/internal/appinfo"
	"github.com/ActiveState/cli/internal/config"
	"github.com/ActiveState/cli/internal/constants"
	"github.com/ActiveState/cli/internal/errs"
	"github.com/ActiveState/cli/internal/exeutils"
	"github.com/ActiveState/cli/internal/fileutils"
	"github.com/ActiveState/cli/internal/installation"
	"github.com/ActiveState/cli/internal/logging"
	"github.com/ActiveState/cli/internal/machineid"
	"github.com/ActiveState/cli/internal/osutils"
	"github.com/ActiveState/cli/internal/output"
	"github.com/ActiveState/cli/internal/subshell"
	"github.com/ActiveState/cli/internal/subshell/sscommon"
)

func main() {
	// init logging and rollbar
	verbose := os.Getenv("VERBOSE") != ""
	logging.CurrentHandler().SetVerbose(verbose)
	logging.SetupRollbar(constants.StateInstallerRollbarToken)

	out := mustOutputer()
	if err := run(out); err != nil {
		errMsg := fmt.Sprintf("%s failed with error: %s", filepath.Base(os.Args[0]), errs.Join(err, ": "))
		logging.Error(errMsg)
		out.Error(errMsg)
<<<<<<< HEAD
		out.Print(fmt.Sprintf("To retry run %s", strings.Join(os.Args, " ")))
=======
		out.Error(fmt.Sprintf("To retry run %s", strings.Join(os.Args, " ")))
		return false
	}
>>>>>>> 7257cfda

		rollbar.Close()
		os.Exit(1)
	}
	rollbar.Close()
}

func run(out output.Outputer) error {
	cfg, err := config.New()
	if err != nil {
		return errs.Wrap(err, "Could not initialize config.")
	}
	machineid.SetConfiguration(cfg)
	machineid.SetErrorLogger(logging.Error)
	logging.UpdateConfig(cfg)

	var installPath string
	if len(os.Args) > 1 {
		installPath = os.Args[1]
	} else {
		var err error
		installPath, err = installation.InstallPath()
		if err != nil {
			return errs.Wrap(err, "Failed to retrieve default installPath")
		}
	}

	if err := install(installPath, cfg, out); err != nil {
		// Todo This is running in the background, so these error messages will not be seen and only be written to the log file.
		// https://www.pivotaltracker.com/story/show/177691644
		return errs.Wrap(err, "Installing to %s failed", installPath)
	}
	logging.Debug("Installation was successful.")
	return nil
}

func install(installPath string, cfg *config.Instance, out output.Outputer) error {
	exe, err := osutils.Executable()
	if err != nil {
		return errs.Wrap(err, "Could not detect executable path")
	}

	svcInfo := appinfo.SvcApp(installPath)
	trayInfo := appinfo.TrayApp(installPath)
	stateInfo := appinfo.StateApp(installPath)

	// Todo: https://www.pivotaltracker.com/story/show/177585085
	// Yes this is awkward right now
	if err := installation.StopTrayApp(cfg); err != nil {
		return errs.Wrap(err, "Failed to stop %s", trayInfo.Name())
	}

	// Stop state-svc before accessing its files
	if fileutils.FileExists(svcInfo.Exec()) {
		exitCode, _, err := exeutils.Execute(svcInfo.Exec(), []string{"stop"}, nil)
		if err != nil {
			return errs.Wrap(err, "Stopping %s returned error", svcInfo.Name())
		}
		if exitCode != 0 {
			return errs.New("Stopping %s exited with code %d", svcInfo.Name(), exitCode)
		}
	}

	tmpDir := filepath.Dir(exe)
	// clean-up temp directory when we are done.
	defer os.RemoveAll(tmpDir)

	inst := installer.New(filepath.Join(tmpDir, "bin"), installPath)
	defer inst.Close()

	if err := inst.Install(); err != nil {
		rbErr := inst.Rollback()
		if rbErr != nil {
			logging.Debug("Failed to restore files: %v", rbErr)
			return errs.Wrap(err, "Installation failed and some files could not be rolled back with error: %v", rbErr)
		}
		logging.Debug("Successfully restored original files.")
		return errs.Wrap(err, "Installation failed")
	}

	shell := subshell.New(cfg)
	err = shell.WriteUserEnv(cfg, map[string]string{"PATH": installPath}, sscommon.InstallID, true)
	if err != nil {
		return errs.Wrap(err, "Could not update PATH")
	}

	if !funk.Contains(strings.Split(os.Getenv("PATH"), string(os.PathListSeparator)), installPath) {
		rcFile, err := shell.RcFile()
		if err == nil {
			out.Notice("Please start a new shell in order to start using the State Tool executable.")
		} else {
			out.Notice("Please start a new login shell in order to start using the State Tool executable.")
		}
	}

	// Run state _prepare after updates to facilitate anything the new version of the state tool might need to set up
	// Yes this is awkward, followup story here: https://www.pivotaltracker.com/story/show/176507898
	if stdout, stderr, err := exeutils.ExecSimple(stateInfo.Exec(), "_prepare"); err != nil {
		logging.Error("_prepare failed after update: %v\n\nstdout: %s\n\nstderr: %s", err, stdout, stderr)
	}

	if _, err := exeutils.ExecuteAndForget(trayInfo.Exec()); err != nil {
		return errs.Wrap(err, "Could not start %s", trayInfo.Exec())
	}

	return nil
}

func mustOutputer() output.Outputer {
	// init outputer
	out, err := output.New("plain", &output.Config{
		OutWriter:   os.Stdout,
		ErrWriter:   os.Stderr,
		Colored:     true,
		Interactive: false,
	})
	if err != nil {
		logging.Error("This shouldn't happen.  Err should never be != nil.")
	}
	return out
}<|MERGE_RESOLUTION|>--- conflicted
+++ resolved
@@ -36,13 +36,7 @@
 		errMsg := fmt.Sprintf("%s failed with error: %s", filepath.Base(os.Args[0]), errs.Join(err, ": "))
 		logging.Error(errMsg)
 		out.Error(errMsg)
-<<<<<<< HEAD
-		out.Print(fmt.Sprintf("To retry run %s", strings.Join(os.Args, " ")))
-=======
 		out.Error(fmt.Sprintf("To retry run %s", strings.Join(os.Args, " ")))
-		return false
-	}
->>>>>>> 7257cfda
 
 		rollbar.Close()
 		os.Exit(1)
@@ -130,12 +124,7 @@
 	}
 
 	if !funk.Contains(strings.Split(os.Getenv("PATH"), string(os.PathListSeparator)), installPath) {
-		rcFile, err := shell.RcFile()
-		if err == nil {
-			out.Notice("Please start a new shell in order to start using the State Tool executable.")
-		} else {
-			out.Notice("Please start a new login shell in order to start using the State Tool executable.")
-		}
+		out.Notice("Please start a new shell in order to start using the State Tool executable.")
 	}
 
 	// Run state _prepare after updates to facilitate anything the new version of the state tool might need to set up
