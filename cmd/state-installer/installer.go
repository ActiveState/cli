package main

import (
	"os"
	"path/filepath"
<<<<<<< HEAD
=======
	"runtime/debug"
	"strings"
	"time"
>>>>>>> 41f86922

	"github.com/ActiveState/cli/internal/analytics"
	"github.com/ActiveState/cli/internal/appinfo"
	"github.com/ActiveState/cli/internal/config"
	"github.com/ActiveState/cli/internal/constants"
	"github.com/ActiveState/cli/internal/errs"
	"github.com/ActiveState/cli/internal/exeutils"
	"github.com/ActiveState/cli/internal/fileutils"
	"github.com/ActiveState/cli/internal/installation"
	"github.com/ActiveState/cli/internal/logging"
	"github.com/ActiveState/cli/internal/osutils"
	"github.com/ActiveState/cli/internal/output"
	"github.com/ActiveState/cli/internal/subshell"
	"github.com/ActiveState/cli/internal/subshell/sscommon"
	"github.com/ActiveState/cli/internal/updater"
)

<<<<<<< HEAD
type Installer struct {
	out          output.Outputer
	cfg          *config.Instance
	sessionToken string
	*Params
=======
func main() {
	var exitCode int
	defer func() {
		if panics.HandlePanics(recover(), debug.Stack()) {
			exitCode = 1
		}
		if err := events.WaitForEvents(1*time.Second, rollbar.Close, authentication.LegacyClose); err != nil {
			logging.Warning("Failed to wait for rollbar to close: %v", err)
		}
		os.Exit(exitCode)
	}()

	// init logging and rollbar
	verbose := os.Getenv("VERBOSE") != ""
	logging.CurrentHandler().SetVerbose(verbose)
	logging.SetupRollbar(constants.StateInstallerRollbarToken)

	out, err := output.New("plain", &output.Config{
		OutWriter:   os.Stdout,
		ErrWriter:   os.Stderr,
		Colored:     false,
		Interactive: false,
	})
	if err != nil {
		logging.Error("Could not initialize outputer: %v", err)
		exitCode = 1
		return
	}
	installPath := ""
	if len(os.Args) > 1 {
		installPath = os.Args[1]
	}
	var updateTag *string
	tag, ok := os.LookupEnv(constants.UpdateTagEnvVarName)
	if ok {
		updateTag = &tag
	}
	if err := run(out, installPath, os.Getenv(constants.SessionTokenEnvVarName), updateTag); err != nil {
		errMsg := fmt.Sprintf("%s failed with error: %s", filepath.Base(os.Args[0]), errs.Join(err, ": "))
		logging.Error(errMsg)
		out.Error(errMsg)
		out.Error(fmt.Sprintf("To retry run %s", strings.Join(os.Args, " ")))

		exitCode = 1
		return
	}
>>>>>>> 41f86922
}

func NewInstaller(cfg *config.Instance, out output.Outputer, params *Params) *Installer {
	return &Installer{cfg: cfg, out: out, Params: params}
}

func (i *Installer) Run() error {
	if err := i.sanitize(); err != nil {
		return errs.Wrap(err, "Could not sanitize input")
	}
	return i.install()
}

func (i *Installer) install() (rerr error) {
	// Store sessionToken to config
	if i.sessionToken != "" && i.cfg.GetString(analytics.CfgSessionToken) == "" {
		if err := i.cfg.Set(analytics.CfgSessionToken, i.sessionToken); err != nil {
			return errs.Wrap(err, "Failed to set session token")
		}
	}

	// Store update tag
	if i.updateTag != "" {
		if err := i.cfg.Set(updater.CfgUpdateTag, i.updateTag); err != nil {
			return errs.Wrap(err, "Failed to set update tag")
		}
	}

	// Stop any running processes that might interfere
	trayRunning, err := installation.IsTrayAppRunning(i.cfg)
	if err != nil {
		logging.Error("Could not determine if state-tray is running: %s", errs.JoinMessage(err))
	}
	if err := installation.StopRunning(i.path); err != nil {
		return errs.Wrap(err, "Failed to stop running services")
	}

	// Create target dir
	if err := fileutils.MkdirUnlessExists(i.path); err != nil {
		return errs.Wrap(err, "Could not create target directory: %s", i.path)
	}

	// Copy all the files
	if err := fileutils.CopyAndRenameFiles(i.sourcePath, i.path); err != nil {
		return errs.Wrap(err, "Failed to copy installation files to dir %s", i.path)
	}

<<<<<<< HEAD
	// Install Launcher
	if err := i.installLauncher(); err != nil {
		return errs.Wrap(err, "Installation of system files failed.")
=======
	inst := installer.New(tmpDir, installPath, appDir)
	defer os.RemoveAll(tmpDir)

	if err := inst.Install(); err != nil {
		out.Error("Installation failed.")
		return errs.Wrap(err, "Installation failed")
>>>>>>> 41f86922
	}

	// Set up the environment
	isAdmin, err := osutils.IsAdmin()
	if err != nil {
		return errs.Wrap(err, "Could not determine if running as Windows administrator")
	}
	shell := subshell.New(i.cfg)
	err = shell.WriteUserEnv(i.cfg, map[string]string{"PATH": filepath.Join(i.path, "bin")}, sscommon.InstallID, !isAdmin)
	if err != nil {
		return errs.Wrap(err, "Could not update PATH")
	}

	// Run state _prepare after updates to facilitate anything the new version of the state tool might need to set up
	// Yes this is awkward, followup story here: https://www.pivotaltracker.com/story/show/176507898
	if stdout, stderr, err := exeutils.ExecSimple(appinfo.StateApp(i.path).Exec(), "_prepare"); err != nil {
		logging.Error("_prepare failed after update: %v\n\nstdout: %s\n\nstderr: %s", err, stdout, stderr)
	}

	// Restart ActiveState Desktop, if it was running prior to installing
	if trayRunning {
		if _, err := exeutils.ExecuteAndForget(appinfo.TrayApp(i.path).Exec(), []string{}); err != nil {
			logging.Error("Could not start state-tray: %s", errs.JoinMessage(err))
		}
	}

	return nil
}

// sanitize cleans up the input and inserts fallback values
func (i *Installer) sanitize() error {
	if sessionToken, ok := os.LookupEnv(constants.SessionTokenEnvVarName); ok {
		i.sessionToken = sessionToken
	}
	if tag, ok := os.LookupEnv(constants.UpdateTagEnvVarName); ok {
		i.updateTag = tag
	}

	var err error
	if i.path != "" {
		if i.path, err = filepath.Abs(i.path); err != nil {
			return errs.Wrap(err, "Failed to sanitize installation path")
		}
	} else {
		i.path, err = installation.InstallPath()
		if err != nil {
			return errs.Wrap(err, "Failed to detect default installation path")
		}
	}

<<<<<<< HEAD
	// For backwards compatibility we detect the sourcePath based on the location of the installer
	sourcePath := filepath.Dir(osutils.Executable())
	packagedStateTool := appinfo.StateApp(sourcePath)
	if i.sourcePath == "" && fileutils.FileExists(packagedStateTool.Exec()) {
		i.sourcePath = sourcePath
=======
	_, isForward := os.LookupEnv(constants.ForwardedStateEnvVarName)
	if !isForward && !funk.Contains(strings.Split(os.Getenv("PATH"), string(os.PathListSeparator)), installPath) {
		out.Print("Please start a new shell in order to start using the State Tool.")
>>>>>>> 41f86922
	}

	return nil
}<|MERGE_RESOLUTION|>--- conflicted
+++ resolved
@@ -3,12 +3,6 @@
 import (
 	"os"
 	"path/filepath"
-<<<<<<< HEAD
-=======
-	"runtime/debug"
-	"strings"
-	"time"
->>>>>>> 41f86922
 
 	"github.com/ActiveState/cli/internal/analytics"
 	"github.com/ActiveState/cli/internal/appinfo"
@@ -26,60 +20,11 @@
 	"github.com/ActiveState/cli/internal/updater"
 )
 
-<<<<<<< HEAD
 type Installer struct {
 	out          output.Outputer
 	cfg          *config.Instance
 	sessionToken string
 	*Params
-=======
-func main() {
-	var exitCode int
-	defer func() {
-		if panics.HandlePanics(recover(), debug.Stack()) {
-			exitCode = 1
-		}
-		if err := events.WaitForEvents(1*time.Second, rollbar.Close, authentication.LegacyClose); err != nil {
-			logging.Warning("Failed to wait for rollbar to close: %v", err)
-		}
-		os.Exit(exitCode)
-	}()
-
-	// init logging and rollbar
-	verbose := os.Getenv("VERBOSE") != ""
-	logging.CurrentHandler().SetVerbose(verbose)
-	logging.SetupRollbar(constants.StateInstallerRollbarToken)
-
-	out, err := output.New("plain", &output.Config{
-		OutWriter:   os.Stdout,
-		ErrWriter:   os.Stderr,
-		Colored:     false,
-		Interactive: false,
-	})
-	if err != nil {
-		logging.Error("Could not initialize outputer: %v", err)
-		exitCode = 1
-		return
-	}
-	installPath := ""
-	if len(os.Args) > 1 {
-		installPath = os.Args[1]
-	}
-	var updateTag *string
-	tag, ok := os.LookupEnv(constants.UpdateTagEnvVarName)
-	if ok {
-		updateTag = &tag
-	}
-	if err := run(out, installPath, os.Getenv(constants.SessionTokenEnvVarName), updateTag); err != nil {
-		errMsg := fmt.Sprintf("%s failed with error: %s", filepath.Base(os.Args[0]), errs.Join(err, ": "))
-		logging.Error(errMsg)
-		out.Error(errMsg)
-		out.Error(fmt.Sprintf("To retry run %s", strings.Join(os.Args, " ")))
-
-		exitCode = 1
-		return
-	}
->>>>>>> 41f86922
 }
 
 func NewInstaller(cfg *config.Instance, out output.Outputer, params *Params) *Installer {
@@ -94,6 +39,10 @@
 }
 
 func (i *Installer) install() (rerr error) {
+	if err := i.PrepareBinTargets(); err != nil {
+		return errs.Wrap(err, "Could not prepare for installation")
+	}
+ 	
 	// Store sessionToken to config
 	if i.sessionToken != "" && i.cfg.GetString(analytics.CfgSessionToken) == "" {
 		if err := i.cfg.Set(analytics.CfgSessionToken, i.sessionToken); err != nil {
@@ -127,18 +76,9 @@
 		return errs.Wrap(err, "Failed to copy installation files to dir %s", i.path)
 	}
 
-<<<<<<< HEAD
 	// Install Launcher
 	if err := i.installLauncher(); err != nil {
 		return errs.Wrap(err, "Installation of system files failed.")
-=======
-	inst := installer.New(tmpDir, installPath, appDir)
-	defer os.RemoveAll(tmpDir)
-
-	if err := inst.Install(); err != nil {
-		out.Error("Installation failed.")
-		return errs.Wrap(err, "Installation failed")
->>>>>>> 41f86922
 	}
 
 	// Set up the environment
@@ -189,17 +129,11 @@
 		}
 	}
 
-<<<<<<< HEAD
 	// For backwards compatibility we detect the sourcePath based on the location of the installer
 	sourcePath := filepath.Dir(osutils.Executable())
 	packagedStateTool := appinfo.StateApp(sourcePath)
 	if i.sourcePath == "" && fileutils.FileExists(packagedStateTool.Exec()) {
 		i.sourcePath = sourcePath
-=======
-	_, isForward := os.LookupEnv(constants.ForwardedStateEnvVarName)
-	if !isForward && !funk.Contains(strings.Split(os.Getenv("PATH"), string(os.PathListSeparator)), installPath) {
-		out.Print("Please start a new shell in order to start using the State Tool.")
->>>>>>> 41f86922
 	}
 
 	return nil
