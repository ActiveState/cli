package main

import (
	"fmt"
	"os"
	"path/filepath"
	"strings"

	"github.com/rollbar/rollbar-go"
	"github.com/thoas/go-funk"

	"github.com/ActiveState/cli/cmd/state-installer/internal/installer"
	"github.com/ActiveState/cli/internal/appinfo"
	"github.com/ActiveState/cli/internal/config"
	"github.com/ActiveState/cli/internal/constants"
	"github.com/ActiveState/cli/internal/errs"
	"github.com/ActiveState/cli/internal/exeutils"
	"github.com/ActiveState/cli/internal/fileutils"
	"github.com/ActiveState/cli/internal/installation"
	"github.com/ActiveState/cli/internal/logging"
	"github.com/ActiveState/cli/internal/machineid"
	"github.com/ActiveState/cli/internal/osutils"
	"github.com/ActiveState/cli/internal/output"
	"github.com/ActiveState/cli/internal/subshell"
	"github.com/ActiveState/cli/internal/subshell/sscommon"
)

func main() {
	// init logging and rollbar
	verbose := os.Getenv("VERBOSE") != ""
	logging.CurrentHandler().SetVerbose(verbose)
	logging.SetupRollbar(constants.StateInstallerRollbarToken)

	out, err := output.New("plain", &output.Config{
		OutWriter:   os.Stdout,
		ErrWriter:   os.Stderr,
		Colored:     true,
		Interactive: false,
	})
	if err != nil {
		logging.Error("Could not initialize outputer: %v", err)
		rollbar.Close()
		os.Exit(1)
	}
	if err := run(out); err != nil {
		errMsg := fmt.Sprintf("%s failed with error: %s", filepath.Base(os.Args[0]), errs.Join(err, ": "))
		logging.Error(errMsg)
		out.Error(errMsg)
		out.Error(fmt.Sprintf("To retry run %s", strings.Join(os.Args, " ")))

		rollbar.Close()
		os.Exit(1)
	}
	rollbar.Close()
}

func run(out output.Outputer) error {
	cfg, err := config.New()
	if err != nil {
		return errs.Wrap(err, "Could not initialize config.")
	}
	machineid.SetConfiguration(cfg)
	machineid.SetErrorLogger(logging.Error)
	logging.UpdateConfig(cfg)

	var installPath string
	if len(os.Args) > 1 {
		installPath = os.Args[1]
	} else {
		var err error
		installPath, err = installation.InstallPath()
		if err != nil {
			return errs.Wrap(err, "Failed to retrieve default installPath")
		}
	}

	if err := install(installPath, cfg, out); err != nil {
		// Todo This is running in the background, so these error messages will not be seen and only be written to the log file.
		// https://www.pivotaltracker.com/story/show/177691644
		return errs.Wrap(err, "Installing to %s failed", installPath)
	}
	logging.Debug("Installation was successful.")
	return nil
}

func install(installPath string, cfg *config.Instance, out output.Outputer) error {
	exe, err := osutils.Executable()
	if err != nil {
		return errs.Wrap(err, "Could not detect executable path")
	}

	svcInfo := appinfo.SvcApp(installPath)
	trayInfo := appinfo.TrayApp(installPath)
	stateInfo := appinfo.StateApp(installPath)

	// Todo: https://www.pivotaltracker.com/story/show/177585085
	// Yes this is awkward right now
	if err := installation.StopTrayApp(cfg); err != nil {
		return errs.Wrap(err, "Failed to stop %s", trayInfo.Name())
	}

	// Stop state-svc before accessing its files
	if fileutils.FileExists(svcInfo.Exec()) {
		exitCode, _, err := exeutils.Execute(svcInfo.Exec(), []string{"stop"}, nil)
		if err != nil {
			return errs.Wrap(err, "Stopping %s returned error", svcInfo.Name())
		}
		if exitCode != 0 {
			return errs.New("Stopping %s exited with code %d", svcInfo.Name(), exitCode)
		}
	}

	tmpDir := filepath.Dir(exe)
	// clean-up temp directory when we are done.
	defer os.RemoveAll(tmpDir)

	inst := installer.New(filepath.Join(tmpDir, "bin"), installPath)
	defer func() {
<<<<<<< HEAD
		err := inst.RemoveBackup()
		if err != nil {
			logging.Debug("Failed to remove backup files.")
		} else {
			logging.Debug("Removed all backup files.")
=======
		err := inst.RemoveBackupFiles()
		if err != nil {
			logging.Debug("Failed to remove backup files: %v", err)
>>>>>>> 64c5c024
		}
	}()

	if err := inst.Install(); err != nil {
		rbErr := inst.Rollback()
		if rbErr != nil {
			logging.Debug("Failed to restore files: %v", rbErr)
			return errs.Wrap(err, "Installation failed and some files could not be rolled back with error: %v", rbErr)
		}
		logging.Debug("Successfully restored original files.")
		return errs.Wrap(err, "Installation failed")
	}

	shell := subshell.New(cfg)
	err = shell.WriteUserEnv(cfg, map[string]string{"PATH": installPath}, sscommon.InstallID, true)
	if err != nil {
		return errs.Wrap(err, "Could not update PATH")
	}

	if !funk.Contains(strings.Split(os.Getenv("PATH"), string(os.PathListSeparator)), installPath) {
		out.Notice("Please start a new shell in order to start using the State Tool executable.")
	}

	// Run state _prepare after updates to facilitate anything the new version of the state tool might need to set up
	// Yes this is awkward, followup story here: https://www.pivotaltracker.com/story/show/176507898
	if stdout, stderr, err := exeutils.ExecSimple(stateInfo.Exec(), "_prepare"); err != nil {
		logging.Error("_prepare failed after update: %v\n\nstdout: %s\n\nstderr: %s", err, stdout, stderr)
	}

	if _, err := exeutils.ExecuteAndForget(trayInfo.Exec()); err != nil {
		return errs.Wrap(err, "Could not start %s", trayInfo.Exec())
	}

	return nil
}<|MERGE_RESOLUTION|>--- conflicted
+++ resolved
@@ -116,17 +116,11 @@
 
 	inst := installer.New(filepath.Join(tmpDir, "bin"), installPath)
 	defer func() {
-<<<<<<< HEAD
-		err := inst.RemoveBackup()
-		if err != nil {
-			logging.Debug("Failed to remove backup files.")
-		} else {
-			logging.Debug("Removed all backup files.")
-=======
 		err := inst.RemoveBackupFiles()
 		if err != nil {
 			logging.Debug("Failed to remove backup files: %v", err)
->>>>>>> 64c5c024
+		} else {
+			logging.Debug("Removed all backup files.")
 		}
 	}()
 
