package main

import (
	"os"
	"path/filepath"

	"github.com/ActiveState/cli/internal/analytics"
	anaConsts "github.com/ActiveState/cli/internal/analytics/constants"
	"github.com/ActiveState/cli/internal/appinfo"
	"github.com/ActiveState/cli/internal/config"
	"github.com/ActiveState/cli/internal/constants"
	"github.com/ActiveState/cli/internal/errs"
	"github.com/ActiveState/cli/internal/exeutils"
	"github.com/ActiveState/cli/internal/fileutils"
	"github.com/ActiveState/cli/internal/installation"
	"github.com/ActiveState/cli/internal/logging"
	"github.com/ActiveState/cli/internal/osutils"
	"github.com/ActiveState/cli/internal/output"
	"github.com/ActiveState/cli/internal/subshell"
	"github.com/ActiveState/cli/internal/subshell/sscommon"
	"github.com/ActiveState/cli/internal/updater"
)

<<<<<<< HEAD
type Installer struct {
	out          output.Outputer
	cfg          *config.Instance
	sessionToken string
	*Params
=======
func main() {
	var exitCode int
	an := analytics.New()
	defer func() {
		if panics.HandlePanics(recover(), debug.Stack()) {
			exitCode = 1
		}
		if err := events.WaitForEvents(1*time.Second, an.Wait, rollbar.Close, authentication.LegacyClose); err != nil {
			logging.Warning("Failed to wait for rollbar to close: %v", err)
		}
		os.Exit(exitCode)
	}()

	// init logging and rollbar
	verbose := os.Getenv("VERBOSE") != ""
	logging.CurrentHandler().SetVerbose(verbose)
	logging.SetupRollbar(constants.StateInstallerRollbarToken)

	out, err := output.New("plain", &output.Config{
		OutWriter:   os.Stdout,
		ErrWriter:   os.Stderr,
		Colored:     false,
		Interactive: false,
	})
	if err != nil {
		logging.Critical("Could not initialize outputer: %v", err)
		exitCode = 1
		return
	}
	installPath := ""
	if len(os.Args) > 1 {
		installPath = os.Args[1]
	}
	var updateTag *string
	tag, ok := os.LookupEnv(constants.UpdateTagEnvVarName)
	if ok {
		updateTag = &tag
	}
	if err := run(out, installPath, os.Getenv(constants.SessionTokenEnvVarName), updateTag); err != nil {
		errMsg := fmt.Sprintf("%s failed with error: %s", filepath.Base(os.Args[0]), errs.Join(err, ": "))
		logging.Critical(errMsg)
		out.Error(errMsg)
		out.Error(fmt.Sprintf("To retry run %s", strings.Join(os.Args, " ")))

		exitCode = 1
		return
	}
>>>>>>> 48de6973
}

func NewInstaller(cfg *config.Instance, out output.Outputer, params *Params) (*Installer, error) {
	i := &Installer{cfg: cfg, out: out, Params: params}
	if err := i.sanitize(); err != nil {
		return nil, errs.Wrap(err, "Could not sanitize input")
	}

	logging.Debug("Instantiated installer with source dir: %s, target dir: %s", i.sourcePath, i.path)

<<<<<<< HEAD
	return i, nil
}
=======
	if sessionToken != "" && cfg.GetString(anaConsts.CfgSessionToken) == "" {
		if err := cfg.Set(anaConsts.CfgSessionToken, sessionToken); err != nil {
			logging.Error("Failed to set session token: %s", errs.JoinMessage(err))
		}
	}
>>>>>>> 48de6973

func (i *Installer) Install() (rerr error) {
	// Store sessionToken to config
	if i.sessionToken != "" && i.cfg.GetString(analytics.CfgSessionToken) == "" {
		if err := i.cfg.Set(analytics.CfgSessionToken, i.sessionToken); err != nil {
			return errs.Wrap(err, "Failed to set session token")
		}
	}

	// Store update tag
	if i.updateTag != "" {
		if err := i.cfg.Set(updater.CfgUpdateTag, i.updateTag); err != nil {
			return errs.Wrap(err, "Failed to set update tag")
		}
	}

	// Stop any running processes that might interfere
	trayRunning, err := installation.IsTrayAppRunning(i.cfg)
	if err != nil {
		logging.Error("Could not determine if state-tray is running: %s", errs.JoinMessage(err))
	}
	if err := installation.StopRunning(i.path); err != nil {
		return errs.Wrap(err, "Failed to stop running services")
	}

	// Create target dir
	if err := fileutils.MkdirUnlessExists(i.path); err != nil {
		return errs.Wrap(err, "Could not create target directory: %s", i.path)
	}

	// Prepare bin targets is an OS specific method that will ensure we don't run into conflicts while installing
	if err := i.PrepareBinTargets(); err != nil {
		return errs.Wrap(err, "Could not prepare for installation")
	}

	// Copy all the files
	if err := fileutils.CopyAndRenameFiles(i.sourcePath, i.path); err != nil {
		return errs.Wrap(err, "Failed to copy installation files to dir %s. Error received: %s", i.path, errs.JoinMessage(err))
	}

	// Install Launcher
	if err := i.installLauncher(); err != nil {
		return errs.Wrap(err, "Installation of system files failed.")
	}

	// Set up the environment
	binDir := filepath.Join(i.path, "bin")
	isAdmin, err := osutils.IsAdmin()
	if err != nil {
		return errs.Wrap(err, "Could not determine if running as Windows administrator")
	}
	shell := subshell.New(i.cfg)
	err = shell.WriteUserEnv(i.cfg, map[string]string{"PATH": binDir}, sscommon.InstallID, !isAdmin)
	if err != nil {
		return errs.Wrap(err, "Could not update PATH")
	}

	// Run state _prepare after updates to facilitate anything the new version of the state tool might need to set up
	// Yes this is awkward, followup story here: https://www.pivotaltracker.com/story/show/176507898
	if stdout, stderr, err := exeutils.ExecSimple(appinfo.StateApp(binDir).Exec(), "_prepare"); err != nil {
		logging.Error("_prepare failed after update: %v\n\nstdout: %s\n\nstderr: %s", err, stdout, stderr)
	}

	// Restart ActiveState Desktop, if it was running prior to installing
	if trayRunning {
		if _, err := exeutils.ExecuteAndForget(appinfo.TrayApp(binDir).Exec(), []string{}); err != nil {
			logging.Error("Could not start state-tray: %s", errs.JoinMessage(err))
		}
	}

	logging.Debug("Installation was successful")

	return nil
}

func (i *Installer) InstallPath() string {
	return i.path
}

// sanitize cleans up the input and inserts fallback values
func (i *Installer) sanitize() error {
	if sessionToken, ok := os.LookupEnv(constants.SessionTokenEnvVarName); ok {
		i.sessionToken = sessionToken
	}
	if tag, ok := os.LookupEnv(constants.UpdateTagEnvVarName); ok {
		i.updateTag = tag
	}

	var err error
	if i.path != "" {
		if i.path, err = filepath.Abs(i.path); err != nil {
			return errs.Wrap(err, "Failed to sanitize installation path")
		}
	} else {
		i.path, err = installation.InstallPath()
		if err != nil {
			return errs.Wrap(err, "Failed to detect default installation path")
		}
	}

	// For backwards compatibility we detect the sourcePath based on the location of the installer
	sourcePath := filepath.Dir(osutils.Executable())
	packagedStateTool := appinfo.StateApp(sourcePath)
	if i.sourcePath == "" && fileutils.FileExists(packagedStateTool.Exec()) {
		i.sourcePath = sourcePath
	}

	return nil
}<|MERGE_RESOLUTION|>--- conflicted
+++ resolved
@@ -4,8 +4,7 @@
 	"os"
 	"path/filepath"
 
-	"github.com/ActiveState/cli/internal/analytics"
-	anaConsts "github.com/ActiveState/cli/internal/analytics/constants"
+	anaConst "github.com/ActiveState/cli/internal/analytics/constants"
 	"github.com/ActiveState/cli/internal/appinfo"
 	"github.com/ActiveState/cli/internal/config"
 	"github.com/ActiveState/cli/internal/constants"
@@ -21,61 +20,11 @@
 	"github.com/ActiveState/cli/internal/updater"
 )
 
-<<<<<<< HEAD
 type Installer struct {
 	out          output.Outputer
 	cfg          *config.Instance
 	sessionToken string
 	*Params
-=======
-func main() {
-	var exitCode int
-	an := analytics.New()
-	defer func() {
-		if panics.HandlePanics(recover(), debug.Stack()) {
-			exitCode = 1
-		}
-		if err := events.WaitForEvents(1*time.Second, an.Wait, rollbar.Close, authentication.LegacyClose); err != nil {
-			logging.Warning("Failed to wait for rollbar to close: %v", err)
-		}
-		os.Exit(exitCode)
-	}()
-
-	// init logging and rollbar
-	verbose := os.Getenv("VERBOSE") != ""
-	logging.CurrentHandler().SetVerbose(verbose)
-	logging.SetupRollbar(constants.StateInstallerRollbarToken)
-
-	out, err := output.New("plain", &output.Config{
-		OutWriter:   os.Stdout,
-		ErrWriter:   os.Stderr,
-		Colored:     false,
-		Interactive: false,
-	})
-	if err != nil {
-		logging.Critical("Could not initialize outputer: %v", err)
-		exitCode = 1
-		return
-	}
-	installPath := ""
-	if len(os.Args) > 1 {
-		installPath = os.Args[1]
-	}
-	var updateTag *string
-	tag, ok := os.LookupEnv(constants.UpdateTagEnvVarName)
-	if ok {
-		updateTag = &tag
-	}
-	if err := run(out, installPath, os.Getenv(constants.SessionTokenEnvVarName), updateTag); err != nil {
-		errMsg := fmt.Sprintf("%s failed with error: %s", filepath.Base(os.Args[0]), errs.Join(err, ": "))
-		logging.Critical(errMsg)
-		out.Error(errMsg)
-		out.Error(fmt.Sprintf("To retry run %s", strings.Join(os.Args, " ")))
-
-		exitCode = 1
-		return
-	}
->>>>>>> 48de6973
 }
 
 func NewInstaller(cfg *config.Instance, out output.Outputer, params *Params) (*Installer, error) {
@@ -86,21 +35,13 @@
 
 	logging.Debug("Instantiated installer with source dir: %s, target dir: %s", i.sourcePath, i.path)
 
-<<<<<<< HEAD
 	return i, nil
 }
-=======
-	if sessionToken != "" && cfg.GetString(anaConsts.CfgSessionToken) == "" {
-		if err := cfg.Set(anaConsts.CfgSessionToken, sessionToken); err != nil {
-			logging.Error("Failed to set session token: %s", errs.JoinMessage(err))
-		}
-	}
->>>>>>> 48de6973
 
 func (i *Installer) Install() (rerr error) {
 	// Store sessionToken to config
-	if i.sessionToken != "" && i.cfg.GetString(analytics.CfgSessionToken) == "" {
-		if err := i.cfg.Set(analytics.CfgSessionToken, i.sessionToken); err != nil {
+	if i.sessionToken != "" && i.cfg.GetString(anaConst.CfgSessionToken) == "" {
+		if err := i.cfg.Set(anaConst.CfgSessionToken, i.sessionToken); err != nil {
 			return errs.Wrap(err, "Failed to set session token")
 		}
 	}
