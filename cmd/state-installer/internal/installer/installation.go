package installer

import (
	"errors"
	"fmt"
	"os"
	"path/filepath"
	"strings"

	"github.com/ActiveState/cli/internal/errs"
	"github.com/ActiveState/cli/internal/fileutils"
	"github.com/ActiveState/cli/internal/logging"
)

type Installation struct {
	fromDir string
	toDir   string
	backups []string
}

func backupFiles(targetFiles []string) ([]string, error) {
	var renamed []string
	for _, t := range targetFiles {
		if fileutils.TargetExists(t) {
			newName := fmt.Sprintf("%s.bak", t)
			if fileutils.TargetExists(newName) {
				_ = os.Remove(newName)
			}
			if err := os.Rename(t, newName); err != nil {
				// restore already renamed files and return with error
				_ = restoreFiles(renamed)
				return nil, errs.Wrap(err, "Failed to backup file %s", t)
			}
			renamed = append(renamed, newName)
		}
	}
	return renamed, nil
}

func restoreFiles(backupFiles []string) error {
	var errors []error
	for _, b := range backupFiles {
		origName := strings.TrimSuffix(b, ".bak")
		err := os.Rename(b, origName)
		if err != nil {
			errors = append(errors, err)
		}
	}
	if len(errors) > 0 {
		return errs.Wrap(errors[0], "Failed to restore some files.")
	}
	return nil
}

func New(fromDir, toDir string) *Installation {
	return &Installation{
		fromDir, toDir, nil,
	}
}

<<<<<<< HEAD
func (i *Installation) RemoveBackup() error {
=======
func (i *Installation) RemoveBackupFiles() error {
>>>>>>> 64c5c024
	var es []error
	for _, b := range i.backups {
		err := os.Remove(b)
		if err != nil && !errors.Is(err, os.ErrNotExist) {
<<<<<<< HEAD
=======
			// On Windows, if the executable was still running, the removal of the backup could fail here.
			// We are trying to hide the file such that a .bak file does not (visually!) litter the folder.
			errHide := fileutils.HideFile(b)
			if errHide != nil {
				logging.Error("Encountered error hiding file %s: %v", b, err)
			}
>>>>>>> 64c5c024
			es = append(es, err)
		}
	}
	if len(es) > 0 {
		return errs.Wrap(es[0], "Failed to remove some back-up files")
	}

	return nil
}

func (i *Installation) BackupFiles() error {
	// Todo: https://www.pivotaltracker.com/story/show/177600107
	// Get target file paths.
	var targetFiles []string
	for _, file := range fileutils.ListDir(i.fromDir, false) {
		targetFile := filepath.Join(i.toDir, filepath.Base(file))
		targetFiles = append(targetFiles, targetFile)
	}
	logging.Debug("Target files=%s", strings.Join(targetFiles, ","))

	backups, err := backupFiles(targetFiles)
	if err != nil {
		return errs.Wrap(err, "Backup of existing files failed.")
	}
	i.backups = backups
	return nil
}

func (i *Installation) Rollback() error {
	return restoreFiles(i.backups)
}

func (i *Installation) Install() error {
	if err := i.BackupFiles(); err != nil {
		return errs.Wrap(err, "Failed to backup original files.")
	}
	if err := fileutils.CopyAndRenameFiles(i.fromDir, i.toDir); err != nil {
		return errs.Wrap(err, "Failed to copy installation files to dir %s", i.toDir)
	}
	if err := InstallSystemFiles(i.toDir); err != nil {
		return errs.Wrap(err, "Installation of system files failed.")
	}

	return nil
}<|MERGE_RESOLUTION|>--- conflicted
+++ resolved
@@ -58,24 +58,17 @@
 	}
 }
 
-<<<<<<< HEAD
-func (i *Installation) RemoveBackup() error {
-=======
 func (i *Installation) RemoveBackupFiles() error {
->>>>>>> 64c5c024
 	var es []error
 	for _, b := range i.backups {
 		err := os.Remove(b)
 		if err != nil && !errors.Is(err, os.ErrNotExist) {
-<<<<<<< HEAD
-=======
 			// On Windows, if the executable was still running, the removal of the backup could fail here.
 			// We are trying to hide the file such that a .bak file does not (visually!) litter the folder.
 			errHide := fileutils.HideFile(b)
 			if errHide != nil {
 				logging.Error("Encountered error hiding file %s: %v", b, err)
 			}
->>>>>>> 64c5c024
 			es = append(es, err)
 		}
 	}
