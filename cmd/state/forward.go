package main

import (
	"context"
	"fmt"
	"os/exec"
	"path/filepath"
	"runtime"

	"github.com/phayes/permbits"
	"github.com/thoas/go-funk"

	"github.com/ActiveState/cli/internal/constants"
	"github.com/ActiveState/cli/internal/errs"
	"github.com/ActiveState/cli/internal/fileutils"
	"github.com/ActiveState/cli/internal/locale"
	"github.com/ActiveState/cli/internal/logging"
	"github.com/ActiveState/cli/internal/osutils"
	"github.com/ActiveState/cli/internal/output"
	"github.com/ActiveState/cli/internal/updater"
	"github.com/ActiveState/cli/pkg/project"
	"github.com/ActiveState/cli/pkg/projectfile"
)

// forceFileExt is used in tests, do not use it for anything else
var forceFileExt string

const LatestVersion = "latest"

type forwardFunc func() error

func forwardFn(bindir string, args []string, out output.Outputer, pj *project.Project) (forwardFunc, error) {
	if pj == nil {
		return nil, nil
	}
	if len(args) > 1 && args[1] == "update" {
		return nil, nil // Handle updates through the latest state tool version available, ie the current one
	}

	// Retrieve the version info specified in the activestate.yaml
	versionInfo, err := projectfile.ParseVersionInfo(pj.Source().Path())
	if err != nil {
		// if we are running `state update`, we just print the error message, but don't err, as we can still update the state tool executable
		logging.Error("Could not parse version info from projectifle: %s", err.Error())
		if funk.Contains(args, "update") { // Handle use case of update being called as anything but the first argument (unlikely, but possible)
			out.Error(locale.T("err_version_parse"))
			return nil, nil
		}

		return nil, locale.WrapError(err, "err_version_parse", "Could not determine the State Tool version to use to run this command.")
	}

	// Check if we need to forward
	if versionInfo == nil || (versionInfo.Version == constants.Version && versionInfo.Branch == constants.BranchName) {
		return nil, nil
	}

	fn := func() error {
		// Perform the forward
		out.Notice(output.Heading(locale.Tl("forward_title", "Version Locked")))
		out.Notice(locale.Tr("forward_version", versionInfo.Version))
		code, err := forward(bindir, args, versionInfo, out)
		if err != nil {
			if code == 0 {
				code = 1
			}
			if errs.Matches(err, &exec.ExitError{}) {
				err = &SilencedError{err}
			}
<<<<<<< HEAD
			return errs.SetExitCode(locale.WrapError(err, "forward_fail"), code)
		}
		if code > 0 {
			return errs.SetExitCode(locale.NewError("err_forward", "Error occurred while running older version of the state tool, you may want to 'state update'."), code)
=======
			return locale.WrapError(err, "forward_fail")
		}
		if code > 0 {
			return errs.WrapExitCode(locale.NewError("err_forward", "Error occurred while running older version of the state tool, you may want to 'state update'."), code)
>>>>>>> 80eef1fb
		}

		return nil
	}

	return fn, nil
}

// forward will forward the call to the appropriate State Tool version if necessary
func forward(bindir string, args []string, versionInfo *projectfile.VersionInfo, out output.Outputer) (int, error) {
	logging.Debug("Forwarding to version %s/%s, arguments: %v", versionInfo.Branch, versionInfo.Version, args[1:])
	binary := forwardBin(bindir, versionInfo)
	err := ensureForwardExists(binary, versionInfo, out)
	if err != nil {
		return 1, err
	}

	return execForward(binary, args)
}

func execForward(binary string, args []string) (int, error) {
	logging.Debug("Forwarding to binary at %s", binary)

	code, _, err := osutils.ExecuteAndPipeStd(binary, args[1:], []string{fmt.Sprintf("%s=true", constants.ForwardedStateEnvVarName)})
	if err != nil {
		return 1, locale.WrapError(err, "forward_fail_with_error", "", err.Error())
	}
	return code, nil
}

func forwardBin(bindir string, versionInfo *projectfile.VersionInfo) string {
	filename := fmt.Sprintf("%s-%s-%s", constants.CommandName, versionInfo.Branch, versionInfo.Version)
	if forceFileExt != "" {
		filename += forceFileExt
	} else if runtime.GOOS == "windows" {
		filename += ".exe"
	}
	return filepath.Join(bindir, "version-cache", filename)
}

func ensureForwardExists(binary string, versionInfo *projectfile.VersionInfo, out output.Outputer) error {
	if fileutils.FileExists(binary) && (versionInfo.Version != LatestVersion || !exeOverDayOld(binary)) {
		return nil
	}

	desiredVersion := versionInfo.Version
	if desiredVersion == LatestVersion {
		desiredVersion = ""
	}

	up := updater.Updater{
		CurrentVersion: constants.Version,
		APIURL:         constants.APIUpdateURL,
		CmdName:        constants.CommandName,
		DesiredBranch:  versionInfo.Branch,
		DesiredVersion: desiredVersion,
	}

	info, err := up.Info(context.Background())
	if err != nil {
		return errs.Wrap(err, "Info failed")
	}

	if info == nil {
		return locale.NewError("forward_fail_info")
	}

	out.Notice(locale.Tr("downloading_state_version", info.Version))
	err = up.Download(binary)
	if err != nil {
		return errs.Wrap(err, "Download failed")
	}

	permissions, _ := permbits.Stat(binary)
	permissions.SetUserExecute(true)
	err = permbits.Chmod(binary, permissions)
	if err != nil {
		return errs.Wrap(err, "Chmod failed")
	}

	return nil
}<|MERGE_RESOLUTION|>--- conflicted
+++ resolved
@@ -67,17 +67,10 @@
 			if errs.Matches(err, &exec.ExitError{}) {
 				err = &SilencedError{err}
 			}
-<<<<<<< HEAD
-			return errs.SetExitCode(locale.WrapError(err, "forward_fail"), code)
-		}
-		if code > 0 {
-			return errs.SetExitCode(locale.NewError("err_forward", "Error occurred while running older version of the state tool, you may want to 'state update'."), code)
-=======
 			return locale.WrapError(err, "forward_fail")
 		}
 		if code > 0 {
 			return errs.WrapExitCode(locale.NewError("err_forward", "Error occurred while running older version of the state tool, you may want to 'state update'."), code)
->>>>>>> 80eef1fb
 		}
 
 		return nil
