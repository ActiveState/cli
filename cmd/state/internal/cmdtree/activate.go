--- conflicted
+++ resolved
@@ -33,16 +33,14 @@
 				Value:       &params.Command,
 			},
 			{
-<<<<<<< HEAD
 				Name:        "replace",
-				Shorthand:   "",
 				Description: locale.Tl("flag_state_activate_replace_description", "Replace project url for this project."),
 				Value:       params.ReplaceWith,
-=======
+			},
+			{
 				Name:        "default",
 				Description: locale.Tl("flag_state_activate_default_description", "Configures the project to be the global default project"),
 				Value:       &params.Default,
->>>>>>> d657478e
 			},
 		},
 		[]*captain.Argument{
