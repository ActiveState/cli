// +build external

package cmdtree

import (
	"github.com/ActiveState/cli/internal/captain"
	"github.com/ActiveState/cli/internal/logging"
	secretsapi "github.com/ActiveState/cli/pkg/platform/api/secrets"
	"github.com/ActiveState/cli/state/events"
	"github.com/ActiveState/cli/state/export"
	"github.com/ActiveState/cli/state/fork"
	pkg "github.com/ActiveState/cli/state/package"
	"github.com/ActiveState/cli/state/projects"
	"github.com/ActiveState/cli/state/pull"
	"github.com/ActiveState/cli/state/run"
	"github.com/ActiveState/cli/state/scripts"
	"github.com/ActiveState/cli/state/secrets"
	"github.com/ActiveState/cli/state/show"
	"github.com/ActiveState/cli/state/update"
)

// applyLegacyChildren will register any commands and expanders
func applyLegacyChildren(cmd *captain.Command, globals *globalOptions) {
	logging.Debug("register external")

	secretsapi.InitializeClient()

	setLegacyOutput(globals)

	cmd.AddLegacyChildren(
		events.Command,
		update.Command,
<<<<<<< HEAD
		organizations.Command,
=======
		auth.Command,
>>>>>>> 05388760
		projects.Command,
		show.Command,
		run.Command,
		scripts.Command,
		pull.Command,
		export.Command,
		pkg.Command,
		secrets.NewCommand(secretsapi.Get(), &globals.Output).Config(),
		fork.Command,
	)
}<|MERGE_RESOLUTION|>--- conflicted
+++ resolved
@@ -30,11 +30,6 @@
 	cmd.AddLegacyChildren(
 		events.Command,
 		update.Command,
-<<<<<<< HEAD
-		organizations.Command,
-=======
-		auth.Command,
->>>>>>> 05388760
 		projects.Command,
 		show.Command,
 		run.Command,
