--- conflicted
+++ resolved
@@ -38,11 +38,7 @@
 		run.Command,
 		scripts.Command,
 		pull.Command,
-<<<<<<< HEAD
-=======
-		export.Command,
 		pkg.Command,
->>>>>>> 7fadeb91
 		secrets.NewCommand(secretsapi.Get(), &globals.Output).Config(),
 		fork.Command,
 	)
