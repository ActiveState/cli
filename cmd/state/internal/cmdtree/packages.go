package cmdtree

import (
	"github.com/ActiveState/cli/internal/captain"
	"github.com/ActiveState/cli/internal/locale"
	"github.com/ActiveState/cli/internal/primer"
	"github.com/ActiveState/cli/internal/runners/packages"
)

func newPackagesCommand(prime *primer.Values) *captain.Command {
	runner := packages.NewList(prime)

	params := packages.ListRunParams{}

	cmd := captain.NewCommand(
		"packages",
		locale.Tl("package_title", "Listing Packages"),
		locale.T("package_cmd_description"),
		prime.Output(),
		[]captain.CommandGroup{},
		[]*captain.Flag{
			{
				Name:        "commit",
				Description: locale.T("package_list_flag_commit_description"),
				Value:       &params.Commit,
			},
			{
				Name:        "package",
				Description: locale.T("package_list_flag_name_description"),
				Value:       &params.Name,
			},
			{
				Name:        "namespace",
				Description: locale.T("namespace_list_flag_project_description"),
				Value:       &params.Project,
			},
		},
		[]*captain.Argument{},
		func(_ *captain.Command, _ []string) error {
			return runner.Run(params)
		},
	)
	cmd.SetAliases("pkg", "package")

	return cmd
}

func newInstallCommand(prime *primer.Values) *captain.Command {
	runner := packages.NewInstall(prime)

	params := packages.InstallRunParams{}

	return captain.NewCommand(
		"install",
		locale.Tl("package_install_title", "Installing Package"),
		locale.T("package_install_cmd_description"),
		prime.Output(),
		[]captain.CommandGroup{},
		[]*captain.Flag{},
		[]*captain.Argument{
			{
				Name:        locale.T("package_arg_nameversion"),
				Description: locale.T("package_arg_nameversion_description"),
				Value:       &params.Name,
				Required:    true,
			},
		},
		func(_ *captain.Command, _ []string) error {
			return runner.Run(params)
		},
	)
}

func newUninstallCommand(prime *primer.Values) *captain.Command {
	runner := packages.NewUninstall(prime)

	params := packages.UninstallRunParams{}

	return captain.NewCommand(
<<<<<<< HEAD
		"update",
		locale.Tl("package_update_title", "Updating Packages"),
		locale.T("package_update_cmd_description"),
		prime.Output(),
		[]captain.CommandGroup{},
		[]*captain.Flag{},
		[]*captain.Argument{
			{
				Name:        locale.T("package_arg_nameversion"),
				Description: locale.T("package_arg_nameversion_description"),
				Value:       &params.Name,
				Required:    true,
			},
		},
		func(_ *captain.Command, _ []string) error {
			return runner.Run(params)
		},
	)
}

func newPackagesRemoveCommand(prime *primer.Values) *captain.Command {
	runner := packages.NewRemove(prime)

	params := packages.RemoveRunParams{}

	return captain.NewCommand(
		"remove",
		locale.Tl("package_remove_title", "Removing Package"),
		locale.T("package_remove_cmd_description"),
=======
		"uninstall",
		locale.Tl("package_uninstall_title", "Uninstalling Package"),
		locale.T("package_uninstall_cmd_description"),
>>>>>>> 03a00772
		prime.Output(),
		[]captain.CommandGroup{},
		[]*captain.Flag{},
		[]*captain.Argument{
			{
				Name:        locale.T("package_arg_name"),
				Description: locale.T("package_arg_name_description"),
				Value:       &params.Name,
				Required:    true,
			},
		},
		func(_ *captain.Command, _ []string) error {
			return runner.Run(params)
		},
	)
}

func newImportCommand(prime *primer.Values) *captain.Command {
	runner := packages.NewImport(prime)

	params := packages.NewImportRunParams()

	return captain.NewCommand(
		"import",
		locale.Tl("package_import_title", "Importing Packages"),
		locale.T("package_import_cmd_description"),
		prime.Output(),
		[]captain.CommandGroup{},
		[]*captain.Flag{
			{
				Name:        "force",
				Description: locale.T("package_import_flag_force_description"),
				Value:       &params.Force,
			},
		},
		[]*captain.Argument{
			{
				Name:        locale.Tl("import_file", "File"),
				Description: locale.T("package_import_flag_filename_description"),
				Value:       &params.FileName,
				Required:    true,
			},
		},
		func(_ *captain.Command, _ []string) error {
			return runner.Run(*params)
		},
	)
}

func newSearchCommand(prime *primer.Values) *captain.Command {
	runner := packages.NewSearch(prime)

	params := packages.SearchRunParams{}

	return captain.NewCommand(
		"search",
		locale.Tl("package_search_title", "Searching Packages"),
		locale.T("package_search_cmd_description"),
		prime.Output(),
		[]captain.CommandGroup{},
		[]*captain.Flag{
			{
				Name:        "language",
				Description: locale.T("package_search_flag_language_description"),
				Value:       &params.Language,
			},
			{
				Name:        "exact-term",
				Description: locale.T("package_search_flag_exact-term_description"),
				Value:       &params.ExactTerm,
			},
		},
		[]*captain.Argument{
			{
				Name:        locale.T("package_arg_name"),
				Description: locale.T("package_arg_name_description"),
				Value:       &params.Name,
				Required:    true,
			},
		},
		func(_ *captain.Command, _ []string) error {
			return runner.Run(params)
		},
	)
}<|MERGE_RESOLUTION|>--- conflicted
+++ resolved
@@ -77,41 +77,9 @@
 	params := packages.UninstallRunParams{}
 
 	return captain.NewCommand(
-<<<<<<< HEAD
-		"update",
-		locale.Tl("package_update_title", "Updating Packages"),
-		locale.T("package_update_cmd_description"),
-		prime.Output(),
-		[]captain.CommandGroup{},
-		[]*captain.Flag{},
-		[]*captain.Argument{
-			{
-				Name:        locale.T("package_arg_nameversion"),
-				Description: locale.T("package_arg_nameversion_description"),
-				Value:       &params.Name,
-				Required:    true,
-			},
-		},
-		func(_ *captain.Command, _ []string) error {
-			return runner.Run(params)
-		},
-	)
-}
-
-func newPackagesRemoveCommand(prime *primer.Values) *captain.Command {
-	runner := packages.NewRemove(prime)
-
-	params := packages.RemoveRunParams{}
-
-	return captain.NewCommand(
-		"remove",
-		locale.Tl("package_remove_title", "Removing Package"),
-		locale.T("package_remove_cmd_description"),
-=======
 		"uninstall",
 		locale.Tl("package_uninstall_title", "Uninstalling Package"),
 		locale.T("package_uninstall_cmd_description"),
->>>>>>> 03a00772
 		prime.Output(),
 		[]captain.CommandGroup{},
 		[]*captain.Flag{},
