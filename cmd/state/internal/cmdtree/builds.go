--- conflicted
+++ resolved
@@ -24,7 +24,6 @@
 				Value:       &params.All,
 			},
 			{
-<<<<<<< HEAD
 				Name:        "namespace",
 				Description: locale.Tl("builds_flags_namespace_description", "The namespace of the project to inspect builds for"),
 				Value:       params.Namespace,
@@ -33,11 +32,11 @@
 				Name:        "commit",
 				Description: locale.Tl("builds_flags_commit_description", "The commit ID to inspect builds for"),
 				Value:       &params.CommitID,
-=======
+			},
+			{
 				Name:        "full-id",
 				Description: "List builds with their full identifier",
 				Value:       &params.Full,
->>>>>>> 8c03d9f4
 			},
 		},
 		[]*captain.Argument{},
