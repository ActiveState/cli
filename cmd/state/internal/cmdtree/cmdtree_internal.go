--- conflicted
+++ resolved
@@ -46,15 +46,4 @@
 		secrets.NewCommand(secretsapi.Get(), &globals.Output).Config(),
 		fork.Command,
 	)
-<<<<<<< HEAD
-}
-
-func setLegacyOutput(globals *globalOptions) {
-	auth.Flags.Output = &globals.Output
-	organizations.Flags.Output = &globals.Output
-	scripts.Flags.Output = &globals.Output
-	secrets.Flags.Output = &globals.Output
-	show.Flags.Output = &globals.Output
-=======
->>>>>>> aff7483e
 }