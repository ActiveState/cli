package cmdtree

import (
	"github.com/ActiveState/cli/internal/captain"
	"github.com/ActiveState/cli/internal/condition"
	"github.com/ActiveState/cli/internal/locale"
	"github.com/ActiveState/cli/internal/logging"
	"github.com/ActiveState/cli/internal/primer"
	"github.com/ActiveState/cli/internal/runners/state"
	secretsapi "github.com/ActiveState/cli/pkg/platform/api/secrets"
	"github.com/ActiveState/cli/state/secrets"
)

// CmdTree manages a tree of captain.Command instances.
type CmdTree struct {
	cmd *captain.Command
}

// New prepares a CmdTree.
func New(prime *primer.Values, args ...string) *CmdTree {
	globals := newGlobalOptions()

	authCmd := newAuthCommand(prime)
	authCmd.AddChildren(
		newSignupCommand(prime),
		newLogoutCommand(prime),
	)

	exportCmd := newExportCommand()
	exportCmd.AddChildren(
		newRecipeCommand(prime),
		newJWTCommand(prime),
		newPrivateKeyCommand(prime),
		newAPIKeyCommand(prime),
		newExportConfigCommand(prime),
		newExportGithubActionCommand(prime),
	)

	packagesCmd := newPackagesCommand(prime)
	packagesCmd.AddChildren(
		newPackagesAddCommand(prime),
		newPackagesUpdateCommand(prime),
		newPackagesRemoveCommand(prime),
		newPackagesImportCommand(prime),
		newPackagesSearchCommand(prime),
	)

	platformsCmd := newPlatformsCommand(prime)
	platformsCmd.AddChildren(
		newPlatformsSearchCommand(prime),
		newPlatformsAddCommand(prime),
		newPlatformsRemoveCommand(prime),
	)

	scriptsCmd := newScriptsCommand(prime)
	scriptsCmd.AddChildren(
		newScriptsEditCommand(prime),
	)

	languagesCmd := newLanguagesCommand(prime)
	languagesCmd.AddChildren(newLanguageUpdateCommand(prime))

	cleanCmd := newCleanCommand(prime)
	cleanCmd.AddChildren(
		newUninstallCommand(prime),
		newCacheCommand(prime),
		newConfigCommand(prime),
	)

	deployCmd := newDeployCommand(prime)
	deployCmd.AddChildren(
		newDeployInstallCommand(prime),
		newDeployConfigureCommand(prime),
		newDeploySymlinkCommand(prime),
		newDeployReportCommand(prime),
	)

	tutorialCmd := newTutorialCommand(prime)
	tutorialCmd.AddChildren(newTutorialProjectCommand(prime))

	eventsCmd := newEventsCommand(prime)
	eventsCmd.AddChildren(newEventsLogCommand(prime))

	stateCmd := newStateCommand(globals, prime)
	stateCmd.AddChildren(
		newActivateCommand(prime),
		newInitCommand(prime),
		newPushCommand(prime),
		newProjectsCommand(prime),
		authCmd,
		exportCmd,
		newOrganizationsCommand(prime),
		newRunCommand(prime),
		newShowCommand(prime),
		packagesCmd,
		platformsCmd,
		newHistoryCommand(prime),
		cleanCmd,
		languagesCmd,
		deployCmd,
		scriptsCmd,
		eventsCmd,
		newPullCommand(prime),
		newUpdateCommand(prime),
		newForkCommand(prime),
		newPpmCommand(prime),
		newInviteCommand(prime),
		tutorialCmd,
		newPrepareCommand(prime),
<<<<<<< HEAD
		newProtocolCommand(prime),
=======
		newShimCommand(prime, args...),
>>>>>>> 2c5d247d
	)

	applyLegacyChildren(stateCmd, globals)

	return &CmdTree{
		cmd: stateCmd,
	}
}

type globalOptions struct {
	Verbose    bool
	Output     string
	Monochrome bool
}

func newGlobalOptions() *globalOptions {
	return &globalOptions{}
}

func newStateCommand(globals *globalOptions, prime *primer.Values) *captain.Command {
	opts := state.NewOptions()

	runner := state.New(opts, prime)
	cmd := captain.NewCommand(
		"state",
		locale.T("state_description"),
		[]*captain.Flag{
			{
				Name:        "locale",
				Shorthand:   "l",
				Description: locale.T("flag_state_locale_description"),
				Persist:     true,
				Value:       &opts.Locale,
			},
			{
				Name:        "verbose",
				Shorthand:   "v",
				Description: locale.T("flag_state_verbose_description"),
				Persist:     true,
				OnUse: func() {
					if !condition.InTest() {
						logging.CurrentHandler().SetVerbose(true)
					}
				},
				Value: &globals.Verbose,
			},
			{
				Name:        "mono", // Name and Shorthand should be kept in sync with cmd/state/main.go
				Persist:     true,
				Description: locale.T("flag_state_monochrome_output_description"),
				Value:       &globals.Monochrome,
			},
			{
				Name:        "output", // Name and Shorthand should be kept in sync with cmd/state/main.go
				Shorthand:   "o",
				Description: locale.T("flag_state_output_description"),
				Persist:     true,
				Value:       &globals.Output,
			},
			{
				/* This option is only used for the vscode extension: It prevents the integrated terminal to close immediately after an error occurs, such that the user can read the message */
				Name:        "confirm-exit-on-error", // Name and Shorthand should be kept in sync with cmd/state/main.go
				Description: "prompts the user to press enter before exiting, when an error occurs",
				Persist:     true,
				Hidden:      true, // No need to add this to help messages
				Value:       &opts.ConfirmExit,
			},
			{
				Name:        "version",
				Description: locale.T("flag_state_version_description"),
				Value:       &opts.Version,
			},
		},
		[]*captain.Argument{},
		func(ccmd *captain.Command, args []string) error {
			if globals.Verbose {
				logging.CurrentHandler().SetVerbose(true)
			}

			return runner.Run(ccmd.Usage)
		},
	)

	cmd.SetUsageTemplate("usage_tpl")

	return cmd
}

// Execute runs the CmdTree using the provided CLI arguments.
func (ct *CmdTree) Execute(args []string) error {
	return ct.cmd.Execute(args)
}

// Command returns the root command of the CmdTree
func (ct *CmdTree) Command() *captain.Command {
	return ct.cmd
}

// applyLegacyChildren will register any commands and expanders
func applyLegacyChildren(cmd *captain.Command, globals *globalOptions) {
	logging.Debug("register")

	secretsapi.InitializeClient()

	cmd.AddLegacyChildren(
		secrets.NewCommand(secretsapi.Get(), &globals.Output).Config(),
	)
}<|MERGE_RESOLUTION|>--- conflicted
+++ resolved
@@ -107,11 +107,8 @@
 		newInviteCommand(prime),
 		tutorialCmd,
 		newPrepareCommand(prime),
-<<<<<<< HEAD
 		newProtocolCommand(prime),
-=======
 		newShimCommand(prime, args...),
->>>>>>> 2c5d247d
 	)
 
 	applyLegacyChildren(stateCmd, globals)
