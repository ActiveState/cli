package cmdtree

import (
	"github.com/ActiveState/cli/internal/captain"
	"github.com/ActiveState/cli/internal/condition"
	"github.com/ActiveState/cli/internal/locale"
	"github.com/ActiveState/cli/internal/logging"
	"github.com/ActiveState/cli/internal/output"
	"github.com/ActiveState/cli/internal/prompt"
	"github.com/ActiveState/cli/internal/runners/state"
	secretsapi "github.com/ActiveState/cli/pkg/platform/api/secrets"
	"github.com/ActiveState/cli/pkg/platform/authentication"
	"github.com/ActiveState/cli/pkg/project"
	"github.com/ActiveState/cli/state/invite"
	"github.com/ActiveState/cli/state/secrets"
)

// CmdTree manages a tree of captain.Command instances.
type CmdTree struct {
	cmd *captain.Command
}

// New prepares a CmdTree.
func New(pj *project.Project, outputer output.Outputer, prompter prompt.Prompter) *CmdTree {
	globals := newGlobalOptions()

	auth := authentication.Get()

	authCmd := newAuthCommand(globals)
	authCmd.AddChildren(
		newSignupCommand(),
		newLogoutCommand(),
	)

	exportCmd := newExportCommand()
	exportCmd.AddChildren(
		newRecipeCommand(),
		newJWTCommand(),
		newPrivateKeyCommand(),
		newAPIKeyCommand(outputer),
	)

	packagesCmd := newPackagesCommand(outputer)
	packagesCmd.AddChildren(
		newPackagesAddCommand(outputer),
		newPackagesUpdateCommand(outputer),
		newPackagesRemoveCommand(outputer),
		newPackagesImportCommand(outputer),
		newPackagesSearchCommand(outputer),
	)

	platformsCmd := newPlatformsCommand(outputer)
	platformsCmd.AddChildren(
		newPlatformsSearchCommand(outputer),
		newPlatformsAddCommand(outputer),
		newPlatformsRemoveCommand(outputer),
	)

	scriptsCmd := newScriptsCommand(pj, globals, outputer)
	scriptsCmd.AddChildren(
		newScriptsEditCommand(pj, outputer),
	)

	languagesCmd := newLanguagesCommand(outputer)
	languagesCmd.AddChildren(newLanguageUpdateCommand(outputer))

	cleanCmd := newCleanCommand(outputer)
	cleanCmd.AddChildren(
		newUninstallCommand(outputer),
		newCacheCommand(outputer),
		newConfigCommand(outputer),
	)

	deployCmd := newDeployCommand(outputer)
	deployCmd.AddChildren(
		newDeployInstallCommand(outputer),
		newDeployConfigureCommand(outputer),
		newDeploySymlinkCommand(outputer),
		newDeployReportCommand(outputer),
	)

	stateCmd := newStateCommand(globals)
	stateCmd.AddChildren(
		newActivateCommand(outputer),
		newInitCommand(),
		newPushCommand(),
		newProjectsCommand(outputer, auth),
		authCmd,
		exportCmd,
		newOrganizationsCommand(globals),
		newRunCommand(),
		newShowCommand(pj, outputer),
		packagesCmd,
		platformsCmd,
		newHistoryCommand(outputer),
		cleanCmd,
		languagesCmd,
		deployCmd,
		scriptsCmd,
		newEventsCommand(pj, outputer),
		newPullCommand(pj, outputer),
		newUpdateCommand(pj, outputer),
		newForkCommand(pj, auth, outputer, prompter),
		newPpmCommand(),
	)

	applyLegacyChildren(stateCmd, globals)

	return &CmdTree{
		cmd: stateCmd,
	}
}

type globalOptions struct {
	Verbose    bool
	Output     string
	Monochrome bool
}

func newGlobalOptions() *globalOptions {
	return &globalOptions{}
}

func newStateCommand(globals *globalOptions) *captain.Command {
	opts := state.NewOptions()

	runner := state.New(opts)
	cmd := captain.NewCommand(
		"state",
		locale.T("state_description"),
		[]*captain.Flag{
			{
				Name:        "locale",
				Shorthand:   "l",
				Description: locale.T("flag_state_locale_description"),
				Persist:     true,
				Value:       &opts.Locale,
			},
			{
				Name:        "verbose",
				Shorthand:   "v",
				Description: locale.T("flag_state_verbose_description"),
				Persist:     true,
				OnUse: func() {
					if !condition.InTest() {
						logging.CurrentHandler().SetVerbose(true)
					}
				},
				Value: &globals.Verbose,
			},
			{
				Name:        "mono", // Name and Shorthand should be kept in sync with cmd/state/main.go
				Persist:     true,
				Description: locale.T("flag_state_monochrome_output_description"),
				Value:       &globals.Monochrome,
			},
			{
				Name:        "output", // Name and Shorthand should be kept in sync with cmd/state/main.go
				Shorthand:   "o",
				Description: locale.T("flag_state_output_description"),
				Persist:     true,
				Value:       &globals.Output,
			},
			{
				Name:        "version",
				Description: locale.T("flag_state_version_description"),
				Value:       &opts.Version,
			},
		},
		[]*captain.Argument{},
		func(ccmd *captain.Command, args []string) error {
			if globals.Verbose {
				logging.CurrentHandler().SetVerbose(true)
			}

			return runner.Run(ccmd.Usage)
		},
	)

	cmd.SetUsageTemplate("usage_tpl")

	return cmd
}

// Execute runs the CmdTree using the provided CLI arguments.
func (ct *CmdTree) Execute(args []string) error {
	return ct.cmd.Execute(args)
}

func setLegacyOutput(globals *globalOptions) {
<<<<<<< HEAD
	show.Flags.Output = &globals.Output
=======
	scripts.Flags.Output = &globals.Output
>>>>>>> aee6dba2
}

// applyLegacyChildren will register any commands and expanders
func applyLegacyChildren(cmd *captain.Command, globals *globalOptions) {
	logging.Debug("register")

	secretsapi.InitializeClient()

	setLegacyOutput(globals)

	cmd.AddLegacyChildren(
<<<<<<< HEAD
		show.Command,
=======
		scripts.Command,
>>>>>>> aee6dba2
		invite.Command,
		secrets.NewCommand(secretsapi.Get(), &globals.Output).Config(),
	)
}<|MERGE_RESOLUTION|>--- conflicted
+++ resolved
@@ -13,6 +13,7 @@
 	"github.com/ActiveState/cli/pkg/project"
 	"github.com/ActiveState/cli/state/invite"
 	"github.com/ActiveState/cli/state/secrets"
+	"github.com/ActiveState/cli/state/show"
 )
 
 // CmdTree manages a tree of captain.Command instances.
@@ -188,11 +189,7 @@
 }
 
 func setLegacyOutput(globals *globalOptions) {
-<<<<<<< HEAD
 	show.Flags.Output = &globals.Output
-=======
-	scripts.Flags.Output = &globals.Output
->>>>>>> aee6dba2
 }
 
 // applyLegacyChildren will register any commands and expanders
@@ -204,11 +201,7 @@
 	setLegacyOutput(globals)
 
 	cmd.AddLegacyChildren(
-<<<<<<< HEAD
 		show.Command,
-=======
-		scripts.Command,
->>>>>>> aee6dba2
 		invite.Command,
 		secrets.NewCommand(secretsapi.Get(), &globals.Output).Config(),
 	)
