--- conflicted
+++ resolved
@@ -55,11 +55,8 @@
 		exportCmd,
 		newOrganizationsCommand(globals),
 		newRunCommand(),
-<<<<<<< HEAD
 		platformsCmd,
-=======
 		newHistoryCommand(outputer),
->>>>>>> b893d463
 		newCleanCommand(outputer),
 	)
 
