package cmdtree

import (
	"github.com/ActiveState/cli/internal/captain"
	"github.com/ActiveState/cli/internal/condition"
	"github.com/ActiveState/cli/internal/locale"
	"github.com/ActiveState/cli/internal/logging"
	"github.com/ActiveState/cli/internal/output"
	"github.com/ActiveState/cli/internal/runners/state"
	"github.com/ActiveState/cli/pkg/platform/authentication"
	"github.com/ActiveState/cli/state/fork"
	"github.com/ActiveState/cli/state/pull"
	"github.com/ActiveState/cli/state/scripts"
	"github.com/ActiveState/cli/state/show"
)

type CmdTree struct {
	cmd *captain.Command
}

func New(outputer output.Outputer) *CmdTree {
	globals := newGlobalOptions()

	auth := authentication.Get()

	authCmd := newAuthCommand(globals)
	authCmd.AddChildren(
		newSignupCommand(),
		newLogoutCommand(),
	)

	exportCmd := newExportCommand()
	exportCmd.AddChildren(
		newRecipeCommand(),
		newJWTCommand(),
		newPrivateKeyCommand(),
	)

	stateCmd := newStateCommand(globals)
	stateCmd.AddChildren(
		newActivateCommand(globals),
		newInitCommand(),
		newPushCommand(),
		newProjectsCommand(outputer, auth),
		authCmd,
		exportCmd,
		newOrganizationsCommand(globals),
		newRunCommand(),
<<<<<<< HEAD
		newHistoryCommand(outputer),
=======
		newCleanCommand(outputer),
>>>>>>> b8a71081
	)

	applyLegacyChildren(stateCmd, globals)

	return &CmdTree{
		cmd: stateCmd,
	}
}

type globalOptions struct {
	Verbose bool
	Output  string
}

func newGlobalOptions() *globalOptions {
	return &globalOptions{}
}

func newStateCommand(globals *globalOptions) *captain.Command {
	opts := state.NewOptions()

	runner := state.New(opts)
	cmd := captain.NewCommand(
		"state",
		locale.T("state_description"),
		[]*captain.Flag{
			{
				Name:        "locale",
				Shorthand:   "l",
				Description: locale.T("flag_state_locale_description"),
				Persist:     true,
				Value:       &opts.Locale,
			},
			{
				Name:        "verbose",
				Shorthand:   "v",
				Description: locale.T("flag_state_verbose_description"),
				Persist:     true,
				OnUse: func() {
					if !condition.InTest() {
						logging.CurrentHandler().SetVerbose(true)
					}
				},
				Value: &globals.Verbose,
			},
			{
				Name:        "output", // Name and Shorthand should be kept in sync with cmd/state/main.go
				Shorthand:   "o",
				Description: locale.T("flag_state_output_description"),
				Persist:     true,
				Value:       &globals.Output,
			},
			{
				Name:        "version",
				Description: locale.T("flag_state_version_description"),
				Value:       &opts.Version,
			},
		},
		[]*captain.Argument{},
		func(ccmd *captain.Command, args []string) error {
			if globals.Verbose {
				logging.CurrentHandler().SetVerbose(true)
			}

			return runner.Run(ccmd.Usage)
		},
	)

	cmd.SetUsageTemplate("usage_tpl")

	return cmd
}

func (ct *CmdTree) Execute(args []string) error {
	return ct.cmd.Execute(args)
}

func setLegacyOutput(globals *globalOptions) {
	scripts.Flags.Output = &globals.Output
	fork.Flags.Output = &globals.Output
	show.Flags.Output = &globals.Output
	pull.Flags.Output = &globals.Output
}<|MERGE_RESOLUTION|>--- conflicted
+++ resolved
@@ -46,11 +46,8 @@
 		exportCmd,
 		newOrganizationsCommand(globals),
 		newRunCommand(),
-<<<<<<< HEAD
 		newHistoryCommand(outputer),
-=======
 		newCleanCommand(outputer),
->>>>>>> b8a71081
 	)
 
 	applyLegacyChildren(stateCmd, globals)
