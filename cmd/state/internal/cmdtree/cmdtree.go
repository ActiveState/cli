--- conflicted
+++ resolved
@@ -56,11 +56,8 @@
 		exportCmd,
 		newOrganizationsCommand(globals),
 		newRunCommand(),
-<<<<<<< HEAD
 		platformsCmd,
-=======
 		newCleanCommand(outputer),
->>>>>>> 0153aed5
 	)
 
 	applyLegacyChildren(stateCmd, globals)
