--- conflicted
+++ resolved
@@ -17,10 +17,7 @@
 		locale.Tl("pull_title", "Pulling Remote Project"),
 		locale.Tl("pull_description", "Pull in the latest version of your project from the ActiveState Platform"),
 		prime.Output(),
-<<<<<<< HEAD
 		prime.Config(),
-		[]*captain.Flag{},
-=======
 		[]*captain.Flag{
 			{
 				Name:        "force",
@@ -35,7 +32,6 @@
 				Value:       &params.SetProject,
 			},
 		},
->>>>>>> 478b4055
 		[]*captain.Argument{},
 		func(cmd *captain.Command, args []string) error {
 			return runner.Run(params)
