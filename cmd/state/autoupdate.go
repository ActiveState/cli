--- conflicted
+++ resolved
@@ -75,36 +75,21 @@
 	if err != nil {
 		if os.IsPermission(err) {
 			an.EventWithLabel(anaConst.CatUpdates, anaConst.ActUpdateInstall, anaConst.UpdateLabelFailed, &dimensions.Values{
-<<<<<<< HEAD
-				Version: ptr.To(avUpdate.Version),
-				Error:   ptr.To("Could not update the state tool due to insufficient permissions."),
-=======
-				TargetVersion: ptr.To(up.Version),
+				TargetVersion: ptr.To(avUpdate.Version),
 				Error:         ptr.To("Could not update the state tool due to insufficient permissions."),
->>>>>>> ebe262a7
 			})
 			return false, locale.WrapInputError(err, locale.Tl("auto_update_permission_err", "", constants.DocumentationURL, errs.JoinMessage(err)))
 		}
 		if errs.Matches(err, &updater.ErrorInProgress{}) {
 			an.EventWithLabel(anaConst.CatUpdates, anaConst.ActUpdateInstall, anaConst.UpdateLabelFailed, &dimensions.Values{
-<<<<<<< HEAD
-				Version: ptr.To(avUpdate.Version),
-				Error:   ptr.To(anaConst.UpdateErrorInProgress),
-=======
-				TargetVersion: ptr.To(up.Version),
+				TargetVersion: ptr.To(avUpdate.Version),
 				Error:         ptr.To(anaConst.UpdateErrorInProgress),
->>>>>>> ebe262a7
 			})
 			return false, nil
 		}
 		an.EventWithLabel(anaConst.CatUpdates, anaConst.ActUpdateInstall, anaConst.UpdateLabelFailed, &dimensions.Values{
-<<<<<<< HEAD
-			Version: ptr.To(avUpdate.Version),
-			Error:   ptr.To(anaConst.UpdateErrorInstallFailed),
-=======
-			TargetVersion: ptr.To(up.Version),
+			TargetVersion: ptr.To(avUpdate.Version),
 			Error:         ptr.To(anaConst.UpdateErrorInstallFailed),
->>>>>>> ebe262a7
 		})
 		return false, locale.WrapError(err, locale.T("auto_update_failed"))
 	}
@@ -121,23 +106,14 @@
 			msg = anaConst.UpdateErrorRelaunch
 		}
 		an.EventWithLabel(anaConst.CatUpdates, anaConst.ActUpdateRelaunch, anaConst.UpdateLabelFailed, &dimensions.Values{
-<<<<<<< HEAD
-			Version: ptr.To(avUpdate.Version),
-			Error:   ptr.To(msg),
-=======
-			TargetVersion: ptr.To(up.Version),
+			TargetVersion: ptr.To(avUpdate.Version),
 			Error:         ptr.To(msg),
->>>>>>> ebe262a7
 		})
 		return true, errs.Silence(errs.WrapExitCode(err, code))
 	}
 
 	an.EventWithLabel(anaConst.CatUpdates, anaConst.ActUpdateRelaunch, anaConst.UpdateLabelSuccess, &dimensions.Values{
-<<<<<<< HEAD
-		Version: ptr.To(avUpdate.Version),
-=======
-		TargetVersion: ptr.To(up.Version),
->>>>>>> ebe262a7
+		TargetVersion: ptr.To(avUpdate.Version),
 	})
 	return true, nil
 }
