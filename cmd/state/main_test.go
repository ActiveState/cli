package main

import (
	"os"
	"testing"

	"github.com/ActiveState/cli/internal/constants/preprocess"
	depMock "github.com/ActiveState/cli/internal/deprecation/mock"
	"github.com/ActiveState/cli/internal/locale"
	"github.com/ActiveState/cli/internal/output"
	"github.com/ActiveState/cli/internal/testhelpers/outputhelper"

	"github.com/stretchr/testify/suite"
)

type MainTestSuite struct {
	suite.Suite
}

<<<<<<< HEAD
func (suite *MainTestSuite) TestUnknownCommand() {
	catcher := outputhelper.NewCatcher()
	exitCode, err := run([]string{"", "IdontExist"}, catcher.Outputer)
	suite.Contains(err.Error(), `unknown command "IdontExist"`)
	suite.Equal(1, exitCode)
}

=======
>>>>>>> 3e57e0e8
func (suite *MainTestSuite) TestDeprecated() {
	mock := depMock.Init()
	defer mock.Close()
	mock.MockDeprecated()

	catcher := outputhelper.NewCatcher()
	exitCode, err := run([]string{""}, catcher.Outputer)
	suite.Require().NoError(err)
	suite.Require().Equal(0, exitCode, "Should exit with code 0, output: %s", catcher.CombinedOutput())

	if preprocess.CurrentVersionNumberIsProduction() {
		suite.Require().Contains(catcher.Output(), output.StripColorCodes(locale.Tr("warn_deprecation", "")[0:50]))
	}
}

func (suite *MainTestSuite) TestExpired() {
	mock := depMock.Init()
	defer mock.Close()
	mock.MockExpired()

	catcher := outputhelper.NewCatcher()
	exitCode, err := run([]string{""}, catcher.Outputer)
	suite.Require().NoError(err)
	suite.Require().Equal(0, exitCode, "Should exit with code 0, output: %s", catcher.CombinedOutput())

	if preprocess.CurrentVersionNumberIsProduction() {
		suite.Require().Contains(catcher.ErrorOutput(), locale.Tr("err_deprecation", "")[0:50])
	}
}

func (suite *MainTestSuite) TestOutputer() {
	{
		outputer, fail := initOutput(outputFlags{"", false}, "")
		suite.Require().NoError(fail.ToError())
		suite.Equal(output.PlainFormatName, outputer.Type(), "Returns Plain outputer")
	}

	{
		outputer, fail := initOutput(outputFlags{string(output.PlainFormatName), false}, "")
		suite.Require().NoError(fail.ToError())
		suite.Equal(output.PlainFormatName, outputer.Type(), "Returns Plain outputer")
	}

	{
		outputer, fail := initOutput(outputFlags{string(output.JSONFormatName), false}, "")
		suite.Require().NoError(fail.ToError())
		suite.Equal(output.JSONFormatName, outputer.Type(), "Returns JSON outputer")
	}

	{
		outputer, fail := initOutput(outputFlags{"", false}, string(output.JSONFormatName))
		suite.Require().NoError(fail.ToError())
		suite.Equal(output.JSONFormatName, outputer.Type(), "Returns JSON outputer")
	}

	{
		outputer, fail := initOutput(outputFlags{"", false}, string(output.EditorFormatName))
		suite.Require().NoError(fail.ToError())
		suite.Equal(output.EditorFormatName, outputer.Type(), "Returns JSON outputer")
	}

	{
		outputer, fail := initOutput(outputFlags{"", false}, string(output.EditorV0FormatName))
		suite.Require().NoError(fail.ToError())
		suite.Equal(output.EditorV0FormatName, outputer.Type(), "Returns JSON outputer")
	}
}

func (suite *MainTestSuite) TestParseOutputFlags() {
	suite.Equal(outputFlags{"plain", false}, parseOutputFlags([]string{"state", "foo", "-o", "plain"}))
	suite.Equal(outputFlags{"json", false}, parseOutputFlags([]string{"state", "foo", "--output", "json"}))
	suite.Equal(outputFlags{"json", false}, parseOutputFlags([]string{"state", "foo", "-o", "json"}))
	suite.Equal(outputFlags{"editor", false}, parseOutputFlags([]string{"state", "foo", "--output", "editor"}))
	suite.Equal(outputFlags{"editor.v0", false}, parseOutputFlags([]string{"state", "foo", "-o", "editor.v0"}))
	suite.Equal(outputFlags{"", true}, parseOutputFlags([]string{"state", "foo", "--mono"}))
}

func (suite *MainTestSuite) TestDisableColors() {
	monoFlags := outputFlags{Mono: true}
	nonMonoFlags := outputFlags{Mono: false}

	err := os.Setenv("NO_COLOR", "")
	suite.Require().NoError(err)
	suite.True(nonMonoFlags.DisableColor(false), "disable colors if NO_COLOR is set")
	err = os.Unsetenv("NO_COLOR")
	suite.Require().NoError(err)
	suite.False(nonMonoFlags.DisableColor(false), "do not disable colors by default")
	suite.True(monoFlags.DisableColor(false), "disable colors if --mono is set")
}

func TestMainTestSuite(t *testing.T) {
	suite.Run(t, new(MainTestSuite))
}<|MERGE_RESOLUTION|>--- conflicted
+++ resolved
@@ -17,16 +17,6 @@
 	suite.Suite
 }
 
-<<<<<<< HEAD
-func (suite *MainTestSuite) TestUnknownCommand() {
-	catcher := outputhelper.NewCatcher()
-	exitCode, err := run([]string{"", "IdontExist"}, catcher.Outputer)
-	suite.Contains(err.Error(), `unknown command "IdontExist"`)
-	suite.Equal(1, exitCode)
-}
-
-=======
->>>>>>> 3e57e0e8
 func (suite *MainTestSuite) TestDeprecated() {
 	mock := depMock.Init()
 	defer mock.Close()
