package main

import (
	"context"
	"fmt"
	"os"
	"runtime/debug"
	"strings"
	"time"

	"github.com/ActiveState/cli/cmd/state/internal/cmdtree"
	"github.com/ActiveState/cli/cmd/state/internal/cmdtree/exechandlers/messenger"
	anAsync "github.com/ActiveState/cli/internal/analytics/client/async"
	anaConst "github.com/ActiveState/cli/internal/analytics/constants"
	"github.com/ActiveState/cli/internal/captain"
	"github.com/ActiveState/cli/internal/config"
	"github.com/ActiveState/cli/internal/constants"
	"github.com/ActiveState/cli/internal/constraints"
	"github.com/ActiveState/cli/internal/errs"
	"github.com/ActiveState/cli/internal/events"
	"github.com/ActiveState/cli/internal/installation"
	"github.com/ActiveState/cli/internal/installation/storage"
	"github.com/ActiveState/cli/internal/locale"
	"github.com/ActiveState/cli/internal/logging"
	"github.com/ActiveState/cli/internal/multilog"
	"github.com/ActiveState/cli/internal/output"
	"github.com/ActiveState/cli/internal/primer"
	"github.com/ActiveState/cli/internal/profile"
	"github.com/ActiveState/cli/internal/prompt"
	_ "github.com/ActiveState/cli/internal/prompt" // Sets up survey defaults
	"github.com/ActiveState/cli/internal/rollbar"
	"github.com/ActiveState/cli/internal/runbits/errors"
	"github.com/ActiveState/cli/internal/runbits/legacy/projectmigration"
	"github.com/ActiveState/cli/internal/runbits/panics"
	"github.com/ActiveState/cli/internal/subshell"
	"github.com/ActiveState/cli/internal/svcctl"
	secretsapi "github.com/ActiveState/cli/pkg/platform/api/secrets"
	"github.com/ActiveState/cli/pkg/platform/authentication"
	"github.com/ActiveState/cli/pkg/platform/model"
	"github.com/ActiveState/cli/pkg/project"
	"github.com/ActiveState/cli/pkg/projectfile"
)

func main() {
	startTime := time.Now()

	var exitCode int
	// Set up logging
	rollbar.SetupRollbar(constants.StateToolRollbarToken)

	// We have to disable mouse trap as without it the state:// protocol cannot work
	captain.DisableMousetrap()

	var cfg *config.Instance
	defer func() {
		// Handle panics gracefully, and ensure that we exit with non-zero code
		if panics.HandlePanics(recover(), debug.Stack()) {
			exitCode = 1
		}

		// ensure rollbar messages are called
		if err := events.WaitForEvents(5*time.Second, rollbar.Wait, authentication.LegacyClose, logging.Close); err != nil {
			logging.Warning("Failed waiting for events: %v", err)
		}

		if cfg != nil {
			events.Close("config", cfg.Close)
		}

		profile.Measure("main", startTime)

		// exit with exitCode
		os.Exit(exitCode)
	}()

	var err error
	cfg, err = config.New()
	if err != nil {
		multilog.Critical("Could not initialize config: %v", errs.JoinMessage(err))
		fmt.Fprintf(os.Stderr, "Could not load config, if this problem persists please reinstall the State Tool. Error: %s\n", errs.JoinMessage(err))
		exitCode = 1
		return
	}
	rollbar.SetConfig(cfg)

	// Set up our output formatter/writer
	outFlags := parseOutputFlags(os.Args)
	shellName, _ := subshell.DetectShell(cfg)
	out, err := initOutput(outFlags, "", shellName)
	if err != nil {
		multilog.Critical("Could not initialize outputer: %s", errs.JoinMessage(err))
		os.Stderr.WriteString(locale.Tr("err_main_outputer", err.Error()))
		exitCode = 1
		return
	}

	// Set up our legacy outputer
	setPrinterColors(outFlags)

	isInteractive := strings.ToLower(os.Getenv(constants.NonInteractiveEnvVarName)) != "true" && out.Config().Interactive
	// Run our main command logic, which is logic that defers to the error handling logic below
	err = run(os.Args, isInteractive, cfg, out)
	if err != nil {
		exitCode, err = errors.ParseUserFacing(err)
		if err != nil {
			out.Error(err)
		}
	}
}

func run(args []string, isInteractive bool, cfg *config.Instance, out output.Outputer) (rerr error) {
	defer profile.Measure("main:run", time.Now())

	// Set up profiling
	if os.Getenv(constants.CPUProfileEnvVarName) != "" {
		cleanup, err := profile.CPU()
		if err != nil {
			return err
		}
		defer cleanup()
	}

	logging.CurrentHandler().SetVerbose(os.Getenv("VERBOSE") != "" || argsHaveVerbose(args))

	logging.Debug("ConfigPath: %s", cfg.ConfigPath())
	logging.Debug("CachePath: %s", storage.CachePath())

	svcExec, err := installation.ServiceExec()
	if err != nil {
		return errs.Wrap(err, "Could not get service info")
	}

	ipcClient := svcctl.NewDefaultIPCClient()
	argText := strings.Join(args, " ")
	svcPort, err := svcctl.EnsureExecStartedAndLocateHTTP(ipcClient, svcExec, argText)
	if err != nil {
		return locale.WrapError(err, "start_svc_failed", "Failed to start state-svc at state tool invocation")
	}

	svcmodel := model.NewSvcModel(svcPort)

	// Amend Rollbar data to also send the state-svc log tail. This cannot be done inside the rollbar
	// package itself because importing pkg/platform/model creates an import cycle.
	rollbar.AddLogDataAmender(func(logData string) string {
		ctx, cancel := context.WithTimeout(context.Background(), model.SvcTimeoutMinimal)
		defer cancel()
		svcLogData, err := svcmodel.FetchLogTail(ctx)
		if err != nil {
			svcLogData = fmt.Sprintf("Could not fetch state-svc log: %v", err)
		}
		logData += "\nstate-svc log:\n"
		if len(svcLogData) == logging.TailSize {
			logData += "<truncated>\n"
		}
		logData += svcLogData
		return logData
	})

	// Retrieve project file
	pjPath, err := projectfile.GetProjectFilePath()
	if err != nil && errs.Matches(err, &projectfile.ErrorNoProjectFromEnv{}) {
		// Fail if we are meant to inherit the projectfile from the environment, but the file doesn't exist
		return err
	}

	// Set up project (if we have a valid path)
	var pj *project.Project
	if pjPath != "" {
		pjf, err := projectfile.FromPath(pjPath)
		if err != nil {
			return err
		}
		pj, err = project.New(pjf, out)
		if err != nil {
			return err
		}
	}

	pjNamespace := ""
	if pj != nil {
		pjNamespace = pj.Namespace().String()
	}

	auth := authentication.New(cfg)
	defer events.Close("auth", auth.Close)

	if err := auth.Sync(); err != nil {
		logging.Warning("Could not sync authenticated state: %s", errs.JoinMessage(err))
	}

	an := anAsync.New(anaConst.SrcStateTool, svcmodel, cfg, auth, out, pjNamespace)
	defer func() {
		if err := events.WaitForEvents(time.Second, an.Wait); err != nil {
			logging.Warning("Failed waiting for events: %v", err)
		}
	}()

	// Set up prompter
	prompter := prompt.New(isInteractive, an)

	// This is an anti-pattern. DO NOT DO THIS! Normally we should be passing prompt and out as
	// arguments everywhere it is needed. However, we need to support legacy projects with commitId in
	// activestate.yaml, and whenever that commitId is needed, we need to prompt the user to migrate
	// their project. This would result in a lot of boilerplate for a legacy feature, so we're
	// working around it with package "globals".
	projectmigration.Register(prompter, out)

	// Set up conditional, which accesses a lot of primer data
	sshell := subshell.New(cfg)

	conditional := constraints.NewPrimeConditional(auth, pj, sshell.Shell())
	project.RegisterConditional(conditional)
	project.RegisterExpander("mixin", project.NewMixin(auth).Expander)
	project.RegisterExpander("secrets", project.NewSecretPromptingExpander(secretsapi.Get(), prompter, cfg, auth))

	// Run the actual command
	cmds := cmdtree.New(primer.New(pj, out, auth, prompter, sshell, conditional, cfg, ipcClient, svcmodel, an), args...)

	childCmd, err := cmds.Command().Find(args[1:])
	if err != nil {
		logging.Debug("Could not find child command, error: %v", err)
	}

	msger := messenger.New(out, svcmodel)
	cmds.OnExecStart(msger.OnExecStart)
	cmds.OnExecStop(msger.OnExecStop)

	if childCmd != nil && !childCmd.SkipChecks() {
		// Auto update to latest state tool version
		if updated, err := autoUpdate(svcmodel, args, cfg, an, out); err == nil && updated {
			return nil // command will be run by updated exe
		} else if err != nil {
			multilog.Error("Failed to autoupdate: %v", err)
		}

		if childCmd.Name() != "update" && pj != nil && pj.IsLocked() {
			if (pj.Version() != "" && pj.Version() != constants.Version) ||
				(pj.VersionBranch() != "" && pj.VersionBranch() != constants.BranchName) {
				return errs.AddTips(
					locale.NewInputError("lock_version_mismatch", "", pj.Source().Lock, constants.BranchName, constants.Version),
					locale.Tl("lock_update_legacy_version", "", constants.DocumentationURLLocking),
					locale.T("lock_update_lock"),
				)
			}
		}
	}

	err = cmds.Execute(args[1:])
	if err != nil && !errs.IsSilent(err) {
		cmdName := ""
		if childCmd != nil {
			cmdName = childCmd.JoinedSubCommandNames() + " "
		}
<<<<<<< HEAD
		err = errs.AddTips(err, locale.Tl("err_tip_run_help", "Run → [ACTIONABLE]`state {{.V0}}--help`[/RESET] for general help", cmdName))
		errors.ReportError(err, cmds.Command(), an)
=======
		if !out.Type().IsStructured() {
			err = errs.AddTips(err, locale.Tl("err_tip_run_help", "Run → [ACTIONABLE]`state {{.V0}}--help`[/RESET] for general help", cmdName))
		}
		cmdletErrors.ReportError(err, cmds.Command(), an)
>>>>>>> ef12da95
	}

	return err
}

func argsHaveVerbose(args []string) bool {
	var isRunOrExec bool
	nextArg := 0

	for i, arg := range args {
		if arg == "run" || arg == "exec" {
			isRunOrExec = true
			nextArg = i + 1
		}

		// Skip looking for verbose args after --, eg. for `state shim -- perl -v`
		if arg == "--" {
			return false
		}
		if (arg == "--verbose" || arg == "-v") && (!isRunOrExec || i == nextArg) {
			return true
		}
	}
	return false
}<|MERGE_RESOLUTION|>--- conflicted
+++ resolved
@@ -251,15 +251,10 @@
 		if childCmd != nil {
 			cmdName = childCmd.JoinedSubCommandNames() + " "
 		}
-<<<<<<< HEAD
-		err = errs.AddTips(err, locale.Tl("err_tip_run_help", "Run → [ACTIONABLE]`state {{.V0}}--help`[/RESET] for general help", cmdName))
-		errors.ReportError(err, cmds.Command(), an)
-=======
 		if !out.Type().IsStructured() {
 			err = errs.AddTips(err, locale.Tl("err_tip_run_help", "Run → [ACTIONABLE]`state {{.V0}}--help`[/RESET] for general help", cmdName))
 		}
-		cmdletErrors.ReportError(err, cmds.Command(), an)
->>>>>>> ef12da95
+		errors.ReportError(err, cmds.Command(), an)
 	}
 
 	return err
