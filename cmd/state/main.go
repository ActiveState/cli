package main

import (
	"fmt"
	"os"
	"os/exec"
	"runtime/debug"
	"strings"
	"time"

	"github.com/thoas/go-funk"

	"github.com/ActiveState/cli/cmd/state/internal/cmdtree"
	"github.com/ActiveState/cli/internal/condition"
	"github.com/ActiveState/cli/internal/config" // MUST be first!
	"github.com/ActiveState/cli/internal/constants"
	"github.com/ActiveState/cli/internal/deprecation"
	"github.com/ActiveState/cli/internal/failures"
	"github.com/ActiveState/cli/internal/locale"
	"github.com/ActiveState/cli/internal/logging"
	"github.com/ActiveState/cli/internal/osutils"
	"github.com/ActiveState/cli/internal/print"
	"github.com/ActiveState/cli/internal/profile"
	_ "github.com/ActiveState/cli/internal/prompt" // Sets up survey defaults
	"github.com/ActiveState/cli/internal/updater"
)

// FailMainPanic is a failure due to a panic occuring while runnig the main function
var FailMainPanic = failures.Type("main.fail.panic", failures.FailUser)

func main() {
	exiter := func(code int) {
		os.Exit(code)
	}

	// Handle panics gracefully
	defer handlePanics(exiter)

	code, err := run(os.Args)
	if err != nil {
		print.Error(err.Error())
	}
	exiter(code)
}

func run(args []string) (int, error) {
	logging.Debug("main")

	logging.Debug("ConfigPath: %s", config.ConfigPath())
	logging.Debug("CachePath: %s", config.CachePath())
	logging.SetupRollbar()

	// Write our config to file
	defer config.Save()

	// setup profiling
	if os.Getenv(constants.CPUProfileEnvVarName) != "" {
		cleanUpCPUProf, fail := profile.CPU()
		if fail != nil {
			print.Error(locale.T("cpu_profiling_setup_failed"))
			return 1, fail
		}
		defer cleanUpCPUProf()
	}

	// Don't auto-update if we're 'state update'ing
	manualUpdate := funk.Contains(args, "update")
	if (!condition.InTest() && strings.ToLower(os.Getenv(constants.DisableUpdates)) != "true") && !manualUpdate && updater.TimedCheck() {
		return relaunch() // will not return
	}

	code, fail := forward(args)
	if fail != nil {
		print.Error(locale.T("forward_fail"))
		return 1, fail
	}
	if code != -1 {
		return code, nil
	}

	// Check for deprecation
	deprecated, fail := deprecation.Check()
	if fail != nil && !fail.Type.Matches(failures.FailNonFatal) {
		logging.Error("Could not check for deprecation: %s", fail.Error())
	}
	if deprecated != nil {
		date := deprecated.Date.Format(constants.DateFormatUser)
		if !deprecated.DateReached {
			print.Warning(locale.Tr("warn_deprecation", date, deprecated.Reason))
		} else {
			print.Error(locale.Tr("err_deprecation", date, deprecated.Reason))
		}
	}

	cmds := cmdtree.New()
<<<<<<< HEAD
	err := cmds.Execute(args[1:])

	// Can't pass failures as errors and still assert them as nil, so we have to typecase.
	// Blame Go for being weird.
	switch v := err.(type) {
	case *failures.Failure:
		if v != nil {
			logging.Debug("Returning failure from cmdtree")
			return 1, v.ToError()
		}
	case error:
		if v != nil {
			logging.Debug("Returning error from cmdtree")
			return 1, v
		}
	}

	// For legacy code we still use failures.Handled(). It can be removed once the failure package is fully deprecated.
	if err := failures.Handled(); err != nil {
		logging.Debug("Returning error from failures.Handled")
=======
	if err := cmds.Execute(args[1:]); err != nil {
		logging.Error("cmdtree execution error: %w", err)
		print.Error(locale.T("err_cmdtree"))
		return 1, err
	}
	// For legacy code we still use failures.Handled(). It can be removed once the failure package is fully deprecated.
	if err := failures.Handled(); err != nil {
		logging.Error("failure handled while running cmdtree: %w", err)
		print.Error(locale.T("err_cmdtree"))
>>>>>>> 0157822d
		return 1, err
	}

	return 0, nil
}

func handlePanics(exiter func(int)) {
	if r := recover(); r != nil {
		if fmt.Sprintf("%v", r) == "exiter" {
			panic(r) // don't capture exiter panics
		}
		failures.Handle(FailMainPanic.New("err_main_panic"), "")
		logging.Error("%v - caught panic", r)
		logging.Debug("Panic: %v\n%s", r, string(debug.Stack()))
		time.Sleep(time.Second) // Give rollbar a second to complete its async request (switching this to sync isnt simple)
		exiter(1)
	}
}

// When an update was found and applied, re-launch the update with the current
// arguments and wait for return before exitting.
// This function will never return to its caller.
func relaunch() (int, error) {
	cmd := exec.Command(os.Args[0], os.Args[1:]...)
	cmd.Stdin, cmd.Stdout, cmd.Stderr = os.Stdin, os.Stdout, os.Stderr
	cmd.Start()
	err := cmd.Wait()
	if err != nil {
		logging.Error("relaunched cmd returned error: %v", err)
	}
	return osutils.CmdExitCode(cmd), err
}<|MERGE_RESOLUTION|>--- conflicted
+++ resolved
@@ -93,7 +93,6 @@
 	}
 
 	cmds := cmdtree.New()
-<<<<<<< HEAD
 	err := cmds.Execute(args[1:])
 
 	// Can't pass failures as errors and still assert them as nil, so we have to typecase.
@@ -114,17 +113,6 @@
 	// For legacy code we still use failures.Handled(). It can be removed once the failure package is fully deprecated.
 	if err := failures.Handled(); err != nil {
 		logging.Debug("Returning error from failures.Handled")
-=======
-	if err := cmds.Execute(args[1:]); err != nil {
-		logging.Error("cmdtree execution error: %w", err)
-		print.Error(locale.T("err_cmdtree"))
-		return 1, err
-	}
-	// For legacy code we still use failures.Handled(). It can be removed once the failure package is fully deprecated.
-	if err := failures.Handled(); err != nil {
-		logging.Error("failure handled while running cmdtree: %w", err)
-		print.Error(locale.T("err_cmdtree"))
->>>>>>> 0157822d
 		return 1, err
 	}
 
