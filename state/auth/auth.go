--- conflicted
+++ resolved
@@ -82,12 +82,7 @@
 	var user []byte
 	var fail *failures.Failure
 	if auth.Authenticated() {
-<<<<<<< HEAD
 		logging.Debug("Already authenticated")
-		print.Line(locale.T("logged_in_as", map[string]string{
-			"Name": auth.WhoAmI(),
-		}))
-=======
 		if Flags.JSON {
 			user, fail = userToJSON(auth.WhoAmI())
 			if fail != nil {
@@ -101,7 +96,6 @@
 			}))
 		}
 
->>>>>>> 8e1796f8
 		return
 	}
 
