package hook

import (
	"fmt"

	"github.com/ActiveState/ActiveState-CLI/internal/helpers"
	"github.com/ActiveState/ActiveState-CLI/internal/locale"
	"github.com/ActiveState/ActiveState-CLI/internal/logging"
	"github.com/ActiveState/ActiveState-CLI/internal/print"
	"github.com/ActiveState/ActiveState-CLI/internal/structures"
	"github.com/ActiveState/cobra"
	"github.com/bndr/gotabulate"
)

// Command holds our main command definition
var Command = &structures.Command{
	Name:        "hook",
	Description: "hook_description",
	Run:         Execute,
}

// Flags for hook command
var flags struct {
	Filter string
}

func init() {
	//Command.Append(add.Command)
	//Command.Append(remove.Command)
	// TODO make this work properly
	// It shows `--filter` in the --help information but when you run
	// `state hook --filter blah` it fails claiming it doesn't know what `--filter`
	// is
<<<<<<< HEAD
	//Command.GetCobraCmd().LocalFlags().StringVar(&flags.Filter, "filter", "", locale.T("hook_filter_flag_usage"))
}

// HashHookStruct takes a projectfile.Hook, hashes the struct and returns the hash as a string
func HashHookStruct(hook projectfile.Hook) string {
	hash, err := hashstructure.Hash(hook, nil)
	if err != nil {
		logging.Error("Cannot hash hook struct: %v", err)
		return ""
	}
	return fmt.Sprintf("%X", hash)
}

// MapHooks creates a map of hooknames to associated commands
func MapHooks(hooks []projectfile.Hook) map[string][]Hashedhook {
	logging.Debug("mapHooks")
	hookmap := make(map[string][]Hashedhook)
	for _, hook := range hooks {
		hash := HashHookStruct(hook)
		// If we can't hash, something is really wrong so fail gracefully
		//
		if hash == "" {
			print.Warning(locale.T("hook_cannot_hash_warning"))
			return nil
		}
		newhook := Hashedhook{hook, hash}
		hookmap[hook.Name] = append(hookmap[hook.Name], newhook)
	}
	return hookmap
}

// FilterHooks includes only hooks requested in a hookmap
func FilterHooks(hooknames []string) map[string][]Hashedhook {
	logging.Debug("filterHooks")
	config, err := projectfile.Get()
	if err != nil {
		return nil
	}

	hookmap := MapHooks(config.Hooks)
	if len(hooknames) == 0 {
		return hookmap
	}

	var newmap = make(map[string][]Hashedhook)
	for i := range hooknames {
		// TODO: if !constraints.IsConstrained(hookmap[hooknames[i]].Hook.Constraints, config)
		newmap[hooknames[i]] = hookmap[hooknames[i]]
	}

	//Empty array means nothing found in dict
	if len(newmap) == 0 {
		logging.Debug("No configured hooks for `%v`", hooknames)
		return nil
	}
	return newmap
	// logging.Debug("%v", hooknames)
=======
	Command.GetCobraCmd().PersistentFlags().StringVar(&flags.Filter, "filter", "", locale.T("hook_filter_flag_usage"))
>>>>>>> 0955836e
}

func getFilters(cmd *cobra.Command) []string {
	logging.Debug("getFilters")
	// TODO: we should support comma seperate string of hooknames
	// OR
	// TODO support multiple --filter Flags
	// Using list of hooknames so that's easier later
	flags := cmd.LocalFlags().Lookup("filter")
	var hooknames []string
	if flags != nil && fmt.Sprintf("%v", flags.Value) != "" {
		hooknames = append(hooknames, fmt.Sprintf("%v", flags.Value))
	}
	// Alt. meth of retrieving flags
	// if Flags.Filter != "" {
	// 	hooknames = append(hooknames, Flags.Filter)
	// }
	return hooknames
}

// Print what we ended up with
func printOutput(hookmap map[string][]hooks.Hashedhook) {
	logging.Debug("printOutput")

	var T = locale.T

	print.Info(T("hook_listing_hooks"))
	print.Line()

	rows := [][]interface{}{}
	for k, cmds := range hookmap {
		for idx := range cmds {
			rows = append(rows, []interface{}{cmds[idx].Hash, k, cmds[idx].Hook.Value})
		}
	}
	t := gotabulate.Create(rows)
	t.SetHeaders([]string{T("hook_header_id"), T("hook_header_hook"), T("hook_header_command")})
	t.SetAlign("left")
	print.Line(t.Render("simple"))
}

// Execute List configured hooks
// If no hook trigger name given, lists all
// Otherwise shows configured hooks for given hook trigger
func Execute(cmd *cobra.Command, args []string) {
	hooknames := getFilters(cmd)

	hookmap, err := hooks.FilterHooks(hooknames)
	if err != nil {
		logging.Error(fmt.Sprintf("%v", err))
	}

	printOutput(hookmap)

	//logging.Debug("Execute:\n    hooknames: %v\n    hookmap: %v", hooknames, hookmap)
}<|MERGE_RESOLUTION|>--- conflicted
+++ resolved
@@ -31,67 +31,7 @@
 	// It shows `--filter` in the --help information but when you run
 	// `state hook --filter blah` it fails claiming it doesn't know what `--filter`
 	// is
-<<<<<<< HEAD
-	//Command.GetCobraCmd().LocalFlags().StringVar(&flags.Filter, "filter", "", locale.T("hook_filter_flag_usage"))
-}
-
-// HashHookStruct takes a projectfile.Hook, hashes the struct and returns the hash as a string
-func HashHookStruct(hook projectfile.Hook) string {
-	hash, err := hashstructure.Hash(hook, nil)
-	if err != nil {
-		logging.Error("Cannot hash hook struct: %v", err)
-		return ""
-	}
-	return fmt.Sprintf("%X", hash)
-}
-
-// MapHooks creates a map of hooknames to associated commands
-func MapHooks(hooks []projectfile.Hook) map[string][]Hashedhook {
-	logging.Debug("mapHooks")
-	hookmap := make(map[string][]Hashedhook)
-	for _, hook := range hooks {
-		hash := HashHookStruct(hook)
-		// If we can't hash, something is really wrong so fail gracefully
-		//
-		if hash == "" {
-			print.Warning(locale.T("hook_cannot_hash_warning"))
-			return nil
-		}
-		newhook := Hashedhook{hook, hash}
-		hookmap[hook.Name] = append(hookmap[hook.Name], newhook)
-	}
-	return hookmap
-}
-
-// FilterHooks includes only hooks requested in a hookmap
-func FilterHooks(hooknames []string) map[string][]Hashedhook {
-	logging.Debug("filterHooks")
-	config, err := projectfile.Get()
-	if err != nil {
-		return nil
-	}
-
-	hookmap := MapHooks(config.Hooks)
-	if len(hooknames) == 0 {
-		return hookmap
-	}
-
-	var newmap = make(map[string][]Hashedhook)
-	for i := range hooknames {
-		// TODO: if !constraints.IsConstrained(hookmap[hooknames[i]].Hook.Constraints, config)
-		newmap[hooknames[i]] = hookmap[hooknames[i]]
-	}
-
-	//Empty array means nothing found in dict
-	if len(newmap) == 0 {
-		logging.Debug("No configured hooks for `%v`", hooknames)
-		return nil
-	}
-	return newmap
-	// logging.Debug("%v", hooknames)
-=======
 	Command.GetCobraCmd().PersistentFlags().StringVar(&flags.Filter, "filter", "", locale.T("hook_filter_flag_usage"))
->>>>>>> 0955836e
 }
 
 func getFilters(cmd *cobra.Command) []string {
