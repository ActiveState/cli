package keypair

import (
	"github.com/ActiveState/cli/internal/failures"
	"github.com/ActiveState/cli/internal/keypairs"
	"github.com/ActiveState/cli/internal/locale"
	"github.com/ActiveState/cli/internal/logging"
	"github.com/ActiveState/cli/internal/print"
	"github.com/ActiveState/cli/internal/secrets-api"
	"github.com/ActiveState/cli/internal/secrets-api/client/keys"
	secretModels "github.com/ActiveState/cli/internal/secrets-api/models"
	"github.com/ActiveState/cli/pkg/cmdlets/commands"
	"github.com/spf13/cobra"
)

// DefaultRSABitLength represents the default RSA bit-length that will be assumed when
// generating new Keypairs.
const DefaultRSABitLength int = 4096

// FailKeypairParse identifies a failure during keypair parsing.
var FailKeypairParse = failures.Type("keypair.fail.parse", failures.FailUser)

// Command represents the keypair command and its dependencies.
type Command struct {
	config        *commands.Command
	secretsClient *secretsapi.Client

	Flags struct {
		Bits   int
		DryRun bool
	}
}

// NewCommand creates a new Keypair command.
func NewCommand(secretsClient *secretsapi.Client) *Command {
	cmd := &Command{
		secretsClient: secretsClient,
	}

	cmd.config = &commands.Command{
		Name:        "keypair",
		Description: "keypair_cmd_description",
		Run:         cmd.Execute,
	}

	cmd.config.Append(&commands.Command{
		Name:        "generate",
		Description: "keypair_generate_cmd_description",
		Run:         cmd.ExecuteGenerate,
		Flags: []*commands.Flag{
			&commands.Flag{
				Name:        "bits",
				Shorthand:   "b",
				Description: "keypair_generate_flag_bits",
				Type:        commands.TypeInt,
				IntVar:      &cmd.Flags.Bits,
				IntValue:    DefaultRSABitLength,
			},
			&commands.Flag{
				Name:        "dry-run",
				Shorthand:   "",
				Description: "keypair_generate_flag_dryrun",
				Type:        commands.TypeBool,
				BoolVar:     &cmd.Flags.DryRun,
			},
		},
	})

	return cmd
}

// Config returns the underlying commands.Command definition.
func (cmd *Command) Config() *commands.Command {
	return cmd.config
}

// Execute processes the keypair command.
func (cmd *Command) Execute(_ *cobra.Command, args []string) {
	uid, failure := cmd.secretsClient.Authenticated()

	if failure == nil {
		logging.Debug("(secrets.keypair) authenticated user=%s", uid.String())
		failure = doDump(cmd.secretsClient)
	}

	if failure != nil {
		failures.Handle(failure, locale.T("keypair_err"))
	}
}

// doDump prints the encoded key-pair for the currently authenticated user to stdout.
func doDump(secretsClient *secretsapi.Client) *failures.Failure {
	kp, failure := keypairs.FetchRaw(secretsClient)
	if failure != nil {
		return failure
	}
	print.Line(*kp.EncryptedPrivateKey)
	print.Line(*kp.PublicKey)
	return nil
}

// ExecuteGenerate processes the `keypair generate` sub-command.
func (cmd *Command) ExecuteGenerate(_ *cobra.Command, args []string) {
	var failure *failures.Failure
	if !cmd.Flags.DryRun {
		_, failure = cmd.secretsClient.Authenticated()
	}

	if failure == nil {
		failure = doGenerate(cmd.secretsClient, cmd.Flags.Bits, cmd.Flags.DryRun)
	}

	if failure != nil {
		failures.Handle(failure, locale.T("keypair_err"))
	}
}

<<<<<<< HEAD
// doGenerate implements the behavior to generate a new Secrets key-pair on behalf of the user
// and store that back to the Secrets Service.
func doGenerate(secretsClient *secretsapi.Client, bits int, dryRun bool) *failures.Failure {
	keypair, failure := keypairs.GenerateRSA(bits)
=======
// Fetch fetchs the current user's keypair or returns a failure.
func Fetch(secretsClient *secretsapi.Client) (*models.Keypair, *failures.Failure) {
	getOk, err := secretsClient.Keys.GetKeypair(nil, secretsClient.Auth)
	if err != nil {
		if api.ErrorCode(err) == 404 {
			return nil, secretsapi.FailKeypairNotFound.New("keypair_err_not_found")
		}
		return nil, api.FailUnknown.Wrap(err)
	}
	return getOk.Payload, nil
}

// Dump prints the encoded key-pair for the currently authenticated user to stdout.
func Dump(secretsClient *secretsapi.Client) *failures.Failure {
	kp, failure := Fetch(secretsClient)
>>>>>>> 65a50103
	if failure != nil {
		return failure
	}

	encodedPrivateKey := keypair.EncodePrivateKey()
	encodedPublicKey, failure := keypair.EncodePublicKey()
	if failure != nil {
		return failure
	}

	if !dryRun {
		params := keys.NewSaveKeypairParams().WithKeypair(&secretModels.KeypairChange{
			EncryptedPrivateKey: &encodedPrivateKey,
			PublicKey:           &encodedPublicKey,
		})

<<<<<<< HEAD
		if _, err := secretsClient.Keys.SaveKeypair(params, secretsClient.Auth); err != nil {
			return secretsapi.FailSave.New("keypair_err_save")
=======
		_, err = secretsClient.Keys.SaveKeypair(params, secretsClient.Auth)
		if err != nil {
			return secretsapi.FailKeypairSave.New("keypair_err_save")
>>>>>>> 65a50103
		}
		print.Line("Keypair generated successfully")
	} else {
		print.Line(encodedPrivateKey)
		print.Line(encodedPublicKey)
	}

	return nil
}<|MERGE_RESOLUTION|>--- conflicted
+++ resolved
@@ -115,28 +115,11 @@
 	}
 }
 
-<<<<<<< HEAD
 // doGenerate implements the behavior to generate a new Secrets key-pair on behalf of the user
-// and store that back to the Secrets Service.
+// and store that back to the Secrets Service. If dry-run is enabled, a keypair will be generated
+// and printed, but not stored anywhere (thus, not used).
 func doGenerate(secretsClient *secretsapi.Client, bits int, dryRun bool) *failures.Failure {
 	keypair, failure := keypairs.GenerateRSA(bits)
-=======
-// Fetch fetchs the current user's keypair or returns a failure.
-func Fetch(secretsClient *secretsapi.Client) (*models.Keypair, *failures.Failure) {
-	getOk, err := secretsClient.Keys.GetKeypair(nil, secretsClient.Auth)
-	if err != nil {
-		if api.ErrorCode(err) == 404 {
-			return nil, secretsapi.FailKeypairNotFound.New("keypair_err_not_found")
-		}
-		return nil, api.FailUnknown.Wrap(err)
-	}
-	return getOk.Payload, nil
-}
-
-// Dump prints the encoded key-pair for the currently authenticated user to stdout.
-func Dump(secretsClient *secretsapi.Client) *failures.Failure {
-	kp, failure := Fetch(secretsClient)
->>>>>>> 65a50103
 	if failure != nil {
 		return failure
 	}
@@ -153,14 +136,8 @@
 			PublicKey:           &encodedPublicKey,
 		})
 
-<<<<<<< HEAD
 		if _, err := secretsClient.Keys.SaveKeypair(params, secretsClient.Auth); err != nil {
-			return secretsapi.FailSave.New("keypair_err_save")
-=======
-		_, err = secretsClient.Keys.SaveKeypair(params, secretsClient.Auth)
-		if err != nil {
 			return secretsapi.FailKeypairSave.New("keypair_err_save")
->>>>>>> 65a50103
 		}
 		print.Line("Keypair generated successfully")
 	} else {
