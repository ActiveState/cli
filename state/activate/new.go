--- conflicted
+++ resolved
@@ -70,16 +70,10 @@
 
 	path := Flags.Path
 	if path == "" {
-<<<<<<< HEAD
 		var err error
 		path, err = os.Getwd()
 		if err != nil {
 			failures.Handle(err, locale.T("error_state_activate_new_aborted"))
-=======
-		path, fail = fetchPath(name)
-		if fail != nil {
-			failures.Handle(fail, locale.T("error_state_activate_new_aborted"))
->>>>>>> 3d8b845b
 			exit(1)
 		}
 	}
