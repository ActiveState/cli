--- conflicted
+++ resolved
@@ -28,7 +28,6 @@
 
 var exit = os.Exit
 
-<<<<<<< HEAD
 type projectStruct struct {
 	name,
 	owner,
@@ -36,8 +35,6 @@
 	project string
 }
 
-=======
->>>>>>> 3d8b845b
 // NewExecute creates a new project on the platform
 func NewExecute(cmd *cobra.Command, args []string) {
 	logging.Debug("Execute")
@@ -48,7 +45,6 @@
 		exit(1)
 	}
 
-<<<<<<< HEAD
 	// Create the project locally on disk.
 	if _, fail = projectfile.Create(proj.project, proj.path); fail != nil {
 		failures.Handle(fail, locale.T("error_state_activate_new_aborted"))
@@ -67,11 +63,7 @@
 
 func projectCreatePrompts() projectStruct {
 	var defaultName string
-	if projectExists() {
-=======
-	var defaultName string
 	if projectExists(Flags.Path) {
->>>>>>> 3d8b845b
 		proj := project.Get()
 		defaultName = proj.Name()
 	}
@@ -123,7 +115,6 @@
 		exit(1)
 	}
 
-<<<<<<< HEAD
 	cid, fail := model.LatestCommitID(owner, name)
 	if fail != nil {
 		failures.Handle(fail, locale.T("error_state_activate_new_no_commit_aborted",
@@ -140,23 +131,6 @@
 		projectURL = projectURL + fmt.Sprintf("?commitID=%s", cid.String())
 	}
 	return projectStruct{name: name, owner: owner, path: path, project: projectURL}
-=======
-	projectURL := fmt.Sprintf("https://%s/%s/%s", constants.PlatformURL, owner, name)
-
-	// Create the project locally on disk.
-	if _, fail = projectfile.Create(projectURL, path); fail != nil {
-		failures.Handle(fail, locale.T("error_state_activate_new_aborted"))
-		exit(1)
-	}
-
-	err := os.Chdir(path)
-	if err != nil {
-		failures.Handle(err, locale.T("error_state_activate_new_aborted"))
-		exit(1)
-	}
-
-	print.Line(locale.T("state_activate_new_created", map[string]interface{}{"Dir": path}))
->>>>>>> 3d8b845b
 }
 
 func promptForLanguage() (language.Language, *failures.Failure) {
