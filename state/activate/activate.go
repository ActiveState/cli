package activate

import (
	"flag"
	"fmt"
	"os"
	"os/signal"
	"path"
	"path/filepath"
	"regexp"
	"runtime"
	"syscall"
	"time"

	"github.com/go-openapi/strfmt"
	"github.com/spf13/cobra"
	"github.com/spf13/viper"
	"github.com/thoas/go-funk"

	"github.com/ActiveState/cli/internal/config"
	"github.com/ActiveState/cli/internal/constants"
	"github.com/ActiveState/cli/internal/failures"
	"github.com/ActiveState/cli/internal/fileutils"
	"github.com/ActiveState/cli/internal/hail"
	"github.com/ActiveState/cli/internal/locale"
	"github.com/ActiveState/cli/internal/logging"
	"github.com/ActiveState/cli/internal/print"
	"github.com/ActiveState/cli/internal/prompt"
	"github.com/ActiveState/cli/internal/subshell"
	"github.com/ActiveState/cli/internal/updater"
	"github.com/ActiveState/cli/internal/virtualenvironment"
	"github.com/ActiveState/cli/pkg/cmdlets/auth"
	"github.com/ActiveState/cli/pkg/cmdlets/checker"
	"github.com/ActiveState/cli/pkg/cmdlets/commands"
	"github.com/ActiveState/cli/pkg/platform/api"
	"github.com/ActiveState/cli/pkg/platform/model"
	"github.com/ActiveState/cli/pkg/project"
	"github.com/ActiveState/cli/pkg/projectfile"
)

var (
	failInvalidNamespace = failures.Type("activate.fail.invalidnamespace", failures.FailUserInput)
	failTargetDirInUse   = failures.Type("activate.fail.dirinuse", failures.FailUserInput)
)

// NamespaceRegex matches the org and project name in a namespace, eg. ORG/PROJECT
const NamespaceRegex = `^([\w-_]+)\/([\w-_\.]+)$`

var branchName = constants.BranchName

var prompter prompt.Prompter

func init() {
	prompter = prompt.New()
}

// Command holds our main command definition
var Command = &commands.Command{
	Name:        "activate",
	Description: "activate_project",
	Run:         Execute,

	Flags: []*commands.Flag{
		&commands.Flag{
			Name:        "path",
			Shorthand:   "",
			Description: "flag_state_activate_path_description",
			Type:        commands.TypeString,
			StringVar:   &Flags.Path,
		},
	},

	Arguments: []*commands.Argument{
		&commands.Argument{
			Name:        "arg_state_activate_namespace",
			Description: "arg_state_activate_namespace_description",
			Variable:    &Args.Namespace,
		},
	},
}

// Flags hold the flag values passed through the command line
var Flags struct {
	Path string
}

// Args hold the arg values passed through the command line
var Args struct {
	Namespace string
}

// Execute the activate command
func Execute(cmd *cobra.Command, args []string) {
	if len(args) == 0 && !projectExists() {
		NewExecute(cmd, args)
		return
	}

	ExistingExecute(cmd, args)
}

<<<<<<< HEAD
func projectNotExists() bool {
	logging.Debug("projectNotExists")
	if Flags.Path != "" {
		cwd, err := os.Getwd()
		logging.Debug("cwd: %s", cwd)

		if err != nil {
			failures.Handle(err, locale.T("err_activate_path"))
		}
		if err := os.Chdir(Flags.Path); err != nil {
			failures.Handle(err, locale.T("err_activate_path"))
		}
		defer func() {
			logging.Debug("moving back to origin dir")
			if err := os.Chdir(cwd); err != nil {
				failures.Handle(err, locale.T("err_activate_path"))
			}
		}()
	}

=======
func projectExists() bool {
>>>>>>> 3a972e91
	if _, fail := project.GetOnce(); fail != nil {
		if fileutils.FailFindInPathNotFound.Matches(fail.Type) {
			return false
		}
	}
	return true
}

// ExistingExecute activates a project based on the namepsace in the
// arguments or the existing project file
func ExistingExecute(cmd *cobra.Command, args []string) {
	updater.PrintUpdateMessage()
	fail := auth.RequireAuthentication(locale.T("auth_required_activate"))
	if fail != nil {
		failures.Handle(fail, locale.T("err_activate_auth_required"))
	}

	checker.RunCommitsBehindNotifier()

	logging.Debug("Execute")
	if Args.Namespace != "" {
		fail := activateFromNamespace(Args.Namespace)
		if fail != nil {
			failures.Handle(fail, locale.T("err_activate_namespace"))
			return
		}
	}

	fail = promptCreateProject(cmd, args)
	if fail != nil {
		failures.Handle(fail, locale.T("err_activate_create_project"))
	}

	// activate should be continually called while returning true
	// looping here provides a layer of scope to handle printing output
	var proj *project.Project
	for {
		proj = project.Get()
		print.Info(locale.T("info_activating_state", proj))

		if branchName != constants.StableBranch {
			print.Stderr().Warning(locale.Tr("unstable_version_warning", constants.BugTrackerURL))
		}

		if !activate(proj.Owner(), proj.Name(), proj.Source().Path()) {
			break
		}

		print.Info(locale.T("info_reactivating", proj))
	}

	print.Bold(locale.T("info_deactivated", proj))
}

// activateFromNamespace will try to find a relevant local checkout for the given namespace, or otherwise prompt the user
// to create one. Once that is done it changes directory to the checkout and defers activation back to the main execution handler.
func activateFromNamespace(namespace string) *failures.Failure {
	rx := regexp.MustCompile(NamespaceRegex)
	groups := rx.FindStringSubmatch(namespace)
	if len(groups) != 3 {
		return failInvalidNamespace.New(locale.Tr("err_invalid_namespace", namespace))
	}

	org := groups[1]
	name := groups[2]

	// Ensure that the project exists and that we have access to it
	project, fail := model.FetchProjectByName(org, name)
	if fail != nil {
		return fail
	}

	branch, fail := model.DefaultBranchForProject(project)
	if fail != nil {
		return fail
	}
	commitID := branch.CommitID

	languages, fail := model.FetchLanguagesForBranch(branch)
	if fail != nil {
		return fail
	}

	var directory string
	if Flags.Path != "" {
		directory = Flags.Path
	} else {
		// Change to already checked out project if it exists
		projectPaths := getPathsForNamespace(namespace)
		if len(projectPaths) > 0 {
			confirmedPath, fail := confirmProjectPath(projectPaths)
			if fail != nil {
				return fail
			}
			if confirmedPath != nil {
				directory = *confirmedPath
			}
		}

		// Otherwise ask the user for the directory
		if directory == "" {
			// Determine where to create our project
			directory, fail = determineProjectPath(namespace)
			if fail != nil {
				return fail
			}
		}
	}

	if _, err := os.Stat(filepath.Join(directory, constants.ConfigFileName)); err != nil {
		// If not actually create the project
		fail = createProject(org, name, commitID, languages, directory)
		if fail != nil {
			return fail
		}
	}

	projectfile.Reset()
	err := os.Chdir(directory)
	if err != nil {
		return failures.FailIO.Wrap(err)
	}
	return nil
}

// savePathForNamespace saves a new path for the given namespace, so the state tool is aware of locations where this
// namespace is used
func savePathForNamespace(namespace, path string) {
	key := fmt.Sprintf("project_%s", namespace)
	paths := getPathsForNamespace(namespace)
	paths = append(paths, path)
	viper.Set(key, paths)
}

// getPathsForNamespace returns any locations that this namespace is used, it strips out duplicates and paths that are
// no longer valid
func getPathsForNamespace(namespace string) []string {
	key := fmt.Sprintf("project_%s", namespace)
	paths := viper.GetStringSlice(key)
	paths = funk.FilterString(paths, func(path string) bool {
		return fileutils.FileExists(filepath.Join(path, constants.ConfigFileName))
	})
	paths = funk.UniqString(paths)
	viper.Set(key, paths)
	return paths
}

// createProject will create a project file (activestate.yaml) at the given location
func createProject(org, project string, commitID *strfmt.UUID, languages []string, directory string) *failures.Failure {
	err := os.MkdirAll(directory, 0755)
	if err != nil {
		return failures.FailUserInput.Wrap(err)
	}

	projectURL := fmt.Sprintf("https://%s/%s/%s", constants.PlatformURL, org, project)
	if commitID != nil {
		projectURL = fmt.Sprintf("%s?commitID=%s", projectURL, commitID)
	}

	_, fail := projectfile.Create(projectURL, directory)
	if fail != nil {
		return fail
	}

	return nil
}

// determineProjectPath will prompt the user for a location to save the project at
func determineProjectPath(namespace string) (string, *failures.Failure) {
	wd, err := os.Getwd()
	if err != nil {
		return "", failures.FailRuntime.Wrap(err)
	}

	directory, fail := prompter.Input(locale.Tr("activate_namespace_location", namespace), filepath.Join(wd, namespace))
	if fail != nil {
		return "", fail
	}
	logging.Debug("Using: %s", directory)

	if fileutils.FileExists(filepath.Join(directory, constants.ConfigFileName)) {
		return "", failTargetDirInUse.New(locale.Tr("err_namespace_dir_inuse"))
	}

	return directory, nil
}

// confirmProjectPath will prompt the user for which project path they wish to use
func confirmProjectPath(projectPaths []string) (confirmedPath *string, fail *failures.Failure) {
	if len(projectPaths) == 0 {
		return nil, nil
	}

	noneStr := locale.T("activate_select_optout")
	choices := append(projectPaths, noneStr)
	path, fail := prompter.Select(locale.T("activate_namespace_existing"), choices, "")
	if fail != nil {
		return nil, fail
	}
	if path != "" && path != noneStr {
		return &path, nil
	}

	return nil, nil
}

func promptCreateProject(cmd *cobra.Command, args []string) *failures.Failure {
	proj := project.Get()
	_, fail := model.FetchProjectByName(proj.Owner(), proj.Name())
	if fail == nil {
		return nil
	}

	if api.FailProjectNotFound.Matches(fail.Type) {
		create, fail := prompter.Confirm(locale.Tr("state_activate_prompt_create_project", proj.Name(), proj.Owner()), false)
		if fail != nil {
			return fail
		}
		if create {
			NewExecute(cmd, args)
		}
	} else {
		return fail
	}

	return nil
}

// activate will activate the venv and subshell. It is meant to be run in a loop
// with the return value indicating whether another iteration is warranted.
func activate(owner, name, srcPath string) bool {
	venv := virtualenvironment.Get()
	venv.OnDownloadArtifacts(func() { print.Line(locale.T("downloading_artifacts")) })
	venv.OnInstallArtifacts(func() { print.Line(locale.T("installing_artifacts")) })
	fail := venv.Activate()
	if fail != nil {
		failures.Handle(fail, locale.T("error_could_not_activate_venv"))
		return false
	}

	// Save path to project for future use
	savePathForNamespace(fmt.Sprintf("%s/%s", owner, name), filepath.Dir(srcPath))

	ignoreWindowsInterrupts()

	subs, err := subshell.Activate()
	if err != nil {
		failures.Handle(err, locale.T("error_could_not_activate_subshell"))
		return false
	}

	if flag.Lookup("test.v") != nil {
		return false
	}

	done := make(chan struct{})
	defer close(done)
	fname := path.Join(config.ConfigPath(), constants.UpdateHailFileName)

	hails, fail := hail.Open(done, fname)
	if fail != nil {
		failures.Handle(fail, locale.T("error_unable_to_monitor_pulls"))
		return false
	}

	return listenForReactivation(venv.ActivationID(), hails, subs)
}

func ignoreWindowsInterrupts() {
	if runtime.GOOS == "windows" {
		c := make(chan os.Signal, 1)
		signal.Notify(c, syscall.SIGINT)
		go func() {
			for range c {
			}
		}()
	}
}

type subShell interface {
	Deactivate() *failures.Failure
	Failures() <-chan *failures.Failure
}

func listenForReactivation(id string, rcvs <-chan *hail.Received, subs subShell) bool {
	for {
		select {
		case rcvd, ok := <-rcvs:
			if !ok {
				logging.Error("hailing channel closed")
				return false
			}

			if rcvd.Fail != nil {
				logging.Error("error in hailing channel: %s", rcvd.Fail)
				continue
			}

			if !idsValid(id, rcvd.Data) {
				continue
			}

			// A subshell will have triggered this case; Wait for
			// output completion before deactivating. The nature of
			// this issue is unclear at this time.
			time.Sleep(time.Second)

			if fail := subs.Deactivate(); fail != nil {
				failures.Handle(fail, locale.T("error_deactivating_subshell"))
				return false
			}

			return true

		case fail, ok := <-subs.Failures():
			if !ok {
				logging.Error("subshell failure channel closed")
				return false
			}

			if fail != nil {
				failures.Handle(fail, locale.T("error_in_active_subshell"))
			}

			return false
		}
	}
}

func idsValid(currID string, rcvdID []byte) bool {
	return currID != "" && len(rcvdID) > 0 && currID == string(rcvdID)
}<|MERGE_RESOLUTION|>--- conflicted
+++ resolved
@@ -99,9 +99,8 @@
 	ExistingExecute(cmd, args)
 }
 
-<<<<<<< HEAD
-func projectNotExists() bool {
-	logging.Debug("projectNotExists")
+func projectExists() bool {
+	logging.Debug("projectExists")
 	if Flags.Path != "" {
 		cwd, err := os.Getwd()
 		logging.Debug("cwd: %s", cwd)
@@ -120,9 +119,6 @@
 		}()
 	}
 
-=======
-func projectExists() bool {
->>>>>>> 3a972e91
 	if _, fail := project.GetOnce(); fail != nil {
 		if fileutils.FailFindInPathNotFound.Matches(fail.Type) {
 			return false
