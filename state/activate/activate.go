--- conflicted
+++ resolved
@@ -94,6 +94,9 @@
 		failures.Handle(fail, locale.T("err_activate_auth_required"))
 	}
 
+	// ensure changes are picked up by subshell
+	config.Save()
+
 	checker.RunCommitsBehindNotifier()
 
 	logging.Debug("Execute")
@@ -105,31 +108,12 @@
 		}
 	}
 
-<<<<<<< HEAD
-	proj := project.Get()
-	print.Info(locale.T("info_activating_state", proj))
-	venv := virtualenvironment.Get()
-	venv.OnDownloadArtifacts(func() { print.Line(locale.T("downloading_artifacts")) })
-	venv.OnInstallArtifacts(func() { print.Line(locale.T("installing_artifacts")) })
-	fail = venv.Activate()
-	if fail != nil {
-		failures.Handle(fail, locale.T("error_could_not_activate_venv"))
-		return
-	}
-
-	// ensure changes are picked up by subshell
-	config.Save()
-
-	// Save path to project for future use
-	savePathForNamespace(fmt.Sprintf("%s/%s", proj.Owner(), proj.Name()), filepath.Dir(proj.Source().Path()))
-=======
 	// activate should be continually called while returning true
 	// looping here provides a layer of scope to handle printing output
 	var proj *project.Project
 	for {
 		proj = project.Get()
 		print.Info(locale.T("info_activating_state", proj))
->>>>>>> a1283b51
 
 		if !activate(proj.Owner(), proj.Name(), proj.Source().Path()) {
 			break
