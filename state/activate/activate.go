--- conflicted
+++ resolved
@@ -12,6 +12,7 @@
 	"time"
 
 	"github.com/ActiveState/cli/pkg/platform/authentication"
+	"github.com/go-openapi/strfmt"
 
 	"github.com/spf13/cobra"
 	"github.com/spf13/viper"
@@ -126,14 +127,6 @@
 // Execute the activate command
 func Execute(cmd *cobra.Command, args []string) {
 	updater.PrintUpdateMessage()
-<<<<<<< HEAD
-=======
-	fail := auth.RequireAuthentication(locale.T("auth_required_activate"))
-	if fail != nil {
-		failures.Handle(fail, locale.T("err_activate_auth_required"))
-		return
-	}
->>>>>>> 25e25c51
 
 	switch {
 	case len(args) == 0 && !projectExists(Flags.Path), Flags.New:
@@ -181,13 +174,16 @@
 		return fail
 	}
 
-<<<<<<< HEAD
-	org := groups[1]
-	name := groups[2]
-=======
 	// Ensure that the project exists and that we have access to it
 	project, fail := model.FetchProjectByName(ns.Owner, ns.Project)
-	if fail != nil {
+	if fail != nil && fail.Type.Matches(model.FailNoValidProject) && !authentication.Get().Authenticated() {
+		// If we can't find the project and we aren't authenticated we assume authentication is required
+		fail = auth.RequireAuthentication(locale.T("auth_required_activate"))
+		if fail != nil {
+			return fail
+		}
+		return activateFromNamespace(namespace)
+	} else if fail != nil {
 		return fail
 	}
 
@@ -195,38 +191,24 @@
 	if fail != nil {
 		return fail
 	}
-	commitID := branch.CommitID
-
-	languages, fail := model.FetchLanguagesForBranch(branch)
-	if fail != nil {
-		return fail
-	}
->>>>>>> 25e25c51
 
 	var directory string
-	directory, fail := getDirByNameSpace(Flags.Path, namespace)
+	directory, fail = getDirByNameSpace(Flags.Path, namespace)
 	if fail != nil {
 		return fail
 	}
 
 	if _, err := os.Stat(filepath.Join(directory, constants.ConfigFileName)); err != nil {
-<<<<<<< HEAD
-		// If not actually create the project
-		fail = createProjectFile(org, name, directory)
-		if fail != nil {
-			return fail
-=======
 		if project.RepoURL != nil {
-			fail = cloneProjectRepo(ns.Owner, ns.Project, directory, commitID)
+			fail = cloneProjectRepo(ns.Owner, ns.Project, directory, branch.CommitID)
 			if fail != nil {
 				return fail
 			}
 		} else {
-			fail = createProject(ns.Owner, ns.Project, commitID, languages, directory)
+			fail = createProjectFile(ns.Owner, ns.Project, directory, branch.CommitID)
 			if fail != nil {
 				return fail
 			}
->>>>>>> 25e25c51
 		}
 	} else {
 		prj := getProjectFileByPath(directory)
@@ -352,41 +334,13 @@
 	return paths
 }
 
-// createProjectFile will create a project file (activestate.yaml) at the given location
-func createProjectFile(org, name string, directory string) *failures.Failure {
-	// Ensure that the project exists and that we have access to it
-	project, fail := model.FetchProjectByName(org, name)
-	if fail != nil && fail.Type.Matches(model.FailNoValidProject) && !authentication.Get().Authenticated() {
-		// If we can't find the project and we aren't authenticated we assume authentication is required
-		fail = auth.RequireAuthentication(locale.T("auth_required_activate"))
-		if fail != nil {
-			return fail
-		}
-		return createProjectFile(org, name, directory)
-	} else if fail != nil {
-		return fail
-	}
-
-	branch, fail := model.DefaultBranchForProject(project)
-	if fail != nil {
-		return fail
-	}
-	commitID := branch.CommitID
-
-	err := os.MkdirAll(directory, 0755)
-	if err != nil {
-		return failures.FailUserInput.Wrap(err)
-	}
-
-<<<<<<< HEAD
-	projectURL := fmt.Sprintf("https://%s/%s/%s", constants.PlatformURL, org, name)
-=======
-	return createProjectFile(org, project, directory, commitID)
-}
-
 func createProjectFile(org, project, directory string, commitID *strfmt.UUID) *failures.Failure {
+	fail := fileutils.MkdirUnlessExists(directory)
+	if fail != nil {
+		return fail
+	}
+
 	projectURL := fmt.Sprintf("https://%s/%s/%s", constants.PlatformURL, org, project)
->>>>>>> 25e25c51
 	if commitID != nil {
 		projectURL = fmt.Sprintf("%s?commitID=%s", projectURL, commitID)
 	}
@@ -451,7 +405,7 @@
 		if fail != nil {
 			return fail
 		}
-		return promptCreateProject(cmd, args)
+		return promptCreateProjectIfNecessary(cmd, args)
 	}
 
 	if api.FailProjectNotFound.Matches(fail.Type) || model.FailNoValidProject.Matches(fail.Type) {
