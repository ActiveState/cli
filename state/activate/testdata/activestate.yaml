project: "https://platform.activestate.com/ActiveState/CodeIntel?commitID=00010001-0001-0001-0001-000100010001"
namespace: github.com/ActiveState/CodeIntel
version: master
environments: dev,qa,prod
platforms:
  - name: Linux64Label
    os: linux
    architecture: amd64
    libc: glibc-2.25
    compiler: gcc-7
  - name: Windows10Label
    os: windows
    version: 10
  - name: MacOSLabel
    os: macos
    version: 10.9
    compiler: clang-4
languages:
  - name: Go
    version: 1.10
    constraints:
        platform: Windows10Label,Linux64Label
        environment: dev,qa,prod
    packages:
      - name: golang.org/x/crypto
        version: "*"
        build:
          debug: $variable.DEBUG
      - name: gopkg.in/yaml.v2
        version: "2.*"
        build:
          override: --foo --bar --debug $variable.DEBUG --libDir $variable.PYTHONPATH --libc $platform.libc
<<<<<<< HEAD
hooks:
=======
constants:
  - name: DEBUG
    value: true
  - name: PYTHONPATH
    value: '%projectDir%/src:%projectDir%/tests'
    constraints:
        environment: dev,qa
  - name: PYTHONPATH
    value: '%projectDir%/src:%projectDir%/tests'
events:
>>>>>>> 76e23c93
  - name: FIRST_INSTALL
    value: '%pythonExe% %projectDir%/setup.py prepare'
  - name: AFTER_UPDATE
    value: '%pythonExe% %projectDir%/setup.py prepare'
scripts:
  - name: tests
    value: pytest %projectDir%/tests
  - name: debug
    value: debug foo<|MERGE_RESOLUTION|>--- conflicted
+++ resolved
@@ -30,9 +30,6 @@
         version: "2.*"
         build:
           override: --foo --bar --debug $variable.DEBUG --libDir $variable.PYTHONPATH --libc $platform.libc
-<<<<<<< HEAD
-hooks:
-=======
 constants:
   - name: DEBUG
     value: true
@@ -43,7 +40,6 @@
   - name: PYTHONPATH
     value: '%projectDir%/src:%projectDir%/tests'
 events:
->>>>>>> 76e23c93
   - name: FIRST_INSTALL
     value: '%pythonExe% %projectDir%/setup.py prepare'
   - name: AFTER_UPDATE
