package fork

import (
	"github.com/ActiveState/cli/internal/failures"
	"github.com/ActiveState/cli/internal/locale"
	"github.com/ActiveState/cli/internal/print"
	"github.com/ActiveState/cli/internal/prompt"
	"github.com/ActiveState/cli/pkg/cmdlets/auth"
	"github.com/ActiveState/cli/pkg/cmdlets/commands"
	"github.com/ActiveState/cli/pkg/platform/api"
	"github.com/ActiveState/cli/pkg/platform/api/mono/mono_client/projects"
	"github.com/ActiveState/cli/pkg/platform/api/mono/mono_client/version_control"
	"github.com/ActiveState/cli/pkg/platform/api/mono/mono_models"
	"github.com/ActiveState/cli/pkg/platform/authentication"
	"github.com/ActiveState/cli/pkg/platform/model"
	"github.com/ActiveState/cli/pkg/project"
	"github.com/spf13/cobra"
)

var (
	failUpdateBranch = failures.Type("fork.fail.updatebranch")

	failEditProject = failures.Type("fork.fail.editproject")
)

var prompter prompt.Prompter

func init() {
	prompter = prompt.New()
}

// Command holds the fork command definition
var Command = &commands.Command{
	Name:        "fork",
	Description: "fork_project",
	Run:         Execute,
	Arguments: []*commands.Argument{
		&commands.Argument{
			Name:        "arg_state_fork_namespace",
			Description: "arg_state_fork_namespace_description",
			Variable:    &Args.Namespace,
			Required:    true,
		},
	},
	Flags: []*commands.Flag{
		&commands.Flag{
			Name:        "org",
			Description: "flag_state_fork_org_description",
			Type:        commands.TypeString,
			StringVar:   &Flags.Organization,
		},
		&commands.Flag{
<<<<<<< HEAD
			Name:        "private",
			Description: "flag_state_fork_private_description",
			Type:        commands.TypeBool,
			BoolVar:     &Flags.Private,
=======
			Name:        "name",
			Description: "flag_state_fork_name_description",
			Type:        commands.TypeString,
			StringVar:   &Flags.Name,
>>>>>>> a1c2593b
		},
	},
}

// Flags hold the arg values passed through the command line
var Flags struct {
	Organization string
<<<<<<< HEAD
	Private      bool
=======
	Name         string
>>>>>>> a1c2593b
}

// Args holds the values passed through the command line
var Args struct {
	Namespace string
}

// Execute the fork command
func Execute(cmd *cobra.Command, args []string) {
	fail := auth.RequireAuthentication(locale.T("auth_required_activate"))
	if fail != nil {
		failures.Handle(fail, locale.T("err_fork_auth_required"))
		return
	}

	namespace, fail := project.ParseNamespace(Args.Namespace)
	if fail != nil {
		failures.Handle(fail, locale.T("err_fork_invalid_namespace"))
	}

	originalOwner := namespace.Owner
	originalName := namespace.Project

	newName := Flags.Name
	if newName == "" {
		newName = originalName
	}

	newOwner := Flags.Organization
	if newOwner == "" {
		newOwner, fail = promptForOwner()
		if fail != nil {
			failures.Handle(fail, locale.T("err_fork_get_owner"))
			return
		}
	}

	fail = createFork(originalOwner, newOwner, originalName, newName)
	if fail != nil {
		failures.Handle(fail, locale.T("err_fork_create_fork"))
	}

	print.Info(locale.T("state_fork_success", map[string]string{
		"OriginalOwner": originalOwner,
		"OriginalName":  originalName,
		"NewOwner":      newOwner,
		"NewName":       newName,
	}))
}

func promptForOwner() (string, *failures.Failure) {
	currentUser := authentication.Get().WhoAmI()
	orgs, fail := model.FetchOrganizations()
	if fail != nil {
		return "", fail
	}
	if len(orgs) == 0 {
		return currentUser, nil
	}

	options := make([]string, len(orgs))
	for i, org := range orgs {
		options[i] = org.Name
	}
	options = append([]string{currentUser}, options...)

	return prompter.Select(locale.T("fork_select_org"), options, "")
}

func createFork(originalOwner, newOwner, originalName, newName string) *failures.Failure {
	originalProject, fail := model.FetchProjectByName(originalOwner, originalName)
	if fail != nil {
		return fail
	}

	newProject, fail := addNewProject(newOwner, newName)
	if fail != nil {
		return fail
	}

	originalBranch, fail := model.DefaultBranchForProject(originalProject)
	if fail != nil {
		return fail
	}

	newBranch, fail := model.DefaultBranchForProject(newProject)
	if fail != nil {
		return fail
	}

	fail = updateForkBranch(newBranch, originalBranch)
	if fail != nil {
		return fail
	}

	return editProjectDetails(originalOwner, newOwner, newName)
}

func addNewProject(owner, name string) (*mono_models.Project, *failures.Failure) {
	addParams := projects.NewAddProjectParams()
	addParams.SetOrganizationName(owner)
	addParams.SetProject(&mono_models.Project{Name: name})
	addOK, err := authentication.Client().Projects.AddProject(addParams, authentication.ClientAuth())
	if err != nil {
		return nil, api.FailUnknown.New(api.ErrorMessageFromPayload(err))
	}

	return addOK.Payload, nil
}

func updateForkBranch(new, original *mono_models.Branch) *failures.Failure {
	// The default tracking type for forked projects
	trackingType := "notify"

	updateParams := version_control.NewUpdateBranchParams()
	branch := &mono_models.BranchEditable{
		TrackingType: &trackingType,
		Tracks:       &original.BranchID,
	}
	updateParams.SetBranch(branch)
	updateParams.SetBranchID(new.BranchID)

	_, err := authentication.Client().VersionControl.UpdateBranch(updateParams, authentication.ClientAuth())
	if err != nil {
		return failUpdateBranch.Wrap(err)
	}
	return nil
}

func editProjectDetails(originalOwner, newOwner, name string) *failures.Failure {
	editParams := projects.NewEditProjectParams()
	updates := &mono_models.Project{
		ForkedFrom: &mono_models.ProjectForkedFrom{
			Organization: originalOwner,
			Project:      name,
		},
		Private: Flags.Private,
	}
	editParams.SetProject(updates)
	editParams.SetOrganizationName(newOwner)
	editParams.SetProjectName(name)

	_, err := authentication.Client().Projects.EditProject(editParams, authentication.ClientAuth())
	if err != nil {
		return failEditProject.Wrap(err)
	}

	return nil
}<|MERGE_RESOLUTION|>--- conflicted
+++ resolved
@@ -50,17 +50,16 @@
 			StringVar:   &Flags.Organization,
 		},
 		&commands.Flag{
-<<<<<<< HEAD
+			Name:        "name",
+			Description: "flag_state_fork_name_description",
+			Type:        commands.TypeString,
+			StringVar:   &Flags.Name,
+		},
+		&commands.Flag{
 			Name:        "private",
 			Description: "flag_state_fork_private_description",
 			Type:        commands.TypeBool,
 			BoolVar:     &Flags.Private,
-=======
-			Name:        "name",
-			Description: "flag_state_fork_name_description",
-			Type:        commands.TypeString,
-			StringVar:   &Flags.Name,
->>>>>>> a1c2593b
 		},
 	},
 }
@@ -68,11 +67,8 @@
 // Flags hold the arg values passed through the command line
 var Flags struct {
 	Organization string
-<<<<<<< HEAD
 	Private      bool
-=======
 	Name         string
->>>>>>> a1c2593b
 }
 
 // Args holds the values passed through the command line
