package selfupdate

import (
	"os"

	"github.com/ActiveState/cli/pkg/projectfile"

	"github.com/ActiveState/cli/internal/constants"
	"github.com/ActiveState/cli/internal/failures"
	"github.com/ActiveState/cli/internal/locale"
	"github.com/ActiveState/cli/internal/logging"
	"github.com/ActiveState/cli/internal/print"
	"github.com/ActiveState/cli/internal/updater"
	"github.com/ActiveState/cli/pkg/cmdlets/commands"
	"github.com/spf13/cobra"
)

// Command holds our main command definition
var Command = &commands.Command{
<<<<<<< HEAD
	Name:           "self-update",
	Description:    "self-update",
	Run:            Execute,
	RunWithoutAuth: true,

	Flags: []*commands.Flag{
		&commands.Flag{
			Name:        "lock",
			Description: "flag_update_lock_description",
			Type:        commands.TypeBool,
			BoolVar:     &Flags.Lock,
		},
	},
}

// Flags hold the flag values passed through the command line.
var Flags struct {
	Lock bool
=======
	Name:        "self-update",
	Description: "self-update",
	Run:         Execute,
>>>>>>> 3f2494ae
}

// Execute the current command
func Execute(cmd *cobra.Command, args []string) {
	if Flags.Lock {
		ExecuteLock(cmd, args)
		return
	}

	up := updater.Updater{
		CurrentVersion: constants.Version,
		APIURL:         constants.APIUpdateURL,
		Dir:            constants.UpdateStorageDir,
		CmdName:        constants.CommandName,
	}

	info, err := up.Info()
	if err != nil {
		failures.Handle(err, locale.T("err_no_update_info"))
	}

	logging.Debug("Update info: %v", info)
	logging.Debug("Current version: %s", constants.Version)

	if info == nil {
		print.Info(locale.T("no_update_available"))
		return
	}

	print.Info(locale.T("updating_to_version", map[string]interface{}{
		"fromVersion": constants.Version,
		"toVersion":   info.Version,
	}))

	if isForwardCall() {
		// If this is a forward call (version locking) then we should just update the version in the activestate.yaml
		// The actual update will happen the next time the state tool is invoked in this project
		fail := lockVersion(info.Version)
		if fail != nil {
			failures.Handle(fail, locale.T("err_update_failed"))
			os.Exit(1)
		}
	} else {
		err = up.Run()
		if err != nil {
			failures.Handle(err, locale.T("err_update_failed"))
			os.Exit(1)
		}
	}

	print.Info(locale.T("update_complete"))
}

func ExecuteLock(cmd *cobra.Command, args []string) {
	print.Info(locale.Tr("locking_version", constants.Version))
	fail := lockVersion(constants.Version)
	if fail != nil {
		failures.Handle(fail, locale.T("err_lock_failed"))
		os.Exit(1)
	}
	print.Info(locale.Tr("version_locked", constants.Version))
}

func lockVersion(version string) *failures.Failure {
	pj := projectfile.Get()
	pj.Version = version
	return pj.Save()
}

func isForwardCall() bool {
	_, exists := os.LookupEnv(constants.ForwardedStateEnvVarName)
	return exists
}<|MERGE_RESOLUTION|>--- conflicted
+++ resolved
@@ -17,11 +17,9 @@
 
 // Command holds our main command definition
 var Command = &commands.Command{
-<<<<<<< HEAD
-	Name:           "self-update",
-	Description:    "self-update",
-	Run:            Execute,
-	RunWithoutAuth: true,
+	Name:        "self-update",
+	Description: "self-update",
+	Run:         Execute,
 
 	Flags: []*commands.Flag{
 		&commands.Flag{
@@ -36,11 +34,6 @@
 // Flags hold the flag values passed through the command line.
 var Flags struct {
 	Lock bool
-=======
-	Name:        "self-update",
-	Description: "self-update",
-	Run:         Execute,
->>>>>>> 3f2494ae
 }
 
 // Execute the current command
