--- conflicted
+++ resolved
@@ -9,6 +9,7 @@
 	"os"
 	"os/exec"
 	"path"
+	"path/filepath"
 	"sort"
 	"strings"
 
@@ -130,13 +131,8 @@
 	return distro
 }
 
-<<<<<<< HEAD
-func createArtifact(name string, srcPath string, kind string, targetPath string, downloadPath string) *Distribution {
+func createArtifact(name string, srcPath string, kind string, targetPath string, downloadPath string, relocate string) *Distribution {
 	fmt.Printf("Creating artifact for %s: %s (%s)\n", kind, name, srcPath)
-=======
-func createArtifact(name string, path string, kind string, targetPath string, downloadPath string, relocate string) *Distribution {
-	fmt.Printf("Creating artifact for %s: %s (%s)\n", kind, name, path)
->>>>>>> 356ce7ed
 
 	artf := &artifact.Meta{
 		Name:     name,
