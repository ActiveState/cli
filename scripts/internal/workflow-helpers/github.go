--- conflicted
+++ resolved
@@ -307,11 +307,7 @@
 		seen[versionValue] = struct{}{}
 		version, err := ParseJiraVersion(versionValue)
 		if err != nil {
-<<<<<<< HEAD
-			fmt.Printf("Skipping invalid semver: %s (%s)\n", versionValue, err)
-=======
 			logging.Debug("Failed to parse version %s: %v", versionValue, err)
->>>>>>> 65c0d209
 			continue
 		}
 		result = append(result, version)
