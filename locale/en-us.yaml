--- conflicted
+++ resolved
@@ -1676,7 +1676,6 @@
     If your issue persists consider reporting it on our forums at {{.V0}}.
 err_revert_refresh:
   other: Could not get revert commit to check if changes were indeed made
-<<<<<<< HEAD
 install_initial_success:
   other: "An activestate.yaml has been created at: {{.V0}}. Run [ACTIONABLE]state push[/RESET] at any time to save your changes to the platform"
 err_package_no_packages:
@@ -1685,7 +1684,6 @@
   other: "Valid package names can be searched using [ACTIONABLE]`state search {package_name}`[/RESET]"
 package_info_request:
   other: "Request a package at [ACTIONABLE]https://community.activestate.com/[/RESET]"
-=======
 err_push_outdated:
   other: |
     Your project has new changes available that need to be merged first. Please first run `[ACTIONABLE]state pull[/RESET]` to update your project.
@@ -1703,5 +1701,4 @@
   other: |
     Your local project has been updated.
     Run [ACTIONABLE]state push[/RESET] to save changes to the platform.
-    Run [ACTIONABLE]state history[/RESET] to review your local changes.
->>>>>>> 47b56707
+    Run [ACTIONABLE]state history[/RESET] to review your local changes.