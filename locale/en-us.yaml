--- conflicted
+++ resolved
@@ -1290,7 +1290,6 @@
   other: Organization
 request_timed_out:
   other: A request for data took too long - Trying again may help
-<<<<<<< HEAD
 no_commits:
   other: No commits exist yet for {{.V0}}
 err_orgs_length:
@@ -1325,7 +1324,6 @@
   other: "Description: {{.V0}}\n"
 arg_state_history_namespace_description:
   other: "The namespace to view the history for (owner/name)"
-=======
 clean_description:
   other: Remove the state tool, installed languages, and any configuration files
 flag_state_clean_force_description:
@@ -1335,5 +1333,4 @@
 clean_confirm_remove:
   other: You are about to remove the state tool, installed laguage runtimes, and all configuration information. Continue?
 clean_success_message:
-  other: "Successfully removed state tool and related files\n"
->>>>>>> b8a71081
+  other: "Successfully removed state tool and related files\n"