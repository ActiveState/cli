undefined:
  other: undefined
confirmation:
  other: "Yes"
state_description:
  other: The ActiveState CLI allows you to easily switch between your ActiveState environments
activate_project:
  other: activate a project
events_description:
  other: Manage Project Events
events_header_id:
  other: ID
events_header_event:
  other: Event
events_header_value:
  other: Value
event_listing:
  other: Listing configured events
usage_tpl:
  other: "
Usage:
  [[if .Runnable]][[BR]]
  [[.UseLine]] 
{{ range $key, $argument := .Arguments }}<{{$argument.Name}}> {{ end }}
  [[end]]
  [[if .HasAvailableSubCommands]][[BR]]
    [[.CommandPath]] [command]
  [[end]]

[[if gt (len .Aliases) 0]]
[[BR]][[BR]]
Aliases:[[BR]]
  [[.NameAndAliases]][[end]]

[[if .HasExample]]
[[BR]][[BR]]
Examples:[[BR]]
  [[.Example]]
[[end]]

[[if .HasAvailableSubCommands]][[BR]][[BR]]Available Commands:
[[range .Commands]][[if (or .IsAvailableCommand (eq .Name \"help\"))]][[BR]][[BR]]
  [[rpad .Name .NamePadding ]] [[.Short]]
[[end]][[end]][[end]]

[[if .HasAvailableLocalFlags]]
[[BR]][[BR]]
Flags:
[[BR]][[.LocalFlags.FlagUsages | trimTrailingWhitespaces]]
[[end]]

[[if .HasAvailableInheritedFlags]]
[[BR]][[BR]]
Global Flags: 
[[BR]][[.InheritedFlags.FlagUsages | trimTrailingWhitespaces]]
[[end]]

{{if gt (len .Arguments) 0}}
[[BR]][[BR]]
Arguments:[[BR]]
  {{ range $key, $argument := .Arguments }}
  <{{$argument.Name}}> {{if gt (len $argument.Required) 0}}          {{else}}(optional){{end}} {{$argument.Description}}[[BR]]
  {{ end }}
{{end}}

[[if .HasHelpSubCommands]]
[[BR]][[BR]]
Additional help topics: [[range .Commands]]
[[if .IsAdditionalHelpTopicCommand]][[BR]]
  [[rpad .CommandPath .CommandPathPadding]] [[.Short]]
[[end]][[end]][[end]]

[[if .HasAvailableSubCommands]]
[[BR]][[BR]]
Use \"[[.CommandPath]] [command] --help\" for more information about a command.[[end]][[BR]]"
arg_state_activate_namespace:
  other: ORG/PROJECT
arg_state_activate_namespace_description:
  other: The namespace of the project that you wish to activate
flag_state_locale_description:
  other: Set the localisation
flag_state_verbose_description:
  other: Verbose output
flag_state_version_description:
  other: Show the version of our state executable
flag_state_activate_path_description:
  other: Where to install the project
flag_state_activate_branch_description:
  other: Clone this specific branch
flag_state_activate_cd_description:
  other: Whether or not to change into the project directory once created
info_state_activate_uri:
  other: Activating URI '{{.URI}}' into directory '{{.Dir}}'
info_state_activate_branch:
  other: "Checkout out branch: {{.Branch}}"
error_cannot_checkout_branch:
  other: Cannot checkout branch
error_state_activate:
  other: Unable to activate. Please refer to the above error message, resolve the issue, and run activate again.
error_state_activate_config_exists:
  other: Config file '{{.ConfigFile}}' not found in repository root. This file is needed to complete the activation process.
info_state_activate_cd:
  other: Changing into directory '{{.Dir}}'
error_unsupported_shell:
  other: "You are using an unsupported shell: {{.Shell}}"
error_cannot_clone_uri:
  other: "Unable to clone the following URI: {{.URI}}"
error_could_not_activate_subshell:
  other: Could not activate a new subshell
info_deactivated:
  other: Deactivated {{.Owner}}/{{.Name}}
error_unsupported_language:
  other: "Unsupported language: {{.Language}}"
error_could_not_activate_venv:
  other: Could not activate the virtual environment
warning_language_not_yet_supported:
  other: "Warning: Your project configuration includes {{.V0}}, but this language is not yet supported"
error_missing_arg:
  other: "Argument missing: {{.Name}}"
err_no_projectfile:
  other: No activestate.yaml file exists in the current working directory
err_parse_project:
  other: "Could not parse project file. For more info refer to the error log"
err_invalid_input:
  other: Invalid input received
events_empty:
  other: No events found for the current environment
err_no_update_info:
  other: Cannot retrieve update information
no_update_available:
  other: You are using the latest version available
updating_to_version:
  other: Updating from {{.fromVersion}} to {{.toVersion}}
err_update_failed:
  other: Update failed, check the error log for more information
version_info:
  other: | 
    ActiveState CLI version {{.Version}}
    Revision {{.Revision}}
    Branch {{.Branch}}
    Built {{.Date}}
update_complete:
  other: Update completed succesfully
update_hash_mismatch:
  other: The archive hash could not be verified
err_project_file_unavailable:
  other: Could not load the project file
err_project_parse:
  other: "Project file could not be parsed, the parser produced the following error: {{.Error}}"
err_failure_test:
  other: one {{.V0}} three {{.V1}}
distro_obtaining:
  other: "Obtaining Distribution"
distro_installing:
  other: "Installing Artifacts"
err_hash_mismatch:
  other: "Invalid file hash for file {{.V0}}, expected hash: {{.V2}}, got: {{.V1}}"
err_language_not_supported:
  other: "Language not yet supported: {{.V0}}"
err_artifact_not_supported:
  other: "Artifact not supported: {{.V0}}"
err_artifact_no_parent:
  other: "The given artifact has no parent: {{.V0}}. Only Language artifacts can be without parent."
err_invalid_status_code:
  other: "Invalid status code: {{.V0}}"
info_activating_state:
  other: "Activating state: {{.Owner}}/{{.Name}}"
info_state_active_repoexists:
  other: "Repo already exists: {{.Path}}"
panic_couldnt_detect_wd:
  other: "Could not detect working directory: {{.Error}}"
auth_description:
  other: Authenticate against the ActiveState platform
arg_state_auth_token:
  other: TOKEN
arg_state_auth_token_description:
  other: The API Token generated via your control panel
username_prompt:
  other: "Enter your username:"
password_prompt:
  other: "Enter your password:"
passphrase_prompt:
  other: "Enter your passphrase:"
previous_password_message:
  other: "Your password may have changed recently. We need to reencrypt your private-key so that you may continue using your secrets, but we need your previous password in order to do so."
auth_generate_new_keypair_message:
  other: "There is an unrecoverable issue with your existing keypair and the best course of action is to generate a new keypair."
auth_confirm_generate_new_keypair_prompt:
  other: Generate new keypair?
auth_unresolved_keypair_issue_message:
  other: "For security purposes regarding your keypair, we are logging you out."
auth_err_unrecoverable_keypair:
  other: "Unrecoverable keypair issue"
previous_password_prompt:
  other: "Enter your previous password:"
secret_value_prompt:
  other: "Enter {{.V0}} scoped value for variable '{{.V1}}'':"
username_prompt_signup:
  other: "Choose a username:"
password_prompt_signup:
  other: "Choose a password:"
password_prompt_confirm:
  other: "Enter your password again:"
name_prompt:
  other: "Enter your name:"
email_prompt:
  other: "Enter your email:"
totp_prompt:
  other: "Enter your two-factor authentication code:"
survey_error_template:
  other: "[[color \"red\"]] Invalid response: [[.Error]][[color \"reset\"]][[BR]]"
err_value_required: 
  other: value required
err_prompt_unkown:
  other: An unknown error occurred whilst processing your response, check the error log for more information
prompt_login_to_signup:
  other: No account was found for that username, would you like to register it?
err_auth_failed:
  other: Authentication failed, invalid password
err_auth_failed_unknown_cause:
  other: Authentication failed due to an unknown cause, check the error log for more information
auth_err_password_prompt:
  other: The provided password is invalid
confirm_password_account_creation:
  other: Please enter your password again to create your account.
err_password_confirmation_failed:
  other: Your password confirmation does not match
err_username_taken:
  other: Username is already taken
signup_description:
  other: Signup a new account
err_auth_signup_email_exists:
  other: An account with that email address already exists
login_success_welcome_back:
  other: You have succesfully authenticated, hello {{.Name}}!
logged_in_as:
  other: You are logged in as {{.Name}}
logout_description:
  other: Logout
logged_out:
  other: You have been logged out
signup_success:
  other: Your account has been registered and a confirmation email has been sent to {{.Email}}, your account will have limited permissions until you confirm it.
login_cancelled:
  other: Authentication Cancelled
organizations_description:
  other: List member organizations on the ActiveState platform
organizations_err:
  other: Unable to list member organizations
organization_name:
  other: Organization Name
project_name:
  other: Project Name
project_description:
  other: Project Description
project_err:
  other: Unable to list projects
new_project:
  other: Create a new project
flag_state_new_path_description:
  other: Path to create a new project in.
flag_state_new_owner_description:
  other: Owner of the project being created.
flag_state_new_version_description:
  other: Version of the project being created.
arg_state_new_name_description:
  other: Name of the new project.
error_state_new_no_auth:
  other: Please authenticate by running "state auth" before creating a new project.
state_new_prompt_name:
  other: Please provide a name for the new project.
error_state_new_abort:
  other: "Unable to create new project: aborted."
error_state_new_exists:
  other: "Unable to create new project: path exists."
error_state_new_mkdir:
  other: Unable to create new project directory.
state_new_prompt_owner:
  other: Please provide an owner for the new project.
error_state_new_fetch_organizations:
  other: "Unable to create new project: cannot determine potential owners."
state_new_prompt_version:
  other: Please provide a version string for the new project.
error_state_new_version:
  other: Version string must consist only of numbers and decimals.
state_new_created:
  other: Created new project in {{.Dir}}
error_state_new_project_add:
  other: Unable to create new Platform project.
project_empty:
  other: You have not created any projects yet
total:
  other: Total
projects_description:
  other: Manage Your Projects
err_api_not_authenticated:
  other: You are not authenticated, authenticate with `state auth`. For more information run `state auth --help`.
err_api_org_not_found:
  other: Unable to find requested Organization
err_api_project_not_found:
  other: The requested project does not exist on the ActiveState Platform
err_api_member_not_found:
  other: Unable to find requested Member
variables_expander_err_empty_name:
  other: Expander handle can not be an empty string
variables_expander_err_undefined:
  other: Expander must be defined
error_expand_variable_infinite_recursion:
  other: Infinite recursion trying to expand variable '{{.V0}}'
error_expand_variable_project_unknown_category:
  other: "Error expanding variable '{{.V0}}': unknown category '{{.V1}}'"
error_expand_variable_project_unknown_name:
  other: "Error expanding variable '{{.V0}}': {{.V1}}"
error_expand_variable_project_unrecognized_platform_var:
  other: "Unrecognized platform variable '{{.V0}}'"
run_description:
  other: Run Your Project Scripts
arg_state_run_name:
  other: script
arg_state_run_name_description:
  other: Name of script to run
flag_state_run_standalone_description:
  other: Run a script, regardless of an activated state
flag_state_run_list_description:
  other: List available scripts
error_state_run_undefined_name:
  other: The script name must be provided
error_state_run_unknown_name:
  other: The script '{{.Name}}' is not defined in activestate.yaml.
info_state_run_activating_state:
  other: This script requires an activated state. Activating it now. To bypass this, use the --standalone flag.
error_state_run_activate:
  other: Unable to activate a state for running the script in. Try manually running "state activate" first.
info_state_run_running:
  other: Running script {{.Script}}
error_state_run_error:
  other: Failed to run script.
error_state_run_no_shell:
  other: Failed to obtain shell info.
env_description:
  other: Manage Project Variables
env_add_description:
  other: 
    >
    add variable
env_remove_description:
  other: 
    >
    remove variable
env_header_id:
  other: ID
env_header_variable:
  other: VARIABLE
env_header_value:
  other: VALUE
env_listing_variables:
  other: Listing defined variables
env_add_cannot_add_variable:
  other: "Cannot add Variable '{{.Name}} {{.Value}}'"
env_add_cannot_add_existing_variable:
  other: "Identical variable already defined"
env_remove_cannot_remove:
  other: "Cannot remove variable"
arg_env_add_variable:
  other: VARIABLE
arg_env_add_variable_description:
  other: The variable that will be defined
error_env_add_invalid_variable:
  other: "Invalid variable name given: {{.V0}}"
arg_env_add_value:
  other: VALUE
arg_env_add_value_description:
  other: The value that will be assigned
arg_env_remove_identifier:
  other: IDENTIFIER
arg_env_remove_identifier_description:
  other: Identifies what variable to remove, can be a hash or a variable name
prompt_choose_variable:
  other: Which variable do you wish to remove?
err_env_cannot_list:
  other: Cannot list variables
err_env_cannot_find:
  other: Cannot find variables matching your query
prompt_env_choose_remove:
  other: Which variable would you like to remove?
err_env_cannot_parse:
  other: Could not parse variables used in your request
prompt_env_option:
  other: "{{.Variable}}: `{{.Value}}` ({{.Constraints}}{{.Hash}})"
env_removed:
  other: "Variable removed: {{.Variable}} ({{.Hash}})"
env_inherit_description:
  other: Update the current project to inherit environment variables from the current environment.
env_inherit_prompt_overwrite:
  other: Do you want to overwrite the project's existing variable {{.Name}}, whose value is "{{.OldValue}}", with the new value "{{.NewValue}}"?
env_inherit_inherit_aborted:
  other: "Unable to inherit from current environment: aborted."
show_project:
  other: Shows information about a project.
arg_state_show_remote_description:
  other: Path to project
err_state_show_path_does_not_exist:
  other: Directory does not exist.
err_state_show_no_config:
  other: activestate.yaml file not found in the given location.
err_state_show_project_parse:
  other: Could not parse activestate.yaml.
print_state_show_name:
  other: Name
print_state_show_organization:
  other: Organization
print_state_show_url:
  other: URL
print_state_show_platforms:
  other: Platforms
print_state_show_events:
  other: Events that will run
print_state_show_scripts:
  other: Scripts
print_state_show_languages:
  other: Languages
print_state_show_packages:
  other: packages
print_state_show_env_vars:
  other: Environment variables
print_state_show_secrets:
  other: Secret specifications
err_cannot_obtain_dist:
  other: "Could not obtain distribution for language: {{.V0}}"
config_variable_prompt_value:
  other: "Variable '{{.Name}}' undefined. Please enter a value:"
err_already_active:
  other: "You cannot activate a new state when you are already in an activated state. You are in an activated state for project: {{.V0}}"
run_listing_scripts:
  other: "Available Scripts: "

variables_cmd_description:
  other: Manage Your Variables
variables_get_cmd_description:
  other: Get the value of a variable
variables_get_arg_name_name:
  other: variable-name
variables_get_arg_name_description:
  other: Name of Variable
variables_set_cmd_description:
  other: Set the value of a variable
variables_set_arg_name_name:
  other: variable-name
variables_set_arg_name_description:
  other: Name of Variable
variables_set_arg_value_name:
  other: variable-value
variables_set_arg_value_description:
  other: Value of unencrypted Variable
variables_set_flag_project:
  other: Scope the variable to the current project
variables_set_flag_user:
  other: Scope the variable to the current user
variables_share_cmd_description:
  other: Share your organization and project variables with another user
variables_share_arg_user_name:
  other: user-handle
variables_share_arg_user_description:
  other: Username of user in your organization
variables_sync_cmd_description:
  other: Synchronize your shareable variables organization-wide
variables_sync_results_message:
  other: Successfully synchronized {{.V0}} users of the {{.V1}} organization
variables_col_name:
  other: Name
variables_col_value:
  other: Value
variables_col_encrypted:
  other: Encrypted
variables_col_shared:
  other: Shared
variables_col_store:
  other: Store
variables_value_secret_undefined:
  other: <undefined>
variables_value_secret:
  other: <encrypted>
variables_err:
  other: Error managing user's Variables
variables_err_no_variables_found:
  other: Unable to find any Variables for User
variables_err_encrypting:
  other: "Error encrypting a user's Variable: {{.V0}}"
variables_err_decrypting:
  other: "Error decrypting a user's Variable: {{.V0}}"
variables_err_save:
  other: Error updating user's Variables
variables_err_base64_decoding:
  other: Error base64 decoding variable value
variables_err_no_publickey_found:
  other: Unable to find any public-key for User
variables_err_value_prompt:
  other: The provided variable value is invalid 
variables_expand_err_undefined:
  other: "Variable `{{.V0}}` not defined in project"
variables_expand_err_not_found:
  other: "unable to obtain value for variable `{{.V0}}`"
variable_err_undefined:
  other: "Variable `{{.V0}}` not defined in project"
variables_err_invalid_pullfrom:
  other: "Invalid pullfrom used for variable, value used: {{.V0}}, should be one of: {{.V1}}"
variables_err_invalid_share:
  other: "Invalid share level used for variable, value used: {{.V0}}, should be one of: {{.V1}}"
variables_err_value_with_pull:
  other: "Variable should not have a local value defined in the activestate.yaml if it's setting the share or pullfrom fields: {{.V0}}"
variables_err_invalid_value:
  other: "Variable '{{.V0}}' has an invalid value: {{.V1}}"
variables_err_value_empty:
  other: "Variable has no value defined: {{.V0}}"
keypair_cmd_description:
  other: Manage Your Keypair
keypair_generate_cmd_description:
  other: Generate and upload a new Keypair
keypair_generate_flag_bits:
  other: Bit-length of keypair to generate
keypair_generate_flag_dryrun:
  other: Do not save any changes
keypair_generate_flag_skippassphrase:
  other: Do not require a passphrase for new Keypair (implies --dry-run)
keypair_generate_success:
  other: Keypair generated successfully
keypair_auth_cmd_description:
  other: Authenticate existing Keypair for future sessions
keypair_err:
  other: Unable to access user's Keypair
keypair_err_not_found:
  other: Keypair not yet generated
keypair_err_save:
  other: Keypair could not be saved
keypair_err_publickey_not_found:
  other: No public-key found for user `{{.V0}}` ({{.V1}})
keypair_err_passphrase_prompt:
  other: The provided passphrase is invalid
keypair_err_require_auth:
  other: Your keypair is not authenticated, run `state auth` first

keypairs_err_bitlength_too_short:
  other: bit-length too short
keypairs_err_pem_encoding:
  other: invalid PEM encoding
keypairs_err_passphrase_incorrect:
  other: provided passphrase is incorrect
keypairs_err_invalid_rsa_publickey:
  other: provided key not an RSA public-key
keypairs_err_load_not_found:
  other: Authorized keypair not found
keypairs_err_load_requires_mode:
  other: "Keypair `{{.V0}}` file is too permissive, expects no more than `{{.V1}}` permissions"
keypairs_err_base64_decoding:
  other: Message is not base-64 encoded
err_command_requires_auth:
  other: You need to be authenticated to run this command. Authenticate by running `state auth`.
warn_script_name_in_use:
  other: | 
    The following script names are already in use:
     
      - {{.V0}}
    
    This may cause conflicts, ideally these conflicts should be resolved by renaming these scripts in your activestate.yaml.
    
    Note that you can also access scripts by prefixing their script with your project name ({{.V1}}), eg. `{{.V2}}`

err_file_not_found_in_path:
  other: could not find file={{.V0}} in path={{.V1}}

secrets_err_expand_noproject:
  other: Expanding of variable failed because a project was not passed along. This indicates a problem in the underlying code, and is unlikely to be something an end-user can address.
developer_err_project_match:
  other: Encountered a situation where the tool is given different project paths. This indicates a bug in our code, please consider reporting it.

err_version_parse:
  other: Could not parse the version field from your activestate.yaml
err_invalid_version:
  other: "Invalid version specified in your activestate.yaml, should be in the format of: {number}.{number}.{number}-{number}"
downloading_state_version:
  other: "Downloading state tool version {{.V0}}, as specified by your activestate.yaml (this only needs to happen once for each version you specify)."
forward_fail:
  other: Could not forward command to the appropriate state tool version
forward_fail_download:
  other: Could not forward command to the appropriate state tool version, download failed
forward_fail_perm:
  other: Could not forward command to the appropriate state tool version, could not make file executable
flag_update_lock_description:
  other: Lock the state tool at the current version, this disables automatic updates. You can still force an update by manually running the update command.
err_lock_failed:
  other: Locking the version failed
locking_version:
  other: Locking state tool to the current version
version_locked:
  other: Version locked at {{.V0}}
update_available:
  other: |
    A new update is available!

    Your version: {{.V0}}
    Available Version: {{.V1}}

    You can update by running `state self-update`
err_no_credentials:
  other: Cannot authenticate without credentials
err_token_list:
  other: "Something went wrong whilst trying to retrieve api tokens: {{.V0}}"
err_token_delete:
  other: "Something went wrong whilst trying to delete an api token: {{.V0}}"
err_token_create:
  other: "Something went wrong whilst trying to create an api token: {{.V0}}"
installer_err_installdir_isfile:
  other: Expected installation path '{{.V0}}' to be a directory
installer_err_archive_notfound:
  other: Distribution archive '{{.V0}}' does not exist
installer_err_archive_badext:
  other: Expected distribution archive '{{.V0}}' to have .tar.gz or .tgz extension
installer_err_dist_missing_install_dir:
  other: Expected distribution '{{.V0}}' to contain directory named '{{.V1}}'
installer_err_dist_no_executable:
  other: Expected distribution installer '{{.V0}}' to include '{{.V1}}'
installer_err_dist_executable_not_exec:
  other: Executable '{{.V1}}' does not have execute permissions for distribution '{{.V0}}'
installer_err_fail_obtain_prefixes:
  other: Unable to obtain relocation prefixes for distribution '{{.V0}}'
installer_err_dist_already_exists:
  other: A distribution is already installed at '{{.V0}}'
installer_err_dist_move_files_failed:
  other: Unable to move distribution files from '{{.V0}}'
installer_err_dist_rm_installdir:
  other: Unable to remove '{{.V0}}' after unpacking distribution
err_no_default_branch:
  other: This project has no default branch. This indicates malformed data, please contact support!
err_no_commit:
  other: Project branch has no commits
err_get_checkpoint:
  other: "Error occurred while trying to retrieve the checkpoint for your project: {{.V0}}"
err_no_effective_recipe:
  other: Your project does not have a configuration that is compatible with your platform
err_no_artifacts:
  other: Your project does not seem to produce any artifacts
err_no_valid_artifact:
  other: Your project is not producing any usable artifacts, is your state tool up to date?
err_runtime_download_no_response:
  other: Could not find bits associated with your runtime environment, please contact support
err_signs3_invalid_url:
  other: API Responded with an invalid S3 URL, please contact support
err_artifact_invalid_url:
  other: API Responded with an invalid artifact URL, please contact support
err_activate_namespace:
  other: Could not activate project for the given namespace
err_invalid_namespace:
  other: "Invalid namespace: {{.V0}}. Should be in the format of ORGANISATION_NAME/PROJECT_NAME. Names should be alphanumeric and may contain dashes."
err_namespace_dir_exists:
  other: "Target directory already exists"
activate_namespace_existing:
  other: "You already have this project checked out, which one would you like to activate?"
activate_select_optout:
  other: "None, I want to create a new checkout"
activate_namespace_location:
  other: Where would you like to checkout {{.V0}}?
<<<<<<< HEAD
=======
err_auth_required:
  other: Authentication is required
auth_required_activate:
  other: You need to be authenticated to activate an ActiveState Platform project
prompt_login_or_signup:
  other: Would you like to login to an existing ActiveState Platform account, or create a new account?
prompt_login_action:
  other: Login with my existing account
prompt_signup_action:
  other: Signup for a new account
prompt_signup_browser_action:
  other: Signup for a new account using the ActiveState Platform website
prompt_login_after_browser_signup:
  other: Please login once you've registered your account
err_browser_open:
  other: "Could not open your browser, please manually open the following URL in your browser: {{.V0}}"
err_activate_auth_required:
  other: Activating a project requires you to be authenticated against the ActiveState Platform
>>>>>>> 800e726b
err_os_not_a_directory:
  other: Expected '{{.V0}}' to be a valid directory
warn_deprecation:
  other: | 
    You are running a deprecated version of the state tool. This version will stop working as of {{.V0}}. 
    
    Reason for deprecation: 
      {{.V1}}
    
    Please update soon!
err_deprecation:
  other: |
    You are running a version of the state tool that is no longer supported! You will be encountering issues. 
    
    Reason for deprecation: 
      {{.V1}}
      
    Please update now!"<|MERGE_RESOLUTION|>--- conflicted
+++ resolved
@@ -659,8 +659,24 @@
   other: "None, I want to create a new checkout"
 activate_namespace_location:
   other: Where would you like to checkout {{.V0}}?
-<<<<<<< HEAD
-=======
+err_os_not_a_directory:
+  other: Expected '{{.V0}}' to be a valid directory
+warn_deprecation:
+  other: | 
+    You are running a deprecated version of the state tool. This version will stop working as of {{.V0}}. 
+    
+    Reason for deprecation: 
+      {{.V1}}
+    
+    Please update soon!
+err_deprecation:
+  other: |
+    You are running a version of the state tool that is no longer supported! You will be encountering issues. 
+    
+    Reason for deprecation: 
+      {{.V1}}
+      
+    Please update now!"
 err_auth_required:
   other: Authentication is required
 auth_required_activate:
@@ -678,23 +694,4 @@
 err_browser_open:
   other: "Could not open your browser, please manually open the following URL in your browser: {{.V0}}"
 err_activate_auth_required:
-  other: Activating a project requires you to be authenticated against the ActiveState Platform
->>>>>>> 800e726b
-err_os_not_a_directory:
-  other: Expected '{{.V0}}' to be a valid directory
-warn_deprecation:
-  other: | 
-    You are running a deprecated version of the state tool. This version will stop working as of {{.V0}}. 
-    
-    Reason for deprecation: 
-      {{.V1}}
-    
-    Please update soon!
-err_deprecation:
-  other: |
-    You are running a version of the state tool that is no longer supported! You will be encountering issues. 
-    
-    Reason for deprecation: 
-      {{.V1}}
-      
-    Please update now!"+  other: Activating a project requires you to be authenticated against the ActiveState Platform