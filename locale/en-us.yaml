undefined:
  other: undefined
confirmation:
  other: "Yes"
contradiction:
  other: "No"
state_description:
  other: The ActiveState CLI allows you to easily switch between your ActiveState environments
activate_project:
  other: activate a project
events_description:
  other: Manage Project Events
events_header_id:
  other: ID
events_header_event:
  other: Event
events_header_value:
  other: Value
event_listing:
  other: Listing configured events
usage_tpl:
  other: "
Usage:
  [[if .Runnable]][[BR]]
  [[.UseLine]] 
{{ range $key, $argument := .Arguments }}<{{$argument.Name}}> {{ end }}
  [[end]]
  [[if .HasAvailableSubCommands]][[BR]]
    [[.CommandPath]] [command]
  [[end]]

[[if gt (len .Aliases) 0]]
[[BR]][[BR]]Aliases:[[BR]]
  [[.NameAndAliases]][[end]]

[[if .HasExample]]
[[BR]][[BR]]
Examples:[[BR]]
  [[.Example]]
[[end]]

[[if .HasAvailableSubCommands]][[BR]][[BR]]Available Commands:
[[range .Commands]][[if (or .IsAvailableCommand (eq .Name \"help\"))]][[BR]][[BR]]
  [[rpad .Name .NamePadding ]] [[.Short]]
[[end]][[end]][[end]]

[[if .HasAvailableLocalFlags]]
[[BR]][[BR]]
Flags:
[[BR]][[.LocalFlags.FlagUsages | trimTrailingWhitespaces]]
[[end]]

[[if .HasAvailableInheritedFlags]]
[[BR]][[BR]]
Global Flags: 
[[BR]][[.InheritedFlags.FlagUsages | trimTrailingWhitespaces]]
[[end]]

{{if gt (len .Arguments) 0}}
[[BR]][[BR]]
Arguments:[[BR]]
  {{ range $key, $argument := .Arguments }}
  <{{$argument.Name}}> {{if gt (len $argument.Required) 0}}          {{else}}(optional){{end}} {{$argument.Description}}[[BR]]
  {{ end }}
{{end}}

[[if .HasHelpSubCommands]]
[[BR]][[BR]]
Additional help topics: [[range .Commands]]
[[if .IsAdditionalHelpTopicCommand]][[BR]]
  [[rpad .CommandPath .CommandPathPadding]] [[.Short]]
[[end]][[end]][[end]]

[[if .HasAvailableSubCommands]]
[[BR]][[BR]]
Use \"[[.CommandPath]] [command] --help\" for more information about a command.[[end]][[BR]]"
arg_state_activate_namespace:
  other: ORG/PROJECT
arg_state_activate_namespace_description:
  other: The namespace of the project that you wish to activate
flag_state_locale_description:
  other: Set the localisation
flag_state_verbose_description:
  other: Verbose output
flag_state_version_description:
  other: Show the version of our state executable
flag_state_activate_path_description:
  other: Where to install the project
flag_state_activate_new_description:
  other: Create a new project on the platform
flag_state_activate_owner_description:
  other: The owner to create the project under
flag_state_activate_project_description:
  other: The project name to be used
flag_state_activate_language_description:
  other: The language for the new project
error_state_activate:
  other: Unable to activate. Please refer to the above error message, resolve the issue, and run activate again.
error_unsupported_shell:
  other: "You are using an unsupported shell: {{.Shell}}"
error_could_not_activate_subshell:
  other: Could not activate a new subshell
error_unable_to_monitor_pulls:
  other: Failed to setup pull monitoring
error_deactivating_subshell:
  other: Failed to deactivate subshell properly
error_in_active_subshell:
  other: Failure encountered in active subshell
info_reactivating:
  other: Reactivating state
info_deactivated:
  other: Deactivated {{.Owner}}/{{.Name}}
venv_installer_is_nil:
  other: Provided installer should not be nil
error_unsupported_language:
  other: "Unsupported language: {{.Language}}"
error_could_not_activate_venv:
  other: Could not activate the virtual environment
err_language_not_yet_supported:
  other: "The Platform responded with an artifact that is not supported by this version of the State Tool, artifact name: {{.V0}}. Is your State Tool up to date?"
error_missing_arg:
  other: "Argument missing: {{.Name}}"
err_no_projectfile:
  other: No activestate.yaml file exists in the current working directory
err_invalid_input:
  other: Invalid input received
events_empty:
  other: No events found for the current environment
err_no_update_info:
  other: Cannot retrieve update information
no_update_available:
  other: You are using the latest version available
updating_to_version:
  other: Updating from {{.fromVersion}} to {{.toVersion}}
err_update_failed:
  other: Update failed, check the error log for more information
version_info:
  other: | 
    ActiveState CLI version {{.Version}}
    Revision {{.Revision}}
    Branch {{.Branch}}
    Built {{.Date}}
update_complete:
  other: Update completed succesfully
update_hash_mismatch:
  other: The archive hash could not be verified
err_project_file_unavailable:
  other: Could not load the project file
err_project_unavailable:
  other: Could not load the project
err_project_parse:
  other: "Project file could not be parsed, the parser produced the following error: {{.Error}}"
err_failure_test:
  other: one {{.V0}} three {{.V1}}
distro_obtaining:
  other: "Obtaining Distribution"
distro_installing:
  other: "Installing Artifacts"
err_hash_mismatch:
  other: "Invalid file hash for file {{.V0}}, expected hash: {{.V2}}, got: {{.V1}}"
err_language_not_supported:
  other: "Language not yet supported: {{.V0}}"
err_artifact_not_supported:
  other: "Artifact not supported: {{.V0}}"
err_artifact_no_parent:
  other: "The given artifact has no parent: {{.V0}}. Only Language artifacts can be without parent."
err_invalid_status_code:
  other: "Invalid status code: {{.V0}}"
info_activating_state:
  other: "Activating state: {{.Owner}}/{{.Name}}"
info_state_active_repoexists:
  other: "Repo already exists: {{.Path}}"
panic_couldnt_detect_wd:
  other: "Could not detect working directory: {{.Error}}"
auth_description:
  other: Authenticate against the ActiveState platform
arg_state_auth_token_description:
  other: The API Token generated via your control panel
arg_state_auth_username_description:
  other: The username to authenticate with, will be prompted for otherwise
arg_state_auth_password_description:
  other: The password to authenticate with, will be prompted for otherwise
username_prompt:
  other: "Enter your username:"
password_prompt:
  other: "Enter your password:"
passphrase_prompt:
  other: "Enter your passphrase:"
previous_password_message:
  other: "Your password may have changed recently. We need to reencrypt your private-key so that you may continue using your secrets, but we need your previous password in order to do so."
auth_generate_new_keypair_message:
  other: "There is an unrecoverable issue with your existing keypair and the best course of action is to generate a new keypair."
auth_confirm_generate_new_keypair_prompt:
  other: Generate new keypair?
auth_unresolved_keypair_issue_message:
  other: "For security purposes regarding your keypair, we are logging you out."
auth_err_unrecoverable_keypair:
  other: "Unrecoverable keypair issue"
previous_password_prompt:
  other: "Enter your previous password:"
secret_value_prompt_summary:
  other: | 

    The action you are taking uses a secret that has not been given a value yet.
    Name: {{.V0}}
    Description: {{.V1}}
    Scope: {{.V2}} ({{.V3}})
secret_value_prompt:
  other: "Please enter a value for secret \"{{.V0}}\":"
secret_prompt_user:
  other: Only you can access the value
secret_prompt_project:
  other: Organization members can access the value
secret_no_description:
  other: "- (This secret has no description, you can set one via the web dashboard)"
username_prompt_signup:
  other: "Choose a username:"
password_prompt_signup:
  other: "Choose a password:"
password_prompt_confirm:
  other: "Enter your password again:"
name_prompt:
  other: "Enter your name:"
email_prompt:
  other: "Enter your email:"
totp_prompt:
  other: "Enter your two-factor authentication code:"
survey_error_template:
  other: "[[color \"red\"]] Invalid response: [[.Error]][[color \"reset\"]][[BR]]"
err_value_required: 
  other: value required
err_prompt_unkown:
  other: An unknown error occurred whilst processing your response, check the error log for more information
prompt_login_to_signup:
  other: No account was found for that username, would you like to register it?
err_auth_failed:
  other: Authentication failed
err_auth_signup_failed:
  other: Could not authenticate, signup failed
err_auth_username_check:
  other: Could not validate username, check the error log for more information
err_auth_failed_unknown_cause:
  other: Authentication failed due to an unknown cause, check the error log for more information
auth_err_password_prompt:
  other: The provided password is invalid
confirm_password_account_creation:
  other: Please enter your password again to create your account.
err_password_confirmation_failed:
  other: Your password confirmation does not match
err_username_taken:
  other: Username is already taken
signup_description:
  other: Signup a new account
err_auth_signup_email_exists:
  other: An account with that email address already exists
login_success_welcome_back:
  other: You have succesfully authenticated, hello {{.Name}}!
logged_in_as:
  other: You are logged in as {{.Name}}
logout_description:
  other: Logout
logged_out:
  other: You have been logged out
signup_success:
  other: Your account has been registered and a confirmation email has been sent to {{.Email}}, your account will have limited permissions until you confirm it.
login_cancelled:
  other: Authentication Cancelled
fork_project:
  other: Fork an existing platform project
flag_state_fork_org_description:
  other: The organization to fork the project to
<<<<<<< HEAD
flag_state_fork_private_description:
  other: Denotes if the forked project will be private or not
=======
flag_state_fork_name_description:
  other: The name of the new project to be created
>>>>>>> a1c2593b
arg_state_fork_namespace:
  other: ORG/PROJECT
arg_state_fork_namespace_description:
  other: The namespace of the project to be forked
auth_required_fork:
  other: You need to be authenticated to fork an ActiveState Platform project
err_fork_auth_required:
  other: Forking a project requires you to be authenticated against the ActiveState Platform
err_fork_create_fork:
  other: Could not create the forked project
err_fork_invalid_namespace:
  other: Could not fork the given project as the namespace is incorrect
fork_select_org:
  other: Please select an owner for the forked project
state_fork_success:
  other: Successfully forked project {{.OriginalOwner}}/{{.OriginalName}} as {{.NewOwner}}/{{.NewName}}
local:
  other: Local
organization:
  other: Organization
organizations_description:
  other: List member organizations on the ActiveState platform
organizations_err:
  other: Unable to list member organizations
organization_name:
  other: Organization Name
organization_no_orgs:
  other: You are not a member of any organizations
org_role_choice_owner:
  other: Owner (can edit members)
org_role_choice_member:
  other: Member (can only edit projects)
invite_description:
  other: Invite new members to an organization
invite_fetch_org_err:
  other: Failed to fetch organization {{.V0}} from ActivateState platform.  Is the organization name correct?
invite_flag_organization_description:
  other: "Organization to invite to. If not set, invite to current project's organization"
invite_flag_role_description:
  other: Set user role to 'member' or 'owner'. If not set, prompt for the role
invite_arg_emails:
  other: "Email addresses to send the invitations to"
invite_role_needs_selection:
  other: "A user role needs to be selected"
invite_select_org_role:
  other: |
    You are about to invite {{.Invitees}} to the {{.Organization}} organization
    What role should the user(s) be given?
invite_limit_fetch_err:
  other: Failed to fetch the organization limits.  Please check your permissions for this organization.
invite_personal_org_err:
  other: This project does not belong to any organization and so cannot have any users invited to it. To invite users create an organization
invite_org_err:
  other: Unable to invite user. Please check the organization name.
invite_org_secrets_reminder:
  other: "

You should run 'state secrets sync' once they have accepted their invitation and authenticated with the State Tool."
invite_member_limit_err:
  other: Only {{.RemainingUsers}} can be added to the organization {{.Organization}} with a limit of {{.UserLimit}}.  The request exceeds the limit by {{.ExceededBy}} users.
invite_invitation_err:
  other: Invite of at least one new member failed
invite_invitation_sent:
  other: Invitation sent to {{.Email}}
invite_invalid_role_string:
  other: "Invalid role name provided: needs to be 'member' or 'owner'"
project:
  other: Project
project_name:
  other: Project Name
project_description:
  other: Project Description
project_err:
  other: Unable to list projects
error_state_activate_new_no_auth:
  other: Please authenticate by running "state auth" before creating a new project.
state_activate_prompt_create_project:
  other: The project {{.V0}} does not exist under {{.V1}}. Would you like to create it now?
state_activate_new_prompt_name:
  other: "Please provide a name for the new project:"
error_state_activate_new_flags:
  other: Flags do not contain value project values
error_state_activate_new_prompt:
  other: Invalid input value for new project
error_state_activate_new_create:
  other: Could not create new project
error_state_activate_copy_prompts:
  other: Invalid input value for copy project
error_state_activate_copy_project_url:
  other: Could not get project URL
err_activate_path:
  other: Could not get project file with given path '{{.V0}}'
error_state_activate_copy_save:
  other: Error saving project file
error_state_activate_new_no_commit_aborted:
  other: "Platform project created but cannot activate.  Try 'state activate {{.Owner}}/{{.ProjectName}}'."
state_activate_new_prompt_owner:
  other: "Please provide an owner for the new project:"
error_state_activate_new_fetch_organizations:
  other: "Unable to create new project: cannot determine potential owners."
state_activate_new_created:
  other: Created new project in {{.Dir}}
state_activate_new_platform_project:
  other: New platform project succesfully created as {{.Owner}}/{{.Project}}. To activate your new project run 'state activate {{.Owner}}/{{.Project}}'
state_activate_new_prompt_language:
  other: Which language would you like to use to manage your State Tool scripts?
state_activate_new_language_none:
  other: "None - I'll use shell scripting"
error_state_activate_owner_flag_not_set:
  other: The '--owner' flag is not set. This flag must be set in order to use the '--new' flag
error_state_activate_project_flag_not_set:
  other: The '--project' flag is not set. This flag must be set in order to use the '--new' flag
error_state_activate_language_flag_not_set:
  other: The '--language' flag is not set. This flag must be set in order to use the '--new' flag
error_state_activate_language_flag_invalid:
  other: The provided language does not match any of the known languages
project_empty:
  other: You have not created any projects yet
downloading:
  other: Downloading
installing:
  other: Installing
total:
  other: Total
projects_description:
  other: Manage Your Projects
err_api_not_authenticated:
  other: You are not authenticated, authenticate with `state auth`. For more information run `state auth --help`.
err_api_forbidden:
  other: You are not allowed to access or modify the requested resource
err_api_org_not_found:
  other: Unable to find requested Organization
err_api_project_not_found:
  other: The requested project {{.V0}} does not exist under {{.V1}}. Please ensure the owner is correct and that the project has been created.
err_api_member_not_found:
  other: Unable to find requested Member
err_api_org_invite_expected_one_invite:
  other: That should not happen.  Expected to receive at least one invitation receipt.
secrets_expander_err_empty_name:
  other: Expander handle can not be an empty string
secrets_expander_err_undefined:
  other: Expander must be defined
error_expand_variable_infinite_recursion:
  other: Infinite recursion trying to expand variable '{{.V0}}'
error_expand_variable_project_unknown_category:
  other: "Error expanding variable '{{.V0}}': unknown category '{{.V1}}'"
error_expand_variable_project_unknown_name:
  other: "Error expanding variable '{{.V0}}': {{.V1}}"
error_expand_variable_project_unrecognized_platform_var:
  other: "Unrecognized platform variable '{{.V0}}'"
run_description:
  other: Run Your Project Scripts
scripts_description:
  other: Show project scripts 
flag_json_desc:
  other: Changes output to machine-readable JSON
scripts_col_name:
  other: Name
scripts_col_description:
  other: Description
scripts_err:
  other: Error managing user's Scripts
scripts_no_scripts:
  other: No scripts in your 'activestate.yaml' or no scripts to run in for your environment
scripts_no_name:
  other: No script with name {{.V0}}
scripts_err_output:
  other: Failed to display scripts output
organizations_err_output:
  other: Failed to display organizations output
edit_description:
  other: Edit a given script
edit_script_cmd_name_arg:
  other: name
edit_script_cmd_name_arg_description:
  other: The name of the script to be edited
edit_script_cmd_expand_flag:
  other: Whether or not to expand constants within the script
edit_scripts_no_name:
  other: Could not find script with the given name {{.V0}}
edit_scripts_project_file_saved:
  other: Script changes dectect, updating activestate.yaml. Press (Y/y) when done editing
error_open_not_installed_lin:
  other: Please install '{{.V0}}' to edit scripts
error_edit_script:
  other: Failed to edit script
error_edit_unrecognized_platform:
  other: Could not open script file on this platform {{.V0}}
error_edit_invalid_editor:
  other: The EDITOR environment variable was not correctly set, falling back to platform default editor
error_edit_windows_invalid_editor:
  other: Editor path must contain a file extension
error_edit_watcher_channel_closed:
  other: Encountered error watching scriptfile. Please restart edit command
prompt_done_editing:
  other: Are you done editing?
arg_state_run_name:
  other: script
arg_state_run_name_description:
  other: Name of script to run
flag_state_run_standalone_description:
  other: Run a script, regardless of an activated state
flag_state_run_list_description:
  other: List available scripts
error_state_run_undefined_name:
  other: The script name must be provided
error_state_run_unknown_name:
  other: The script '{{.Name}}' is not defined in activestate.yaml.
info_state_run_activating_state:
  other: This script requires an activated state. Activating it now. To bypass this, use the --standalone flag.
error_state_run_activate:
  other: Unable to activate a state for running the script in. Try manually running "state activate" first.
error_state_run_standalone_conflict:
  other: Script is configured as standalone while the language requires state activation. Please unset the standalone value, or use a language native to your shell.
error_state_run_unknown_exec:
  other: An executable language interpreter matching the script cannot be found. Please use a language defined in your project on the platform.
error_state_run_setup_scriptfile:
  other: Cannot setup runnable on-disk script file.
info_state_run_running:
  other: "Running user-defined script: {{.V0}}\nDefined in {{.V1}}"
error_state_run_error:
  other: Failed to run script.
error_state_run_no_shell:
  other: Failed to obtain shell info.
env_description:
  other: Manage Project Variables
env_add_description:
  other: 
    >
    add variable
env_remove_description:
  other: 
    >
    remove variable
env_header_id:
  other: ID
env_header_variable:
  other: VARIABLE
env_header_value:
  other: VALUE
env_listing_variables:
  other: Listing defined variables
env_add_cannot_add_variable:
  other: "Cannot add Variable '{{.Name}} {{.Value}}'"
env_add_cannot_add_existing_variable:
  other: "Identical variable already defined"
env_remove_cannot_remove:
  other: "Cannot remove variable"
arg_env_add_variable:
  other: VARIABLE
arg_env_add_variable_description:
  other: The variable that will be defined
error_env_add_invalid_variable:
  other: "Invalid variable name given: {{.V0}}"
arg_env_add_value:
  other: VALUE
arg_env_add_value_description:
  other: The value that will be assigned
arg_env_remove_identifier:
  other: IDENTIFIER
arg_env_remove_identifier_description:
  other: Identifies what variable to remove, can be a hash or a variable name
prompt_choose_variable:
  other: Which variable do you wish to remove?
err_env_cannot_list:
  other: Cannot list variables
err_env_cannot_find:
  other: Cannot find variables matching your query
prompt_env_choose_remove:
  other: Which variable would you like to remove?
err_env_cannot_parse:
  other: Could not parse variables used in your request
prompt_env_option:
  other: "{{.Variable}}: `{{.Value}}` ({{.Constraints}}{{.Hash}})"
env_removed:
  other: "Variable removed: {{.Variable}} ({{.Hash}})"
env_inherit_description:
  other: Update the current project to inherit environment variables from the current environment.
env_inherit_prompt_overwrite:
  other: Do you want to overwrite the project's existing variable {{.Name}}, whose value is "{{.OldValue}}", with the new value "{{.NewValue}}"?
env_inherit_inherit_aborted:
  other: "Unable to inherit from current environment: aborted."
show_project:
  other: Shows information about a project.
arg_state_show_remote_description:
  other: Path to project
err_state_show_path_does_not_exist:
  other: Directory does not exist.
err_state_show_no_config:
  other: activestate.yaml file not found in the given location.
err_state_show_project_parse:
  other: Could not parse activestate.yaml.
print_state_show_name:
  other: Name
print_state_show_organization:
  other: Organization
print_state_show_url:
  other: URL
print_state_show_platforms:
  other: Platforms
print_state_show_events:
  other: Events
print_state_show_scripts:
  other: Scripts
print_state_show_languages:
  other: Languages
print_state_show_packages:
  other: Packages
print_state_show_secrets:
  other: Secret specifications
err_cannot_obtain_dist:
  other: "Could not obtain distribution for language: {{.V0}}"
err_already_active:
  other: "You cannot activate a new state when you are already in an activated state. You are in an activated state for project: {{.V0}}"
run_listing_scripts:
  other: "Available Scripts: "

secrets_cmd_description:
  other: Manage Your Secrets
secrets_flag_filter:
  other: Show only secrets that match the given filter. The filter value is the config path that you want to see secrets for, eg. constants.foo, scripts.foo, secrets.project.foo, etc.
secrets_get_cmd_description:
  other: Get the value of a secret
secrets_get_arg_name:
  other: namespace
secrets_get_arg_name_description:
  other: Namespace of secret is 'SCOPE.NAME'. eg. 'user.mySecret' or 'project.ourSecret'
secrets_set_cmd_description:
  other: Set the value of a secret
secrets_set_arg_name:
  other: namespace
secrets_set_arg_name_description:
  other: Namespace of secret is 'SCOPE.NAME. eg. 'user.mySecret' or 'project.ourSecret'
secrets_set_arg_value_name:
  other: secret-value
secrets_set_arg_value_description:
  other: Value of unencrypted Secret
secrets_set_flag_project:
  other: Scope the secret to the current project
secrets_set_flag_user:
  other: Scope the secret to the current user
secrets_share_cmd_description:
  other: Share your organization and project secrets with another user
secrets_share_arg_user_name:
  other: user-handle
secrets_share_arg_user_description:
  other: Username of user in your organization
secrets_sync_cmd_description:
  other: Synchronize your shareable secrets to everyone in the organization for the current project
secrets_sync_results_message:
  other: Successfully synchronized {{.V0}} users of the {{.V1}} organization
secrets_col_name:
  other: Name
secrets_col_description:
  other: Description
secrets_col_setunset:
  other: Set/Unset
secrets_col_encrypted:
  other: Encrypted
secrets_col_shared:
  other: Shared
secrets_col_store:
  other: Store
secrets_value_secret_undefined:
  other: <undefined>
secrets_value_set:
  other: Set
secrets_value_unset:
  other: Unset
secrets_value_secret:
  other: <encrypted>
secrets_err:
  other: Error managing user's Secrets
secrets_err_defined:
  other: Failed to obtain defined secrets
secrets_err_values:
  other: Failed to obtain secret values
secrets_err_access:
  other: Unable to check access to project secrets. You will not be able to access any secrets for this project
secrets_warning_no_access:
  other: You are not authorized to view secrets for this project
secrets_err_missing_field:
  other: "Secret is missing required field: {{.V0}}"
secrets_err_output:
  other: Failed to display secrets output
secrets_err_no_secrets_found:
  other: Unable to find any Secrets for User
secrets_err_encrypting:
  other: "Error encrypting a user's Secret: {{.V0}}"
secrets_err_decrypting:
  other: "Error decrypting a user's Secret: {{.V0}}"
secrets_err_save:
  other: Error updating user's Secrets
secrets_err_base64_decoding:
  other: Error base64 decoding variable value
secrets_err_no_publickey_found:
  other: Unable to find any public-key for User
secrets_err_value_prompt:
  other: The provided variable value is invalid 
secrets_expand_err_undefined:
  other: "Secret `{{.V0}}` not defined in project"
secrets_expand_err_not_found:
  other: "unable to obtain value for variable `{{.V0}}`"
secrets_expand_err_no_access:
  other: You are not a member of organization '{{.V0}}' and therefore cannot access secrets belonging to its projects
secrets_err_invalid_store:
  other: "Invalid 'store' property used for variable, value used: {{.V0}}, should be one of: {{.V1}}"
secrets_err_invalid_share:
  other: "Invalid share level used for variable, value used: {{.V0}}, should be one of: {{.V1}}"
secrets_err_value_with_store:
  other: "Secret should not have a local value defined in the activestate.yaml if it's setting the 'share' or 'store' fields: {{.V0}}"
secrets_err_invalid_value:
  other: "Secret '{{.V0}}' has an invalid value: {{.V1}}"
secrets_err_value_empty:
  other: "Secret has no value defined: {{.V0}}"
secrets_err_invalid_namespace:
  other: "Invalid namespace given for secret: {{.V0}}, namespace must be in format of 'scope.secretName', eg. 'user.mySecret' or 'project.ourSecret'."
secrets_warn_deprecated_namespace:
  other: "DEPRECATION WARNING: Setting or retrieving secrets without a namespace is deprecated and soon won't be supported. Please reference your secret along with its scope, eg. 'user.mySecret' or 'project.ourSecret'."
secrets_warn_deprecated_var:
  other: "DEPRECATION WARNING: 'state variables' (or 'state vars') has been retired in favour of secrets and constants. Please use 'state secrets' instead."
secrets_warn_deprecated_var_expand:
  other: "DEPRECATION WARNING: You are accessing a secret via '$variables.{{.V0}}', please update your activestate.yaml to instead use the format of '$secrets.project.{{.V0}}'"
secrets_err_user_not_defined:
  other: "Secret has not been defined: {{.V0}}. Define it by running 'state secrets set {{.V0}}'."
secrets_err_project_not_defined:
  other: "Secret has not been defined: {{.V0}}. Either define it by running 'state secrets set {{.V0}}' or have someone in your organization sync with you by having them run 'state secrets sync'."
secrets_header_name:
  other: Name
secrets_header_scope:
  other: Scope
secrets_header_value:
  other: Value
secrets_header_description:
  other: Description
secrets_header_usage:
  other: Usage
secrets_row_value_set:
  other: Defined
secrets_row_value_unset:
  other: Undefined
variable_field_deprecation_warning:
  other: The variable field has been deprecated in favour of secrets and constants. Please update your activestate.yaml.
pull_is_updated:
  other: Your activestate.yaml has been updated to the latest version available
pull_not_updated:
  other: Your activestate.yaml is already up to date!
notify_user_to_reactivate_instances:
  other: Please reactivate any activated instances of the State Tool
keypair_cmd_description:
  other: Manage Your Keypair
keypair_generate_cmd_description:
  other: Generate and upload a new Keypair
keypair_generate_flag_bits:
  other: Bit-length of keypair to generate
keypair_generate_flag_dryrun:
  other: Do not save any changes
keypair_generate_flag_skippassphrase:
  other: Do not require a passphrase for new Keypair (implies --dry-run)
keypair_generate_success:
  other: Keypair generated successfully
keypair_auth_cmd_description:
  other: Authenticate existing Keypair for future sessions
keypair_err:
  other: Unable to access user's Keypair
keypair_err_not_found:
  other: Keypair not yet generated
keypair_err_save:
  other: Keypair could not be saved
keypair_err_publickey_not_found:
  other: No public-key found for user `{{.V0}}` ({{.V1}})
keypair_err_passphrase_prompt:
  other: The provided passphrase is invalid
keypair_err_require_auth:
  other: Your keypair is not authenticated, run `state auth` first

keypairs_err_bitlength_too_short:
  other: bit-length too short
keypairs_err_pem_encoding:
  other: invalid PEM encoding
keypairs_err_passphrase_incorrect:
  other: provided passphrase is incorrect
keypairs_err_invalid_rsa_publickey:
  other: provided key not an RSA public-key
keypairs_err_load_not_found:
  other: Authorized keypair not found
keypairs_err_load_requires_mode:
  other: "Keypair `{{.V0}}` file is too permissive, expects no more than `{{.V1}}` permissions"
keypairs_err_base64_decoding:
  other: Message is not base-64 encoded
keypairs_err_override_with_save:
  other: "cannot save key to file while key override is set"
keypairs_err_override_with_delete:
  other: "cannot delete key file while key override is set"
err_command_requires_auth:
  other: You need to be authenticated to run this command. Authenticate by running `state auth`.
warn_script_name_in_use:
  other: | 
    The following script names are already in use:
     
      - {{.V0}}
    
    These scripts were not aliased during activation but can still be run using `state run`, eg. `state run {{.V1}}`.
    
    Note that you can also access scripts by prefixing their script with your project name ({{.V2}}), eg. `{{.V3}}`

err_file_not_found_in_path:
  other: could not find file={{.V0}} in path={{.V1}}

secrets_err_expand_noproject:
  other: Expanding of variable failed because a project was not passed along. This indicates a problem in the underlying code, and is unlikely to be something an end-user can address.
developer_err_project_match:
  other: Encountered a situation where the tool is given different project paths. This indicates a bug in our code, please consider reporting it.

err_version_parse:
  other: Could not parse the version field from your activestate.yaml
err_invalid_version:
  other: "Invalid version specified in your activestate.yaml, should be in the format of: {number}.{number}.{number}-{number}"
downloading_state_version:
  other: "Downloading state tool version {{.V0}}, as specified by your activestate.yaml (this only needs to happen once for each version you specify)."
forward_fail:
  other: Could not forward command to the appropriate state tool version
forward_fail_with_error:
  other: "Could not forward the command to the appropriate state tool version, error: {{.V0}}"
forward_fail_download:
  other: Could not forward command to the appropriate state tool version, download failed
forward_fail_perm:
  other: Could not forward command to the appropriate state tool version, could not make file executable
flag_update_lock_description:
  other: Lock the state tool at the current version, this disables automatic updates. You can still force an update by manually running the update command.
err_lock_failed:
  other: Locking the version failed
locking_version:
  other: Locking state tool to the current version
version_locked:
  other: Version locked at {{.V0}}
update_available:
  other: |
    A new update is available!

    Your version: {{.V0}}
    Available Version: {{.V1}}

    You can update by running `state self-update`
runtime_update_notice_known_count:
  other: Your activestate.yaml is {{.V0}} commits behind.
runtime_update_notice_unknown_count:
  other: Your activestate.yaml is behind.
runtime_update_help:
  other: Run `state pull` to pull in the latest runtime environment as defined in your project on https://platform.activestate.com/{{.V0}}/{{.V1}}
err_no_credentials:
  other: Cannot authenticate without credentials
err_token_list:
  other: "Something went wrong whilst trying to retrieve api tokens: {{.V0}}"
err_token_delete:
  other: "Something went wrong whilst trying to delete an api token: {{.V0}}"
err_token_create:
  other: "Something went wrong whilst trying to create an api token: {{.V0}}"
installer_err_installdir_isfile:
  other: Expected installation path '{{.V0}}' to be a directory
installer_err_installdir_notempty:
  other: Installation path '{{.V0}}' is not empty
installer_err_archive_notfound:
  other: Distribution archive '{{.V0}}' does not exist
installer_err_archive_badext:
  other: Expected runtime archive '{{.V0}}' to have .tar.gz or .tgz extension
installer_err_runtime_missing_install_dir:
  other: Expected runtime '{{.V0}}' to contain directory named one of '{{.V1}}'
installer_err_runtime_missing_meta:
  other: | 
    The requested runtime does not appear to have a metadata file and the metadata could not be inferred, this usually 
    means you're trying to use a much older build that is not supported by this version of the State Tool. It is 
    recommended that you produce a new build.
installer_err_runtime_no_executable:
  other: Expected runtime installer '{{.V0}}' to include '{{.V1}}' or '{{.V2}}'
installer_err_runtime_no_file:
  other: Expected runtime installer '{{.V0}}' to include '{{.V1}}'
installer_err_runtime_executable_not_exec:
  other: Executable '{{.V1}}' does not have execute permissions for runtime '{{.V0}}'
installer_err_fail_obtain_prefixes:
  other: Unable to obtain relocation prefixes for runtime '{{.V0}}'
installer_err_runtime_already_exists:
  other: A runtime is already installed at '{{.V0}}'
installer_err_runtime_move_files_failed:
  other: Unable to move runtime files from '{{.V0}}'
installer_err_runtime_rm_installdir:
  other: Unable to remove '{{.V0}}' after unpacking runtime
installer_err_runtime_no_commits:
  other: Your project does not have a language configured, please head over to {{.V0}} and configure a language.
installer_err_runtime_preplatform:
  other: The version of the installer used in the project you specified is not compatible with the state tool. Please make a new project.
err_no_default_branch:
  other: This project has no default branch. This indicates malformed data, please contact support!
err_no_commit:
  other: Project branch has no commits
err_get_checkpoint:
  other: "Error occurred while trying to retrieve the checkpoint for your project: {{.V0}}"
err_project_no_languages:
  other: Your project does not have any languages configured
err_add_commit:
  other: "Error occurred while trying to create a commit: {{.V0}}"
err_update_branch:
  other: "Error occurred while trying to update a branch: {{.V0}}"
err_get_commit_history:
  other: "Error occurred while trying to retrieve the latest commit history for your project: {{.V0}}"
err_commit_count_no_latest_with_commit:
  other: "Latest commit id is not set while commit id is set"
err_commit_count_cannot_find:
  other: "Cannot find commit ({{.V0}}) in indexed"
err_commit_count_cannot_find_first:
  other: "Cannot find first commit ({{.V0}}) in indexed"
err_commit_count_missing_last:
  other: "Missing last commit id"
err_recipe_not_found:
  other: Your project does not have a configuration that is compatible with your platform
err_no_artifacts:
  other: Your project does not seem to produce any artifacts
err_no_valid_artifact:
  other: Your project is not producing any usable artifacts, is your state tool up to date?
err_runtime_download_no_response:
  other: Could not find bits associated with your runtime environment, please contact support
err_signs3_invalid_url:
  other: API Responded with an invalid S3 URL, please contact support
err_artifact_invalid_url:
  other: API Responded with an invalid artifact URL, please contact support
err_activate_namespace:
  other: Could not activate project for the given namespace
err_activate_create_project:
  other: Could not create new project
err_invalid_namespace:
  other: "Invalid namespace: {{.V0}}. Should be in the format of ORGANISATION_NAME/PROJECT_NAME. Names should be alphanumeric and may contain dashes and periods."
err_namespace_dir_inuse:
  other: "Target directory already contains an activestate.yaml"
err_namespace_and_project_do_not_match:
  other: "Target directory already contains an activestate.yaml.  activestate.yaml namespace does not match namespace provided."
err_could_not_get_commit_behind_count:
  other: Could not obtain commit history properly
err_must_create_project:
  other: "You must create the project to activate it."
activate_namespace_existing:
  other: "You already have this project checked out, which one would you like to activate?"
activate_select_optout:
  other: "None, I want to create a new checkout"
activate_namespace_location:
  other: Where would you like to checkout {{.V0}}?
warn_deprecation:
  other: | 
    You are running a deprecated version of the state tool. This version will stop working as of {{.V0}}. 
    
    Reason for deprecation: 
      {{.V1}}
    
    Please update soon!
err_deprecation:
  other: |
    You are running a version of the state tool that is no longer supported! You will be encountering issues. 
    
    Reason for deprecation: 
      {{.V1}}
      
    Please update now!"
err_auth_required:
  other: Authentication is required
auth_required_activate:
  other: You need to be authenticated to activate an ActiveState Platform project
prompt_login_or_signup:
  other: Would you like to login to an existing ActiveState Platform account, or create a new account?
prompt_login_action:
  other: Login with my existing account
prompt_signup_action:
  other: Signup for a new account
prompt_signup_browser_action:
  other: Signup for a new account using the ActiveState Platform website
prompt_login_after_browser_signup:
  other: Please login once you've registered your account
err_browser_open:
  other: "Could not open your browser, please manually open the following URL in your browser: {{.V0}}"
err_activate_auth_required:
  other: Activating a project requires you to be authenticated against the ActiveState Platform
err_pull_get_latest_commit_id:
  other: Cannot get latest commit id from project
err_pull_update_commit_id:
  other: Cannot update commit id in project file
pull_latest: 
  other: Pull in the latest version of your project from the ActiveState Platform
err_os_not_a_directory:
  other: Expected '{{.V0}}' to be a valid directory
unstable_version_warning:
  other: The State Tool is currently in beta, we are actively changing and adding features based on developer feedback.
export_cmd_description:
  other: Print information based on the provided subcommand
export_recipe_cmd_description:
  other: Print json formatted recipe data
export_jwt_cmd_description:
  other: Print jwt credentials
export_recipe_cmd_commitid_arg:
  other: commitID
export_recipe_cmd_commitid_arg_description:
  other: "Sets target commit by ID (default: current commit)"
export_recipe_flag_pretty:
  other: Enables export format beautification
export_recipe_flag_platform:
  other: Sets target platform
err_fetching_recipe_data:
  other: Cannot fetch recipe data
err_processing_recipe_data:
  other: Cannot process recipe data
update_description:
  other: Updates the state tool to the latest available version
downloading_artifacts:
  other: Downloading required artifacts
installing_artifacts:
  other: Installing required artifacts
fileutils_err_ammend_file:
  other: "Could not edit file: '{{.V0}}'"
err_auth_fail_totp:
  other: Failed to receive Authentication Token input
fail_prompt_bad_flag:
  other: Could not validate input due to an unexpected flag, please contact support if this problem persists
err_invalid_project:
  other: Your activestate.yaml is missing the 'project' field.
err_persist_invalid_project:
  other: Trying to persist an invalid project
variable_deprecation_warning:
  other: "DEPRECATION WARNING: Your project holds a 'variables' field. Variables have been replaced by separate 'secrets' and 'constants' fields. Please update your activestate.yaml."
err_replaceall_check_log:
  other: "Error occurred while replacing file contents, please check the error log or contact support."
err_bad_project_url:
  other: "Invalid value for 'project' field in your activestate.yaml, please ensure it is in the format of: 'https://platform.activestate.com/Owner/ProjectName'."
warn_deprecation_owner_name_fields:
  other: "DEPRECATION WARNING: Your project is using 'owner' and 'name' fields, these should be replaced with a single project field, eg. 'project: https://platform.activestate.com/{{.V0}}/{{.V1}}'"
cpu_profiling_setup_failed:
  other: CPU profiling setup failed
err_main_panic:
  other: |
    An unexpected error occurred while running the State tool
    Check the error log for more information
err_deprection_404:
  other: Could not check for deprecation as the service returned a 404 not found
err_deprection_code:
  other: Could not check for deprecation as the service returned a code {{.V0}}
err_set_commit_id:
  other: "Could not update your activestate.yaml with the latest commit ID. Please ensure you have your project defined in the format of 'project: https://platform.activestate.com/Owner/ProjectName'"
err_unauthorized:
  other: You are not authorized, did you provide valid login credentials?
err_projectfile_exists:
  other: A project already exists in the specified directory
err_project_require_path:
  other: A project path was not supplied
error_git_project_url_mistmatch:
  other: The project URL in the cloned activestate.yaml does not match the platfom project
error_git_target_dir_exists:
  other: Target directory for cloning is already in use
git_cloning_project:
  other: Cloning the git repository associated with '{{.V0}}/{{.V1}}'
language_name_unknown:
  other: Unknown
sample_yaml:
  other: |
    scripts:
    # This script uses a secret. Note that you can define your own secrets at
    # https://platform.activestate.com/{{.Owner}}/{{.Project}}/scripts
      - name: helloWorld
        value: echo ${secrets.user.world}
    events:
      # This is the ACTIVATE event, it will run whenever a new virtual environment is created (eg. by running `state activate`)
      # On Linux and macOS this will be ran as part of your shell's rc file, so you can use it to set up aliases, functions, environment variables, etc.
      - name: ACTIVATE
        constraints: 
          os: macos,linux 
        value: |
          echo "You are now in an 'activated state', this will give you a virtual environment to work in that doesn't affect the rest of your system."
          echo ""
          echo "Your 'activated state' allows you to define scripts, events and constants via the activestate.yaml file at the root of your project directory."
          echo ""
          echo "To expand your language and/or package selection, or to define client-side encrypted secrets, please visit https://platform.activestate.com/{{.Owner}}/{{.Project}}."
          echo ""
          echo "To try out scripts with client-side encrypted secrets we've created a simple script for you in your activestate.yaml, try it out by running 'helloWorld'"
      - name: ACTIVATE
        constraints: 
          os: windows 
        value: |
          echo You are now in an 'activated state', this will give you a virtual environment to work in that doesn't affect the rest of your system.
          echo. 
          echo Your 'activated state' allows you to define scripts, events and constants via the activestate.yaml file at the root of your project directory.
          echo. 
          echo To expand your language and/or package selection, or to define client-side encrypted secrets, please visit https://platform.activestate.com/{{.Owner}}/{{.Project}}.
          echo. 
          echo To try out scripts with client-side encrypted secrets we've created a simple script for you in your activestate.yaml, try it out by running 'helloWorld'
package_description:
  other: Manage packages used in your project
users_plural:
  other: users
package_add_description:
  other: Add a new package to your project
package_update_description:
  other: Update a package in your project to the latest available version
package_remove_description:
  other: Remove a package from your project
package_err_help:
  other: Error occurred while trying to produce help information
package_arg_name:
  other: name
package_arg_name_description:
  other: Package name
package_arg_nameversion:
  other: name[@version]
package_arg_nameversion_description:
  other: Package name and optionally the desired version
commit_message_add_package:
  other: "Added package: {{.V0}}@{{.V1}}"
commit_message_removed_package:
  other: "Removed package: {{.V0}}"
commit_message_updated_package:
  other: "Updated package: {{.V0}} to {{.V1}}"
commit_message_add_initial:
  other: Initialize project via the State Tool
err_branch_not_bare:
  other: Branch is not bare and is unable to be initialized as such
err_package_add:
  other: Failed to add package
package_add:
  other: "Package added: {{.V0}}"
package_version_add:
  other: "Package added: {{.V0}}@{{.V1}}"
err_package_update:
  other: Failed to update package
package_update:
  other: "Package updated: {{.V0}}"
package_version_update:
  other: "Package updated: {{.V0}}@{{.V1}}"
package_ingredient_err:
  other: Could not verify package name
package_ingredient_not_found:
  other: The provided package does not exist
package_ingredient_version_not_available:
  other: The provided package does not have any versions available
err_package_removed:
  other: Failed to remove package
package_removed:
  other: "Package removed: {{.V0}}"<|MERGE_RESOLUTION|>--- conflicted
+++ resolved
@@ -269,13 +269,10 @@
   other: Fork an existing platform project
 flag_state_fork_org_description:
   other: The organization to fork the project to
-<<<<<<< HEAD
 flag_state_fork_private_description:
   other: Denotes if the forked project will be private or not
-=======
 flag_state_fork_name_description:
   other: The name of the new project to be created
->>>>>>> a1c2593b
 arg_state_fork_namespace:
   other: ORG/PROJECT
 arg_state_fork_namespace_description:
