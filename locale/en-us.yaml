--- conflicted
+++ resolved
@@ -1262,7 +1262,6 @@
   other: Exports the private key, useful if you want to set it via environment variable (ACTIVESTATE_PRIVATE_KEY)
 err_read_privkey:
   other: Could not read private key file
-<<<<<<< HEAD
 err_unknown_format:
   other: "Unknown format: {{.V0}}"
 err_unknown_type:
@@ -1281,7 +1280,5 @@
   other: Description
 field_organization:
   other: Organization
-=======
 request_timed_out:
-  other: A request for data took too long - Trying again may help
->>>>>>> 9c806112
+  other: A request for data took too long - Trying again may help