--- conflicted
+++ resolved
@@ -1613,12 +1613,9 @@
     This will allow you to operate on your project and run executables provided by its runtime without first "activating" it.
 err_no_projectfile:
   other: No activestate.yaml file exists in the current working directory or its parent directories.
-<<<<<<< HEAD
+err_non_interactive_prompt:
+  other: Prompt "{{.V0}}" cannot be resolved in non-interactive mode.
 err_read_projectfile:
   other: The activestate.yaml at {{.V0}} could not be read.
 err_auth_fail_totp:
-  other: A two-factor authentication code is required.
-=======
-err_non_interactive_prompt:
-  other: Prompt "{{.V0}}" cannot be resolved in non-interactive mode.
->>>>>>> d0ede19c
+  other: A two-factor authentication code is required.