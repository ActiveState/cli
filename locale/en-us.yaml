--- conflicted
+++ resolved
@@ -1729,14 +1729,11 @@
   other: This project is locked at State Tool version [NOTICE]{{.V0}}[/RESET]. Your current State Tool version is [NOTICE]{{.V1}}@{{.V2}}[/RESET].
 lock_update_lock:
   other: You can lock the project to the running State Tool version with `[ACTIONABLE]state update lock[/RESET]`.
-<<<<<<< HEAD
 err_learn_open:
   other: "Could not open cheat sheet in browser, visit: [ACTIONABLE]{{.V0}}[/RESET] to learn about common commands"
-=======
 err_get_wd:
   other: Unable to get appropriate parent directory for project, please ensure you have write permissions in your current directory.
 err_directory_in_use:
   other: | 
     Project directory at {{.V0}} is not empty. When activating a new project the project directory must be empty.
-    To use a custom path when activating a project use the [ACTIONABLE]--path <path/to/project>[/RESET] flag
->>>>>>> 776154ba
+    To use a custom path when activating a project use the [ACTIONABLE]--path <path/to/project>[/RESET] flag