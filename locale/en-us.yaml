undefined:
  other: undefined
confirmation:
  other: "Yes"
contradiction:
  other: "No"
state_description:
  other: The ActiveState CLI allows you to easily switch between your ActiveState environments
activate_project:
  other: activate a project
events_description:
  other: Manage Project Events
events_header_id:
  other: ID
events_header_event:
  other: Event
events_header_value:
  other: Value
event_listing:
  other: Listing configured events
usage_tpl:
  other: "
Usage:
  [[if .Runnable]][[BR]]
  [[.UseLine]] 
{{ range $key, $argument := .Arguments }}<{{$argument.Name}}> {{ end }}
  [[end]]
  [[if .HasAvailableSubCommands]][[BR]]
    [[.CommandPath]] [command]
  [[end]]

[[if gt (len .Aliases) 0]]
[[BR]][[BR]]Aliases:[[BR]]
  [[.NameAndAliases]][[end]]

[[if .HasExample]]
[[BR]][[BR]]
Examples:[[BR]]
  [[.Example]]
[[end]]

[[if .HasAvailableSubCommands]][[BR]][[BR]]Available Commands:
[[range .Commands]][[if (or .IsAvailableCommand (eq .Name \"help\"))]][[BR]][[BR]]
  [[rpad .Name .NamePadding ]] [[.Short]]
[[end]][[end]][[end]]

[[if .HasAvailableLocalFlags]]
[[BR]][[BR]]
Flags:
[[BR]][[.LocalFlags.FlagUsages | trimTrailingWhitespaces]]
[[end]]

[[if .HasAvailableInheritedFlags]]
[[BR]][[BR]]
Global Flags: 
[[BR]][[.InheritedFlags.FlagUsages | trimTrailingWhitespaces]]
[[end]]

{{if gt (len .Arguments) 0}}
[[BR]][[BR]]
Arguments:[[BR]]
  {{ range $key, $argument := .Arguments }}
  <{{$argument.Name}}> {{if gt (len $argument.Required) 0}}          {{else}}(optional){{end}} {{$argument.Description}}[[BR]]
  {{ end }}
{{end}}

[[if .HasHelpSubCommands]]
[[BR]][[BR]]
Additional help topics: [[range .Commands]]
[[if .IsAdditionalHelpTopicCommand]][[BR]]
  [[rpad .CommandPath .CommandPathPadding]] [[.Short]]
[[end]][[end]][[end]]

[[if .HasAvailableSubCommands]]
[[BR]][[BR]]
Use \"[[.CommandPath]] [command] --help\" for more information about a command.[[end]][[BR]]"
arg_state_activate_namespace:
  other: ORG/PROJECT
arg_state_activate_namespace_description:
  other: The namespace of the project that you wish to activate
flag_state_locale_description:
  other: Set the localisation
flag_state_verbose_description:
  other: Verbose output
flag_state_version_description:
  other: Show the version of our state executable
flag_state_activate_path_description:
  other: Where to install the project
flag_state_activate_branch_description:
  other: Clone this specific branch
flag_state_activate_cd_description:
  other: Whether or not to change into the project directory once created
info_state_activate_uri:
  other: Activating URI '{{.URI}}' into directory '{{.Dir}}'
info_state_activate_branch:
  other: "Checkout out branch: {{.Branch}}"
error_cannot_checkout_branch:
  other: Cannot checkout branch
error_state_activate:
  other: Unable to activate. Please refer to the above error message, resolve the issue, and run activate again.
error_state_activate_config_exists:
  other: Config file '{{.ConfigFile}}' not found in repository root. This file is needed to complete the activation process.
info_state_activate_cd:
  other: Changing into directory '{{.Dir}}'
error_unsupported_shell:
  other: "You are using an unsupported shell: {{.Shell}}"
error_cannot_clone_uri:
  other: "Unable to clone the following URI: {{.URI}}"
error_could_not_activate_subshell:
  other: Could not activate a new subshell
error_unable_to_monitor_pulls:
  other: Failed to setup pull monitoring
error_deactivating_subshell:
  other: Failed to deactivate subshell properly
error_in_active_subshell:
  other: Failure encountered in active subshell
info_reactivating:
  other: Reactivating state
info_deactivated:
  other: Deactivated {{.Owner}}/{{.Name}}
venv_installer_is_nil:
  other: Provided installer should not be nil
error_unsupported_language:
  other: "Unsupported language: {{.Language}}"
error_could_not_activate_venv:
  other: Could not activate the virtual environment
err_language_not_yet_supported:
  other: "The Platform responded with an artifact that is not supported by this version of the State Tool, artifact name: {{.V0}}. Is your State Tool up to date?"
error_missing_arg:
  other: "Argument missing: {{.Name}}"
err_no_projectfile:
  other: No activestate.yaml file exists in the current working directory
err_invalid_input:
  other: Invalid input received
events_empty:
  other: No events found for the current environment
err_no_update_info:
  other: Cannot retrieve update information
no_update_available:
  other: You are using the latest version available
updating_to_version:
  other: Updating from {{.fromVersion}} to {{.toVersion}}
err_update_failed:
  other: Update failed, check the error log for more information
version_info:
  other: | 
    ActiveState CLI version {{.Version}}
    Revision {{.Revision}}
    Branch {{.Branch}}
    Built {{.Date}}
update_complete:
  other: Update completed succesfully
update_hash_mismatch:
  other: The archive hash could not be verified
err_project_file_unavailable:
  other: Could not load the project file
err_project_unavailable:
  other: Could not load the project
err_project_parse:
  other: "Project file could not be parsed, the parser produced the following error: {{.Error}}"
err_failure_test:
  other: one {{.V0}} three {{.V1}}
distro_obtaining:
  other: "Obtaining Distribution"
distro_installing:
  other: "Installing Artifacts"
err_hash_mismatch:
  other: "Invalid file hash for file {{.V0}}, expected hash: {{.V2}}, got: {{.V1}}"
err_language_not_supported:
  other: "Language not yet supported: {{.V0}}"
err_artifact_not_supported:
  other: "Artifact not supported: {{.V0}}"
err_artifact_no_parent:
  other: "The given artifact has no parent: {{.V0}}. Only Language artifacts can be without parent."
err_invalid_status_code:
  other: "Invalid status code: {{.V0}}"
info_activating_state:
  other: "Activating state: {{.Owner}}/{{.Name}}"
info_state_active_repoexists:
  other: "Repo already exists: {{.Path}}"
panic_couldnt_detect_wd:
  other: "Could not detect working directory: {{.Error}}"
auth_description:
  other: Authenticate against the ActiveState platform
arg_state_auth_token_description:
  other: The API Token generated via your control panel
arg_state_auth_username_description:
  other: The username to authenticate with, will be prompted for otherwise
arg_state_auth_password_description:
  other: The password to authenticate with, will be prompted for otherwise
username_prompt:
  other: "Enter your username:"
password_prompt:
  other: "Enter your password:"
passphrase_prompt:
  other: "Enter your passphrase:"
previous_password_message:
  other: "Your password may have changed recently. We need to reencrypt your private-key so that you may continue using your secrets, but we need your previous password in order to do so."
auth_generate_new_keypair_message:
  other: "There is an unrecoverable issue with your existing keypair and the best course of action is to generate a new keypair."
auth_confirm_generate_new_keypair_prompt:
  other: Generate new keypair?
auth_unresolved_keypair_issue_message:
  other: "For security purposes regarding your keypair, we are logging you out."
auth_err_unrecoverable_keypair:
  other: "Unrecoverable keypair issue"
previous_password_prompt:
  other: "Enter your previous password:"
secret_value_prompt_summary:
  other: | 

    The action you are taking uses a secret that has not been given a value yet.
    Name: {{.V0}}
    Description: {{.V1}}
    Scope: {{.V2}} ({{.V3}})
secret_value_prompt:
  other: "Please enter a value for secret \"{{.V0}}\":"
secret_prompt_user:
  other: Only you can access the value
secret_prompt_project:
  other: Organization members can access the value
secret_no_description:
  other: "- (This secret has no description, you can set one via the web dashboard)"
username_prompt_signup:
  other: "Choose a username:"
password_prompt_signup:
  other: "Choose a password:"
password_prompt_confirm:
  other: "Enter your password again:"
name_prompt:
  other: "Enter your name:"
email_prompt:
  other: "Enter your email:"
totp_prompt:
  other: "Enter your two-factor authentication code:"
survey_error_template:
  other: "[[color \"red\"]] Invalid response: [[.Error]][[color \"reset\"]][[BR]]"
err_value_required: 
  other: value required
err_prompt_unkown:
  other: An unknown error occurred whilst processing your response, check the error log for more information
prompt_login_to_signup:
  other: No account was found for that username, would you like to register it?
err_auth_failed:
  other: Authentication failed, invalid password
err_auth_failed_unknown_cause:
  other: Authentication failed due to an unknown cause, check the error log for more information
auth_err_password_prompt:
  other: The provided password is invalid
confirm_password_account_creation:
  other: Please enter your password again to create your account.
err_password_confirmation_failed:
  other: Your password confirmation does not match
err_username_taken:
  other: Username is already taken
signup_description:
  other: Signup a new account
err_auth_signup_email_exists:
  other: An account with that email address already exists
login_success_welcome_back:
  other: You have succesfully authenticated, hello {{.Name}}!
logged_in_as:
  other: You are logged in as {{.Name}}
logout_description:
  other: Logout
logged_out:
  other: You have been logged out
signup_success:
  other: Your account has been registered and a confirmation email has been sent to {{.Email}}, your account will have limited permissions until you confirm it.
login_cancelled:
  other: Authentication Cancelled
local:
  other: Local
organization:
  other: Organization
organizations_description:
  other: List member organizations on the ActiveState platform
organizations_err:
  other: Unable to list member organizations
organization_name:
  other: Organization Name
organization_no_orgs:
  other: You are not a member of any organizations
org_role_choice_owner:
  other: Owner (can edit members)
org_role_choice_member:
  other: Member (can only edit projects)
invite_description:
  other: Invite new members to an organization
invite_fetch_org_err:
  other: Failed to fetch organization {{.V0}} from ActivateState platform.  Is the organization name correct?
invite_flag_organization_description:
  other: "Organization to invite to. If not set, invite to current project's organization"
invite_flag_role_description:
  other: Set user role to 'member' or 'owner'. If not set, prompt for the role
invite_arg_emails:
  other: "Email addresses to send the invitations to"
invite_role_needs_selection:
  other: "A user role needs to be selected"
invite_select_org_role:
  other: |
    You are about to invite {{.Invitees}} to the {{.Organization}} organization
    What role should the user(s) be given?
invite_limit_fetch_err:
  other: Failed to fetch the organization limits.  Please check your permissions for this organization.
invite_personal_org_err:
  other: This project does not belong to any organization and so cannot have any users invited to it. To invite users create an organization
invite_org_err:
  other: Unable to invite user. Please check the organization name.
invite_org_secrets_reminder:
  other: "

You should run 'state secrets sync' once they have accepted their invitation and authenticated with the State Tool."
invite_member_limit_err:
  other: Only {{.RemainingUsers}} can be added to the organization {{.Organization}} with a limit of {{.UserLimit}}.  The request exceeds the limit by {{.ExceededBy}} users.
invite_invitation_err:
  other: Invite of at least one new member failed
invite_invitation_sent:
  other: Invitation sent to {{.Email}}
invite_invalid_role_string:
  other: "Invalid role name provided: needs to be 'member' or 'owner'"
project:
  other: Project
project_name:
  other: Project Name
project_description:
  other: Project Description
project_err:
  other: Unable to list projects
error_state_activate_new_no_auth:
  other: Please authenticate by running "state auth" before creating a new project.
state_activate_prompt_create_project:
  other: The project {{.V0}} does not exist under {{.V1}}. Would you like to create it now?
state_activate_new_prompt_name:
  other: "Please provide a name for the new project:"
error_state_activate_new_aborted:
  other: "Unable to create new project: aborted."
error_state_activate_new_exists:
  other: "Unable to create new project: path exists."
error_state_activate_new_mkdir:
  other: Unable to create new project directory.
state_activate_new_prompt_owner:
  other: "Please provide an owner for the new project:"
error_state_activate_new_fetch_organizations:
  other: "Unable to create new project: cannot determine potential owners."
state_activate_new_created:
  other: Created new project in {{.Dir}}
state_activate_new_prompt_language:
  other: Which language would you like to use to manage your State Tool scripts?
state_activate_new_language_none:
  other: "None - I'll use shell scripting"
error_state_activate_new_project_add:
  other: Unable to create new Platform project.
project_empty:
  other: You have not created any projects yet
total:
  other: Total
projects_description:
  other: Manage Your Projects
err_api_not_authenticated:
  other: You are not authenticated, authenticate with `state auth`. For more information run `state auth --help`.
err_api_forbidden:
  other: You are not allowed to access or modify the requested resource
err_api_org_not_found:
  other: Unable to find requested Organization
err_api_project_not_found:
  other: The requested project {{.V0}} does not exist under {{.V1}}. Please ensure the owner is correct and that the project has been created.
err_api_member_not_found:
  other: Unable to find requested Member
err_api_org_invite_expected_one_invite:
  other: That should not happen.  Expected to receive at least one invitation receipt.
secrets_expander_err_empty_name:
  other: Expander handle can not be an empty string
secrets_expander_err_undefined:
  other: Expander must be defined
error_expand_variable_infinite_recursion:
  other: Infinite recursion trying to expand variable '{{.V0}}'
error_expand_variable_project_unknown_category:
  other: "Error expanding variable '{{.V0}}': unknown category '{{.V1}}'"
error_expand_variable_project_unknown_name:
  other: "Error expanding variable '{{.V0}}': {{.V1}}"
error_expand_variable_project_unrecognized_platform_var:
  other: "Unrecognized platform variable '{{.V0}}'"
run_description:
  other: Run Your Project Scripts
scripts_description:
  other: Show project scripts 
scripts_flag_json:
  other: Changes output to machine-readable JSON
scripts_col_name:
  other: Name
scripts_col_description:
  other: Description
scripts_err:
  other: Error managing user's Scripts
scripts_no_scripts:
  other: No scripts in your 'activestate.yaml' or no scripts to run in for your environment
scripts_no_name:
  other: No script with name {{.V0}}
scripts_err_output:
  other: Failed to display scripts output
edit_description:
  other: Edit a given script
edit_script_cmd_name_arg:
  other: name
edit_script_cmd_name_arg_description:
  other: The name of the script to be edited
edit_script_cmd_expand_flag:
  other: Whether or not to expand constants within the script
edit_scripts_no_name:
  other: Could not find script with the given name {{.V0}}
edit_scripts_project_file_saved:
  other: Script changes dectect, updating activestate.yaml. Press (Y/y) when done editing
error_open_not_installed_lin:
  other: Please install '{{.V0}}' to edit scripts
error_edit_script:
  other: Failed to edit script
error_edit_unrecognized_platform:
  other: Could not open script file on this platform {{.V0}}
error_edit_watcher_channel_closed:
  other: Encountered error watching scriptfile. Please restart edit command
prompt_done_editing:
  other: Are you done editing?
arg_state_run_name:
  other: script
arg_state_run_name_description:
  other: Name of script to run
flag_state_run_standalone_description:
  other: Run a script, regardless of an activated state
flag_state_run_list_description:
  other: List available scripts
error_state_run_undefined_name:
  other: The script name must be provided
error_state_run_unknown_name:
  other: The script '{{.Name}}' is not defined in activestate.yaml.
info_state_run_activating_state:
  other: This script requires an activated state. Activating it now. To bypass this, use the --standalone flag.
error_state_run_activate:
  other: Unable to activate a state for running the script in. Try manually running "state activate" first.
error_state_run_standalone_conflict:
  other: Script is configured as standalone while the language requires state activation. Please unset the standalone value, or use a language native to your shell.
error_state_run_unknown_exec:
  other: An executable language interpreter matching the script cannot be found. Please use a language defined in your project on the platform.
error_state_run_setup_scriptfile:
  other: Cannot setup runnable on-disk script file.
info_state_run_running:
  other: "Running user-defined script: {{.V0}}\nDefined in {{.V1}}"
error_state_run_error:
  other: Failed to run script.
error_state_run_no_shell:
  other: Failed to obtain shell info.
env_description:
  other: Manage Project Variables
env_add_description:
  other: 
    >
    add variable
env_remove_description:
  other: 
    >
    remove variable
env_header_id:
  other: ID
env_header_variable:
  other: VARIABLE
env_header_value:
  other: VALUE
env_listing_variables:
  other: Listing defined variables
env_add_cannot_add_variable:
  other: "Cannot add Variable '{{.Name}} {{.Value}}'"
env_add_cannot_add_existing_variable:
  other: "Identical variable already defined"
env_remove_cannot_remove:
  other: "Cannot remove variable"
arg_env_add_variable:
  other: VARIABLE
arg_env_add_variable_description:
  other: The variable that will be defined
error_env_add_invalid_variable:
  other: "Invalid variable name given: {{.V0}}"
arg_env_add_value:
  other: VALUE
arg_env_add_value_description:
  other: The value that will be assigned
arg_env_remove_identifier:
  other: IDENTIFIER
arg_env_remove_identifier_description:
  other: Identifies what variable to remove, can be a hash or a variable name
prompt_choose_variable:
  other: Which variable do you wish to remove?
err_env_cannot_list:
  other: Cannot list variables
err_env_cannot_find:
  other: Cannot find variables matching your query
prompt_env_choose_remove:
  other: Which variable would you like to remove?
err_env_cannot_parse:
  other: Could not parse variables used in your request
prompt_env_option:
  other: "{{.Variable}}: `{{.Value}}` ({{.Constraints}}{{.Hash}})"
env_removed:
  other: "Variable removed: {{.Variable}} ({{.Hash}})"
env_inherit_description:
  other: Update the current project to inherit environment variables from the current environment.
env_inherit_prompt_overwrite:
  other: Do you want to overwrite the project's existing variable {{.Name}}, whose value is "{{.OldValue}}", with the new value "{{.NewValue}}"?
env_inherit_inherit_aborted:
  other: "Unable to inherit from current environment: aborted."
show_project:
  other: Shows information about a project.
arg_state_show_remote_description:
  other: Path to project
err_state_show_path_does_not_exist:
  other: Directory does not exist.
err_state_show_no_config:
  other: activestate.yaml file not found in the given location.
err_state_show_project_parse:
  other: Could not parse activestate.yaml.
print_state_show_name:
  other: Name
print_state_show_organization:
  other: Organization
print_state_show_url:
  other: URL
print_state_show_platforms:
  other: Platforms
print_state_show_events:
  other: Events
print_state_show_scripts:
  other: Scripts
print_state_show_languages:
  other: Languages
print_state_show_packages:
  other: Packages
print_state_show_secrets:
  other: Secret specifications
err_cannot_obtain_dist:
  other: "Could not obtain distribution for language: {{.V0}}"
err_already_active:
  other: "You cannot activate a new state when you are already in an activated state. You are in an activated state for project: {{.V0}}"
run_listing_scripts:
  other: "Available Scripts: "

secrets_cmd_description:
  other: Manage Your Secrets
secrets_flag_json:
  other: Changes output to machine-readable JSON
secrets_get_cmd_description:
  other: Get the value of a secret
secrets_get_arg_name:
  other: namespace
secrets_get_arg_name_description:
  other: Namespace of secret is 'SCOPE.NAME'. eg. 'user.mySecret' or 'project.ourSecret'
secrets_set_cmd_description:
  other: Set the value of a secret
secrets_set_arg_name:
  other: namespace
secrets_set_arg_name_description:
  other: Namespace of secret is 'SCOPE.NAME. eg. 'user.mySecret' or 'project.ourSecret'
secrets_set_arg_value_name:
  other: secret-value
secrets_set_arg_value_description:
  other: Value of unencrypted Secret
secrets_set_flag_project:
  other: Scope the secret to the current project
secrets_set_flag_user:
  other: Scope the secret to the current user
secrets_share_cmd_description:
  other: Share your organization and project secrets with another user
secrets_share_arg_user_name:
  other: user-handle
secrets_share_arg_user_description:
  other: Username of user in your organization
secrets_sync_cmd_description:
  other: Synchronize your shareable secrets to everyone in the organization for the current project
secrets_sync_results_message:
  other: Successfully synchronized {{.V0}} users of the {{.V1}} organization
secrets_col_name:
  other: Name
secrets_col_description:
  other: Description
secrets_col_setunset:
  other: Set/Unset
secrets_col_encrypted:
  other: Encrypted
secrets_col_shared:
  other: Shared
secrets_col_store:
  other: Store
secrets_value_secret_undefined:
  other: <undefined>
secrets_value_set:
  other: Set
secrets_value_unset:
  other: Unset
secrets_value_secret:
  other: <encrypted>
secrets_err:
  other: Error managing user's Secrets
secrets_err_defined:
  other: Failed to obtain defined secrets
secrets_err_missing_field:
  other: "Secret is missing required field: {{.V0}}"
secrets_err_output:
  other: Failed to display secrets output
secrets_err_no_secrets_found:
  other: Unable to find any Secrets for User
secrets_err_encrypting:
  other: "Error encrypting a user's Secret: {{.V0}}"
secrets_err_decrypting:
  other: "Error decrypting a user's Secret: {{.V0}}"
secrets_err_save:
  other: Error updating user's Secrets
secrets_err_base64_decoding:
  other: Error base64 decoding variable value
secrets_err_no_publickey_found:
  other: Unable to find any public-key for User
secrets_err_value_prompt:
  other: The provided variable value is invalid 
secrets_expand_err_undefined:
  other: "Secret `{{.V0}}` not defined in project"
secrets_expand_err_not_found:
  other: "unable to obtain value for variable `{{.V0}}`"
secrets_err_invalid_store:
  other: "Invalid 'store' property used for variable, value used: {{.V0}}, should be one of: {{.V1}}"
secrets_err_invalid_share:
  other: "Invalid share level used for variable, value used: {{.V0}}, should be one of: {{.V1}}"
secrets_err_value_with_store:
  other: "Secret should not have a local value defined in the activestate.yaml if it's setting the 'share' or 'store' fields: {{.V0}}"
secrets_err_invalid_value:
  other: "Secret '{{.V0}}' has an invalid value: {{.V1}}"
secrets_err_value_empty:
  other: "Secret has no value defined: {{.V0}}"
secrets_err_invalid_namespace:
  other: "Invalid namespace given for secret: {{.V0}}, namespace must be in format of 'scope.secretName', eg. 'user.mySecret' or 'project.ourSecret'."
secrets_warn_deprecated_namespace:
  other: "DEPRECATION WARNING: Setting or retrieving secrets without a namespace is deprecated and soon won't be supported. Please reference your secret along with its scope, eg. 'user.mySecret' or 'project.ourSecret'."
secrets_warn_deprecated_var:
  other: "DEPRECATION WARNING: 'state variables' (or 'state vars') has been retired in favour of secrets and constants. Please use 'state secrets' instead."
secrets_warn_deprecated_var_expand:
  other: "DEPRECATION WARNING: You are accessing a secret via '$variables.{{.V0}}', please update your activestate.yaml to instead use the format of '$secrets.project.{{.V0}}'"
secrets_err_user_not_defined:
  other: "Secret has not been defined: {{.V0}}. Define it by running 'state secrets set {{.V0}}'."
secrets_err_project_not_defined:
  other: "Secret has not been defined: {{.V0}}. Either define it by running 'state secrets set {{.V0}}' or have someone in your organization sync with you by having them run 'state secrets sync'."
secrets_header_name:
  other: Name
secrets_header_scope:
  other: Scope
secrets_header_description:
  other: Description
secrets_header_usage:
  other: Usage
variable_field_deprecation_warning:
  other: The variable field has been deprecated in favour of secrets and constants. Please update your activestate.yaml.
pull_is_updated:
  other: Your activestate.yaml has been updated to the latest version available
pull_not_updated:
  other: Your activestate.yaml is already up to date!
notify_user_to_reactivate_instances:
  other: Please reactivate any activated instances of the State Tool
keypair_cmd_description:
  other: Manage Your Keypair
keypair_generate_cmd_description:
  other: Generate and upload a new Keypair
keypair_generate_flag_bits:
  other: Bit-length of keypair to generate
keypair_generate_flag_dryrun:
  other: Do not save any changes
keypair_generate_flag_skippassphrase:
  other: Do not require a passphrase for new Keypair (implies --dry-run)
keypair_generate_success:
  other: Keypair generated successfully
keypair_auth_cmd_description:
  other: Authenticate existing Keypair for future sessions
keypair_err:
  other: Unable to access user's Keypair
keypair_err_not_found:
  other: Keypair not yet generated
keypair_err_save:
  other: Keypair could not be saved
keypair_err_publickey_not_found:
  other: No public-key found for user `{{.V0}}` ({{.V1}})
keypair_err_passphrase_prompt:
  other: The provided passphrase is invalid
keypair_err_require_auth:
  other: Your keypair is not authenticated, run `state auth` first

keypairs_err_bitlength_too_short:
  other: bit-length too short
keypairs_err_pem_encoding:
  other: invalid PEM encoding
keypairs_err_passphrase_incorrect:
  other: provided passphrase is incorrect
keypairs_err_invalid_rsa_publickey:
  other: provided key not an RSA public-key
keypairs_err_load_not_found:
  other: Authorized keypair not found
keypairs_err_load_requires_mode:
  other: "Keypair `{{.V0}}` file is too permissive, expects no more than `{{.V1}}` permissions"
keypairs_err_base64_decoding:
  other: Message is not base-64 encoded
keypairs_err_override_with_save:
  other: "cannot save key to file while key override is set"
keypairs_err_override_with_delete:
  other: "cannot delete key file while key override is set"
err_command_requires_auth:
  other: You need to be authenticated to run this command. Authenticate by running `state auth`.
warn_script_name_in_use:
  other: | 
    The following script names are already in use:
     
      - {{.V0}}
    
    This may cause conflicts, ideally these conflicts should be resolved by renaming these scripts in your activestate.yaml.
    
    Note that you can also access scripts by prefixing their script with your project name ({{.V1}}), eg. `{{.V2}}`

err_file_not_found_in_path:
  other: could not find file={{.V0}} in path={{.V1}}

secrets_err_expand_noproject:
  other: Expanding of variable failed because a project was not passed along. This indicates a problem in the underlying code, and is unlikely to be something an end-user can address.
developer_err_project_match:
  other: Encountered a situation where the tool is given different project paths. This indicates a bug in our code, please consider reporting it.

err_version_parse:
  other: Could not parse the version field from your activestate.yaml
err_invalid_version:
  other: "Invalid version specified in your activestate.yaml, should be in the format of: {number}.{number}.{number}-{number}"
downloading_state_version:
  other: "Downloading state tool version {{.V0}}, as specified by your activestate.yaml (this only needs to happen once for each version you specify)."
forward_fail:
  other: Could not forward command to the appropriate state tool version
forward_fail_with_error:
  other: "Could not forward the command to the appropriate state tool version, error: {{.V0}}"
forward_fail_download:
  other: Could not forward command to the appropriate state tool version, download failed
forward_fail_perm:
  other: Could not forward command to the appropriate state tool version, could not make file executable
flag_update_lock_description:
  other: Lock the state tool at the current version, this disables automatic updates. You can still force an update by manually running the update command.
err_lock_failed:
  other: Locking the version failed
locking_version:
  other: Locking state tool to the current version
version_locked:
  other: Version locked at {{.V0}}
update_available:
  other: |
    A new update is available!

    Your version: {{.V0}}
    Available Version: {{.V1}}

    You can update by running `state self-update`
runtime_update_notice_known_count:
  other: Your activestate.yaml is {{.V0}} commits behind.
runtime_update_notice_unknown_count:
  other: Your activestate.yaml is behind.
runtime_update_help:
  other: Run `state pull` to pull in the latest runtime environment as defined in your project on https://platform.activestate.com/{{.V0}}/{{.V1}}
err_no_credentials:
  other: Cannot authenticate without credentials
err_token_list:
  other: "Something went wrong whilst trying to retrieve api tokens: {{.V0}}"
err_token_delete:
  other: "Something went wrong whilst trying to delete an api token: {{.V0}}"
err_token_create:
  other: "Something went wrong whilst trying to create an api token: {{.V0}}"
installer_err_installdir_isfile:
  other: Expected installation path '{{.V0}}' to be a directory
installer_err_installdir_notempty:
  other: Installation path '{{.V0}}' is not empty
installer_err_archive_notfound:
  other: Distribution archive '{{.V0}}' does not exist
installer_err_archive_badext:
  other: Expected runtime archive '{{.V0}}' to have .tar.gz or .tgz extension
installer_err_runtime_missing_install_dir:
  other: Expected runtime '{{.V0}}' to contain directory named one of '{{.V1}}'
installer_err_runtime_missing_meta:
  other: | 
    The requested runtime does not appear to have a metadata file and the metadata could not be inferred, this usually 
    means you're trying to use a much older build that is not supported by this version of the State Tool. It is 
    recommended that you produce a new build.
installer_err_runtime_no_executable:
  other: Expected runtime installer '{{.V0}}' to include '{{.V1}}' or '{{.V2}}'
installer_err_runtime_no_file:
  other: Expected runtime installer '{{.V0}}' to include '{{.V1}}'
installer_err_runtime_executable_not_exec:
  other: Executable '{{.V1}}' does not have execute permissions for runtime '{{.V0}}'
installer_err_fail_obtain_prefixes:
  other: Unable to obtain relocation prefixes for runtime '{{.V0}}'
installer_err_runtime_already_exists:
  other: A runtime is already installed at '{{.V0}}'
installer_err_runtime_move_files_failed:
  other: Unable to move runtime files from '{{.V0}}'
installer_err_runtime_rm_installdir:
  other: Unable to remove '{{.V0}}' after unpacking runtime
installer_err_runtime_no_commits:
  other: Your project does not have a language configured, please head over to {{.V0}} and configure a language.
installer_err_runtime_preplatform:
  other: The version of the installer used in the project you specified is not compatible with the state tool. Please make a new project.
err_no_default_branch:
  other: This project has no default branch. This indicates malformed data, please contact support!
err_no_commit:
  other: Project branch has no commits
err_get_checkpoint:
  other: "Error occurred while trying to retrieve the checkpoint for your project: {{.V0}}"
err_project_no_languages:
  other: Your project does not have any languages configured
err_add_commit:
  other: "Error occurred while trying to create a commit: {{.V0}}"
err_update_branch:
  other: "Error occurred while trying to update a branch: {{.V0}}"
err_get_commit_history:
  other: "Error occurred while trying to retrieve the latest commit history for your project: {{.V0}}"
err_commit_count_no_latest_with_commit:
  other: "Latest commit id is not set while commit id is set"
err_commit_count_cannot_find:
  other: "Cannot find commit ({{.V0}}) in indexed"
err_commit_count_cannot_find_first:
  other: "Cannot find first commit ({{.V0}}) in indexed"
err_commit_count_missing_last:
  other: "Missing last commit id"
err_recipe_not_found:
  other: Your project does not have a configuration that is compatible with your platform
err_no_artifacts:
  other: Your project does not seem to produce any artifacts
err_no_valid_artifact:
  other: Your project is not producing any usable artifacts, is your state tool up to date?
err_runtime_download_no_response:
  other: Could not find bits associated with your runtime environment, please contact support
err_signs3_invalid_url:
  other: API Responded with an invalid S3 URL, please contact support
err_artifact_invalid_url:
  other: API Responded with an invalid artifact URL, please contact support
err_activate_namespace:
  other: Could not activate project for the given namespace
<<<<<<< HEAD
err_activate_path:
  other: Could not activate project for the given '--path'
=======
err_activate_create_project:
  other: Could not create new project
>>>>>>> 3a972e91
err_invalid_namespace:
  other: "Invalid namespace: {{.V0}}. Should be in the format of ORGANISATION_NAME/PROJECT_NAME. Names should be alphanumeric and may contain dashes and periods."
err_namespace_dir_inuse:
  other: "Target directory already contains an activestate.yaml"
err_could_not_get_commit_behind_count:
  other: Could not obtain commit history properly
activate_namespace_existing:
  other: "You already have this project checked out, which one would you like to activate?"
activate_select_optout:
  other: "None, I want to create a new checkout"
activate_namespace_location:
  other: Where would you like to checkout {{.V0}}?
warn_deprecation:
  other: | 
    You are running a deprecated version of the state tool. This version will stop working as of {{.V0}}. 
    
    Reason for deprecation: 
      {{.V1}}
    
    Please update soon!
err_deprecation:
  other: |
    You are running a version of the state tool that is no longer supported! You will be encountering issues. 
    
    Reason for deprecation: 
      {{.V1}}
      
    Please update now!"
err_auth_required:
  other: Authentication is required
auth_required_activate:
  other: You need to be authenticated to activate an ActiveState Platform project
prompt_login_or_signup:
  other: Would you like to login to an existing ActiveState Platform account, or create a new account?
prompt_login_action:
  other: Login with my existing account
prompt_signup_action:
  other: Signup for a new account
prompt_signup_browser_action:
  other: Signup for a new account using the ActiveState Platform website
prompt_login_after_browser_signup:
  other: Please login once you've registered your account
err_browser_open:
  other: "Could not open your browser, please manually open the following URL in your browser: {{.V0}}"
err_activate_auth_required:
  other: Activating a project requires you to be authenticated against the ActiveState Platform
err_pull_get_latest_commit_id:
  other: Cannot get latest commit id from project
err_pull_update_commit_id:
  other: Cannot update commit id in project file
pull_latest: 
  other: Pull in the latest version of your project from the ActiveState Platform
err_os_not_a_directory:
  other: Expected '{{.V0}}' to be a valid directory
unstable_version_warning:
  other: The State Tool is currently in beta, we are actively changing and adding features based on developer feedback.
export_cmd_description:
  other: Print information based on the provided subcommand
export_recipe_cmd_description:
  other: Print json formatted recipe data
export_jwt_cmd_description:
  other: Print jwt credentials
export_recipe_cmd_commitid_arg:
  other: commitID
export_recipe_cmd_commitid_arg_description:
  other: "Sets target commit by ID (default: current commit)"
export_recipe_flag_pretty:
  other: Enables export format beautification
export_recipe_flag_platform:
  other: Sets target platform
err_fetching_recipe_data:
  other: Cannot fetch recipe data
err_processing_recipe_data:
  other: Cannot process recipe data
update_description:
  other: Updates the state tool to the latest available version
downloading_artifacts:
  other: Downloading required artifacts
installing_artifacts:
  other: Installing required artifacts
fileutils_err_ammend_file:
  other: "Could not edit file: '{{.V0}}'"
err_auth_fail_totp:
  other: Failed to receive Authentication Token input
fail_prompt_bad_flag:
  other: Could not validate input due to an unexpected flag, please contact support if this problem persists
err_invalid_project:
  other: Your activestate.yaml is missing the 'project' field.
err_persist_invalid_project:
  other: Trying to persist an invalid project
variable_deprecation_warning:
  other: "DEPRECATION WARNING: Your project holds a 'variables' field. Variables have been replaced by separate 'secrets' and 'constants' fields. Please update your activestate.yaml."
err_replaceall_check_log:
  other: "Error occurred while replacing file contents, please check the error log or contact support."
err_bad_project_url:
  other: "Invalid value for 'project' field in your activestate.yaml, please ensure it is in the format of: 'https://platform.activestate.com/Owner/ProjectName'."
warn_deprecation_owner_name_fields:
  other: "DEPRECATION WARNING: Your project is using 'owner' and 'name' fields, these should be replaced with a single project field, eg. 'project: https://platform.activestate.com/{{.V0}}/{{.V1}}'"
cpu_profiling_setup_failed:
  other: CPU profiling setup failed
err_main_panic:
  other: |
    An unexpected error occurred while running the State tool
    Check the error log for more information
err_deprection_404:
  other: Could not check for deprecation as the service returned a 404 not found
err_deprection_code:
  other: Could not check for deprecation as the service returned a code {{.V0}}
err_set_commit_id:
  other: "Could not update your activestate.yaml with the latest commit ID. Please ensure you have your project defined in the format of 'project: https://platform.activestate.com/Owner/ProjectName'"
err_unauthorized:
  other: You are not authorized, did you provide valid login credentials?
err_projectfile_exists:
  other: A project already exists in the specified directory
err_project_require_path:
  other: A project path was not supplied
language_name_unknown:
  other: Unknown
sample_yaml:
  other: |
    scripts:
    # This script uses a secret. Note that you can define your own secrets at
    # https://platform.activestate.com/{{.Owner}}/{{.Project}}/scripts
      - name: helloWorld
        value: echo ${secrets.user.world}
    events:
      # This is the ACTIVATE event, it will run whenever a new virtual environment is created (eg. by running `state activate`)
      # On Linux and macOS this will be ran as part of your shell's rc file, so you can use it to set up aliases, functions, environment variables, etc.
      - name: ACTIVATE
        constraints: 
          os: macos,linux 
        value: |
          echo "You are now in an 'activated state', this will give you a virtual environment to work in that doesn't affect the rest of your system."
          echo ""
          echo "Your 'activated state' allows you to define scripts, events and constants via the activestate.yaml file at the root of your project directory."
          echo ""
          echo "To expand your language and/or package selection, or to define client-side encrypted secrets, please visit https://platform.activestate.com/{{.Owner}}/{{.Project}}."
          echo ""
          echo "To try out scripts with client-side encrypted secrets we've created a simple script for you in your activestate.yaml, try it out by running 'helloWorld'"
      - name: ACTIVATE
        constraints: 
          os: windows 
        value: |
          echo You are now in an 'activated state', this will give you a virtual environment to work in that doesn't affect the rest of your system.
          echo. 
          echo Your 'activated state' allows you to define scripts, events and constants via the activestate.yaml file at the root of your project directory.
          echo. 
          echo To expand your language and/or package selection, or to define client-side encrypted secrets, please visit https://platform.activestate.com/{{.Owner}}/{{.Project}}.
          echo. 
          echo To try out scripts with client-side encrypted secrets we've created a simple script for you in your activestate.yaml, try it out by running 'helloWorld'
package_description:
  other: Manage packages used in your project
users_plural:
  other: users
package_add_description:
  other: Add a new package to your project
package_update_description:
  other: Update a package in your project to the latest available version
package_remove_description:
  other: Remove a package from your project
package_err_help:
  other: Error occurred while trying to produce help information
package_arg_name:
  other: name
package_arg_name_description:
  other: Package name
package_arg_nameversion:
  other: name[@version]
package_arg_nameversion_description:
  other: Package name and optionally the desired version
commit_message_add_package:
  other: "Added package: {{.V0}}@{{.V1}}"
commit_message_removed_package:
  other: "Removed package: {{.V0}}"
commit_message_updated_package:
  other: "Updated package: {{.V0}} to {{.V1}}"
commit_message_add_initial:
  other: Initialize project via the State Tool
err_branch_not_bare:
  other: Branch is not bare and is unable to be initialized as such
err_package_add:
  other: Failed to add package
package_add:
  other: "Package added: {{.V0}}"
package_version_add:
  other: "Package added: {{.V0}}@{{.V1}}"
err_package_update:
  other: Failed to update package
package_update:
  other: "Package updated: {{.V0}}"
package_version_update:
  other: "Package updated: {{.V0}}@{{.V1}}"
package_ingredient_err:
  other: Could not verify package name
package_ingredient_not_found:
  other: The provided package does not exist
package_ingredient_version_not_available:
  other: The provided package does not have any versions available
err_package_removed:
  other: Failed to remove package
package_removed:
  other: "Package removed: {{.V0}}"<|MERGE_RESOLUTION|>--- conflicted
+++ resolved
@@ -838,13 +838,8 @@
   other: API Responded with an invalid artifact URL, please contact support
 err_activate_namespace:
   other: Could not activate project for the given namespace
-<<<<<<< HEAD
-err_activate_path:
-  other: Could not activate project for the given '--path'
-=======
 err_activate_create_project:
   other: Could not create new project
->>>>>>> 3a972e91
 err_invalid_namespace:
   other: "Invalid namespace: {{.V0}}. Should be in the format of ORGANISATION_NAME/PROJECT_NAME. Names should be alphanumeric and may contain dashes and periods."
 err_namespace_dir_inuse:
