--- conflicted
+++ resolved
@@ -389,8 +389,7 @@
 env_inherit_prompt_overwrite:
   other: Do you want to overwrite the project's existing variable {{.Name}}, whose value is "{{.OldValue}}", with the new value "{{.NewValue}}"?
 env_inherit_inherit_aborted:
-<<<<<<< HEAD
-  other: Unable to inherit from current environment: aborted.
+  other: "Unable to inherit from current environment: aborted."
 show_project:
   other: Shows information about a project.
 arg_state_show_remote_description:
@@ -418,7 +417,4 @@
 print_state_show_packages:
   other: packages
 print_state_show_env_vars:
-  other: Environment variables
-=======
-  other: "Unable to inherit from current environment: aborted."
->>>>>>> 457d294e
+  other: Environment variables