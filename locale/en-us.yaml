undefined:
  other: undefined
confirmation:
  other: "Yes"
state_description:
  other: The ActiveState CLI allows you to easily switch between your ActiveState environments
activate_project:
  other: activate a project
events_description:
  other: Manage Project Events
events_header_id:
  other: ID
events_header_event:
  other: Event
events_header_value:
  other: Value
event_listing:
  other: Listing configured events
usage_tpl:
  other: "
Usage:
  [[if .Runnable]][[BR]]
  [[.UseLine]] 
{{ range $key, $argument := .Arguments }}<{{$argument.Name}}> {{ end }}
  [[end]]
  [[if .HasAvailableSubCommands]][[BR]]
    [[.CommandPath]] [command]
  [[end]]

[[if gt (len .Aliases) 0]]
[[BR]][[BR]]
Aliases:[[BR]]
  [[.NameAndAliases]][[end]]

[[if .HasExample]]
[[BR]][[BR]]
Examples:[[BR]]
  [[.Example]]
[[end]]

[[if .HasAvailableSubCommands]][[BR]][[BR]]Available Commands:
[[range .Commands]][[if (or .IsAvailableCommand (eq .Name \"help\"))]][[BR]][[BR]]
  [[rpad .Name .NamePadding ]] [[.Short]]
[[end]][[end]][[end]]

[[if .HasAvailableLocalFlags]]
[[BR]][[BR]]
Flags:
[[BR]][[.LocalFlags.FlagUsages | trimTrailingWhitespaces]]
[[end]]

[[if .HasAvailableInheritedFlags]]
[[BR]][[BR]]
Global Flags: 
[[BR]][[.InheritedFlags.FlagUsages | trimTrailingWhitespaces]]
[[end]]

{{if gt (len .Arguments) 0}}
[[BR]][[BR]]
Arguments:[[BR]]
  {{ range $key, $argument := .Arguments }}
  <{{$argument.Name}}> {{if gt (len $argument.Required) 0}}          {{else}}(optional){{end}} {{$argument.Description}}[[BR]]
  {{ end }}
{{end}}

[[if .HasHelpSubCommands]]
[[BR]][[BR]]
Additional help topics: [[range .Commands]]
[[if .IsAdditionalHelpTopicCommand]][[BR]]
  [[rpad .CommandPath .CommandPathPadding]] [[.Short]]
[[end]][[end]][[end]]

[[if .HasAvailableSubCommands]]
[[BR]][[BR]]
Use \"[[.CommandPath]] [command] --help\" for more information about a command.[[end]][[BR]]"
arg_state_activate_namespace:
  other: ORG/PROJECT
arg_state_activate_namespace_description:
  other: The namespace of the project that you wish to activate
flag_state_locale_description:
  other: Set the localisation
flag_state_verbose_description:
  other: Verbose output
flag_state_version_description:
  other: Show the version of our state executable
flag_state_activate_path_description:
  other: Where to install the project
flag_state_activate_branch_description:
  other: Clone this specific branch
flag_state_activate_cd_description:
  other: Whether or not to change into the project directory once created
info_state_activate_uri:
  other: Activating URI '{{.URI}}' into directory '{{.Dir}}'
info_state_activate_branch:
  other: "Checkout out branch: {{.Branch}}"
error_cannot_checkout_branch:
  other: Cannot checkout branch
error_state_activate:
  other: Unable to activate. Please refer to the above error message, resolve the issue, and run activate again.
error_state_activate_config_exists:
  other: Config file '{{.ConfigFile}}' not found in repository root. This file is needed to complete the activation process.
info_state_activate_cd:
  other: Changing into directory '{{.Dir}}'
error_unsupported_shell:
  other: "You are using an unsupported shell: {{.Shell}}"
error_cannot_clone_uri:
  other: "Unable to clone the following URI: {{.URI}}"
error_could_not_activate_subshell:
  other: Could not activate a new subshell
info_deactivated:
  other: Deactivated {{.Owner}}/{{.Name}}
venv_installer_is_nil:
  other: Provided installer should not be nil
error_unsupported_language:
  other: "Unsupported language: {{.Language}}"
error_could_not_activate_venv:
  other: Could not activate the virtual environment
warning_language_not_yet_supported:
  other: "Warning: Your project configuration includes {{.V0}}, but this language is not yet supported"
error_missing_arg:
  other: "Argument missing: {{.Name}}"
err_no_projectfile:
  other: No activestate.yaml file exists in the current working directory
err_parse_project:
  other: "Could not parse project file. For more info refer to the error log"
err_invalid_input:
  other: Invalid input received
events_empty:
  other: No events found for the current environment
err_no_update_info:
  other: Cannot retrieve update information
no_update_available:
  other: You are using the latest version available
updating_to_version:
  other: Updating from {{.fromVersion}} to {{.toVersion}}
err_update_failed:
  other: Update failed, check the error log for more information
version_info:
  other: | 
    ActiveState CLI version {{.Version}}
    Revision {{.Revision}}
    Branch {{.Branch}}
    Built {{.Date}}
update_complete:
  other: Update completed succesfully
update_hash_mismatch:
  other: The archive hash could not be verified
err_project_file_unavailable:
  other: Could not load the project file
err_project_parse:
  other: "Project file could not be parsed, the parser produced the following error: {{.Error}}"
err_failure_test:
  other: one {{.V0}} three {{.V1}}
distro_obtaining:
  other: "Obtaining Distribution"
distro_installing:
  other: "Installing Artifacts"
err_hash_mismatch:
  other: "Invalid file hash for file {{.V0}}, expected hash: {{.V2}}, got: {{.V1}}"
err_language_not_supported:
  other: "Language not yet supported: {{.V0}}"
err_artifact_not_supported:
  other: "Artifact not supported: {{.V0}}"
err_artifact_no_parent:
  other: "The given artifact has no parent: {{.V0}}. Only Language artifacts can be without parent."
err_invalid_status_code:
  other: "Invalid status code: {{.V0}}"
info_activating_state:
  other: "Activating state: {{.Owner}}/{{.Name}}"
info_state_active_repoexists:
  other: "Repo already exists: {{.Path}}"
panic_couldnt_detect_wd:
  other: "Could not detect working directory: {{.Error}}"
auth_description:
  other: Authenticate against the ActiveState platform
arg_state_auth_token:
  other: TOKEN
arg_state_auth_token_description:
  other: The API Token generated via your control panel
username_prompt:
  other: "Enter your username:"
password_prompt:
  other: "Enter your password:"
passphrase_prompt:
  other: "Enter your passphrase:"
previous_password_message:
  other: "Your password may have changed recently. We need to reencrypt your private-key so that you may continue using your secrets, but we need your previous password in order to do so."
auth_generate_new_keypair_message:
  other: "There is an unrecoverable issue with your existing keypair and the best course of action is to generate a new keypair."
auth_confirm_generate_new_keypair_prompt:
  other: Generate new keypair?
auth_unresolved_keypair_issue_message:
  other: "For security purposes regarding your keypair, we are logging you out."
auth_err_unrecoverable_keypair:
  other: "Unrecoverable keypair issue"
previous_password_prompt:
  other: "Enter your previous password:"
secret_value_prompt:
  other: "Enter {{.V0}} scoped value for variable '{{.V1}}'':"
username_prompt_signup:
  other: "Choose a username:"
password_prompt_signup:
  other: "Choose a password:"
password_prompt_confirm:
  other: "Enter your password again:"
name_prompt:
  other: "Enter your name:"
email_prompt:
  other: "Enter your email:"
totp_prompt:
  other: "Enter your two-factor authentication code:"
survey_error_template:
  other: "[[color \"red\"]] Invalid response: [[.Error]][[color \"reset\"]][[BR]]"
err_value_required: 
  other: value required
err_prompt_unkown:
  other: An unknown error occurred whilst processing your response, check the error log for more information
prompt_login_to_signup:
  other: No account was found for that username, would you like to register it?
err_auth_failed:
  other: Authentication failed, invalid password
err_auth_failed_unknown_cause:
  other: Authentication failed due to an unknown cause, check the error log for more information
auth_err_password_prompt:
  other: The provided password is invalid
confirm_password_account_creation:
  other: Please enter your password again to create your account.
err_password_confirmation_failed:
  other: Your password confirmation does not match
err_username_taken:
  other: Username is already taken
signup_description:
  other: Signup a new account
err_auth_signup_email_exists:
  other: An account with that email address already exists
login_success_welcome_back:
  other: You have succesfully authenticated, hello {{.Name}}!
logged_in_as:
  other: You are logged in as {{.Name}}
logout_description:
  other: Logout
logged_out:
  other: You have been logged out
signup_success:
  other: Your account has been registered and a confirmation email has been sent to {{.Email}}, your account will have limited permissions until you confirm it.
login_cancelled:
  other: Authentication Cancelled
organizations_description:
  other: List member organizations on the ActiveState platform
organizations_err:
  other: Unable to list member organizations
organization_name:
  other: Organization Name
project_name:
  other: Project Name
project_description:
  other: Project Description
project_err:
  other: Unable to list projects
new_project:
  other: Create a new project
flag_state_new_path_description:
  other: Path to create a new project in.
flag_state_new_owner_description:
  other: Owner of the project being created.
flag_state_new_version_description:
  other: Version of the project being created.
arg_state_new_name_description:
  other: Name of the new project.
error_state_new_no_auth:
  other: Please authenticate by running "state auth" before creating a new project.
state_new_prompt_name:
  other: Please provide a name for the new project.
error_state_new_abort:
  other: "Unable to create new project: aborted."
error_state_new_exists:
  other: "Unable to create new project: path exists."
error_state_new_mkdir:
  other: Unable to create new project directory.
state_new_prompt_owner:
  other: Please provide an owner for the new project.
error_state_new_fetch_organizations:
  other: "Unable to create new project: cannot determine potential owners."
state_new_prompt_version:
  other: Please provide a version string for the new project.
error_state_new_version:
  other: Version string must consist only of numbers and decimals.
state_new_created:
  other: Created new project in {{.Dir}}
error_state_new_project_add:
  other: Unable to create new Platform project.
project_empty:
  other: You have not created any projects yet
total:
  other: Total
projects_description:
  other: Manage Your Projects
err_api_not_authenticated:
  other: You are not authenticated, authenticate with `state auth`. For more information run `state auth --help`.
err_api_org_not_found:
  other: Unable to find requested Organization
err_api_project_not_found:
  other: The requested project does not exist on the ActiveState Platform
err_api_member_not_found:
  other: Unable to find requested Member
variables_expander_err_empty_name:
  other: Expander handle can not be an empty string
variables_expander_err_undefined:
  other: Expander must be defined
error_expand_variable_infinite_recursion:
  other: Infinite recursion trying to expand variable '{{.V0}}'
error_expand_variable_project_unknown_category:
  other: "Error expanding variable '{{.V0}}': unknown category '{{.V1}}'"
error_expand_variable_project_unknown_name:
  other: "Error expanding variable '{{.V0}}': {{.V1}}"
error_expand_variable_project_unrecognized_platform_var:
  other: "Unrecognized platform variable '{{.V0}}'"
run_description:
  other: Run Your Project Scripts
arg_state_run_name:
  other: script
arg_state_run_name_description:
  other: Name of script to run
flag_state_run_standalone_description:
  other: Run a script, regardless of an activated state
flag_state_run_list_description:
  other: List available scripts
error_state_run_undefined_name:
  other: The script name must be provided
error_state_run_unknown_name:
  other: The script '{{.Name}}' is not defined in activestate.yaml.
info_state_run_activating_state:
  other: This script requires an activated state. Activating it now. To bypass this, use the --standalone flag.
error_state_run_activate:
  other: Unable to activate a state for running the script in. Try manually running "state activate" first.
info_state_run_running:
  other: Running script {{.Script}}
error_state_run_error:
  other: Failed to run script.
error_state_run_no_shell:
  other: Failed to obtain shell info.
env_description:
  other: Manage Project Variables
env_add_description:
  other: 
    >
    add variable
env_remove_description:
  other: 
    >
    remove variable
env_header_id:
  other: ID
env_header_variable:
  other: VARIABLE
env_header_value:
  other: VALUE
env_listing_variables:
  other: Listing defined variables
env_add_cannot_add_variable:
  other: "Cannot add Variable '{{.Name}} {{.Value}}'"
env_add_cannot_add_existing_variable:
  other: "Identical variable already defined"
env_remove_cannot_remove:
  other: "Cannot remove variable"
arg_env_add_variable:
  other: VARIABLE
arg_env_add_variable_description:
  other: The variable that will be defined
error_env_add_invalid_variable:
  other: "Invalid variable name given: {{.V0}}"
arg_env_add_value:
  other: VALUE
arg_env_add_value_description:
  other: The value that will be assigned
arg_env_remove_identifier:
  other: IDENTIFIER
arg_env_remove_identifier_description:
  other: Identifies what variable to remove, can be a hash or a variable name
prompt_choose_variable:
  other: Which variable do you wish to remove?
err_env_cannot_list:
  other: Cannot list variables
err_env_cannot_find:
  other: Cannot find variables matching your query
prompt_env_choose_remove:
  other: Which variable would you like to remove?
err_env_cannot_parse:
  other: Could not parse variables used in your request
prompt_env_option:
  other: "{{.Variable}}: `{{.Value}}` ({{.Constraints}}{{.Hash}})"
env_removed:
  other: "Variable removed: {{.Variable}} ({{.Hash}})"
env_inherit_description:
  other: Update the current project to inherit environment variables from the current environment.
env_inherit_prompt_overwrite:
  other: Do you want to overwrite the project's existing variable {{.Name}}, whose value is "{{.OldValue}}", with the new value "{{.NewValue}}"?
env_inherit_inherit_aborted:
  other: "Unable to inherit from current environment: aborted."
show_project:
  other: Shows information about a project.
arg_state_show_remote_description:
  other: Path to project
err_state_show_path_does_not_exist:
  other: Directory does not exist.
err_state_show_no_config:
  other: activestate.yaml file not found in the given location.
err_state_show_project_parse:
  other: Could not parse activestate.yaml.
print_state_show_name:
  other: Name
print_state_show_organization:
  other: Organization
print_state_show_url:
  other: URL
print_state_show_platforms:
  other: Platforms
print_state_show_events:
  other: Events that will run
print_state_show_scripts:
  other: Scripts
print_state_show_languages:
  other: Languages
print_state_show_packages:
  other: packages
print_state_show_env_vars:
  other: Environment variables
print_state_show_secrets:
  other: Secret specifications
err_cannot_obtain_dist:
  other: "Could not obtain distribution for language: {{.V0}}"
config_variable_prompt_value:
  other: "Variable '{{.Name}}' undefined. Please enter a value:"
err_already_active:
  other: "You cannot activate a new state when you are already in an activated state. You are in an activated state for project: {{.V0}}"
run_listing_scripts:
  other: "Available Scripts: "

variables_cmd_description:
  other: Manage Your Variables
variables_get_cmd_description:
  other: Get the value of a variable
variables_get_arg_name_name:
  other: variable-name
variables_get_arg_name_description:
  other: Name of Variable
variables_set_cmd_description:
  other: Set the value of a variable
variables_set_arg_name_name:
  other: variable-name
variables_set_arg_name_description:
  other: Name of Variable
variables_set_arg_value_name:
  other: variable-value
variables_set_arg_value_description:
  other: Value of unencrypted Variable
variables_set_flag_project:
  other: Scope the variable to the current project
variables_set_flag_user:
  other: Scope the variable to the current user
variables_share_cmd_description:
  other: Share your organization and project variables with another user
variables_share_arg_user_name:
  other: user-handle
variables_share_arg_user_description:
  other: Username of user in your organization
variables_sync_cmd_description:
  other: Synchronize your shareable variables organization-wide
variables_sync_results_message:
  other: Successfully synchronized {{.V0}} users of the {{.V1}} organization
variables_col_name:
  other: Name
variables_col_value:
  other: Value
variables_col_encrypted:
  other: Encrypted
variables_col_shared:
  other: Shared
variables_col_store:
  other: Store
variables_value_secret_undefined:
  other: <undefined>
variables_value_secret:
  other: <encrypted>
variables_err:
  other: Error managing user's Variables
variables_err_no_variables_found:
  other: Unable to find any Variables for User
variables_err_encrypting:
  other: "Error encrypting a user's Variable: {{.V0}}"
variables_err_decrypting:
  other: "Error decrypting a user's Variable: {{.V0}}"
variables_err_save:
  other: Error updating user's Variables
variables_err_base64_decoding:
  other: Error base64 decoding variable value
variables_err_no_publickey_found:
  other: Unable to find any public-key for User
variables_err_value_prompt:
  other: The provided variable value is invalid 
variables_expand_err_undefined:
  other: "Variable `{{.V0}}` not defined in project"
variables_expand_err_not_found:
  other: "unable to obtain value for variable `{{.V0}}`"
variable_err_undefined:
  other: "Variable `{{.V0}}` not defined in project"
variables_err_invalid_pullfrom:
  other: "Invalid pullfrom used for variable, value used: {{.V0}}, should be one of: {{.V1}}"
variables_err_invalid_share:
  other: "Invalid share level used for variable, value used: {{.V0}}, should be one of: {{.V1}}"
variables_err_value_with_pull:
  other: "Variable should not have a local value defined in the activestate.yaml if it's setting the share or pullfrom fields: {{.V0}}"
variables_err_invalid_value:
  other: "Variable '{{.V0}}' has an invalid value: {{.V1}}"
variables_err_value_empty:
  other: "Variable has no value defined: {{.V0}}"
keypair_cmd_description:
  other: Manage Your Keypair
keypair_generate_cmd_description:
  other: Generate and upload a new Keypair
keypair_generate_flag_bits:
  other: Bit-length of keypair to generate
keypair_generate_flag_dryrun:
  other: Do not save any changes
keypair_generate_flag_skippassphrase:
  other: Do not require a passphrase for new Keypair (implies --dry-run)
keypair_generate_success:
  other: Keypair generated successfully
keypair_auth_cmd_description:
  other: Authenticate existing Keypair for future sessions
keypair_err:
  other: Unable to access user's Keypair
keypair_err_not_found:
  other: Keypair not yet generated
keypair_err_save:
  other: Keypair could not be saved
keypair_err_publickey_not_found:
  other: No public-key found for user `{{.V0}}` ({{.V1}})
keypair_err_passphrase_prompt:
  other: The provided passphrase is invalid
keypair_err_require_auth:
  other: Your keypair is not authenticated, run `state auth` first

keypairs_err_bitlength_too_short:
  other: bit-length too short
keypairs_err_pem_encoding:
  other: invalid PEM encoding
keypairs_err_passphrase_incorrect:
  other: provided passphrase is incorrect
keypairs_err_invalid_rsa_publickey:
  other: provided key not an RSA public-key
keypairs_err_load_not_found:
  other: Authorized keypair not found
keypairs_err_load_requires_mode:
  other: "Keypair `{{.V0}}` file is too permissive, expects no more than `{{.V1}}` permissions"
keypairs_err_base64_decoding:
  other: Message is not base-64 encoded
err_command_requires_auth:
  other: You need to be authenticated to run this command. Authenticate by running `state auth`.
warn_script_name_in_use:
  other: | 
    The following script names are already in use:
     
      - {{.V0}}
    
    This may cause conflicts, ideally these conflicts should be resolved by renaming these scripts in your activestate.yaml.
    
    Note that you can also access scripts by prefixing their script with your project name ({{.V1}}), eg. `{{.V2}}`

err_file_not_found_in_path:
  other: could not find file={{.V0}} in path={{.V1}}

secrets_err_expand_noproject:
  other: Expanding of variable failed because a project was not passed along. This indicates a problem in the underlying code, and is unlikely to be something an end-user can address.
developer_err_project_match:
  other: Encountered a situation where the tool is given different project paths. This indicates a bug in our code, please consider reporting it.

err_version_parse:
  other: Could not parse the version field from your activestate.yaml
err_invalid_version:
  other: "Invalid version specified in your activestate.yaml, should be in the format of: {number}.{number}.{number}-{number}"
downloading_state_version:
  other: "Downloading state tool version {{.V0}}, as specified by your activestate.yaml (this only needs to happen once for each version you specify)."
forward_fail:
  other: Could not forward command to the appropriate state tool version
forward_fail_download:
  other: Could not forward command to the appropriate state tool version, download failed
forward_fail_perm:
  other: Could not forward command to the appropriate state tool version, could not make file executable
flag_update_lock_description:
  other: Lock the state tool at the current version, this disables automatic updates. You can still force an update by manually running the update command.
err_lock_failed:
  other: Locking the version failed
locking_version:
  other: Locking state tool to the current version
version_locked:
  other: Version locked at {{.V0}}
update_available:
  other: |
    A new update is available!

    Your version: {{.V0}}
    Available Version: {{.V1}}

    You can update by running `state self-update`
err_no_credentials:
  other: Cannot authenticate without credentials
err_token_list:
  other: "Something went wrong whilst trying to retrieve api tokens: {{.V0}}"
err_token_delete:
  other: "Something went wrong whilst trying to delete an api token: {{.V0}}"
err_token_create:
  other: "Something went wrong whilst trying to create an api token: {{.V0}}"
installer_err_installdir_isfile:
  other: Expected installation path '{{.V0}}' to be a directory
installer_err_archive_notfound:
  other: Distribution archive '{{.V0}}' does not exist
installer_err_archive_badext:
  other: Expected runtime archive '{{.V0}}' to have .tar.gz or .tgz extension
installer_err_runtime_missing_install_dir:
  other: Expected runtime '{{.V0}}' to contain directory named '{{.V1}}'
installer_err_runtime_no_executable:
  other: Expected runtime installer '{{.V0}}' to include '{{.V1}}'
installer_err_runtime_executable_not_exec:
  other: Executable '{{.V1}}' does not have execute permissions for runtime '{{.V0}}'
installer_err_fail_obtain_prefixes:
<<<<<<< HEAD
  other: Unable to obtain relocation prefixes for runtime '{{.V0}}'
installer_err_runtime_already_exists:
  other: A runtime is already installed at '{{.V0}}'
installer_err_runtime_move_files_failed:
  other: Unable to move runtime files from '{{.V0}}'
installer_err_runtime_rm_installdir:
  other: Unable to remove '{{.V0}}' after unpacking runtime

=======
  other: Unable to obtain relocation prefixes for distribution '{{.V0}}'
installer_err_dist_already_exists:
  other: A distribution is already installed at '{{.V0}}'
installer_err_dist_move_files_failed:
  other: Unable to move distribution files from '{{.V0}}'
installer_err_dist_rm_installdir:
  other: Unable to remove '{{.V0}}' after unpacking distribution
>>>>>>> 96a21f18
err_no_default_branch:
  other: This project has no default branch. This indicates malformed data, please contact support!
err_no_commit:
  other: Project branch has no commits
err_get_checkpoint:
  other: "Error occurred while trying to retrieve the checkpoint for your project: {{.V0}}"
err_no_effective_recipe:
  other: Your project does not have a configuration that is compatible with your platform
err_no_artifacts:
  other: Your project does not seem to produce any artifacts
err_no_valid_artifact:
  other: Your project is not producing any usable artifacts, is your state tool up to date?
err_runtime_download_no_response:
  other: Could not find bits associated with your runtime environment, please contact support
err_signs3_invalid_url:
  other: API Responded with an invalid S3 URL, please contact support
err_artifact_invalid_url:
  other: API Responded with an invalid artifact URL, please contact support
err_activate_namespace:
  other: Could not activate project for the given namespace
err_invalid_namespace:
  other: "Invalid namespace: {{.V0}}. Should be in the format of ORGANISATION_NAME/PROJECT_NAME. Names should be alphanumeric and may contain dashes."
err_namespace_dir_exists:
  other: "Target directory already exists"
activate_namespace_existing:
  other: "You already have this project checked out, which one would you like to activate?"
activate_select_optout:
  other: "None, I want to create a new checkout"
activate_namespace_location:
  other: Where would you like to checkout {{.V0}}?
err_os_not_a_directory:
  other: Expected '{{.V0}}' to be a valid directory
warn_deprecation:
  other: | 
    You are running a deprecated version of the state tool. This version will stop working as of {{.V0}}. 
    
    Reason for deprecation: 
      {{.V1}}
    
    Please update soon!
err_deprecation:
  other: |
    You are running a version of the state tool that is no longer supported! You will be encountering issues. 
    
    Reason for deprecation: 
      {{.V1}}
      
    Please update now!"
err_auth_required:
  other: Authentication is required
auth_required_activate:
  other: You need to be authenticated to activate an ActiveState Platform project
prompt_login_or_signup:
  other: Would you like to login to an existing ActiveState Platform account, or create a new account?
prompt_login_action:
  other: Login with my existing account
prompt_signup_action:
  other: Signup for a new account
prompt_signup_browser_action:
  other: Signup for a new account using the ActiveState Platform website
prompt_login_after_browser_signup:
  other: Please login once you've registered your account
err_browser_open:
  other: "Could not open your browser, please manually open the following URL in your browser: {{.V0}}"
err_activate_auth_required:
  other: Activating a project requires you to be authenticated against the ActiveState Platform
err_os_not_a_directory:
  other: Expected '{{.V0}}' to be a valid directory
update_description:
  other: Updates the state tool to the latest available version<|MERGE_RESOLUTION|>--- conflicted
+++ resolved
@@ -624,7 +624,6 @@
 installer_err_runtime_executable_not_exec:
   other: Executable '{{.V1}}' does not have execute permissions for runtime '{{.V0}}'
 installer_err_fail_obtain_prefixes:
-<<<<<<< HEAD
   other: Unable to obtain relocation prefixes for runtime '{{.V0}}'
 installer_err_runtime_already_exists:
   other: A runtime is already installed at '{{.V0}}'
@@ -633,15 +632,6 @@
 installer_err_runtime_rm_installdir:
   other: Unable to remove '{{.V0}}' after unpacking runtime
 
-=======
-  other: Unable to obtain relocation prefixes for distribution '{{.V0}}'
-installer_err_dist_already_exists:
-  other: A distribution is already installed at '{{.V0}}'
-installer_err_dist_move_files_failed:
-  other: Unable to move distribution files from '{{.V0}}'
-installer_err_dist_rm_installdir:
-  other: Unable to remove '{{.V0}}' after unpacking distribution
->>>>>>> 96a21f18
 err_no_default_branch:
   other: This project has no default branch. This indicates malformed data, please contact support!
 err_no_commit:
