--- conflicted
+++ resolved
@@ -320,13 +320,9 @@
 installing:
   other: Installing
 unknown_value:
-<<<<<<< HEAD
   other: Unknown Value
 invalid_uuid_val:
   other: Invalid UUID value
-=======
-  other: Unknown value
->>>>>>> 694cb9bd
 total:
   other: Total
 projects_description:
