undefined:
  other: undefined
confirmation:
  other: "Yes"
state_description:
  other: The ActiveState CLI allows you to easily switch between your ActiveState environments
activate_project:
  other: activate a project
events_description:
  other: Manage Project Events
events_header_id:
  other: ID
events_header_event:
  other: Event
events_header_value:
  other: Value
event_listing:
  other: Listing configured events
usage_tpl:
  other: "
Usage:
  [[if .Runnable]][[BR]]
  [[.UseLine]] 
{{ range $key, $argument := .Arguments }}<{{$argument.Name}}> {{ end }}
  [[end]]
  [[if .HasAvailableSubCommands]][[BR]]
    [[.CommandPath]] [command]
  [[end]]

[[if gt (len .Aliases) 0]]
[[BR]][[BR]]
Aliases:[[BR]]
  [[.NameAndAliases]][[end]]

[[if .HasExample]]
[[BR]][[BR]]
Examples:[[BR]]
  [[.Example]]
[[end]]

[[if .HasAvailableSubCommands]][[BR]][[BR]]Available Commands:
[[range .Commands]][[if (or .IsAvailableCommand (eq .Name \"help\"))]][[BR]][[BR]]
  [[rpad .Name .NamePadding ]] [[.Short]]
[[end]][[end]][[end]]

[[if .HasAvailableLocalFlags]]
[[BR]][[BR]]
Flags:
[[BR]][[.LocalFlags.FlagUsages | trimTrailingWhitespaces]]
[[end]]

[[if .HasAvailableInheritedFlags]]
[[BR]][[BR]]
Global Flags: 
[[BR]][[.InheritedFlags.FlagUsages | trimTrailingWhitespaces]]
[[end]]

{{if gt (len .Arguments) 0}}
[[BR]][[BR]]
Arguments:[[BR]]
  {{ range $key, $argument := .Arguments }}
  <{{$argument.Name}}> {{if gt (len $argument.Required) 0}}          {{else}}(optional){{end}} {{$argument.Description}}[[BR]]
  {{ end }}
{{end}}

[[if .HasHelpSubCommands]]
[[BR]][[BR]]
Additional help topics: [[range .Commands]]
[[if .IsAdditionalHelpTopicCommand]][[BR]]
  [[rpad .CommandPath .CommandPathPadding]] [[.Short]]
[[end]][[end]][[end]]

[[if .HasAvailableSubCommands]]
[[BR]][[BR]]
Use \"[[.CommandPath]] [command] --help\" for more information about a command.[[end]][[BR]]"
arg_state_activate_namespace:
  other: ORG/PROJECT
arg_state_activate_namespace_description:
  other: The namespace of the project that you wish to activate
flag_state_locale_description:
  other: Set the localisation
flag_state_verbose_description:
  other: Verbose output
flag_state_version_description:
  other: Show the version of our state executable
flag_state_activate_path_description:
  other: Where to install the project
flag_state_activate_branch_description:
  other: Clone this specific branch
flag_state_activate_cd_description:
  other: Whether or not to change into the project directory once created
info_state_activate_uri:
  other: Activating URI '{{.URI}}' into directory '{{.Dir}}'
info_state_activate_branch:
  other: "Checkout out branch: {{.Branch}}"
error_cannot_checkout_branch:
  other: Cannot checkout branch
error_state_activate:
  other: Unable to activate. Please refer to the above error message, resolve the issue, and run activate again.
error_state_activate_config_exists:
  other: Config file '{{.ConfigFile}}' not found in repository root. This file is needed to complete the activation process.
info_state_activate_cd:
  other: Changing into directory '{{.Dir}}'
error_unsupported_shell:
  other: "You are using an unsupported shell: {{.Shell}}"
error_cannot_clone_uri:
  other: "Unable to clone the following URI: {{.URI}}"
error_could_not_activate_subshell:
  other: Could not activate a new subshell
info_deactivated:
  other: Deactivated {{.Owner}}/{{.Name}}
error_unsupported_language:
  other: "Unsupported language: {{.Language}}"
error_could_not_activate_venv:
  other: Could not activate the virtual environment
warning_language_not_yet_supported:
  other: "Warning: Your project configuration includes {{.V0}}, but this language is not yet supported"
error_missing_arg:
  other: "Argument missing: {{.Name}}"
err_no_projectfile:
  other: No activestate.yaml file exists in the current working directory
err_parse_project:
  other: "Could not parse project file. For more info refer to the error log"
err_invalid_input:
  other: Invalid input received
events_empty:
  other: No events found for the current environment
err_no_update_info:
  other: Cannot retrieve update information
no_update_available:
  other: You are using the latest version available
updating_to_version:
  other: Updating from {{.fromVersion}} to {{.toVersion}}
err_update_failed:
  other: Update failed, check the error log for more information
version_info:
  other: | 
    ActiveState CLI version {{.Version}}
    Revision {{.Revision}}
    Branch {{.Branch}}
    Built {{.Date}}
update_complete:
  other: Update completed succesfully
update_hash_mismatch:
  other: The archive hash could not be verified
err_project_file_unavailable:
  other: Could not load the project file
err_project_parse:
  other: "Project file could not be parsed, the parser produced the following error: {{.Error}}"
err_failure_test:
  other: one {{.V0}} three {{.V1}}
distro_obtaining:
  other: "Obtaining Distribution"
distro_installing:
  other: "Installing Artifacts"
err_hash_mismatch:
  other: "Invalid file hash for file {{.V0}}, expected hash: {{.V2}}, got: {{.V1}}"
err_language_not_supported:
  other: "Language not yet supported: {{.V0}}"
err_artifact_not_supported:
  other: "Artifact not supported: {{.V0}}"
err_artifact_no_parent:
  other: "The given artifact has no parent: {{.V0}}. Only Language artifacts can be without parent."
err_invalid_status_code:
  other: "Invalid status code: {{.V0}}"
info_activating_state:
  other: "Activating state: {{.Owner}}/{{.Name}}"
info_state_active_repoexists:
  other: "Repo already exists: {{.Path}}"
panic_couldnt_detect_wd:
  other: "Could not detect working directory: {{.Error}}"
auth_description:
  other: Authenticate against the ActiveState platform
arg_state_auth_token:
  other: TOKEN
arg_state_auth_token_description:
  other: The API Token generated via your control panel
username_prompt:
  other: "Enter your username:"
password_prompt:
  other: "Enter your password:"
passphrase_prompt:
  other: "Enter your passphrase:"
previous_password_message:
  other: "Your password may have changed recently. We need to reencrypt your private-key so that you may continue using your secrets, but we need your previous password in order to do so."
auth_generate_new_keypair_message:
  other: "There is an unrecoverable issue with your existing keypair and the best course of action is to generate a new keypair."
auth_confirm_generate_new_keypair_prompt:
  other: Generate new keypair?
auth_unresolved_keypair_issue_message:
  other: "For security purposes regarding your keypair, we are logging you out."
auth_err_unrecoverable_keypair:
  other: "Unrecoverable keypair issue"
previous_password_prompt:
  other: "Enter your previous password:"
secret_value_prompt:
  other: "Enter {{.V0}} scoped value for variable '{{.V1}}'':"
username_prompt_signup:
  other: "Choose a username:"
password_prompt_signup:
  other: "Choose a password:"
password_prompt_confirm:
  other: "Enter your password again:"
name_prompt:
  other: "Enter your name:"
email_prompt:
  other: "Enter your email:"
totp_prompt:
  other: "Enter your two-factor authentication code:"
survey_error_template:
  other: "[[color \"red\"]] Invalid response: [[.Error]][[color \"reset\"]][[BR]]"
err_value_required: 
  other: value required
err_prompt_unkown:
  other: An unknown error occurred whilst processing your response, check the error log for more information
prompt_login_to_signup:
  other: No account was found for that username, would you like to register it?
err_auth_failed:
  other: Authentication failed, invalid password
err_auth_failed_unknown_cause:
  other: Authentication failed due to an unknown cause, check the error log for more information
auth_err_password_prompt:
  other: The provided password is invalid
confirm_password_account_creation:
  other: Please enter your password again to create your account.
err_password_confirmation_failed:
  other: Your password confirmation does not match
err_username_taken:
  other: Username is already taken
signup_description:
  other: Signup a new account
err_auth_signup_email_exists:
  other: An account with that email address already exists
login_success_welcome_back:
  other: You have succesfully authenticated, hello {{.Name}}!
logged_in_as:
  other: You are logged in as {{.Name}}
logout_description:
  other: Logout
logged_out:
  other: You have been logged out
signup_success:
  other: Your account has been registered and a confirmation email has been sent to {{.Email}}, your account will have limited permissions until you confirm it.
login_cancelled:
  other: Authentication Cancelled
organizations_description:
  other: List member organizations on the ActiveState platform
organizations_err:
  other: Unable to list member organizations
organization_name:
  other: Organization Name
project_name:
  other: Project Name
project_description:
  other: Project Description
project_err:
  other: Unable to list projects
new_project:
  other: Create a new project
flag_state_new_path_description:
  other: Path to create a new project in.
flag_state_new_owner_description:
  other: Owner of the project being created.
flag_state_new_version_description:
  other: Version of the project being created.
arg_state_new_name_description:
  other: Name of the new project.
error_state_new_no_auth:
  other: Please authenticate by running "state auth" before creating a new project.
state_new_prompt_name:
  other: Please provide a name for the new project.
error_state_new_abort:
  other: "Unable to create new project: aborted."
error_state_new_exists:
  other: "Unable to create new project: path exists."
error_state_new_mkdir:
  other: Unable to create new project directory.
state_new_prompt_owner:
  other: Please provide an owner for the new project.
error_state_new_fetch_organizations:
  other: "Unable to create new project: cannot determine potential owners."
state_new_prompt_version:
  other: Please provide a version string for the new project.
error_state_new_version:
  other: Version string must consist only of numbers and decimals.
state_new_created:
  other: Created new project in {{.Dir}}
error_state_new_project_add:
  other: Unable to create new Platform project.
project_empty:
  other: You have not created any projects yet
total:
  other: Total
projects_description:
  other: Manage Your Projects
err_api_not_authenticated:
  other: You are not authenticated, authenticate with `state auth`. For more information run `state auth --help`.
err_api_org_not_found:
  other: Unable to find requested Organization
err_api_project_not_found:
  other: The requested project does not exist on the ActiveState Platform
err_api_member_not_found:
  other: Unable to find requested Member
variables_expander_err_empty_name:
  other: Expander handle can not be an empty string
variables_expander_err_undefined:
  other: Expander must be defined
error_expand_variable_infinite_recursion:
  other: Infinite recursion trying to expand variable '{{.V0}}'
error_expand_variable_project_unknown_category:
  other: "Error expanding variable '{{.V0}}': unknown category '{{.V1}}'"
error_expand_variable_project_unknown_name:
  other: "Error expanding variable '{{.V0}}': {{.V1}}"
error_expand_variable_project_unrecognized_platform_var:
  other: "Unrecognized platform variable '{{.V0}}'"
run_description:
  other: Run Your Project Scripts
arg_state_run_name:
  other: script
arg_state_run_name_description:
  other: Name of script to run
flag_state_run_standalone_description:
  other: Run a script, regardless of an activated state
flag_state_run_list_description:
  other: List available scripts
error_state_run_undefined_name:
  other: The script name must be provided
error_state_run_unknown_name:
  other: The script '{{.Name}}' is not defined in activestate.yaml.
info_state_run_activating_state:
  other: This script requires an activated state. Activating it now. To bypass this, use the --standalone flag.
error_state_run_activate:
  other: Unable to activate a state for running the script in. Try manually running "state activate" first.
info_state_run_running:
  other: Running script {{.Script}}
error_state_run_error:
  other: Failed to run script.
error_state_run_no_shell:
  other: Failed to obtain shell info.
env_description:
  other: Manage Project Variables
env_add_description:
  other: 
    >
    add variable
env_remove_description:
  other: 
    >
    remove variable
env_header_id:
  other: ID
env_header_variable:
  other: VARIABLE
env_header_value:
  other: VALUE
env_listing_variables:
  other: Listing defined variables
env_add_cannot_add_variable:
  other: "Cannot add Variable '{{.Name}} {{.Value}}'"
env_add_cannot_add_existing_variable:
  other: "Identical variable already defined"
env_remove_cannot_remove:
  other: "Cannot remove variable"
arg_env_add_variable:
  other: VARIABLE
arg_env_add_variable_description:
  other: The variable that will be defined
error_env_add_invalid_variable:
  other: "Invalid variable name given: {{.V0}}"
arg_env_add_value:
  other: VALUE
arg_env_add_value_description:
  other: The value that will be assigned
arg_env_remove_identifier:
  other: IDENTIFIER
arg_env_remove_identifier_description:
  other: Identifies what variable to remove, can be a hash or a variable name
prompt_choose_variable:
  other: Which variable do you wish to remove?
err_env_cannot_list:
  other: Cannot list variables
err_env_cannot_find:
  other: Cannot find variables matching your query
prompt_env_choose_remove:
  other: Which variable would you like to remove?
err_env_cannot_parse:
  other: Could not parse variables used in your request
prompt_env_option:
  other: "{{.Variable}}: `{{.Value}}` ({{.Constraints}}{{.Hash}})"
env_removed:
  other: "Variable removed: {{.Variable}} ({{.Hash}})"
env_inherit_description:
  other: Update the current project to inherit environment variables from the current environment.
env_inherit_prompt_overwrite:
  other: Do you want to overwrite the project's existing variable {{.Name}}, whose value is "{{.OldValue}}", with the new value "{{.NewValue}}"?
env_inherit_inherit_aborted:
  other: "Unable to inherit from current environment: aborted."
show_project:
  other: Shows information about a project.
arg_state_show_remote_description:
  other: Path to project
err_state_show_path_does_not_exist:
  other: Directory does not exist.
err_state_show_no_config:
  other: activestate.yaml file not found in the given location.
err_state_show_project_parse:
  other: Could not parse activestate.yaml.
print_state_show_name:
  other: Name
print_state_show_organization:
  other: Organization
print_state_show_url:
  other: URL
print_state_show_platforms:
  other: Platforms
print_state_show_events:
  other: Events that will run
print_state_show_scripts:
  other: Scripts
print_state_show_languages:
  other: Languages
print_state_show_packages:
  other: packages
print_state_show_env_vars:
  other: Environment variables
print_state_show_secrets:
  other: Secret specifications
err_cannot_obtain_dist:
  other: "Could not obtain distribution for language: {{.V0}}"
config_variable_prompt_value:
  other: "Variable '{{.Name}}' undefined. Please enter a value:"
err_already_active:
  other: "You cannot activate a new state when you are already in an activated state. You are in an activated state for project: {{.V0}}"
run_listing_scripts:
  other: "Available Scripts: "

variables_cmd_description:
  other: Manage Your Variables
variables_get_cmd_description:
  other: Get the value of a variable
variables_get_arg_name_name:
  other: variable-name
variables_get_arg_name_description:
  other: Name of Variable
variables_set_cmd_description:
  other: Set the value of a variable
variables_set_arg_name_name:
  other: variable-name
variables_set_arg_name_description:
  other: Name of Variable
variables_set_arg_value_name:
  other: variable-value
variables_set_arg_value_description:
  other: Value of unencrypted Variable
variables_set_flag_project:
  other: Scope the variable to the current project
variables_set_flag_user:
  other: Scope the variable to the current user
variables_share_cmd_description:
  other: Share your organization and project variables with another user
variables_share_arg_user_name:
  other: user-handle
variables_share_arg_user_description:
  other: Username of user in your organization
variables_sync_cmd_description:
  other: Synchronize your shareable variables organization-wide
variables_sync_results_message:
  other: Successfully synchronized {{.V0}} users of the {{.V1}} organization
variables_col_name:
  other: Name
variables_col_value:
  other: Value
variables_col_encrypted:
  other: Encrypted
variables_col_shared:
  other: Shared
variables_col_store:
  other: Store
variables_value_secret_undefined:
  other: <undefined>
variables_value_secret:
  other: <encrypted>
variables_err:
  other: Error managing user's Variables
variables_err_no_variables_found:
  other: Unable to find any Variables for User
variables_err_encrypting:
  other: "Error encrypting a user's Variable: {{.V0}}"
variables_err_decrypting:
  other: "Error decrypting a user's Variable: {{.V0}}"
variables_err_save:
  other: Error updating user's Variables
variables_err_base64_decoding:
  other: Error base64 decoding variable value
variables_err_no_publickey_found:
  other: Unable to find any public-key for User
variables_err_value_prompt:
  other: The provided variable value is invalid 
variables_expand_err_undefined:
  other: "Variable `{{.V0}}` not defined in project"
variables_expand_err_not_found:
  other: "unable to obtain value for variable `{{.V0}}`"
variable_err_undefined:
  other: "Variable `{{.V0}}` not defined in project"
variables_err_invalid_pullfrom:
  other: "Invalid pullfrom used for variable, value used: {{.V0}}, should be one of: {{.V1}}"
variables_err_invalid_share:
  other: "Invalid share level used for variable, value used: {{.V0}}, should be one of: {{.V1}}"
variables_err_value_with_pull:
  other: "Variable should not have a local value defined in the activestate.yaml if it's setting the share or pullfrom fields: {{.V0}}"
variables_err_invalid_value:
  other: "Variable '{{.V0}}' has an invalid value: {{.V1}}"
variables_err_value_empty:
  other: "Variable has no value defined: {{.V0}}"
keypair_cmd_description:
  other: Manage Your Keypair
keypair_generate_cmd_description:
  other: Generate and upload a new Keypair
keypair_generate_flag_bits:
  other: Bit-length of keypair to generate
keypair_generate_flag_dryrun:
  other: Do not save any changes
keypair_generate_flag_skippassphrase:
  other: Do not require a passphrase for new Keypair (implies --dry-run)
keypair_generate_success:
  other: Keypair generated successfully
keypair_auth_cmd_description:
  other: Authenticate existing Keypair for future sessions
keypair_err:
  other: Unable to access user's Keypair
keypair_err_not_found:
  other: Keypair not yet generated
keypair_err_save:
  other: Keypair could not be saved
keypair_err_publickey_not_found:
  other: No public-key found for user `{{.V0}}` ({{.V1}})
keypair_err_passphrase_prompt:
  other: The provided passphrase is invalid
keypair_err_require_auth:
  other: Your keypair is not authenticated, run `state auth` first

keypairs_err_bitlength_too_short:
  other: bit-length too short
keypairs_err_pem_encoding:
  other: invalid PEM encoding
keypairs_err_passphrase_incorrect:
  other: provided passphrase is incorrect
keypairs_err_invalid_rsa_publickey:
  other: provided key not an RSA public-key
keypairs_err_load_not_found:
  other: Authorized keypair not found
keypairs_err_load_requires_mode:
  other: "Keypair `{{.V0}}` file is too permissive, expects no more than `{{.V1}}` permissions"
keypairs_err_base64_decoding:
  other: Message is not base-64 encoded
err_command_requires_auth:
  other: You need to be authenticated to run this command. Authenticate by running `state auth`.
warn_script_name_in_use:
  other: | 
    The following script names are already in use:
     
      - {{.V0}}
    
    This may cause conflicts, ideally these conflicts should be resolved by renaming these scripts in your activestate.yaml.
    
    Note that you can also access scripts by prefixing their script with your project name ({{.V1}}), eg. `{{.V2}}`

err_file_not_found_in_path:
  other: could not find file={{.V0}} in path={{.V1}}

secrets_err_expand_noproject:
  other: Expanding of variable failed because a project was not passed along. This indicates a problem in the underlying code, and is unlikely to be something an end-user can address.
developer_err_project_match:
  other: Encountered a situation where the tool is given different project paths. This indicates a bug in our code, please consider reporting it.

err_version_parse:
  other: Could not parse the version field from your activestate.yaml
err_invalid_version:
  other: "Invalid version specified in your activestate.yaml, should be in the format of: {number}.{number}.{number}-{number}"
downloading_state_version:
  other: "Downloading state tool version {{.V0}}, as specified by your activestate.yaml (this only needs to happen once for each version you specify)."
forward_fail:
  other: Could not forward command to the appropriate state tool version
forward_fail_download:
  other: Could not forward command to the appropriate state tool version, download failed
forward_fail_perm:
  other: Could not forward command to the appropriate state tool version, could not make file executable
flag_update_lock_description:
  other: Lock the state tool at the current version, this disables automatic updates. You can still force an update by manually running the update command.
err_lock_failed:
  other: Locking the version failed
locking_version:
  other: Locking state tool to the current version
version_locked:
  other: Version locked at {{.V0}}
update_available:
  other: |
    A new update is available!

    Your version: {{.V0}}
    Available Version: {{.V1}}

    You can update by running `state self-update`
err_no_credentials:
  other: Cannot authenticate without credentials
err_token_list:
  other: "Something went wrong whilst trying to retrieve api tokens: {{.V0}}"
err_token_delete:
  other: "Something went wrong whilst trying to delete an api token: {{.V0}}"
err_token_create:
  other: "Something went wrong whilst trying to create an api token: {{.V0}}"
installer_err_installdir_isfile:
  other: Expected installation path '{{.V0}}' to be a directory
installer_err_archive_notfound:
  other: Distribution archive '{{.V0}}' does not exist
installer_err_archive_badext:
  other: Expected distribution archive '{{.V0}}' to have .tar.gz or .tgz extension
installer_err_dist_missing_install_dir:
  other: Expected distribution '{{.V0}}' to contain directory named '{{.V1}}'
installer_err_dist_no_executable:
  other: Expected distribution installer '{{.V0}}' to include '{{.V1}}'
installer_err_dist_executable_not_exec:
  other: Executable '{{.V1}}' does not have execute permissions for distribution '{{.V0}}'
installer_err_fail_obtain_prefixes:
  other: Unable to obtain relocation prefixes for distribution '{{.V0}}'
installer_err_dist_already_exists:
  other: A distribution is already installed at '{{.V0}}'
installer_err_dist_move_files_failed:
  other: Unable to move distribution files from '{{.V0}}'
installer_err_dist_rm_installdir:
  other: Unable to remove '{{.V0}}' after unpacking distribution
err_no_default_branch:
  other: This project has no default branch. This indicates malformed data, please contact support!
err_no_commit:
  other: Project branch has no commits
err_get_checkpoint:
  other: "Error occurred while trying to retrieve the checkpoint for your project: {{.V0}}"
err_no_effective_recipe:
  other: Your project does not have a configuration that is compatible with your platform
err_no_artifacts:
  other: Your project does not seem to produce any artifacts
err_no_valid_artifact:
  other: Your project is not producing any usable artifacts, is your state tool up to date?
err_runtime_download_no_response:
  other: Could not find bits associated with your runtime environment, please contact support
err_signs3_invalid_url:
  other: API Responded with an invalid S3 URL, please contact support
err_artifact_invalid_url:
  other: API Responded with an invalid artifact URL, please contact support
err_activate_namespace:
  other: Could not activate project for the given namespace
err_invalid_namespace:
  other: "Invalid namespace: {{.V0}}. Should be in the format of ORGANISATION_NAME/PROJECT_NAME. Names should be alphanumeric and may contain dashes."
err_namespace_dir_exists:
  other: "Target directory already exists"
activate_namespace_existing:
  other: "You already have this project checked out, which one would you like to activate?"
activate_select_optout:
  other: "None, I want to create a new checkout"
activate_namespace_location:
  other: Where would you like to checkout {{.V0}}?
err_os_not_a_directory:
  other: Expected '{{.V0}}' to be a valid directory
warn_deprecation:
  other: | 
    You are running a deprecated version of the state tool. This version will stop working as of {{.V0}}. 
    
    Reason for deprecation: 
      {{.V1}}
    
    Please update soon!
err_deprecation:
  other: |
    You are running a version of the state tool that is no longer supported! You will be encountering issues. 
    
    Reason for deprecation: 
      {{.V1}}
      
    Please update now!"
err_auth_required:
  other: Authentication is required
auth_required_activate:
  other: You need to be authenticated to activate an ActiveState Platform project
prompt_login_or_signup:
  other: Would you like to login to an existing ActiveState Platform account, or create a new account?
prompt_login_action:
  other: Login with my existing account
prompt_signup_action:
  other: Signup for a new account
prompt_signup_browser_action:
  other: Signup for a new account using the ActiveState Platform website
prompt_login_after_browser_signup:
  other: Please login once you've registered your account
err_browser_open:
  other: "Could not open your browser, please manually open the following URL in your browser: {{.V0}}"
err_activate_auth_required:
<<<<<<< HEAD
  other: Activating a project requires you to be authenticated against the ActiveState Platform
=======
  other: Activating a project requires you to be authenticated against the ActiveState Platform
err_os_not_a_directory:
  other: Expected '{{.V0}}' to be a valid directory
update_description:
  other: Updates the state tool to the latest available version
>>>>>>> 148665c7
<|MERGE_RESOLUTION|>--- conflicted
+++ resolved
@@ -694,12 +694,8 @@
 err_browser_open:
   other: "Could not open your browser, please manually open the following URL in your browser: {{.V0}}"
 err_activate_auth_required:
-<<<<<<< HEAD
-  other: Activating a project requires you to be authenticated against the ActiveState Platform
-=======
   other: Activating a project requires you to be authenticated against the ActiveState Platform
 err_os_not_a_directory:
   other: Expected '{{.V0}}' to be a valid directory
 update_description:
-  other: Updates the state tool to the latest available version
->>>>>>> 148665c7
+  other: Updates the state tool to the latest available version