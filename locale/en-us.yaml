--- conflicted
+++ resolved
@@ -1640,14 +1640,11 @@
      - {{.V1}}
 
     Type [ACTIONABLE]`state branch switch <NAME>`[/RESET] to switch to a different branch.
-<<<<<<< HEAD
+err_set_default_branch:
+  other: Could not update project field with branch, please manually set the `branch={{.V0}}` query parameter on the project field in your activestate.yaml.
 headless_notify_title:
   other: Detached State
 headless_notify:
   other: |
     You are currently working in a detached state. Visit [ACTIONABLE]{{.V0}}[/RESET] to create a project from your detached state.
-    For more information, including how to re-attach to an existing project, visit [ACTIONABLE]{{.V1}}[/RESET].
-=======
-err_set_default_branch:
-  other: Could not update project field with branch, please manually set the `branch={{.V0}}` query parameter on the project field in your activestate.yaml.
->>>>>>> b189da4b
+    For more information, including how to re-attach to an existing project, visit [ACTIONABLE]{{.V1}}[/RESET].