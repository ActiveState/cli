undefined:
  other: undefined
confirmation:
  other: "Yes"
contradiction:
  other: "No"
state_description:
  other: The ActiveState CLI allows you to easily switch between your ActiveState environments
activate_project:
  other: activate a project
events_description:
  other: Manage Project Events
events_header_id:
  other: ID
events_header_event:
  other: Event
events_header_value:
  other: Value
event_listing:
  other: Listing configured events
usage_tpl:
  other: "
Usage:
  [[if .Runnable]][[BR]]
  [[.UseLine]] 
{{ range $key, $argument := .Arguments }}<{{$argument.Name}}> {{ end }}
  [[end]]
  [[if .HasAvailableSubCommands]][[BR]]
    [[.CommandPath]] [command]
  [[end]]

[[if gt (len .Aliases) 0]]
[[BR]][[BR]]Aliases:[[BR]]
  [[.NameAndAliases]][[end]]

[[if .HasExample]]
[[BR]][[BR]]
Examples:[[BR]]
  [[.Example]]
[[end]]

[[if .HasAvailableSubCommands]][[BR]][[BR]]Available Commands:
[[range .Commands]][[if (or .IsAvailableCommand (eq .Name \"help\"))]][[BR]][[BR]]
  [[rpad .Name .NamePadding ]] [[.Short]]
[[end]][[end]][[end]]

[[if .HasAvailableLocalFlags]]
[[BR]][[BR]]
Flags:
[[BR]][[.LocalFlags.FlagUsages | trimTrailingWhitespaces]]
[[end]]

[[if .HasAvailableInheritedFlags]]
[[BR]][[BR]]
Global Flags: 
[[BR]][[.InheritedFlags.FlagUsages | trimTrailingWhitespaces]]
[[end]]

{{if gt (len .Arguments) 0}}
[[BR]][[BR]]
Arguments:[[BR]]
  {{ range $key, $argument := .Arguments }}
  <{{$argument.Name}}> {{if gt (len $argument.Required) 0}}          {{else}}(optional){{end}} {{$argument.Description}}[[BR]]
  {{ end }}
{{end}}

[[if .HasHelpSubCommands]]
[[BR]][[BR]]
Additional help topics: [[range .Commands]]
[[if .IsAdditionalHelpTopicCommand]][[BR]]
  [[rpad .CommandPath .CommandPathPadding]] [[.Short]]
[[end]][[end]][[end]]

[[if .HasAvailableSubCommands]]
[[BR]][[BR]]
Use \"[[.CommandPath]] [command] --help\" for more information about a command.[[end]][[BR]]"
arg_state_activate_namespace:
  other: ORG/PROJECT
arg_state_activate_namespace_description:
  other: The namespace of the project that you wish to activate
flag_state_locale_description:
  other: Set the localisation
flag_state_verbose_description:
  other: Verbose output
flag_state_version_description:
  other: Show the version of our state executable
flag_state_activate_path_description:
  other: Where to install the project
flag_state_activate_branch_description:
  other: Clone this specific branch
flag_state_activate_cd_description:
  other: Whether or not to change into the project directory once created
info_state_activate_uri:
  other: Activating URI '{{.URI}}' into directory '{{.Dir}}'
info_state_activate_branch:
  other: "Checkout out branch: {{.Branch}}"
error_cannot_checkout_branch:
  other: Cannot checkout branch
error_state_activate:
  other: Unable to activate. Please refer to the above error message, resolve the issue, and run activate again.
error_state_activate_config_exists:
  other: Config file '{{.ConfigFile}}' not found in repository root. This file is needed to complete the activation process.
info_state_activate_cd:
  other: Changing into directory '{{.Dir}}'
error_unsupported_shell:
  other: "You are using an unsupported shell: {{.Shell}}"
error_cannot_clone_uri:
  other: "Unable to clone the following URI: {{.URI}}"
error_could_not_activate_subshell:
  other: Could not activate a new subshell
error_unable_to_monitor_pulls:
  other: Failed to setup pull monitoring
error_deactivating_subshell:
  other: Failed to deactivate subshell properly
error_in_active_subshell:
  other: Failure encountered in active subshell
info_reactivating:
  other: Reactivating state
info_deactivated:
  other: Deactivated {{.Owner}}/{{.Name}}
venv_installer_is_nil:
  other: Provided installer should not be nil
error_unsupported_language:
  other: "Unsupported language: {{.Language}}"
error_could_not_activate_venv:
  other: Could not activate the virtual environment
err_language_not_yet_supported:
  other: "The Platform responded with an artifact that is not supported by this version of the State Tool, artifact name: {{.V0}}. Is your State Tool up to date?"
error_missing_arg:
  other: "Argument missing: {{.Name}}"
err_no_projectfile:
  other: No activestate.yaml file exists in the current working directory
err_invalid_input:
  other: Invalid input received
events_empty:
  other: No events found for the current environment
err_no_update_info:
  other: Cannot retrieve update information
no_update_available:
  other: You are using the latest version available
updating_to_version:
  other: Updating from {{.fromVersion}} to {{.toVersion}}
err_update_failed:
  other: Update failed, check the error log for more information
version_info:
  other: | 
    ActiveState CLI version {{.Version}}
    Revision {{.Revision}}
    Branch {{.Branch}}
    Built {{.Date}}
update_complete:
  other: Update completed succesfully
update_hash_mismatch:
  other: The archive hash could not be verified
err_project_file_unavailable:
  other: Could not load the project file
err_project_unavailable:
  other: Could not load the project
err_project_parse:
  other: "Project file could not be parsed, the parser produced the following error: {{.Error}}"
err_failure_test:
  other: one {{.V0}} three {{.V1}}
distro_obtaining:
  other: "Obtaining Distribution"
distro_installing:
  other: "Installing Artifacts"
err_hash_mismatch:
  other: "Invalid file hash for file {{.V0}}, expected hash: {{.V2}}, got: {{.V1}}"
err_language_not_supported:
  other: "Language not yet supported: {{.V0}}"
err_artifact_not_supported:
  other: "Artifact not supported: {{.V0}}"
err_artifact_no_parent:
  other: "The given artifact has no parent: {{.V0}}. Only Language artifacts can be without parent."
err_invalid_status_code:
  other: "Invalid status code: {{.V0}}"
info_activating_state:
  other: "Activating state: {{.Owner}}/{{.Name}}"
info_state_active_repoexists:
  other: "Repo already exists: {{.Path}}"
panic_couldnt_detect_wd:
  other: "Could not detect working directory: {{.Error}}"
auth_description:
  other: Authenticate against the ActiveState platform
arg_state_auth_token_description:
  other: The API Token generated via your control panel
arg_state_auth_username_description:
  other: The username to authenticate with, will be prompted for otherwise
arg_state_auth_password_description:
  other: The password to authenticate with, will be prompted for otherwise
username_prompt:
  other: "Enter your username:"
password_prompt:
  other: "Enter your password:"
passphrase_prompt:
  other: "Enter your passphrase:"
previous_password_message:
  other: "Your password may have changed recently. We need to reencrypt your private-key so that you may continue using your secrets, but we need your previous password in order to do so."
auth_generate_new_keypair_message:
  other: "There is an unrecoverable issue with your existing keypair and the best course of action is to generate a new keypair."
auth_confirm_generate_new_keypair_prompt:
  other: Generate new keypair?
auth_unresolved_keypair_issue_message:
  other: "For security purposes regarding your keypair, we are logging you out."
auth_err_unrecoverable_keypair:
  other: "Unrecoverable keypair issue"
previous_password_prompt:
  other: "Enter your previous password:"
secret_value_prompt_summary:
  other: | 

    The action you are taking uses a secret that has not been given a value yet.
    Name: {{.V0}}
    Description: {{.V1}}
    Scope: {{.V2}} ({{.V3}})
secret_value_prompt:
  other: "Please enter a value for secret \"{{.V0}}\":"
secret_prompt_user:
  other: Only you can access the value
secret_prompt_project:
  other: Organization members can access the value
secret_no_description:
  other: "- (This secret has no description, you can set one via the web dashboard)"
username_prompt_signup:
  other: "Choose a username:"
password_prompt_signup:
  other: "Choose a password:"
password_prompt_confirm:
  other: "Enter your password again:"
name_prompt:
  other: "Enter your name:"
email_prompt:
  other: "Enter your email:"
totp_prompt:
  other: "Enter your two-factor authentication code:"
survey_error_template:
  other: "[[color \"red\"]] Invalid response: [[.Error]][[color \"reset\"]][[BR]]"
err_value_required: 
  other: value required
err_prompt_unkown:
  other: An unknown error occurred whilst processing your response, check the error log for more information
prompt_login_to_signup:
  other: No account was found for that username, would you like to register it?
err_auth_failed:
  other: Authentication failed, invalid password
err_auth_failed_unknown_cause:
  other: Authentication failed due to an unknown cause, check the error log for more information
auth_err_password_prompt:
  other: The provided password is invalid
confirm_password_account_creation:
  other: Please enter your password again to create your account.
err_password_confirmation_failed:
  other: Your password confirmation does not match
err_username_taken:
  other: Username is already taken
signup_description:
  other: Signup a new account
err_auth_signup_email_exists:
  other: An account with that email address already exists
login_success_welcome_back:
  other: You have succesfully authenticated, hello {{.Name}}!
logged_in_as:
  other: You are logged in as {{.Name}}
logout_description:
  other: Logout
logged_out:
  other: You have been logged out
signup_success:
  other: Your account has been registered and a confirmation email has been sent to {{.Email}}, your account will have limited permissions until you confirm it.
login_cancelled:
  other: Authentication Cancelled
local:
  other: Local
organization:
  other: Organization
organizations_description:
  other: List member organizations on the ActiveState platform
organizations_err:
  other: Unable to list member organizations
organization_name:
  other: Organization Name
organization_no_orgs:
  other: You are not a member of any organizations
project:
  other: Project
project_name:
  other: Project Name
project_description:
  other: Project Description
project_err:
  other: Unable to list projects
new_project:
  other: Create a new project
flag_state_new_path_description:
  other: Path to create a new project in.
flag_state_new_owner_description:
  other: Owner of the project being created.
arg_state_new_name:
  other: projectName.
arg_state_new_name_description:
  other: Name of the new project.
error_state_new_no_auth:
  other: Please authenticate by running "state auth" before creating a new project.
state_new_prompt_name:
  other: "Please provide a name for the new project:"
error_state_new_aborted:
  other: "Unable to create new project: aborted."
error_state_new_exists:
  other: "Unable to create new project: path exists."
error_state_new_mkdir:
  other: Unable to create new project directory.
state_new_prompt_owner:
  other: "Please provide an owner for the new project:"
error_state_new_fetch_organizations:
  other: "Unable to create new project: cannot determine potential owners."
state_new_created:
  other: Created new project in {{.Dir}}
error_state_new_project_add:
  other: Unable to create new Platform project.
project_empty:
  other: You have not created any projects yet
total:
  other: Total
projects_description:
  other: Manage Your Projects
err_api_not_authenticated:
  other: You are not authenticated, authenticate with `state auth`. For more information run `state auth --help`.
err_api_org_not_found:
  other: Unable to find requested Organization
err_api_project_not_found:
  other: The requested project does not exist on the ActiveState Platform
err_api_member_not_found:
  other: Unable to find requested Member
secrets_expander_err_empty_name:
  other: Expander handle can not be an empty string
secrets_expander_err_undefined:
  other: Expander must be defined
error_expand_variable_infinite_recursion:
  other: Infinite recursion trying to expand variable '{{.V0}}'
error_expand_variable_project_unknown_category:
  other: "Error expanding variable '{{.V0}}': unknown category '{{.V1}}'"
error_expand_variable_project_unknown_name:
  other: "Error expanding variable '{{.V0}}': {{.V1}}"
error_expand_variable_project_unrecognized_platform_var:
  other: "Unrecognized platform variable '{{.V0}}'"
run_description:
  other: Run Your Project Scripts
scripts_description:
  other: Show project scripts 
scripts_col_name:
  other: Name
scripts_col_description:
  other: Description
scripts_err:
  other: Error managing user's Scripts
arg_state_run_name:
  other: script
arg_state_run_name_description:
  other: Name of script to run
flag_state_run_standalone_description:
  other: Run a script, regardless of an activated state
flag_state_run_list_description:
  other: List available scripts
error_state_run_undefined_name:
  other: The script name must be provided
error_state_run_unknown_name:
  other: The script '{{.Name}}' is not defined in activestate.yaml.
info_state_run_activating_state:
  other: This script requires an activated state. Activating it now. To bypass this, use the --standalone flag.
error_state_run_activate:
  other: Unable to activate a state for running the script in. Try manually running "state activate" first.
info_state_run_running:
  other: "Running user-defined script: {{.V0}}\nDefined in {{.V1}}"
error_state_run_error:
  other: Failed to run script.
error_state_run_no_shell:
  other: Failed to obtain shell info.
env_description:
  other: Manage Project Variables
env_add_description:
  other: 
    >
    add variable
env_remove_description:
  other: 
    >
    remove variable
env_header_id:
  other: ID
env_header_variable:
  other: VARIABLE
env_header_value:
  other: VALUE
env_listing_variables:
  other: Listing defined variables
env_add_cannot_add_variable:
  other: "Cannot add Variable '{{.Name}} {{.Value}}'"
env_add_cannot_add_existing_variable:
  other: "Identical variable already defined"
env_remove_cannot_remove:
  other: "Cannot remove variable"
arg_env_add_variable:
  other: VARIABLE
arg_env_add_variable_description:
  other: The variable that will be defined
error_env_add_invalid_variable:
  other: "Invalid variable name given: {{.V0}}"
arg_env_add_value:
  other: VALUE
arg_env_add_value_description:
  other: The value that will be assigned
arg_env_remove_identifier:
  other: IDENTIFIER
arg_env_remove_identifier_description:
  other: Identifies what variable to remove, can be a hash or a variable name
prompt_choose_variable:
  other: Which variable do you wish to remove?
err_env_cannot_list:
  other: Cannot list variables
err_env_cannot_find:
  other: Cannot find variables matching your query
prompt_env_choose_remove:
  other: Which variable would you like to remove?
err_env_cannot_parse:
  other: Could not parse variables used in your request
prompt_env_option:
  other: "{{.Variable}}: `{{.Value}}` ({{.Constraints}}{{.Hash}})"
env_removed:
  other: "Variable removed: {{.Variable}} ({{.Hash}})"
env_inherit_description:
  other: Update the current project to inherit environment variables from the current environment.
env_inherit_prompt_overwrite:
  other: Do you want to overwrite the project's existing variable {{.Name}}, whose value is "{{.OldValue}}", with the new value "{{.NewValue}}"?
env_inherit_inherit_aborted:
  other: "Unable to inherit from current environment: aborted."
show_project:
  other: Shows information about a project.
arg_state_show_remote_description:
  other: Path to project
err_state_show_path_does_not_exist:
  other: Directory does not exist.
err_state_show_no_config:
  other: activestate.yaml file not found in the given location.
err_state_show_project_parse:
  other: Could not parse activestate.yaml.
print_state_show_name:
  other: Name
print_state_show_organization:
  other: Organization
print_state_show_url:
  other: URL
print_state_show_platforms:
  other: Platforms
print_state_show_events:
  other: Events
print_state_show_scripts:
  other: Scripts
print_state_show_languages:
  other: Languages
print_state_show_packages:
  other: Packages
print_state_show_secrets:
  other: Secret specifications
err_cannot_obtain_dist:
  other: "Could not obtain distribution for language: {{.V0}}"
err_already_active:
  other: "You cannot activate a new state when you are already in an activated state. You are in an activated state for project: {{.V0}}"
run_listing_scripts:
  other: "Available Scripts: "

secrets_cmd_description:
  other: Manage Your Secrets
secrets_get_cmd_description:
  other: Get the value of a secret
secrets_get_arg_name:
  other: owner/projectName
secrets_get_arg_name_description:
  other: Namespace of secret. eg. 'user.mySecret' or 'project.ourSecret'
secrets_set_cmd_description:
  other: Set the value of a secret
secrets_set_arg_name:
  other: owner/projectName
secrets_set_arg_name_description:
  other: Namespace of secret. eg. 'user.mySecret' or 'project.ourSecret'
secrets_set_arg_value_name:
  other: secret-value
secrets_set_arg_value_description:
  other: Value of unencrypted Secret
secrets_set_flag_project:
  other: Scope the secret to the current project
secrets_set_flag_user:
  other: Scope the secret to the current user
secrets_share_cmd_description:
  other: Share your organization and project secrets with another user
secrets_share_arg_user_name:
  other: user-handle
secrets_share_arg_user_description:
  other: Username of user in your organization
secrets_sync_cmd_description:
  other: Synchronize your shareable secrets to everyone in the organization for the current project
secrets_sync_results_message:
  other: Successfully synchronized {{.V0}} users of the {{.V1}} organization
secrets_col_name:
  other: Name
secrets_col_description:
  other: Description
secrets_col_setunset:
  other: Set/Unset
secrets_col_encrypted:
  other: Encrypted
secrets_col_shared:
  other: Shared
secrets_col_store:
  other: Store
secrets_value_secret_undefined:
  other: <undefined>
secrets_value_set:
  other: Set
secrets_value_unset:
  other: Unset
secrets_value_secret:
  other: <encrypted>
secrets_err:
  other: Error managing user's Secrets
secrets_err_no_secrets_found:
  other: Unable to find any Secrets for User
secrets_err_encrypting:
  other: "Error encrypting a user's Secret: {{.V0}}"
secrets_err_decrypting:
  other: "Error decrypting a user's Secret: {{.V0}}"
secrets_err_save:
  other: Error updating user's Secrets
secrets_err_base64_decoding:
  other: Error base64 decoding variable value
secrets_err_no_publickey_found:
  other: Unable to find any public-key for User
secrets_err_value_prompt:
  other: The provided variable value is invalid 
secrets_expand_err_undefined:
  other: "Secret `{{.V0}}` not defined in project"
secrets_expand_err_not_found:
  other: "unable to obtain value for variable `{{.V0}}`"
secrets_err_invalid_store:
  other: "Invalid 'store' property used for variable, value used: {{.V0}}, should be one of: {{.V1}}"
secrets_err_invalid_share:
  other: "Invalid share level used for variable, value used: {{.V0}}, should be one of: {{.V1}}"
secrets_err_value_with_store:
  other: "Secret should not have a local value defined in the activestate.yaml if it's setting the 'share' or 'store' fields: {{.V0}}"
secrets_err_invalid_value:
  other: "Secret '{{.V0}}' has an invalid value: {{.V1}}"
secrets_err_value_empty:
  other: "Secret has no value defined: {{.V0}}"
secrets_err_invalid_namespace:
  other: "Invalid namespace given for secret: {{.V0}}, namespace must be in format of 'scope.secretName', eg. 'user.mySecret' or 'project.ourSecret'."
secrets_warn_deprecated_namespace:
  other: "DEPRECATION WARNING: Setting or retrieving secrets without a namespace is deprecated and soon won't be supported. Please reference your secret along with its scope, eg. 'user.mySecret' or 'project.ourSecret'."
secrets_warn_deprecated_var:
  other: "DEPRECATION WARNING: 'state variables' (or 'state vars') has been retired in favour of secrets and constants. Please use 'state secrets' instead."
secrets_warn_deprecated_var_expand:
  other: "DEPRECATION WARNING: You are accessing a secret via '$variables.{{.V0}}', please update your activestate.yaml to instead use the format of '$secrets.project.{{.V0}}'"
secrets_err_user_not_defined:
  other: "Secret has not been defined: {{.V0}}. Define it by running 'state secrets set {{.V0}}'."
secrets_err_project_not_defined:
  other: "Secret has not been defined: {{.V0}}. Either define it by running 'state secrets set {{.V0}}' or have someone in your organization sync with you by having them run 'state secrets sync'."
secrets_header_name:
  other: Name
secrets_header_scope:
  other: Scope
secrets_header_description:
  other: Description
secrets_header_usage:
  other: Usage
variable_field_deprecation_warning:
  other: The variable field has been deprecated in favour of secrets and constants. Please update your activestate.yaml.
pull_is_updated:
  other: Your activestate.yaml has been updated to the latest version available
pull_not_updated:
  other: Your activestate.yaml is already up to date!
notify_user_to_reactivate_instances:
  other: Please reactivate any activated instances of the State Tool
keypair_cmd_description:
  other: Manage Your Keypair
keypair_generate_cmd_description:
  other: Generate and upload a new Keypair
keypair_generate_flag_bits:
  other: Bit-length of keypair to generate
keypair_generate_flag_dryrun:
  other: Do not save any changes
keypair_generate_flag_skippassphrase:
  other: Do not require a passphrase for new Keypair (implies --dry-run)
keypair_generate_success:
  other: Keypair generated successfully
keypair_auth_cmd_description:
  other: Authenticate existing Keypair for future sessions
keypair_err:
  other: Unable to access user's Keypair
keypair_err_not_found:
  other: Keypair not yet generated
keypair_err_save:
  other: Keypair could not be saved
keypair_err_publickey_not_found:
  other: No public-key found for user `{{.V0}}` ({{.V1}})
keypair_err_passphrase_prompt:
  other: The provided passphrase is invalid
keypair_err_require_auth:
  other: Your keypair is not authenticated, run `state auth` first

keypairs_err_bitlength_too_short:
  other: bit-length too short
keypairs_err_pem_encoding:
  other: invalid PEM encoding
keypairs_err_passphrase_incorrect:
  other: provided passphrase is incorrect
keypairs_err_invalid_rsa_publickey:
  other: provided key not an RSA public-key
keypairs_err_load_not_found:
  other: Authorized keypair not found
keypairs_err_load_requires_mode:
  other: "Keypair `{{.V0}}` file is too permissive, expects no more than `{{.V1}}` permissions"
keypairs_err_base64_decoding:
  other: Message is not base-64 encoded
keypairs_err_override_with_save:
  other: "cannot save key to file while key override is set"
keypairs_err_override_with_delete:
  other: "cannot delete key file while key override is set"
err_command_requires_auth:
  other: You need to be authenticated to run this command. Authenticate by running `state auth`.
warn_script_name_in_use:
  other: | 
    The following script names are already in use:
     
      - {{.V0}}
    
    This may cause conflicts, ideally these conflicts should be resolved by renaming these scripts in your activestate.yaml.
    
    Note that you can also access scripts by prefixing their script with your project name ({{.V1}}), eg. `{{.V2}}`

err_file_not_found_in_path:
  other: could not find file={{.V0}} in path={{.V1}}

secrets_err_expand_noproject:
  other: Expanding of variable failed because a project was not passed along. This indicates a problem in the underlying code, and is unlikely to be something an end-user can address.
developer_err_project_match:
  other: Encountered a situation where the tool is given different project paths. This indicates a bug in our code, please consider reporting it.

err_version_parse:
  other: Could not parse the version field from your activestate.yaml
err_invalid_version:
  other: "Invalid version specified in your activestate.yaml, should be in the format of: {number}.{number}.{number}-{number}"
downloading_state_version:
  other: "Downloading state tool version {{.V0}}, as specified by your activestate.yaml (this only needs to happen once for each version you specify)."
forward_fail:
  other: Could not forward command to the appropriate state tool version
forward_fail_with_error:
  other: "Could not forward the command to the appropriate state tool version, error: {{.V0}}"
forward_fail_download:
  other: Could not forward command to the appropriate state tool version, download failed
forward_fail_perm:
  other: Could not forward command to the appropriate state tool version, could not make file executable
flag_update_lock_description:
  other: Lock the state tool at the current version, this disables automatic updates. You can still force an update by manually running the update command.
err_lock_failed:
  other: Locking the version failed
locking_version:
  other: Locking state tool to the current version
version_locked:
  other: Version locked at {{.V0}}
update_available:
  other: |
    A new update is available!

    Your version: {{.V0}}
    Available Version: {{.V1}}

    You can update by running `state self-update`
runtime_update_notice_known_count:
  other: Your activestate.yaml is {{.V0}} commits behind.
runtime_update_notice_unknown_count:
  other: Your activestate.yaml is behind.
runtime_update_help:
  other: Run `state pull` to pull in the latest runtime environment as defined in your project on https://platform.activestate.com/{{.V0}}/{{.V1}}
err_no_credentials:
  other: Cannot authenticate without credentials
err_token_list:
  other: "Something went wrong whilst trying to retrieve api tokens: {{.V0}}"
err_token_delete:
  other: "Something went wrong whilst trying to delete an api token: {{.V0}}"
err_token_create:
  other: "Something went wrong whilst trying to create an api token: {{.V0}}"
installer_err_installdir_isfile:
  other: Expected installation path '{{.V0}}' to be a directory
installer_err_installdir_notempty:
  other: Installation path '{{.V0}}' is not empty
installer_err_archive_notfound:
  other: Distribution archive '{{.V0}}' does not exist
installer_err_archive_badext:
  other: Expected runtime archive '{{.V0}}' to have .tar.gz or .tgz extension
installer_err_runtime_missing_install_dir:
  other: Expected runtime '{{.V0}}' to contain directory named one of '{{.V1}}'
installer_err_runtime_missing_meta:
  other: | 
    The requested runtime does not appear to have a metadata file and the metadata could not be inferred, this usually 
    means you're trying to use a much older build that is not supported by this version of the State Tool. It is 
    recommended that you produce a new build.
installer_err_runtime_no_executable:
  other: Expected runtime installer '{{.V0}}' to include '{{.V1}}' or '{{.V2}}'
installer_err_runtime_no_file:
  other: Expected runtime installer '{{.V0}}' to include '{{.V1}}'
installer_err_runtime_executable_not_exec:
  other: Executable '{{.V1}}' does not have execute permissions for runtime '{{.V0}}'
installer_err_fail_obtain_prefixes:
  other: Unable to obtain relocation prefixes for runtime '{{.V0}}'
installer_err_runtime_already_exists:
  other: A runtime is already installed at '{{.V0}}'
installer_err_runtime_move_files_failed:
  other: Unable to move runtime files from '{{.V0}}'
installer_err_runtime_rm_installdir:
  other: Unable to remove '{{.V0}}' after unpacking runtime
installer_err_runtime_no_commits:
  other: Your project does not have a language configured, please head over to {{.V0}} and configure a language.
installer_err_runtime_preplatform:
  other: The version of the installer used in the project you specified is not compatible with the state tool. Please make a new project.
err_no_default_branch:
  other: This project has no default branch. This indicates malformed data, please contact support!
err_no_commit:
  other: Project branch has no commits
err_get_checkpoint:
  other: "Error occurred while trying to retrieve the checkpoint for your project: {{.V0}}"
err_project_no_languages:
  other: Your project does not have any languages configured
err_add_commit:
  other: "Error occurred while trying to create a commit: {{.V0}}"
err_update_branch:
  other: "Error occurred while trying to update a branch: {{.V0}}"
err_get_commit_history:
  other: "Error occurred while trying to retrieve the latest commit history for your project: {{.V0}}"
err_commit_count_no_latest_with_commit:
  other: "Latest commit id is not set while commit id is set"
err_commit_count_cannot_find:
  other: "Cannot find commit ({{.V0}}) in indexed"
err_commit_count_cannot_find_first:
  other: "Cannot find first commit ({{.V0}}) in indexed"
err_commit_count_missing_last:
  other: "Missing last commit id"
err_no_effective_recipe:
  other: Your project does not have a configuration that is compatible with your platform
err_no_artifacts:
  other: Your project does not seem to produce any artifacts
err_no_valid_artifact:
  other: Your project is not producing any usable artifacts, is your state tool up to date?
err_runtime_download_no_response:
  other: Could not find bits associated with your runtime environment, please contact support
err_signs3_invalid_url:
  other: API Responded with an invalid S3 URL, please contact support
err_artifact_invalid_url:
  other: API Responded with an invalid artifact URL, please contact support
err_activate_namespace:
  other: Could not activate project for the given namespace
err_invalid_namespace:
  other: "Invalid namespace: {{.V0}}. Should be in the format of ORGANISATION_NAME/PROJECT_NAME. Names should be alphanumeric and may contain dashes and periods."
err_namespace_dir_exists:
  other: "Target directory already exists"
err_could_not_get_commit_behind_count:
  other: Could not obtain commit history properly
activate_namespace_existing:
  other: "You already have this project checked out, which one would you like to activate?"
activate_select_optout:
  other: "None, I want to create a new checkout"
activate_namespace_location:
  other: Where would you like to checkout {{.V0}}?
warn_deprecation:
  other: | 
    You are running a deprecated version of the state tool. This version will stop working as of {{.V0}}. 
    
    Reason for deprecation: 
      {{.V1}}
    
    Please update soon!
err_deprecation:
  other: |
    You are running a version of the state tool that is no longer supported! You will be encountering issues. 
    
    Reason for deprecation: 
      {{.V1}}
      
    Please update now!"
err_auth_required:
  other: Authentication is required
auth_required_activate:
  other: You need to be authenticated to activate an ActiveState Platform project
prompt_login_or_signup:
  other: Would you like to login to an existing ActiveState Platform account, or create a new account?
prompt_login_action:
  other: Login with my existing account
prompt_signup_action:
  other: Signup for a new account
prompt_signup_browser_action:
  other: Signup for a new account using the ActiveState Platform website
prompt_login_after_browser_signup:
  other: Please login once you've registered your account
err_browser_open:
  other: "Could not open your browser, please manually open the following URL in your browser: {{.V0}}"
err_activate_auth_required:
  other: Activating a project requires you to be authenticated against the ActiveState Platform
err_pull_get_latest_commit_id:
  other: Cannot get latest commit id from project
err_pull_update_commit_id:
  other: Cannot update commit id in project file
pull_latest: 
  other: Pull in the latest version of your project from the ActiveState Platform
err_os_not_a_directory:
  other: Expected '{{.V0}}' to be a valid directory
scripts_no_scripts:
  other: No scripts in your 'activestate.yaml' or no scripts to run in for your environment
unstable_version_warning:
  other: The State Tool is currently in a preview period, we are actively changing and adding features based on developer feedback.
update_description:
  other: Updates the state tool to the latest available version
downloading_artifacts:
  other: Downloading required artifacts
installing_artifacts:
  other: Installing required artifacts
fileutils_err_ammend_file:
  other: "Could not edit file: '{{.V0}}'"
err_auth_fail_totp:
  other: Failed to receive Authentication Token input
fail_prompt_bad_flag:
  other: Could not validate input due to an unexpected flag, please contact support if this problem persists
err_invalid_project:
  other: Your activestate.yaml is missing the 'project' field.
err_persist_invalid_project:
  other: Trying to persist an invalid project
variable_deprecation_warning:
  other: "DEPRECATION WARNING: Your project holds a 'variables' field. Variables have been replaced by separate 'secrets' and 'constants' fields. Please update your activestate.yaml."
err_replaceall_check_log:
  other: "Error occurred while replacing file contents, please check the error log or contact support."
err_bad_project_url:
  other: "Invalid value for 'project' field in your activestate.yaml, please ensure it is in the format of: 'https://platform.activestate.com/Owner/ProjectName'."
warn_deprecation_owner_name_fields:
  other: "DEPRECATION WARNING: Your project is using 'owner' and 'name' fields, these should be replaced with a single project field, eg. 'project: https://platform.activestate.com/{{.V0}}/{{.V1}}'"
err_main_panic:
  other: |
    An unexpected error occurred while running the State tool
    Check the error log for more information
err_deprection_404:
  other: Could not check for deprecation as the service returned a 404 not found
err_deprection_code:
  other: Could not check for deprecation as the service returned a code {{.V0}}
err_set_commit_id:
  other: "Could not update your activestate.yaml with the latest commit ID. Please ensure you have your project defined in the format of 'project: https://platform.activestate.com/Owner/ProjectName'"
err_unauthorized:
  other: You are not authorized, did you provide valid login credentials?
err_projectfile_exists:
  other: A project already exists in the specified directory
err_project_require_path:
  other: A project path was not supplied
sample_yaml:
  other: |
    scripts:
    # This script uses a secret. Note that you can define your own secrets at
    # https://platform.activestate.com/{{.Owner}}/{{.Project}}/scripts
      - name: helloWorld
        value: echo ${secrets.user.world}
    events:
      # This is the ACTIVATE event, it will run whenever a new virtual environment is created (eg. by running `state activate`)
      # On Linux and macOS this will be ran as part of your shell's rc file, so you can use it to set up aliases, functions, environment variables, etc.
      - name: ACTIVATE
        value: |
          echo "You are now in an 'activated state', this will give you a virtual environment to work in that doesn't affect the rest of your system."
          echo ""
          echo "Your 'activated state' allows you to define scripts, events and constants via the activestate.yaml file at the root of your project directory."
          echo ""
          echo "To expand your language and/or package selection, or to define client-side encrypted secrets, please visit https://platform.activestate.com/ActiveState/cli."
          echo ""
<<<<<<< HEAD
          echo "To try out scripts with client-side encrypted secrets we've created a simple script for you in your activestate.yaml, try it out by running 'helloWorld'"
package_description:
  other: Manage packages used in your project
package_add_description:
  other: Add a new package to your project
package_update_description:
  other: Update a package in your project to the latest available version
package_remove_description:
  other: Remove a package from your project
package_err_help:
  other: Error occurred while trying to produce help information
package_arg_name:
  other: name
package_arg_name_description:
  other: Package name
package_arg_nameversion:
  other: name[@version]
package_arg_nameversion_description:
  other: Package name and optionally the desired version
commit_message_add_package:
  other: "Added package: {{.V0}}@{{.V1}}"
commit_message_removed_package:
  other: "Removed package: {{.V0}}"
commit_message_updated_package:
  other: "Updated package: {{.V0}} to {{.V1}}"
err_package_add:
  other: Failed to add package
package_add:
  other: "Package added: {{.V0}}"
package_version_add:
  other: "Package added: {{.V0}}@{{.V1}}"
err_package_update:
  other: Failed to update package
package_update:
  other: "Package updated: {{.V0}}"
package_version_update:
  other: "Package updated: {{.V0}}@{{.V1}}"
package_ingredient_err:
  other: Could not verify package name
package_ingredient_not_found:
  other: The provided package does not exist
package_ingredient_version_not_available:
  other: The provided package does not have any versions available
err_package_removed:
  other: Failed to remove package
package_removed:
  other: "Package removed: {{.V0}}"
=======
          echo "To try out scripts with client-side encrypted secrets we've created a simple script for you in your activestate.yaml, try it out by running 'helloWorld'"
>>>>>>> 4f1746fa
<|MERGE_RESOLUTION|>--- conflicted
+++ resolved
@@ -872,7 +872,6 @@
           echo ""
           echo "To expand your language and/or package selection, or to define client-side encrypted secrets, please visit https://platform.activestate.com/ActiveState/cli."
           echo ""
-<<<<<<< HEAD
           echo "To try out scripts with client-side encrypted secrets we've created a simple script for you in your activestate.yaml, try it out by running 'helloWorld'"
 package_description:
   other: Manage packages used in your project
@@ -919,7 +918,4 @@
 err_package_removed:
   other: Failed to remove package
 package_removed:
-  other: "Package removed: {{.V0}}"
-=======
-          echo "To try out scripts with client-side encrypted secrets we've created a simple script for you in your activestate.yaml, try it out by running 'helloWorld'"
->>>>>>> 4f1746fa
+  other: "Package removed: {{.V0}}"