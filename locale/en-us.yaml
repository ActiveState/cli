undefined:
  other: undefined
confirmation:
  other: "Yes"
contradiction:
  other: "No"
state_description:
  other: The ActiveState CLI allows you to easily switch between your ActiveState environments
activate_project:
  other: Activate a project
events_header_id:
  other: ID
events_header_event:
  other: Event
events_header_value:
  other: Value
usage_tpl:
  other: "
Usage:
  [[if .Runnable]][[BR]]
  [[.UseLine]] 
{{ range $key, $argument := .Arguments }}<{{$argument.Name}}> {{ end }}
  [[end]]
  [[if .HasAvailableSubCommands]][[BR]]
    [[.CommandPath]] [command]
  [[end]]

[[if gt (len .Aliases) 0]]
[[BR]][[BR]]Aliases:[[BR]]
  [[.NameAndAliases]][[end]]

[[if .HasExample]]
[[BR]][[BR]]
Examples:[[BR]]
  [[.Example]]
[[end]]

[[if .HasAvailableSubCommands]][[BR]][[BR]]Available Commands:
[[range .Commands]][[if (or .IsAvailableCommand (eq .Name \"help\"))]][[BR]]
  [[rpad .Name .NamePadding ]] [[.Short]]
[[end]][[end]][[end]]

[[if .HasAvailableLocalFlags]]
[[BR]][[BR]]
Flags:
[[BR]][[.LocalFlags.FlagUsages | trimTrailingWhitespaces]]
[[end]]

[[if .HasAvailableInheritedFlags]]
[[BR]][[BR]]
Global Flags: 
[[BR]][[.InheritedFlags.FlagUsages | trimTrailingWhitespaces]]
[[end]]

{{if gt (len .Arguments) 0}}
[[BR]][[BR]]
Arguments:[[BR]]
  {{ range $key, $argument := .Arguments }}
  <{{$argument.Name}}> {{if gt (len $argument.Required) 0}}          {{else}}(optional){{end}} {{$argument.Description}}[[BR]]
  {{ end }}
{{end}}

[[if .HasHelpSubCommands]]
[[BR]][[BR]]
Additional help topics: [[range .Commands]]
[[if .IsAdditionalHelpTopicCommand]][[BR]]
  [[rpad .CommandPath .CommandPathPadding]] [[.Short]]
[[end]][[end]][[end]]

[[if .HasAvailableSubCommands]]
[[BR]][[BR]]
Use \"[[.CommandPath]] [command] --help\" for more information about a command.[[end]][[BR]]"
arg_state_activate_namespace:
  other: ORG/PROJECT
arg_state_activate_namespace_description:
  other: The namespace of the project that you wish to activate
flag_state_locale_description:
  other: Set the localisation
flag_state_verbose_description:
  other: Verbose output
flag_state_monochrome_output_description:
  other: Force monochrome text output
flag_state_output_description:
  other: "Set the output method, possible values: plain, json, editor"
flag_state_version_description:
  other: Show the version of our state executable
flag_state_activate_path_description:
  other: Where to install the project
flag_state_activate_new_description:
  other: Create a new project on the platform
flag_state_activate_owner_description:
  other: The owner to create the project under
flag_state_activate_project_description:
  other: The project name to be used
flag_state_activate_language_description:
  other: The language for the new project
error_state_activate:
  other: Unable to activate. Please refer to the above error message, resolve the issue, and run activate again.
error_unsupported_shell:
  other: "You are using an unsupported shell: {{.Shell}}"
error_could_not_activate_subshell:
  other: Could not activate a new subshell
error_unable_to_monitor_pulls:
  other: Failed to setup pull monitoring
error_deactivating_subshell:
  other: Failed to deactivate subshell properly
error_in_active_subshell:
  other: Failure encountered in active subshell
err_output_flag_value_invalid:
  other: Could not recognize output type
info_reactivating:
  other: "[BLUE]Reactivating state[/RESET]"
info_deactivated:
  other: "[BLUE]Deactivated {{.Owner}}/{{.Name}}[/RESET]"
venv_installer_is_nil:
  other: Provided installer should not be nil
error_unsupported_language:
  other: "Unsupported language: {{.Language}}"
error_could_not_activate_venv:
  other: Could not activate the virtual environment
err_language_not_yet_supported:
  other: "The Platform responded with an artifact that is not supported by this version of the State Tool, artifact name: {{.V0}}. Is your State Tool up to date?"
error_missing_arg:
  other: "Argument missing: {{.V0}}"
err_no_projectfile:
  other: No activestate.yaml file exists in the current working directory or its parent directories.
err_invalid_input:
  other: Invalid input received
err_no_update_info:
  other: Cannot retrieve update information
no_update_available:
  other: You are using the latest version available
updating_to_version:
  other: Updating from {{.fromVersion}} to {{.toVersion}}
confirm_update_locked_version_prompt:
  other: "You ran update from a project directory with a locked State Tool version. This will update the version that your project is locked to. Are you sure you want to do this?"
version_info:
  other: |
    ActiveState CLI version {{.Version}}
    Revision {{.Revision}}
    Branch {{.Branch}}
    Built {{.Date}}
update_complete:
  other: Update completed successfully
update_hash_mismatch:
  other: The archive hash could not be verified
err_project_file_unavailable:
  other: Could not load the project file
err_project_unavailable:
  other: Could not load the project
err_project_parse:
  other: "Project file could not be parsed, the parser produced the following error: {{.Error}}"
err_failure_test:
  other: one {{.V0}} three {{.V1}}
distro_obtaining:
  other: "Obtaining Distribution"
distro_installing:
  other: "Installing Artifacts"
err_hash_mismatch:
  other: "Invalid file hash for file {{.V0}}, expected hash: {{.V2}}, got: {{.V1}}"
err_language_not_supported:
  other: "Language not yet supported: {{.V0}}"
err_artifact_not_supported:
  other: "Artifact not supported: {{.V0}}"
err_artifact_no_parent:
  other: "The given artifact has no parent: {{.V0}}. Only Language artifacts can be without parent."
err_invalid_status_code:
  other: "Invalid status code: {{.V0}}"
info_activating_state:
  other: "[BLUE]Activating state: {{.Owner}}/{{.Name}}[/RESET]"
info_state_active_repoexists:
  other: "Repo already exists: {{.Path}}"
panic_couldnt_detect_wd:
  other: "Could not detect working directory: {{.Error}}"
auth_description:
  other: Authenticate against the ActiveState Platform
flag_state_auth_token_description:
  other: "The API Token generated via the ActiveState Platform (http://docs.activestate.com/platform/state/ci.html#authenticate-without-prompts-or-passwords)"
flag_state_auth_username_description:
  other: The username to authenticate with, will be prompted for otherwise
flag_state_auth_password_description:
  other: The password to authenticate with, will be prompted for otherwise
flag_state_auth_totp_description:
  other: The TOTP code generated via two-factor authentication
username_prompt:
  other: "Enter your username:"
password_prompt:
  other: "Enter your password:"
passphrase_prompt:
  other: "Enter your passphrase:"
previous_password_message:
  other: "Your password may have changed recently. We need to reencrypt your private-key so that you may continue using your secrets, but we need your previous password in order to do so."
auth_generate_new_keypair_message:
  other: "There is an unrecoverable issue with your existing keypair and the best course of action is to generate a new keypair."
auth_confirm_generate_new_keypair_prompt:
  other: Generate new keypair?
auth_unresolved_keypair_issue_message:
  other: "For security purposes regarding your keypair, we are logging you out."
auth_err_unrecoverable_keypair:
  other: "Unrecoverable keypair issue"
previous_password_prompt:
  other: "Enter your previous password:"
secret_value_prompt_summary:
  other: |

    The action you are taking uses a secret that has not been given a value yet.
    Name: {{.V0}}
    Description: {{.V1}}
    Scope: {{.V2}} ({{.V3}})
secret_value_prompt:
  other: "Please enter a value for secret \"{{.V0}}\":"
secret_prompt_user:
  other: Only you can access the value
secret_prompt_project:
  other: Organization members can access the value
secret_no_description:
  other: "- (This secret has no description, you can set one via the web dashboard)"
username_prompt_signup:
  other: "Choose a username:"
password_prompt_signup:
  other: "Choose a password:"
password_prompt_confirm:
  other: "Enter your password again:"
name_prompt:
  other: "Enter your name:"
email_prompt:
  other: "Enter your email:"
totp_prompt:
  other: "Enter your two-factor authentication code:"
survey_error_template:
  other: "[[color \"red\"]] Invalid response: [[.Error]][[color \"reset\"]][[BR]]"
err_value_required:
  other: value required
err_prompt_unknown:
  other: An unknown error occurred whilst processing your response, check the error log for more information
prompt_login_to_signup:
  other: No account was found for that username, would you like to register it?
err_download_tos:
  other: Could not download terms of service file
tos_disclaimer:
  other: |
    Your use of the ActiveState Platform is subject to the Terms of Service.
    You can review the Terms of Service at:
      {{.V0}}
tos_acceptance:
  other: Do you accept the ActiveState Platform Terms of Service?
tos_not_accepted:
  other: You may not create an ActiveState Platform account without accepting the Terms of Service
tos_accept:
  other: Yes, I accept the ActiveState Terms of Service
tos_not_accept:
  other: No, I do not accept the ActiveState Terms of Service
tos_show_full:
  other: Display the full Terms of Service in this terminal window
err_auth_failed:
  other: Authentication failed
err_auth_username_check:
  other: Could not validate username, check the error log for more information
err_auth_failed_unknown_cause:
  other: Authentication failed due to an unknown cause, check the error log for more information
auth_err_password_prompt:
  other: The provided password is invalid
confirm_password_account_creation:
  other: Please enter your password again to create your account.
err_password_confirmation_failed:
  other: Your password confirmation does not match
err_username_taken:
  other: Username is already taken
signup_description:
  other: Signup a new account
err_auth_signup_email_exists:
  other: An account with that email address already exists
login_success_welcome_back:
  other: You have successfully authenticated, hello {{.Name}}!
logged_in_as:
  other: You are logged in as {{.Name}}
logout_description:
  other: Logout
logged_out:
  other: You have been logged out
signup_success:
  other: Your account has been registered and a confirmation email has been sent to {{.Email}}, your account will have limited permissions until you confirm it.
login_cancelled:
  other: Authentication Cancelled
login_err_output:
  other: Failed to display user output
login_err_auth:
  other: Authentication failed
login_err_auth_token:
  other: Token authentication failed
fetch_org_err:
  other: Failed to fetch organization {{.V0}} from ActivateState platform.  Is the organization name correct?
auth_required_fork:
  other: You need to be authenticated to fork an ActiveState Platform project
err_fork_auth_required:
  other: Forking a project requires you to be authenticated against the ActiveState Platform
err_fork_invalid_namespace:
  other: Could not fork the given project as the namespace is incorrect
err_fork_get_owner:
  other: Could not fork project, owner required.
err_cannot_marshal_data:
  other: Cannot marshal data properly
state_fork_success:
  other: Successfully forked project {{.OriginalOwner}}/{{.OriginalName}} as {{.NewOwner}}/{{.NewName}}
local:
  other: Local
organization:
  other: Organization
organizations_description:
  other: List member organizations on the ActiveState Platform
organizations_err:
  other: Unable to list member organizations
organizations_unknown_tier:
  other: Unknown tier `{{.Tier}}` in organization `{{.Organization}}`
organization_name:
  other: Organization Name
organization_no_orgs:
  other: You are not a member of any organizations
org_role_choice_owner:
  other: Owner (can edit members)
org_role_choice_member:
  other: Member (can only edit projects)
invite_description:
  other: Invite new members to an organization
invite_flag_organization_description:
  other: "Organization to invite to. If not set, invite to current project's organization"
invite_flag_role_description:
  other: Set user role to 'member' or 'owner'. If not set, prompt for the role
invite_arg_emails:
  other: "Email addresses to send the invitations to"
invite_role_needs_selection:
  other: "A user role needs to be selected"
invite_select_org_role:
  other: |
    You are about to invite {{.Invitees}} to the {{.Organization}} organization
    What role should the user(s) be given?
invite_limit_fetch_err:
  other: Failed to fetch the organization limits.  Please check your permissions for this organization.
invite_personal_org_err:
  other: This project does not belong to any organization and so cannot have any users invited to it. To invite users create an organization
invite_org_err:
  other: Unable to invite user. Please check the organization name.
invite_org_secrets_reminder:
  other: "

You should run 'state secrets sync' once they have accepted their invitation and authenticated with the State Tool."
invite_member_limit_err:
  other: Only {{.RemainingUsers}} can be added to the organization {{.Organization}} with a limit of {{.UserLimit}}.  The request exceeds the limit by {{.ExceededBy}} users.
invite_invitation_err:
  other: Invite of at least one new member failed
invite_invitation_sent:
  other: Invitation sent to {{.Email}}
invite_invalid_role_string:
  other: "Invalid role name provided: needs to be 'member' or 'owner'"
project:
  other: Project
project_name:
  other: Project Name
project_description:
  other: Project Description
project_err:
  other: Unable to list projects
error_state_activate_new_no_auth:
  other: Please authenticate by running "state auth" before creating a new project.
state_activate_prompt_create_project:
  other: The project {{.V0}} does not exist under {{.V1}}. Would you like to create it now?
state_activate_new_prompt_name:
  other: "Please provide a name for the new project:"
error_state_activate_new_flags:
  other: Flags do not contain value project values
error_state_activate_new_prompt:
  other: Invalid input value for new project
error_state_activate_new_create:
  other: Could not create new project
error_state_activate_copy_prompts:
  other: Invalid input value for copy project
error_state_activate_copy_project_url:
  other: Could not get project URL
err_activate_path:
  other: Could not get project file with given path '{{.V0}}'
err_activate_output_build_failed:
  other: Platform project build is has failed. Please select "Manage Packages" option in State Tool menu to go to the platform and browse to "Download Builds" tab for more information
err_activate_output_build_in_progress:
  other: Platform project build is in progress. Please wait for a few minutes and try "Reactivate Runtime" option in "State Tool" menu
err_unsupported_platform:
  other: "Unsupported platform: {{.V0}}"
err_language_not_found:
  other: "Could not find language: {{.V0}}@{{.V1}}"
error_state_activate_copy_save:
  other: Error saving project file
error_state_activate_new_no_commit_aborted:
  other: "Platform project created but cannot activate.  Try 'state activate {{.Owner}}/{{.ProjectName}}'."
state_activate_new_prompt_owner:
  other: "Please provide an owner for the new project:"
error_state_activate_new_fetch_organizations:
  other: "Unable to create new project: cannot determine potential owners."
state_activate_new_created:
  other: Created new project in {{.Dir}}
state_activate_new_platform_project:
  other: New platform project successfully created as {{.Owner}}/{{.Project}}. To activate your new project run 'state activate {{.Owner}}/{{.Project}}'
state_activate_new_prompt_language:
  other: Which language would you like to use to manage your State Tool scripts?
state_activate_new_language_none:
  other: "None - I'll use shell scripting"
error_state_activate_owner_flag_not_set:
  other: The '--owner' flag is not set. This flag must be set in order to use the '--new' flag
error_state_activate_project_flag_not_set:
  other: The '--project' flag is not set. This flag must be set in order to use the '--new' flag
error_state_activate_language_flag_not_set:
  other: The '--language' flag is not set. This flag must be set in order to use the '--new' flag
error_state_activate_language_flag_invalid:
  other: The provided language does not match any of the known languages
project_empty:
  other: You have not created any projects yet
downloading:
  other: Downloading
installing:
  other: Installing
unknown_value:
  other: Unknown value
invalid_uuid_val:
  other: Invalid UUID value
total:
  other: Total
projects_description:
  other: Manage your projects
projects_list_description:
  other: List your platform projects
err_api_not_authenticated:
  other: You are not authenticated, authenticate with `state auth`. For more information run `state auth --help`.
err_api_forbidden:
  other: You are not allowed to access or modify the requested resource
err_api_org_not_found:
  other: Unable to find requested Organization
err_api_project_not_found:
  other: The requested project {{.V0}} does not exist under {{.V1}}. Please ensure the owner is correct and that the project has been created.
err_api_project_not_found_unauthenticated:
  other: The requested project {{.V1}}/{{.V0}} could not be found. If this is a private project you may need to authenticate with 'state auth'.
err_api_member_not_found:
  other: Unable to find requested Member
err_api_org_invite_expected_one_invite:
  other: That should not happen.  Expected to receive at least one invitation receipt.
reqsvc_err_line_errors:
  other: "Line errors encountered translating data: [{{.V0}}]"
secrets_expander_err_empty_name:
  other: Expander handle can not be an empty string
secrets_expander_err_undefined:
  other: Expander must be defined
error_expand_variable_infinite_recursion:
  other: Infinite recursion trying to expand variable '{{.V0}}'
error_expand_variable_project_unknown_category:
  other: "Error expanding variable '{{.V0}}': unknown category '{{.V1}}'"
error_expand_variable_project_unknown_name:
  other: "Error expanding variable '{{.V0}}': {{.V1}}"
error_expand_variable_project_unrecognized_platform_var:
  other: "Unrecognized platform variable '{{.V0}}'"
run_description:
  other: Run your project scripts
scripts_description:
  other: Show project scripts
flag_json_desc:
  other: Changes output to machine-readable JSON
runtime_alternative_failed_artifact_order:
  other: "Could not write runtime.json file: internal error"
runtime_alternative_failed_destination:
  other: Installation failed due to to failed write to directory {{.V0}}
scripts_col_name:
  other: Name
scripts_col_description:
  other: Description
scripts_err:
  other: Error managing user's Scripts
scripts_no_scripts:
  other: No scripts in your 'activestate.yaml' or no scripts to run in for your environment
scripts_no_name:
  other: No script with name {{.V0}}
scripts_err_output:
  other: Failed to display scripts output
organizations_err_output:
  other: Failed to display organizations output
edit_description:
  other: Edit a given script
edit_script_cmd_name_arg:
  other: name
edit_script_cmd_name_arg_description:
  other: The name of the script to be edited
edit_script_cmd_expand_flag:
  other: Whether or not to expand constants within the script
edit_scripts_no_name:
  other: Could not find script with the given name {{.V0}}
edit_scripts_project_file_saved:
  other: Script changes detected, updating activestate.yaml
error_open_not_installed_lin:
  other: Please install '{{.V0}}' to edit scripts
error_edit_script:
  other: Failed to edit script
error_edit_unrecognized_platform:
  other: Could not open script file on this platform {{.V0}}
error_edit_invalid_editor:
  other: The EDITOR environment variable was not correctly set, falling back to platform default editor
error_edit_windows_invalid_editor:
  other: Editor path must contain a file extension
error_edit_watcher_channel_closed:
  other: Encountered error watching scriptfile. Please restart edit command
prompt_done_editing:
  other: Are you done editing?
arg_state_run_name:
  other: script
arg_state_run_name_description:
  other: Name of script to run
flag_state_run_standalone_description:
  other: Run a script, regardless of an activated state
flag_state_run_list_description:
  other: List available scripts
error_state_run_undefined_name:
  other: The script name must be provided
error_state_run_unknown_name:
  other: The script '{{.Name}}' is not defined in activestate.yaml.
info_state_run_activating_state:
  other: This script requires an activated state. Activating it now. To bypass this, use the --standalone flag.
error_state_run_activate:
  other: Unable to activate a state for running the script in. Try manually running "state activate" first.
error_state_run_standalone_conflict:
  other: Script is configured as standalone while the language requires state activation. Please unset the standalone value, or use a language native to your shell.
error_state_run_unknown_exec:
  other: An executable language interpreter matching the script cannot be found. Please use a language defined in your project on the platform.
error_state_run_setup_scriptfile:
  other: Cannot setup runnable on-disk script file.
info_state_run_running:
  other: "Running user-defined script: {{.V0}}\nDefined in {{.V1}}"
error_state_run_error:
  other: Failed to run script.
error_state_run_no_shell:
  other: Failed to obtain shell info.
err_sscommon_binary_path:
  other: Could not find {{.V0}} in PATH
err_sscommon_unsupported_language:
  other: Unsupported language extension {{.V0}}
env_description:
  other: Manage Project Variables
env_add_description:
  other:
    >
    add variable
env_remove_description:
  other:
    >
    remove variable
env_header_id:
  other: ID
env_header_variable:
  other: VARIABLE
env_header_value:
  other: VALUE
env_listing_variables:
  other: Listing defined variables
env_add_cannot_add_variable:
  other: "Cannot add Variable '{{.Name}} {{.Value}}'"
env_add_cannot_add_existing_variable:
  other: "Identical variable already defined"
env_remove_cannot_remove:
  other: "Cannot remove variable"
arg_env_add_variable:
  other: VARIABLE
arg_env_add_variable_description:
  other: The variable that will be defined
error_env_add_invalid_variable:
  other: "Invalid variable name given: {{.V0}}"
arg_env_add_value:
  other: VALUE
arg_env_add_value_description:
  other: The value that will be assigned
arg_env_remove_identifier:
  other: IDENTIFIER
arg_env_remove_identifier_description:
  other: Identifies what variable to remove, can be a hash or a variable name
prompt_choose_variable:
  other: Which variable do you wish to remove?
err_env_cannot_list:
  other: Cannot list variables
err_env_cannot_find:
  other: Cannot find variables matching your query
prompt_env_choose_remove:
  other: Which variable would you like to remove?
err_env_cannot_parse:
  other: Could not parse variables used in your request
prompt_env_option:
  other: "{{.Variable}}: `{{.Value}}` ({{.Constraints}}{{.Hash}})"
env_removed:
  other: "Variable removed: {{.Variable}} ({{.Hash}})"
env_inherit_description:
  other: Update the current project to inherit environment variables from the current environment.
env_inherit_prompt_overwrite:
  other: Do you want to overwrite the project's existing variable {{.Name}}, whose value is "{{.OldValue}}", with the new value "{{.NewValue}}"?
env_inherit_inherit_aborted:
  other: "Unable to inherit from current environment: aborted."
show_project:
  other: Show information about a project
arg_state_show_remote_description:
  other: Path to project
err_state_show_path_does_not_exist:
  other: Directory does not exist.
err_state_show_no_config:
  other: activestate.yaml file not found in the given location.
err_state_show_project_parse:
  other: Could not parse activestate.yaml.
print_state_show_name:
  other: Name
print_state_show_organization:
  other: Organization
print_state_show_url:
  other: URL
print_state_show_platforms:
  other: Platforms
print_state_show_events:
  other: Events
print_state_show_scripts:
  other: Scripts
print_state_show_languages:
  other: Languages
print_state_show_packages:
  other: Packages
print_state_show_secrets:
  other: Secret specifications
err_cannot_obtain_dist:
  other: "Could not obtain distribution for language: {{.V0}}"
err_already_active:
  other: "You cannot activate a new state when you are already in an activated state. You are in an activated state for project: {{.V0}}"
run_listing_scripts:
  other: "Available Scripts: "

secrets_cmd_description:
  other: Manage your secrets
secrets_flag_filter:
  other: Show only secrets that match the given filter. The filter value is the config path that you want to see secrets for, eg. constants.foo, scripts.foo, secrets.project.foo, etc.
secrets_get_cmd_description:
  other: Get the value of a secret
secrets_get_arg_name:
  other: namespace
secrets_get_arg_name_description:
  other: Namespace of secret is 'SCOPE.NAME'. eg. 'user.mySecret' or 'project.ourSecret'
secrets_set_cmd_description:
  other: Set the value of a secret
secrets_set_arg_name:
  other: namespace
secrets_set_arg_name_description:
  other: Namespace of secret is 'SCOPE.NAME. eg. 'user.mySecret' or 'project.ourSecret'
secrets_set_arg_value_name:
  other: secret-value
secrets_set_arg_value_description:
  other: Value of unencrypted Secret
secrets_set_flag_project:
  other: Scope the secret to the current project
secrets_set_flag_user:
  other: Scope the secret to the current user
secrets_share_cmd_description:
  other: Share your organization and project secrets with another user
secrets_share_arg_user_name:
  other: user-handle
secrets_share_arg_user_description:
  other: Username of user in your organization
secrets_sync_cmd_description:
  other: Synchronize your shareable secrets to everyone in the organization for the current project
secrets_sync_results_message:
  other: Successfully synchronized {{.V0}} users of the {{.V1}} organization
secrets_col_name:
  other: Name
secrets_col_description:
  other: Description
secrets_col_setunset:
  other: Set/Unset
secrets_col_encrypted:
  other: Encrypted
secrets_col_shared:
  other: Shared
secrets_col_store:
  other: Store
secrets_value_secret_undefined:
  other: <undefined>
secrets_value_set:
  other: Set
secrets_value_unset:
  other: Unset
secrets_value_secret:
  other: <encrypted>
secrets_err:
  other: Error managing user's Secrets
secrets_err_defined:
  other: Failed to obtain defined secrets
secrets_err_values:
  other: Failed to obtain secret values
secrets_err_access:
  other: Unable to check access to project secrets. You will not be able to access any secrets for this project
secrets_warning_no_access:
  other: You are not authorized to view secrets for this project
secrets_err_missing_field:
  other: "Secret is missing required field: {{.V0}}"
secrets_err_output:
  other: Failed to display secrets output
secrets_err_no_secrets_found:
  other: Unable to find any Secrets for User
secrets_err_encrypting:
  other: "Error encrypting a user's Secret: {{.V0}}"
secrets_err_decrypting:
  other: "Error decrypting a user's Secret: {{.V0}}"
secrets_err_save:
  other: Error updating user's Secrets
secrets_err_base64_decoding:
  other: Error base64 decoding variable value
secrets_err_no_publickey_found:
  other: Unable to find any public-key for User
secrets_err_value_prompt:
  other: The provided variable value is invalid
secrets_expand_err_undefined:
  other: "Secret `{{.V0}}` not defined in project"
secrets_expand_err_not_found:
  other: "unable to obtain value for variable `{{.V0}}`"
secrets_expand_err_no_access:
  other: You are not a member of organization '{{.V0}}' and therefore cannot access secrets belonging to its projects
secrets_err_invalid_store:
  other: "Invalid 'store' property used for variable, value used: {{.V0}}, should be one of: {{.V1}}"
secrets_err_invalid_share:
  other: "Invalid share level used for variable, value used: {{.V0}}, should be one of: {{.V1}}"
secrets_err_value_with_store:
  other: "Secret should not have a local value defined in the activestate.yaml if it's setting the 'share' or 'store' fields: {{.V0}}"
secrets_err_invalid_value:
  other: "Secret '{{.V0}}' has an invalid value: {{.V1}}"
secrets_err_value_empty:
  other: "Secret has no value defined: {{.V0}}"
secrets_err_invalid_namespace:
  other: "Invalid namespace given for secret: {{.V0}}, namespace must be in format of 'scope.secretName', eg. 'user.mySecret' or 'project.ourSecret'."
secrets_warn_deprecated_namespace:
  other: "DEPRECATION WARNING: Setting or retrieving secrets without a namespace is deprecated and soon won't be supported. Please reference your secret along with its scope, eg. 'user.mySecret' or 'project.ourSecret'."
secrets_warn_deprecated_var:
  other: "DEPRECATION WARNING: 'state variables' (or 'state vars') has been retired in favour of secrets and constants. Please use 'state secrets' instead."
secrets_warn_deprecated_var_expand:
  other: "DEPRECATION WARNING: You are accessing a secret via '$variables.{{.V0}}', please update your activestate.yaml to instead use the format of '$secrets.project.{{.V0}}'"
secrets_err_user_not_defined:
  other: "Secret has not been defined: {{.V0}}. Define it by running 'state secrets set {{.V0}}'."
secrets_err_project_not_defined:
  other: "Secret has not been defined: {{.V0}}. Either define it by running 'state secrets set {{.V0}}' or have someone in your organization sync with you by having them run 'state secrets sync'."
secrets_err_not_authenticated:
  other: You are running a command that requires access to secrets, please authenticate by running 'state auth'.
secrets_header_name:
  other: Name
secrets_header_scope:
  other: Scope
secrets_header_value:
  other: Value
secrets_header_description:
  other: Description
secrets_header_usage:
  other: Usage
secrets_row_value_set:
  other: Defined
secrets_row_value_unset:
  other: Undefined
variable_field_deprecation_warning:
  other: The variable field has been deprecated in favour of secrets and constants. Please update your activestate.yaml.
pull_not_updated:
  other: Your activestate.yaml is already up to date!
pull_updated:
  other: |
    Your activestate.yaml has been updated to the latest version available.
    If you have any active instances of this project open in other terminals, please exit and re-activate them to pick up the latest changes.
keypair_cmd_description:
  other: Manage Your Keypair
keypair_generate_cmd_description:
  other: Generate and upload a new Keypair
keypair_generate_flag_bits:
  other: Bit-length of keypair to generate
keypair_generate_flag_dryrun:
  other: Do not save any changes
keypair_generate_flag_skippassphrase:
  other: Do not require a passphrase for new Keypair (implies --dry-run)
keypair_generate_success:
  other: Keypair generated successfully
keypair_auth_cmd_description:
  other: Authenticate existing Keypair for future sessions
keypair_err_not_found:
  other: Keypair not yet generated
keypair_err_save:
  other: Keypair could not be saved
keypair_err_publickey_not_found:
  other: No public-key found for user `{{.V0}}` ({{.V1}})
keypair_err_passphrase_prompt:
  other: The provided passphrase is invalid
keypair_err_require_auth:
  other: You need to be authenticated to run this command, please run `state auth` first
keypairs_err_bitlength_too_short:
  other: bit-length too short
keypairs_err_pem_encoding:
  other: invalid PEM encoding
keypairs_err_passphrase_incorrect:
  other: provided passphrase is incorrect
keypairs_err_invalid_rsa_publickey:
  other: provided key not an RSA public-key
keypairs_err_load_not_found:
  other: Authorized keypair not found
keypairs_err_load_requires_mode:
  other: "Keypair `{{.V0}}` file is too permissive, expects no more than `{{.V1}}` permissions"
keypairs_err_base64_decoding:
  other: Message is not base-64 encoded
keypairs_err_override_with_save:
  other: "cannot save key to file while key override is set"
keypairs_err_override_with_delete:
  other: "cannot delete key file while key override is set"
err_command_requires_auth:
  other: You need to be authenticated to run this command. Authenticate by running `state auth`.
warn_script_name_in_use:
  other: |
    The following script names are already in use:

      - {{.V0}}

    These scripts were not aliased during activation but can still be run using `state run`, eg. `state run {{.V1}}`.

    Note that you can also access scripts by prefixing their script with your project name ({{.V2}}), eg. `{{.V3}}`

warn_move_incompatible_modes:
  other: "Permissions of files {{.V0}} and {{.V1}} differ. Using permissions of {{.V0}}"
warn_move_destination_overwritten:
  other: "Overwriting existing file {{.V1}} with file {{.V0}}"
err_file_not_found_in_path:
  other: could not find file={{.V0}} in path={{.V1}}

secrets_err_expand_noproject:
  other: Expanding of variable failed because a project was not passed along. This indicates a problem in the underlying code, and is unlikely to be something an end-user can address.
developer_err_project_match:
  other: Encountered a situation where the tool is given different project paths. This indicates a bug in our code, please consider reporting it.

err_version_parse:
  other:  Could not determine the State Tool version to use to run this command. Please ensure the project field in your activestate.yaml is formatted correctly.
err_invalid_version:
  other: "Invalid version specified in your activestate.yaml, should be in the format of: {number}.{number}.{number}-{hash}"
downloading_state_version:
  other: "Downloading State Tool version {{.V0}}, as specified by your activestate.yaml (this only needs to happen once for each version you specify)."
forward_fail:
  other: Could not forward command to the appropriate State Tool version
forward_fail_with_error:
  other: "Could not forward the command to the appropriate State Tool version, error: {{.V0}}"
forward_fail_info:
  other: The requested version of the State Tool does not exist, please ensure the version and branch are correct.
update_available:
  other: |
    A new update is available!

    Your version: {{.V0}}
    Available Version: {{.V1}}

    You can update by running `state update`
runtime_update_notice_known_count:
  other: Your activestate.yaml is {{.V0}} commits behind.
runtime_update_notice_unknown_count:
  other: Your activestate.yaml is behind.
runtime_update_help:
  other: Run `state pull` to pull in the latest runtime environment as defined in your project on https://platform.activestate.com/{{.V0}}/{{.V1}}
err_no_credentials:
  other: Cannot authenticate without credentials
err_token_list:
  other: "Something went wrong whilst trying to retrieve api tokens: {{.V0}}"
err_token_delete:
  other: "Something went wrong whilst trying to delete an api token: {{.V0}}"
err_token_create:
  other: "Something went wrong whilst trying to create an api token: {{.V0}}"
installer_err_installdir_isfile:
  other: Expected installation path '{{.V0}}' to be a directory
installer_err_installdir_notempty:
  other: Installation path '{{.V0}}' is not empty
installer_err_archive_notfound:
  other: Distribution archive '{{.V0}}' does not exist
installer_err_archive_badext:
  other: Expected runtime archive '{{.V0}}' to have .tar.gz or .tgz extension
installer_err_runtime_missing_install_dir:
  other: Expected runtime '{{.V0}}' to contain directory named one of '{{.V1}}'
installer_err_runtime_missing_meta:
  other: |
    The requested runtime does not appear to have a metadata file and the metadata could not be inferred.
    Possible causes are:
      - A previous installation of the runtime was improperly aborted before it could finish. Manually deleting
        directory "{{.V0}}" and retrying this command will fix this issue.
      - You are trying to use a much older build that is not supported by this version of the State Tool. It
        is recommended that you produce a new build.
installer_err_runtime_no_executable:
  other: Expected runtime installer '{{.V0}}' to include '{{.V1}}' or '{{.V2}}'
installer_err_runtime_no_file:
  other: Expected runtime installer '{{.V0}}' to include '{{.V1}}'
installer_err_runtime_executable_not_exec:
  other: Executable '{{.V1}}' does not have execute permissions for runtime '{{.V0}}'
installer_err_fail_obtain_prefixes:
  other: Unable to obtain relocation prefixes for runtime '{{.V0}}'
installer_err_runtime_already_exists:
  other: A runtime is already installed at '{{.V0}}'
installer_err_runtime_move_files_access_denied:
  other: |
    Unable to move runtime files.  Please ensure that you have write permissions for the directory '{{.V0}}'
    If you believe this is happening due to antivirus software please report your issue on our forums: 
    {{.V1}}
installer_err_runtime_move_files_failed:
  other: Unable to move runtime files from '{{.V0}}' to '{{.V1}}'
installer_err_runtime_rm_installdir:
  other: Unable to remove '{{.V0}}' after unpacking runtime
installer_err_runtime_no_commitid:
  other: A CommitID is required to install this runtime environment
fetch_err_runtime_no_commitid:
  other: Could not get a CommitID for this project
installer_err_runtime_preplatform:
  other: The version of the installer used in the project you specified is not compatible with the State Tool. Please make a new project.
installer_err_engine_unknown:
  other: Build engine is unknown.
build_status_unknown:
  other: "Build status could not be retrieved, please view the project at: {{.V0}} for more information"
build_status_in_progress:
  other: "The project is currently building. Please visit {{.V0}} to see the progress."
build_status_unknown_error:
  other: "Build reported an unknown error: {{.V0}}; Please view the project at: {{.V1}} for more information"
build_status_failed:
  other: "The build for your project defined at: {{.V0}} is not building correctly. Error message recieved was: {{.V1}}. Please correct by visiting the above link or use 'state packages'"
err_no_default_branch:
  other: This project has no default branch. This indicates malformed data, please contact support!
err_no_commit:
  other: Project branch has no commits
err_order_recipe:
  other: Could not get order from commit ID
err_order_marshal:
  other: Failed to marshal/unmarshal order
err_no_data_found:
  other: No data found
err_no_langauge:
  other: No language found
err_get_checkpoint:
  other: "Error occurred while trying to retrieve the checkpoint for your project: {{.V0}}"
err_project_no_languages:
  other: Your project does not have any languages configured
err_add_commit:
  other: "Error occurred while trying to create a commit: {{.V0}}"
err_update_branch:
  other: "Error occurred while trying to update a branch: {{.V0}}"
err_get_commit_history:
  other: "Error occurred while trying to retrieve the latest commit history for your project: {{.V0}}"
err_commit_count_no_latest_with_commit:
  other: "Latest commit id is not set while commit id is set"
err_commit_count_cannot_find:
  other: "Cannot find commit ({{.V0}}) in indexed"
err_commit_count_cannot_find_first:
  other: "Cannot find first commit ({{.V0}}) in indexed"
err_commit_count_missing_last:
  other: "Missing last commit id"
err_recipe_not_found:
  other: Your project does not have a configuration that is compatible with your platform
err_no_platform_data_remains:
  other: "Your current platform ({{.V0}}/{{.V1}}) does not appear to be configured in your project. You will need to add it before you are able to activate on this platform. Run 'state platforms --help' for more information on how to do this."
err_no_artifacts:
  other: Your project does not seem to produce any artifacts
err_no_valid_artifact:
  other: Your project is not producing any usable artifacts, is your State Tool up to date?
err_runtime_download_no_response:
  other: Could not find bits associated with your runtime environment, please contact support
err_signs3_invalid_url:
  other: API Responded with an invalid S3 URL, please contact support
err_artifact_invalid_url:
  other: API Responded with an invalid artifact URL, please contact support
err_activate_namespace:
  other: Could not activate project for the given namespace
err_activate_create_project:
  other: Could not create new project
err_invalid_namespace:
  other: "Invalid namespace: {{.V0}}. Should be in the format of ORGANISATION_NAME/PROJECT_NAME. Names should be alphanumeric and may contain dashes and periods."
err_could_not_get_commit_behind_count:
  other: Could not obtain commit history properly
err_must_create_project:
  other: "You must create the project to activate it."
activate_namespace_existing:
  other: "You already have this project checked out, which one would you like to activate?"
activate_select_optout:
  other: "None, I want to create a new checkout"
activate_namespace_location:
  other: Where would you like to checkout {{.V0}}?
warn_deprecation:
  other: |
    [YELLOW]You are running a deprecated version of the State Tool. This version will stop working as of {{.V0}}. 

    Reason for deprecation: 
      {{.V1}}

    Please update soon![/RESET]
err_deprecation:
  other: |
    [RED]You are running a version of the State Tool that is no longer supported! You will be encountering issues.

    Reason for deprecation: 
      {{.V1}}

    Please update now![/RESET]"
err_auth_required:
  other: Authentication is required, please authenticate by running 'state auth'
auth_required_activate:
  other: You need to be authenticated to activate an ActiveState Platform project
prompt_login_or_signup:
  other: Would you like to login to an existing ActiveState Platform account, or create a new account?
prompt_login_action:
  other: Login with my existing account
prompt_signup_action:
  other: Signup for a new account
prompt_signup_browser_action:
  other: Signup for a new account using the ActiveState Platform website
prompt_login_after_browser_signup:
  other: Please login once you've registered your account
err_browser_open:
  other: "Could not open your browser, please manually open the following URL in your browser: {{.V0}}"
err_activate_auth_required:
  other: Activating a project requires you to be authenticated against the ActiveState Platform
err_pull_get_latest_commit_id:
  other: Cannot get latest commit id from project
err_os_not_a_directory:
  other: Expected '{{.V0}}' to be a valid directory
unstable_version_warning:
  other: "[YELLOW]The State Tool is currently in beta, we are actively changing and adding features based on developer feedback.[/RESET]"
export_cmd_description:
  other: Print information based on the provided subcommand
export_recipe_cmd_description:
  other: Print json formatted recipe data
export_jwt_cmd_description:
  other: Print jwt credentials
export_recipe_cmd_commitid_arg:
  other: commitID
export_recipe_cmd_commitid_arg_description:
  other: "Sets target commit by ID (default: current commit)"
export_recipe_flag_pretty:
  other: Enables export format beautification
export_new_api_key_cmd_description:
  other: Create and print new API key
export_new_api_key_arg_name:
  other: name
export_new_api_key_arg_name_description:
  other: API key name
export_apikey_user_notice:
  other: "[BLUE]Note that this key is not stored by ActiveState. Please store the value for later use as you cannot retrieve it again.[/RESET]"
err_apikey_name_required:
  other: An API key name is required.
err_cannot_obtain_apikey:
  other: Cannot obtain API key.
export_recipe_flag_platform:
  other: Sets target platform
platforms_cmd_description:
  other: Manage platforms used in your project
platforms_add_cmd_description:
  other: Add a new platform to your project
platforms_remove_cmd_description:
  other: Remove a platform from your project
platforms_search_cmd_description:
  other: Search for available platforms that can be added to your project
flag_platforms_shared_bitwidth:
  other: bit-width
flag_platforms_shared_bitwidth_description:
  other: Platform architecture word size/width in bits (32,64)
arg_platforms_shared_name:
  other: name
arg_platforms_shared_name_description:
  other: Platform name (Windows, Darwin, etc.)
arg_platforms_shared_version:
  other: version
arg_platforms_shared_version_description:
  other: Platform version (e.g. 12.04.2)
field_platforms:
  other: Platforms
field_version:
  other: Version
field_bitwidth:
  other: Bit Width
commit_message_add_platform:
  other: "Added platform: {{.V0}} {{.V1}}bit {{.V2}}"
commit_message_removed_platform:
  other: "Removed platform: {{.V0}} {{.V1}}bit {{.V2}}"
commit_message_add_language:
  other: "Added language: {{.V0}} {{.V1}}"
commit_message_removed_language:
  other: "Removed language: {{.V0}} {{.V1}}"
downloading_artifacts:
  other: Downloading required artifacts
installing_artifacts:
  other: Installing required artifacts
fileutils_err_ammend_file:
  other: "Could not edit file: '{{.V0}}'"
err_auth_empty_token:
  other: The provided token is empty
fail_prompt_bad_flag:
  other: Could not validate input due to an unexpected flag, please contact support if this problem persists
err_invalid_project:
  other: Your activestate.yaml is missing the 'project' field.
err_persist_invalid_project:
  other: Trying to persist an invalid project
variable_deprecation_warning:
  other: "DEPRECATION WARNING: Your project holds a 'variables' field. Variables have been replaced by separate 'secrets' and 'constants' fields. Please update your activestate.yaml."
err_replaceall_check_log:
  other: "Error occurred while replacing file contents, please check the error log or contact support."
err_bad_project_url:
  other: "Invalid value for 'project' field in your activestate.yaml, please ensure it is in the format of: 'https://platform.activestate.com/Owner/ProjectName'."
warn_deprecation_owner_name_fields:
  other: "DEPRECATION WARNING: Your project is using 'owner' and 'name' fields, these should be replaced with a single project field, eg. 'project: https://platform.activestate.com/{{.V0}}/{{.V1}}'"
err_deprection_404:
  other: Could not check for deprecation as the service returned a 404 not found
err_deprection_code:
  other: Could not check for deprecation as the service returned a code {{.V0}}
err_set_commit_id:
  other: "Could not update your activestate.yaml with the latest commit ID. Please ensure you have your project defined in the format of 'project: https://platform.activestate.com/Owner/ProjectName'"
err_unauthorized:
  other: You are not authorized, did you provide valid login credentials?
err_projectfile_exists:
  other: A project already exists in the specified directory
err_projectfile_invalid_url:
  other: The provided URL is invalid
err_project_require_path:
  other: A project path was not supplied
err_project_require_owner:
  other: A project owner was not supplied
err_project_require_name:
  other: A project name was not supplied
error_git_project_url_mismatch:
  other: The project URL in the cloned activestate.yaml does not match the platfom project
error_git_target_dir_not_empty:
  other: Target directory for cloning already exists and is not empty
git_cloning_project:
  other: Cloning the git repository associated with '{{.V0}}/{{.V1}}'
language_name_unknown:
  other: Unknown
language_unknown_options:
  other: Unknown options
sample_yaml:
  other: |
    scripts:
    # This script uses a secret. Note that you can define your own secrets at
    # https://platform.activestate.com/{{.Owner}}/{{.Project}}/scripts
      - name: helloWorld
        value: echo ${secrets.user.world}
    events:
      # This is the ACTIVATE event, it will run whenever a new virtual environment is created (eg. by running `state activate`)
      # On Linux and macOS this will be ran as part of your shell's rc file, so you can use it to set up aliases, functions, environment variables, etc.
      - name: ACTIVATE
        constraints: 
          os: macos,linux 
        value: |
          echo "You are now in an 'activated state', this will give you a virtual environment to work in that doesn't affect the rest of your system."
          echo ""
          echo "Your 'activated state' allows you to define scripts, events and constants via the activestate.yaml file at the root of your project directory."
          echo ""
          echo "To expand your language and/or package selection, or to define client-side encrypted secrets, please visit https://platform.activestate.com/{{.Owner}}/{{.Project}}."
          echo ""
          echo "To try out scripts with client-side encrypted secrets we've created a simple script for you in your activestate.yaml, try it out by running 'helloWorld'"
      - name: ACTIVATE
        constraints: 
          os: windows 
        value: |
          echo You are now in an 'activated state', this will give you a virtual environment to work in that doesn't affect the rest of your system.
          echo. 
          echo Your 'activated state' allows you to define scripts, events and constants via the activestate.yaml file at the root of your project directory.
          echo. 
          echo To expand your language and/or package selection, or to define client-side encrypted secrets, please visit https://platform.activestate.com/{{.Owner}}/{{.Project}}.
          echo. 
          echo To try out scripts with client-side encrypted secrets we've created a simple script for you in your activestate.yaml, try it out by running 'helloWorld'
editor_yaml:
  other: |
    scripts:
      - name: helloWorld
        constraints: 
          os: macos,linux
        value: echo "Hello World!"
      - name: helloWorld
        constraints: 
          os: windows
        value: echo Hello World!
      - name: intro
        constraints: 
          os: macos,linux
        value: |
          echo "Your runtime environment is now ready!"
          echo ""
          echo "To see how scripts work and add your own, open up the activestate.yaml file with your editor."
      - name: intro
        constraints: 
          os: windows
        value: |
          echo Your runtime environment is now ready!
          echo.
          echo To see how scripts work and add your own, open up the activestate.yaml file with your editor.
    events:
      - name: ACTIVATE
        value: $scripts.intro
package_cmd_description:
  other: Manage packages used in your project
users_plural:
  other: users
package_add_cmd_description:
  other: Add a new package to your project
package_list_cmd_description:
  other: List the packages currently used by this project
package_update_cmd_description:
  other: Update a package in your project to the latest available version
package_remove_cmd_description:
  other: Remove a package from your project
package_import_cmd_description:
  other: Import packages from a list of dependencies
package_search_cmd_description:
  other: Search for available packages that can be added to your project
package_arg_name:
  other: name
package_arg_name_description:
  other: Package name
package_arg_nameversion:
  other: name[@version]
package_arg_nameversion_description:
  other: Package name and optionally the desired version
package_list_flag_commit_description:
  other: The commit that the listing should be based on
package_list_flag_name_description:
  other: The filter for package names to include in the listing
namespace_list_flag_project_description:
  other: The namespace packages should be listed from
package_search_flag_language_description:
  other: The language used to constrain search results
package_search_flag_exact-term_description:
  other: Ensures that search results match search term exactly
package_import_flag_filename_description:
  other: The file to import
package_import_flag_force_description:
  other: Run import operation without prompts
commit_message_add_package:
  other: "Added package: {{.V0}}@{{.V1}}"
commit_message_removed_package:
  other: "Removed package: {{.V0}}"
commit_message_updated_package:
  other: "Updated package: {{.V0}} to {{.V1}}"
commit_message_add_initial:
  other: Initialize project via the State Tool
confirm_remove_existing_prompt:
  other: "Your project already has packages configured for it, continuing will overwrite your existing package selection. Are you sure you want to do this?"
commit_reqstext_message:
  other: "Import from requirements file"
commit_reqstext_remove_existing_message:
  other: "Remove current packages prior to import from requirements file"
err_cannot_remove_existing:
  other: "The already configured packages were not able to be overwritten"
err_branch_not_bare:
  other: Branch is not bare and is unable to be initialized as such
err_package_add:
  other: Failed to add package
package_err_cannot_fetch_checkpoint:
  other: Cannot fetch checkpoint for package listing
package_err_cannot_obtain_commit:
  other: Cannot obtain commit for package listing
package_err_cannot_obtain_language:
  other: Cannot obtain language for package search
package_err_cannot_obtain_search_results:
  other: Cannot obtain search results
err_cannot_commit_changeset:
  other: Cannot commit changeset
err_obtaining_change_request:
  other: Cannot obtain change request
package_no_data:
  other: No data found - Please verify the provided commit id
package_search_no_packages:
  other: Currently no package of the provided name is available on the ActiveState Platform.
package_list_no_packages:
  other: The project has no packages to list.
package_name:
  other: Name
package_version:
  other: Version
package_add:
  other: "Package added: {{.V0}}"
package_version_add:
  other: "Package added: {{.V0}}@{{.V1}}"
err_package_update:
  other: Failed to update package
err_package_project_no_commit:
  other: Could not find commit for project {{.V0}}
package_update:
  other: "Package updated: {{.V0}}"
package_version_update:
  other: "Package updated: {{.V0}}@{{.V1}}"
package_ingredient_err:
  other: Failed to resolve an ingredient named {{.V0}}.
err_package_removed:
  other: Failed to remove package
err_packages_removed:
  other: Failed to remove packages
package_removed:
  other: "Package removed: {{.V0}}"
package_update_config_file:
  other: To ensure your local project is synchronized with the ActiveState platform please use `state pull`
inventory_ingredient_not_available:
  other: The package {{.V0}} is not available on the ActiveState Platform, or does not have a matching version
command_flag_no_such_flag:
  other: "No such flag: {{.V0}}"
command_flag_invalid_value:
  other: "Invalid value for {{.V0}} flag: {{.V1}}"
err_cmdtree:
  other: Could not run the requested command
err_fetch_languages:
  other: "Could not retrieve languages for your project. Does your project exist on the Platform?"
err_no_languages:
  other: "Your project does not have any language configured"
err_target_path_namespace_match:
  other: "The project at the target path does not match the namespace you provided. Expected: {{.V0}}, Actual: {{.V1}}."
err_project_notexist_push_first:
  other: The project does not exist on the ActiveState Platform. Please run 'state push' first.
err_project_notexist_asyaml:
  other: No activestate.yaml exists at the target directory, you should run 'state init' first.
err_project_from_path:
  other: Could not create a project in the target directory. Please ensure that the activestate.yaml exists and is formatted correctly.
err_must_provide_directory:
  other: You must provide a valid directory
err_incompatible_move_file_dir:
  other: |
    Could not move {{.V0}} to {{.V1}}.  One is a file, the other a directory.
    This indicates that the requested build may be corrupted.
err_init_file_exists:
  other: The target directory '{{.V0}}' already contains an activestate.yaml.
init_success:
  other: |
    Project '{{.V0}}/{{.V1}}' has been successfully initialized at '{{.V2}}'.
    You should run 'state push' before activating your project for the first time.
    Once pushed you can activate your project with 'state activate'.
flag_state_init_skeleton_description:
  other: "The activestate.yaml template to use with project file creation. Accepts: {{.V0}}"
arg_state_init_namespace:
  other: ORG/PROJECT
arg_state_init_namespace_description:
  other: The namespace for the project that you wish to initialize
arg_state_init_language:
  other: Language[@version]
arg_state_init_language_description:
  other: The language that this project should use, and optionally the version of that language
flag_state_init_path:
  other: Path
flag_state_init_path_description:
  other: Where to initialize the project
err_wd:
  other: Could not retrieve the working directory
err_invalid_output_format:
  other: "Invalid output format specified: '{{.V0}}'; Supported formats: {{.V1}}"
err_invalid_skeleton_style:
  other: "Invalid skeleton style specified: '{{.V0}}'; Supported styles: {{.V1}}"
err_invalid_language:
  other: "Invalid language specified: '{{.V0}}'; Supported languages: {{.V1}}"
err_push_invalid_language:
  other: "Invalid language specified: '{{.V0}}', please re-initialize your project by deleting the activestate.yaml and running 'state init' again."
push_creating_project:
  other: "Creating project {{.V1}} under {{.V0}} on the ActiveState Platform"
push_project_created:
  other: "Project created at {{.V0}} with language {{.V1}} {{.V2}}"
push_up_to_date:
  other: "Your project is up to date"
init_description:
  other: Initialize a new project
push_description:
  other: Push your latest changes to the platform
export_privkey_cmd_description:
  other: Exports the private key, useful if you want to set it via environment variable (ACTIVESTATE_PRIVATE_KEY)
err_read_privkey:
  other: Could not read private key file
err_unknown_format:
  other: "Unknown format: {{.V0}}"
err_unknown_type:
  other: "Unknown type: {{.V0}}"
err_sprint:
  other: "Could not construct output. Encountered the following error: {{.V0}}"
field_localized_field:
  other: "Localized Field"
err_could_not_marshal_print:
  other: "Could not marshal the value being printed, please check the error log for more information."
err_main_outputer:
  other: "Could not create output writer, please contact developers if this problem persists. Error: {{.V0}}"
field_name:
  other: Name
field_description:
  other: Description
field_organization:
  other: Organization
request_timed_out:
  other: A request for data took too long - Trying again may help
err_recipe_payload:
  other: Received multiple platform recipes where only one was expected
no_commits:
  other: No commits exist yet for {{.V0}}
err_orgs_length:
  other: Could not retrieve the requested users / organizations
err_user_not_found:
  other: "Could not find the requested user: {{.V0}}"
field_date:
  other: Date
field_author:
  other: Author
field_id:
  other: ID
field_changes:
  other: Changes
change_added:
  other: "{{.V0}} {{.V1}} added"
change_removed:
  other: "{{.V0}} removed"
change_updated:
  other: "{{.V0}} updated from {{.V1}} to {{.V2}}"
namespace_label_platform:
  other: "Platform"
namespace_label_preplatform:
  other: "Bits"
history_commit:
  other: "[BLUE]commit {{.V0}}[/RESET]"
history_author:
  other: "Author: {{.V0}}"
history_date:
  other: "Date: {{.V0}}"
history_description:
  other: "Description: {{.V0}}"
history_cmd_description:
  other: View history of the active or given project
arg_state_history_namespace_description:
  other: "The namespace to view the history for (owner/name)"
err_history_namespace:
  other: "Please provide a namespace or run `state history` in a project directory"
clean_description:
  other: Clean caches, configuration files, or completely remove the state tool
uninstall_description:
  other: Remove the State Tool, installed languages, and any configuration files
cache_description:
  other: Removes all cached Runtime Environments
config_description:
  other: Removes global State Tool configuration. Project configuration will not be affected.
flag_state_clean_uninstall_force_description:
  other: Run uninstall operation without prompts
flag_state_clean_cache_force_description:
  other: Run clean cache operation without prompts
flag_state_clean_config_force_description:
  other: Run clean config operation without prompts
err_uninstall_activated:
  other: Cannot uninstall the State Tool while in an activated state. Please deactivate and try again
err_clean_cache_activated:
  other: Cannot remove the cache directory while in an activated state. Please deactivate and try again.
err_clean_config_activated:
  other: Cannot remove the config directory while in an activated state. Please deactivate and try again.
uninstall_confirm:
  other: You are about to remove the State Tool, installed laguage runtimes, and all configuration information. Continue?
clean_cache_confirm:
  other: You are about to remove the State Tool cache directory. Continue?
clean_config_confirm:
  other: You are about the remove the State Tool config directory. Continue?
clean_success_message:
  other: "Successfully removed State Tool and related files\n"
push_already_exists:
  other: The project {{.V0}}/{{.V1}} already exists on the platform. To start using the latest version please run 'state pull'.
languages_cmd_description:
  other: View the languages of a project
languages_update_cmd_description:
  other: Update the language of a project
arg_languages_update_description:
  other: The language to update in the form of <language>@<version> or <language>
err_language_format:
  other: The language and version provided is not formatting correctly, must be in the form of <language>@<version>
err_update_not_found:
  other: "Could not find the requested language: {{.V0}}. Please ensure the language name is correct and supported by the ActiveState platform"
err_language_version_not_found:
  other: The requested version {{.V0}} for the language {{.V1}} is not available
err_language_mismatch:
  other: Cannot change languages, only changes to the current project's language is allowed
field_languages:
  other: Languages
err_no_recipes:
  other: No build recipes could be generated for the current project
err_solve_order:
  other: "Could not solve order: {{.V0}}"
err_order_bad_request:
  other: "Bad request while resolving order: Please visit https://platform.activestate.com/{{.V0}}/{{.V1}}/customize to see details about the error: {{.V2}}"
err_order_unknown:
  other: Unknown error resolving order"
using_cached_env:
  other: "[BLUE]Reusing cached runtime environment[/RESET]"
update_attempt:
  other: |
    [BLUE]Updating state tool:  Downloading latest version of the state tool...[/RESET]
auto_update_to_version:
  other: |
    [BLUE]Updated from [BOLD]{{.V0}}[/RESET] [BLUE]to[/RESET] [BOLD]{{.V1}}[/RESET].
    [BLUE]To avoid auto updating run 'state update --lock' (only recommended for production environments).[/RESET]
auto_update_permission_err:
  other: |
    Could not update to the latest available version of the state tool due to insufficient permissions.
    To manually update, run 'state update' as a privileged user.
    If you want the state tool to auto-update, please re-install it in a user-writable directory.
forward_version:
  other: "[BLUE]Using locked state tool version [BOLD]{{.V0}}[/RESET]."
err_project_env_file_not_exist:
  other: |
    Your activated environment appears to have been corrupted because the activestate.yaml cannot be found anymore.

    Expected the following file to exist: {{.V0}}

    Either replace the missing file or deactivate your activated state as it will continue to malfunction without this file.
err_invalid_step:
  other: "Invalid step specified: {{.V0}}. Step must be one of: {{.V1}}."
arg_state_deploy_namespace:
  other: ORG/PROJECT
arg_state_deploy_namespace_description:
  other: The namespace of the project that you wish to deploy
err_deploy_no_commits:
  other: "The project '{{.V0}}' does not have any packages configured, please add add some packages first."
err_userrc_notfound:
  other: "Could not update your environment as your RC file could not be found, expecting to find one of '{{.V0}}' in your home directory."
err_windows_registry:
  other: Error while interacting with Windows registry
err_deploy_run_install:
  other: You need to run the install step at least once before you can run the configure or report steps. Run 'state deploy --help' for more information.
err_deploy_path_noperm:
  other: "No permission to create symlinks on any of the PATH entries: {{.V0}}"
deploy_install:
  other: "[BLUE]Installing Runtime Environment[/RESET]"
deploy_configure_shell:
  other: "[BLUE]Configuring shell: {{.V0}} (set the SHELL environment variable to use a different shell)[/RESET]"
deploy_symlink:
  other: "[BLUE]Symlinking executables to: {{.V0}}[/RESET]"
deploy_overwrite_target:
  other: "Overwriting existing target: {{.V0}}"
deploy_info:
  other: |
    [BLUE]Deployment Information:[/RESET]
    This information is provided for your reference, for most common use-cases you do not need to do anything with this.
deploy_cmd_description:
  other: |
    Deploys the given runtime environment on the local system. Deploy sets up the language so you can run it from any shell environment that matches the current shell, overriding any conflicting installations.
    You can run individual deploy steps by running the sub-commands, which is useful if you're preparing docker images, CI environments, or the like.
    If you're setting up a local development environment you probably won't need the sub-commands.
deploy_install_cmd_description:
  other: Only install the runtime environment files, but do not configure it in any way (effectively caches the runtime environment)
deploy_configure_cmd_description:
  other: Configure the runtime environment for your current shell (must have ran install first or this will fail)
deploy_symlink_cmd_description:
  other: Symlink the executables to your PATH and to the target directory (must have ran install first or this will fail)
deploy_report_cmd_description:
  other: Reports information about the deployed runtime environment, useful for further manual setup (must have ran install first or this will fail)
field_binarydirectories:
  other: Binary Directories
field_environment:
  other: Environment Variables
deploy_restart_shell:
  other: |

    [BLUE][BOLD]Please restart your terminal or start a new terminal session in order to start using the newly configured Runtime Environment.[/RESET]
deploy_restart_cmd:
  other: |

    [BLUE][BOLD]Please log out and back in again in order to start using the newly configured Runtime Environment.[/RESET]
flag_state_deploy_path_description:
  other: The path to deploy the runtime installation files to. This directory will not be affected by 'state clean'
flag_state_deploy_force_description:
  other: "Overwrites any existing files / configurations."
flag_state_deploy_user_path_description:
  other: "Updates the user PATH instead of the system PATH"
envdef_file_not_found:
  other: |
    Your installation seems to be corrupted.

    Cannot find runtime definition file at {{.V0}}.
    You can try to manually delete the cache directory and re-activating the project.
envdef_unmarshal_error:
  other: |
    Your installation seems to be corrupted.

    Cannot not parse runtime definition file at {{.V0}}
    This indicates a problem with the build. You can try updating your project
err_corrupted_build_request_response:
  other: |
    Internal error.  You can try manually updating the state tool.

err_arg_required:
  other: "The following argument is required:\n  Name: {{.V0}}\n  Description: {{.V1}}"
err_init_no_language:
  other: "You need to supply the [language] argument, run 'state init --help' for more information."
err_project_no_commit:
  other: The activatestate.yaml for the project {{.V0}} does not contain a commit ID. If this project was created with 'state init', please run 'state push' and try again.
err_bad_platform_version:
  other: You have to supply a platform version.
platform_added:
  other: "{{.V0}}@{{.V1}} has been added."
err_getwd:
  other: |
    Could not retrieve your working directory, error received: {{.V0}}.
    If this problem continues please report it on our forums: {{.V1}}
<<<<<<< HEAD
ppm_install_err:
  other: Failed to install PPM shim command.
ppm_header_message:
  other: |
    The Perl Package Manager (PPM) is no longer supported.
    To manage your Perl packages from the command line, use the State Tool (state) instead. You can find more information on the State Tool at
    https://www.activestate.com/products/platform/state-tool/
ppm_print_suggestion:
  other: |
    The Perl Package Manager (PPM) is no longer supported.
    To manage your Perl packages from the command line, use the State Tool (state) instead. You can find more information on the State Tool at
    https://www.activestate.com/products/platform/state-tool/

    To {{.V0}}, run:

      {{.V1}}

    See "https://docs.activestate.com/platform/{{.V2}}" for details.
ppm_print_main:
  other: |
    The Perl Package Manager (PPM) is no longer supported.
    To manage your Perl packages from the command line, use the State Tool (state) instead. You can find more information on the State Tool at
    https://www.activestate.com/products/platform/state-tool/

    To see help for State Tool commands, run:

        state help

    See "https://docs.activestate.com/platform/state/" for details.
ppm_install_intent:
  other: add new packages to your project 
ppm_upgrade_intent:
  other: upgrade an existing package
ppm_remove_intent:
  other: remove a package from your project
ppm_area_message:
  other: |
    The Perl Package Manager (PPM) is no longer supported.
    To manage your Perl packages from the command line, use the State Tool (state) instead. You can find more information on the State Tool at
    https://www.activestate.com/products/platform/state-tool/

    To manage several projects with varying dependencies, you can organize them as
    projects on the ActiveState Platform: https://docs.activestate.com/platform/projects.html.

    To fork an existing project, run:
    	state fork
    See https://docs.activestate.com/platform/state/fork.html for details.
    	
    To create a new project, see the guide at https://docs.activestate.com/platform/state/start.html for details.
ppm_list_intent:
  other: list the packages installed for a project
=======
deploy_usable_path:
  other: |
    [YELLOW]Please ensure '{{.V0}}' exists and is on your PATH.[/RESET]
>>>>>>> ed1d3b97
<|MERGE_RESOLUTION|>--- conflicted
+++ resolved
@@ -1585,7 +1585,6 @@
   other: |
     Could not retrieve your working directory, error received: {{.V0}}.
     If this problem continues please report it on our forums: {{.V1}}
-<<<<<<< HEAD
 ppm_install_err:
   other: Failed to install PPM shim command.
 ppm_header_message:
@@ -1637,8 +1636,6 @@
     To create a new project, see the guide at https://docs.activestate.com/platform/state/start.html for details.
 ppm_list_intent:
   other: list the packages installed for a project
-=======
 deploy_usable_path:
   other: |
-    [YELLOW]Please ensure '{{.V0}}' exists and is on your PATH.[/RESET]
->>>>>>> ed1d3b97
+    [YELLOW]Please ensure '{{.V0}}' exists and is on your PATH.[/RESET]