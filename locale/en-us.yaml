--- conflicted
+++ resolved
@@ -1086,11 +1086,7 @@
     # This script uses a secret. Note that you can define your own secrets at
     # https://platform.activestate.com/{{.Owner}}/{{.Project}}/scripts
       - name: helloWorld
-<<<<<<< HEAD
-        language: bash
-=======
         language: {{.Shell}}
->>>>>>> 5c99be1d
         value: echo ${secrets.user.world}
     events:
       # This is the ACTIVATE event, it will run whenever a new virtual environment is created (eg. by running `state activate`)
