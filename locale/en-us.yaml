--- conflicted
+++ resolved
@@ -1715,7 +1715,6 @@
   other: "To add the global installations directory to your environment please add the path `{{.V0}}` to your user PATH in the System Properties dialog"
 prepare_env_warning:
   other: Could not update user environment
-<<<<<<< HEAD
 prompt_headless_anonymous:
   other: |
     You're about to add packages as an anonymous user, you might 
@@ -1723,15 +1722,11 @@
     an account. Do you want to continue as an anonymous user?
 err_package_update_pjfile:
   other: "Could not update your activestate.yaml with the new commit ID. Please run `state pull` manually."
-=======
 prepare_protocol_warning:
   other: Could not add state protocol
-err_package_update_pjfile:
-  other: "Could not update your activestate.yaml with the new commit ID. Please run `state pull` manually."
 message_headless:
   other: "[BLUE]You're currently using this tool anonymously. Sign-up for an account on the ActiveState Platform to create your own version of this project that lets you fully customize, share with a team, versioned backup, and more. Visit https://platform.activestate.com to sign up.[/RESET]"
 message_headless_packages:
   other: "[BLUE]You've modified this project, and will be able to continue to do so locally. Converting your changes into a project on the ActiveState Platform can make your changes available on any machine.[/RESET]"
 message_headless_activate:
-  other: "[BLUE]Now that your project is activated -- if you ever need to add or remove packages, you can do so with `state package add`. Type `state package --help` for more info, or `state learn` for common commands.[/RESET]"
->>>>>>> d657478e
+  other: "[BLUE]Now that your project is activated -- if you ever need to add or remove packages, you can do so with `state package add`. Type `state package --help` for more info, or `state learn` for common commands.[/RESET]"