undefined:
  other: undefined
confirmation:
  other: "Yes"
contradiction:
  other: "No"
state_description:
  other: |
    The ActiveState CLI allows you to easily switch between your ActiveState environments

    Find more information at: https://docs.activestate.com/platform/state/
activate_project:
  other: Activate a project
events_header_id:
  other: ID
events_header_event:
  other: Event
events_header_value:
  other: Value
arg_state_activate_namespace:
  other: ORG/PROJECT
arg_state_activate_namespace_description:
  other: The namespace of the project that you wish to activate
flag_state_init_private_flag_description:
  other: Create a private project
flag_state_locale_description:
  other: Set the localisation
flag_state_verbose_description:
  other: Verbose output
flag_state_monochrome_output_description:
  other: Force monochrome text output
flag_state_output_description:
  other: "Set the output method, possible values: plain, json, editor"
flag_state_version_description:
  other: Show the version of our state executable
flag_state_activate_path_description:
  other: Where to install the project
flag_state_activate_new_description:
  other: Create a new project on the platform
flag_state_activate_owner_description:
  other: The owner to create the project under
flag_state_activate_project_description:
  other: The project name to be used
flag_state_activate_language_description:
  other: The language for the new project
error_state_activate:
  other: Unable to activate. Please refer to the above error message, resolve the issue, and run activate again.
error_unsupported_shell:
  other: "You are using an unsupported shell: {{.Shell}}"
err_output_flag_value_invalid:
  other: Could not recognize output type
info_deactivated:
  other: "[DISABLED]Deactivated {{.Owner}}/{{.Name}}[/RESET]"
info_deactivated_by_commit:
  other: "[DISABLED]Deactivated[/RESET]"
venv_installer_is_nil:
  other: Provided installer should not be nil
error_unsupported_language:
  other: "Unsupported language: [NOTICE]{{.Language}}[/RESET]"
err_language_not_yet_supported:
  other: "The Platform responded with an artifact that is not supported by this version of the State Tool, artifact name: {{.V0}}. Is your State Tool up to date?"
error_missing_arg:
  other: "Argument missing: [NOTICE]{{.V0}}[/RESET]"
err_invalid_input:
  other: Invalid input received
err_no_update_info:
  other: Cannot retrieve update information
no_update_available:
  other: You are using the latest version available
updating_to_version:
  other: Updating from [NOTICE]{{.fromVersion}}[/RESET] to [NOTICE]{{.toVersion}}[/RESET]
confirm_update_locked_version_prompt:
  other: "You ran update from a project directory with a locked State Tool version. This will update the version that your project is locked to. Are you sure you want to do this?"
version_info:
  other: |
    ActiveState CLI by ActiveState Software Inc.
    License [NOTICE]{{.License}}[/RESET]
    Version [NOTICE]{{.Version}}[/RESET]
    Revision [NOTICE]{{.Revision}}[/RESET]
    Branch [NOTICE]{{.Branch}}[/RESET]
    Built [NOTICE]{{.Date}}[/RESET]
update_complete:
  other: Update completed successfully
update_hash_mismatch:
  other: The archive hash could not be verified
err_project_file_unavailable:
  other: Could not load the project file
err_project_unavailable:
  other: Could not load the project
err_failure_test:
  other: one {{.V0}} three {{.V1}}
distro_obtaining:
  other: "Obtaining Distribution"
distro_installing:
  other: "Installing Artifacts"
err_hash_mismatch:
  other: "Invalid file hash for file [NOTICE]{{.V0}}[/RESET], expected hash: [NOTICE]{{.V2}}[/RESET], got: [NOTICE]{{.V1}}[/RESET]"
err_language_not_supported:
  other: "Language not yet supported: [NOTICE]{{.V0}}[/RESET]"
err_artifact_not_supported:
  other: "Artifact not supported: [NOTICE]{{.V0}}[/RESET]"
err_artifact_no_parent:
  other: "The given artifact has no parent: [NOTICE]{{.V0}}[/RESET]. Only Language artifacts can be without parent."
err_invalid_status_code:
  other: "Invalid status code: [NOTICE]{{.V0}}[/RESET]"
info_activating_state:
  other: "Activating Virtual Environment"
info_state_active_repoexists:
  other: "Repo already exists: [NOTICE]{{.Path}}[/RESET]"
panic_couldnt_detect_wd:
  other: "Could not detect working directory: {{.Error}}"
auth_description:
  other: Authenticate against the ActiveState Platform
flag_state_auth_token_description:
  other: "The API Token generated via the ActiveState Platform (http://docs.activestate.com/platform/state/ci.html#authenticate-without-prompts-or-passwords)"
flag_state_auth_username_description:
  other: The username to authenticate with, will be prompted for otherwise
flag_state_auth_password_description:
  other: The password to authenticate with, will be prompted for otherwise
flag_state_auth_totp_description:
  other: The TOTP code generated via two-factor authentication
username_prompt:
  other: "Enter your username:"
password_prompt:
  other: "Enter your password:"
passphrase_prompt:
  other: "Enter your passphrase:"
previous_password_message:
  other: "Your password may have changed recently. We need to reencrypt your private-key so that you may continue using your secrets, but we need your previous password in order to do so."
auth_generate_new_keypair_message:
  other: "There is an unrecoverable issue with your existing keypair and the best course of action is to generate a new keypair."
auth_confirm_generate_new_keypair_prompt:
  other: Generate new keypair?
auth_unresolved_keypair_issue_message:
  other: "For security purposes regarding your keypair, we are logging you out."
auth_err_unrecoverable_keypair:
  other: "Unrecoverable keypair issue"
previous_password_prompt:
  other: "Enter your previous password:"
secret_value_prompt_summary:
  other: |

    The action you are taking uses a secret that has not been given a value yet.
    Name: [NOTICE]{{.V0}}[/RESET]
    Description: [NOTICE]{{.V1}}[/RESET]
    Scope: [NOTICE]{{.V2}} ({{.V3}})[/RESET]
secret_value_prompt:
  other: "Please enter a value for secret \"[ACTIONABLE]{{.V0}}[/RESET]\":"
secret_prompt_user:
  other: Only you can access the value
secret_prompt_project:
  other: Organization members can access the value
secret_no_description:
  other: "- (This secret has no description, you can set one via the web dashboard)"
username_prompt_signup:
  other: "Choose a username:"
password_prompt_signup:
  other: "Choose a password:"
password_prompt_confirm:
  other: "Enter your password again:"
name_prompt:
  other: "Enter your name:"
email_prompt:
  other: "Enter your email:"
totp_prompt:
  other: "Enter your two-factor authentication code:"
survey_error_template:
  other: "[[color \"red\"]] Invalid response: [[.Error]][[color \"reset\"]][[BR]]"
err_value_required:
  other: value required
err_prompt_unknown:
  other: An unknown error occurred whilst processing your response, check the error log for more information
prompt_login_to_signup:
  other: No account was found for that username, would you like to register it?
err_download_tos:
  other: Could not download terms of service file
tos_disclaimer:
  other: |
    Your use of the ActiveState Platform is subject to the Terms of Service.
    You can review the Terms of Service at:
      {{.V0}}
tos_acceptance:
  other: Do you accept the ActiveState Platform Terms of Service?
tos_not_accepted:
  other: You may not create an ActiveState Platform account without accepting the Terms of Service
tos_accept:
  other: Yes, I accept the ActiveState Terms of Service
tos_not_accept:
  other: No, I do not accept the ActiveState Terms of Service
tos_show_full:
  other: Display the full Terms of Service in this terminal window
err_auth_failed:
  other: Authentication failed
err_auth_username_check:
  other: Could not validate username, check the error log for more information
err_auth_failed_unknown_cause:
  other: "Authentication failed due to an unknown cause, error received: {{.V0}}"
auth_err_password_prompt:
  other: The provided password is invalid
confirm_password_account_creation:
  other: Please enter your password again to create your account.
err_password_confirmation_failed:
  other: Your password confirmation does not match
err_username_taken:
  other: Username is already taken
signup_description:
  other: Signup a new account
err_auth_signup_user_exists:
  other: "An account with the given information already exists, error received: {{.V0}}"
login_success_welcome_back:
  other: You have successfully authenticated, hello [NOTICE]{{.Name}}[/RESET]!
logged_in_as:
  other: You are logged in as [NOTICE]{{.Name}}[/RESET]
logout_description:
  other: Logout
logged_out:
  other: You have been logged out
signup_success:
  other: Your account has been registered and a confirmation email has been sent to [NOTICE]{{.Email}}[/RESET], your account will have limited permissions until you confirm it.
login_cancelled:
  other: Authentication Cancelled
login_err_output:
  other: Failed to display user output
login_err_auth:
  other: Authentication failed
login_err_auth_token:
  other: Token authentication failed
fetch_org_err:
  other: Failed to fetch organization [NOTICE]{{.V0}}[/RESET] from ActivateState platform.  Is the organization name correct?
auth_required_fork:
  other: You need to be authenticated to fork an ActiveState Platform project
err_fork_auth_required:
  other: Forking a project requires you to be authenticated against the ActiveState Platform
err_fork_invalid_namespace:
  other: Could not fork the given project as the namespace is incorrect
err_fork_get_owner:
  other: Could not fork project, owner required.
err_cannot_marshal_data:
  other: Cannot marshal data properly
state_fork_success:
  other: Successfully forked project [NOTICE]{{.OriginalOwner}}/{{.OriginalName}}[/RESET] as [NOTICE]{{.NewOwner}}/{{.NewName}}[/RESET]
local:
  other: Local
organization:
  other: Organization
organizations_description:
  other: List member organizations on the ActiveState Platform
organizations_err:
  other: Unable to list member organizations
organizations_unknown_tier:
  other: Unknown tier `[NOTICE]{{.Tier}}[/RESET]` in organization `[NOTICE]{{.Organization}}[/RESET]`
organization_name:
  other: Organization Name
organization_no_orgs:
  other: You are not a member of any organizations
project:
  other: Project
project_name:
  other: Project Name
project_description:
  other: Project Description
project_err:
  other: Unable to list projects
error_state_activate_new_no_auth:
  other: Please authenticate by running "state auth" before creating a new project.
state_activate_prompt_create_project:
  other: The project [NOTICE]{{.V0}}[/RESET] does not exist under [NOTICE]{{.V1}}[/RESET]. Would you like to create it now?
state_activate_new_prompt_name:
  other: "Please provide a name for the new project:"
error_state_activate_new_flags:
  other: Flags do not contain value project values
error_state_activate_new_prompt:
  other: Invalid input value for new project
error_state_activate_new_create:
  other: Could not create new project
error_state_activate_copy_prompts:
  other: Invalid input value for copy project
error_state_activate_copy_project_url:
  other: Could not get project URL
err_activate_path:
  other: Could not get project file with given path '{{.V0}}'
err_activate_output_build_failed:
  other: Platform project build is has failed. Please select "Manage Packages" option in State Tool menu to go to the platform and browse to "Download Builds" tab for more information
err_activate_output_build_in_progress:
  other: Platform project build is in progress. Please wait for a few minutes and try "Reactivate Runtime" option in "State Tool" menu
err_unsupported_platform:
  other: "Unsupported platform: [NOTICE]{{.V0}}[/RESET]"
err_language_not_found:
  other: "Could not find language: [NOTICE]{{.V0}}@{{.V1}}[/RESET]"
error_state_activate_copy_save:
  other: Error saving project file
error_state_activate_new_no_commit_aborted:
  other: "Platform project created but cannot activate.  Try `[ACTIONABLE]state activate {{.Owner}}/{{.ProjectName}}[/RESET]`."
state_activate_new_prompt_owner:
  other: "Please provide an owner for the new project:"
error_state_activate_new_fetch_organizations:
  other: "Unable to create new project: cannot determine potential owners."
state_activate_new_created:
  other: Created new project in [NOTICE]{{.Dir}}[/RESET]
state_activate_new_platform_project:
  other: New platform project successfully created as [NOTICE]{{.Owner}}/{{.Project}}[/RESET]. To activate your new project run `[ACTIONABLE]state activate {{.Owner}}/{{.Project}}[/RESET]`
state_activate_new_prompt_language:
  other: Which language would you like to use to manage your State Tool scripts?
state_activate_new_language_none:
  other: "None - I'll use shell scripting"
error_state_activate_owner_flag_not_set:
  other: The '--owner' flag is not set. This flag must be set in order to use the '--new' flag
error_state_activate_project_flag_not_set:
  other: The '--project' flag is not set. This flag must be set in order to use the '--new' flag
error_state_activate_language_flag_not_set:
  other: The '--language' flag is not set. This flag must be set in order to use the '--new' flag
error_state_activate_language_flag_invalid:
  other: The provided language does not match any of the known languages
project_empty:
  other: You have not created any projects yet
project_checkout_empty:
  other: You have not activated any projects yet
downloading:
  other: Downloading
installing:
  other: Installing
unknown_value:
  other: Unknown value
invalid_uuid_val:
  other: Invalid UUID value
total:
  other: Total
projects_description:
  other: Manage your projects
projects_list_description:
  other: List your platform projects
err_api_not_authenticated:
  other: You are not authenticated, authenticate with `[ACTIONABLE]state auth[/RESET]`.
err_api_forbidden:
  other: You are not allowed to access or modify the requested resource
err_api_org_not_found:
  other: Unable to find requested Organization
err_api_project_not_found:
  other: The requested project [NOTICE]{{.V0}}[/RESET] does not exist under [NOTICE]{{.V1}}[/RESET]. Please ensure the owner is correct and that the project has been created.
err_api_project_not_found_unauthenticated:
  other: The requested project [NOTICE]{{.V0}}/{{.V1}}[/RESET] could not be found. If this is a private project you may need to authenticate with 'state auth'.
err_api_member_not_found:
  other: Unable to find requested Member
err_api_org_invite_expected_one_invite:
  other: That should not happen.  Expected to receive at least one invitation receipt.
reqsvc_err_line_errors:
  other: "Line errors encountered translating data: [{{.V0}}]"
secrets_expander_err_empty_name:
  other: Expander handle can not be an empty string
secrets_expander_err_undefined:
  other: Expander must be defined
run_description:
  other: Run your project scripts
scripts_description:
  other: Show project scripts
flag_json_desc:
  other: Changes output to machine-readable JSON
runtime_alternative_failed_artifact_order:
  other: "Could not write runtime.json file: internal error"
runtime_alternative_file_transforms_err:
  other: "Could not apply necessary file transformations after unpacking."
runtime_alternative_failed_destination:
  other: Installation failed due to to failed write to directory {{.V0}}
scripts_col_name:
  other: Name
scripts_col_description:
  other: Description
scripts_err:
  other: Error managing user's Scripts
scripts_no_scripts:
  other: No scripts in your 'activestate.yaml' or no scripts to run in for your environment
scripts_no_name:
  other: No script with name [NOTICE]{{.V0}}[/RESET]
organizations_err_output:
  other: Failed to display organizations output
edit_description:
  other: Edit a given script
edit_script_cmd_name_arg:
  other: name
edit_script_cmd_name_arg_description:
  other: The name of the script to be edited
edit_script_cmd_expand_flag:
  other: Whether or not to expand constants within the script
edit_scripts_no_name:
  other: Could not find script with the given name [NOTICE]{{.V0}}[/RESET]
edit_scripts_project_file_saved:
  other: "\nScript changes detected, updating activestate.yaml"
error_open_not_installed_lin:
  other: Please install '[ACTIONABLE]{{.V0}}[/RESET]' to edit scripts
error_edit_script:
  other: Failed to edit script
error_edit_unrecognized_platform:
  other: Could not open script file on this platform [NOTICE]{{.V0}}[/RESET]
error_edit_invalid_editor:
  other: The EDITOR environment variable was not correctly set, falling back to platform default editor
prompt_done_editing:
  other: Are you done editing?
arg_state_run_name:
  other: script
arg_state_run_name_description:
  other: Name of script to run
flag_state_run_standalone_description:
  other: Run a script, regardless of an activated state
flag_state_run_list_description:
  other: List available scripts
error_state_run_undefined_name:
  other: The script name must be provided
error_state_run_unknown_name:
  other: The script '[NOTICE]{{.V0}}[/RESET]' is not defined in activestate.yaml.
info_state_run_activating_state:
  other: "Setting up virtual environment. To run this script outside of a virtual environment add `[ACTIONABLE]standalone: true[/RESET]` to the script in your [NOTICE]activestate.yaml[/RESET]."
error_state_run_activate:
  other: Unable to activate a state for running the script in. Try manually running "state activate" first.
error_state_run_standalone_conflict:
  other: Script is configured as standalone while the language requires state activation. Please unset the standalone value, or use a language native to your shell.
error_state_run_unknown_exec:
  other: An executable language interpreter matching the script cannot be found. Please use a language defined in your project on the platform.
error_state_run_setup_scriptfile:
  other: Cannot setup runnable on-disk script file.
error_state_run_error:
  other: Failed to run script.
error_state_run_no_shell:
  other: Failed to obtain shell info.
err_sscommon_binary_path:
  other: Could not find [NOTICE]{{.V0}}[/RESET] in PATH
err_sscommon_unsupported_language:
  other: Unsupported language extension [NOTICE]{{.V0}}[/RESET]
env_description:
  other: Manage Project Variables
env_add_description:
  other:
    >
    add variable
env_remove_description:
  other:
    >
    remove variable
env_header_id:
  other: ID
env_header_variable:
  other: VARIABLE
env_header_value:
  other: VALUE
env_listing_variables:
  other: Listing defined variables
env_add_cannot_add_variable:
  other: "Cannot add Variable '[NOTICE]{{.Name}} {{.Value}}[/RESET]'"
env_add_cannot_add_existing_variable:
  other: "Identical variable already defined"
env_remove_cannot_remove:
  other: "Cannot remove variable"
arg_env_add_variable:
  other: VARIABLE
arg_env_add_variable_description:
  other: The variable that will be defined
error_env_add_invalid_variable:
  other: "Invalid variable name given: [NOTICE]{{.V0}}[/RESET]"
arg_env_add_value:
  other: VALUE
arg_env_add_value_description:
  other: The value that will be assigned
arg_env_remove_identifier:
  other: IDENTIFIER
arg_env_remove_identifier_description:
  other: Identifies what variable to remove, can be a hash or a variable name
prompt_choose_variable:
  other: Which variable do you wish to remove?
err_env_cannot_list:
  other: Cannot list variables
err_env_cannot_find:
  other: Cannot find variables matching your query
prompt_env_choose_remove:
  other: Which variable would you like to remove?
err_env_cannot_parse:
  other: Could not parse variables used in your request
prompt_env_option:
  other: "{{.Variable}}: `{{.Value}}` ({{.Constraints}}{{.Hash}})"
env_removed:
  other: "Variable removed: [NOTICE]{{.Variable}} ({{.Hash}}[/RESET])"
env_inherit_description:
  other: Update the current project to inherit environment variables from the current environment.
env_inherit_prompt_overwrite:
  other: Do you want to overwrite the project's existing variable [NOTICE]{{.Name}}[/RESET], whose value is "[NOTICE]{{.OldValue}}[/RESET]", with the new value "[NOTICE]{{.NewValue}}[/RESET]"?
env_inherit_inherit_aborted:
  other: "Unable to inherit from current environment: aborted."
show_project:
  other: Show information about a project
arg_state_show_remote_description:
  other: Namespace of remote project
private:
  other: Private
public:
  other: Public
field_package_name:
  other: Name
field_package_version:
  other: Version
field_namespace:
  other: Namespace
field_events:
  other: Events
field_scripts:
  other: Scripts
field_localcheckouts:
  other: Local Checkouts
field_platforms:
  other: Platforms
err_cannot_obtain_dist:
  other: "Could not obtain distribution for language: [NOTICE]{{.V0}}[/RESET]"
err_already_active:
  other: "You cannot activate a new state when you are already in an activated state."
run_listing_scripts:
  other: "Available Scripts: "

secrets_cmd_description:
  other: Manage your secrets
secrets_flag_filter:
  other: Show only secrets that match the given filter. The filter value is the config path that you want to see secrets for, eg. constants.foo, scripts.foo, secrets.project.foo, etc.
secrets_get_cmd_description:
  other: Get the value of a secret
secrets_get_arg_name_name:
  other: namespace
secrets_get_arg_name_description:
  other: Namespace of secret is '[NOTICE]SCOPE.NAME[/RESET]'. eg. '[ACTIONABLE]user.mySecret[/RESET]' or '[ACTIONABLE]project.ourSecret[/RESET]'
secrets_set_cmd_description:
  other: Set the value of a secret
secrets_set_arg_name_name:
  other: namespace
secrets_set_arg_name_description:
  other: Namespace of secret is '[NOTICE]SCOPE.NAME[/RESET]. eg. '[ACTIONABLE]user.mySecret[/RESET]' or '[ACTIONABLE]project.ourSecret[/RESET]'
secrets_set_arg_value_name:
  other: secret-value
secrets_set_arg_value_description:
  other: Value of unencrypted Secret
secrets_set_flag_project:
  other: Scope the secret to the current project
secrets_set_flag_user:
  other: Scope the secret to the current user
secrets_share_cmd_description:
  other: Share your organization and project secrets with another user
secrets_share_arg_user_name:
  other: user-handle
secrets_share_arg_user_description:
  other: Username of user in your organization
secrets_sync_cmd_description:
  other: Synchronize your shareable secrets to everyone in the organization for the current project
secrets_sync_results_message:
  other: Successfully synchronized [NOTICE]{{.V0}}[/RESET] users of the [NOTICE]{{.V1}}[/RESET] organization
secrets_col_name:
  other: Name
secrets_col_description:
  other: Description
secrets_col_setunset:
  other: Set/Unset
secrets_col_encrypted:
  other: Encrypted
secrets_col_shared:
  other: Shared
secrets_col_store:
  other: Store
secrets_value_secret_undefined:
  other: <undefined>
secrets_value_set:
  other: Set
secrets_value_unset:
  other: Unset
secrets_value_secret:
  other: <encrypted>
secrets_err_defined:
  other: Failed to obtain defined secrets
secrets_err_values:
  other: Failed to obtain secret value(s)
secrets_err_access:
  other: Unable to check access to project secrets. You will not be able to access any secrets for this project
secrets_warning_no_access:
  other: You are not authorized to view secrets for this project
secrets_err_missing_field:
  other: "Secret is missing required field: [NOTICE]{{.V0}}[/RESET]"
secrets_err_output:
  other: Failed to display secrets output
secrets_err_no_secrets_found:
  other: Unable to find any Secrets for User
secrets_err_encrypting:
  other: "Error encrypting a user's Secret: [NOTICE]{{.V0}}[/RESET]"
secrets_err_decrypting:
  other: "Error decrypting a user's Secret: [NOTICE]{{.V0}}[/RESET]"
secrets_err_save:
  other: Error updating user's Secrets
secrets_err_base64_decoding:
  other: Error base64 decoding variable value
secrets_err_no_publickey_found:
  other: Unable to find any public-key for User
secrets_err_check_access:
  other: Access check failed
secrets_expand_err_undefined:
  other: "Secret `[NOTICE]{{.V0}}[/RESET]` not defined in project"
secrets_expand_err_not_found:
  other: "Unable to obtain value for secret: `[NOTICE]{{.V0}}[/RESET].`"
secrets_expand_err_no_access:
  other: You are not a member of organization '[NOTICE]{{.V0}}[/RESET]' and therefore cannot access secrets belonging to its projects
secrets_err_invalid_store:
  other: "Invalid 'store' property used for variable, value used: [NOTICE]{{.V0}}[/RESET], should be one of: [ACTIONABLE]{{.V1}}[/RESET]"
secrets_err_invalid_share:
  other: "Invalid share level used for variable, value used: [NOTICE]{{.V0}}[/RESET], should be one of: [ACTIONABLE]{{.V1}}[/RESET]"
secrets_err_value_with_store:
  other: "Secret should not have a local value defined in the activestate.yaml if it's setting the 'share' or 'store' fields: {{.V0}}"
secrets_err_invalid_value:
  other: "Secret '[NOTICE]{{.V0}}[/RESET]' has an invalid value: [NOTICE]{{.V1}}[/RESET]"
secrets_err_value_empty:
  other: "Secret has no value defined: [NOTICE]{{.V0}}[/RESET]"
secrets_err_invalid_namespace:
  other: "Invalid namespace given for secret: [NOTICE]{{.V0}}[/RESET], namespace must be in format of 'scope.secretName', eg. 'user.mySecret' or 'project.ourSecret'."
secrets_warn_deprecated_namespace:
  other: "DEPRECATION WARNING: Setting or retrieving secrets without a namespace is deprecated and soon won't be supported. Please reference your secret along with its scope, eg. 'user.mySecret' or 'project.ourSecret'."
secrets_warn_deprecated_var:
  other: "DEPRECATION WARNING: 'state variables' (or 'state vars') has been retired in favour of secrets and constants. Please use 'state secrets' instead."
secrets_warn_deprecated_var_expand:
  other: "DEPRECATION WARNING: You are accessing a secret via '$variables.{{.V0}}', please update your activestate.yaml to instead use the format of '$secrets.project.{{.V0}}'"
secrets_err_user_not_defined:
  other: "Secret has not been defined: [NOTICE]{{.V0}}[/RESET]. Define it by running 'state secrets set [NOTICE]{{.V0}}[/RESET]'."
secrets_err_project_not_defined:
  other: "Secret has not been defined: [NOTICE]{{.V0}}[/RESET]. Either define it by running 'state secrets set [NOTICE]{{.V0}}[/RESET]' or have someone in your organization sync with you by having them run 'state secrets sync'."
secrets_err_not_authenticated:
  other: You are running a command that requires access to secrets, please authenticate by running 'state auth'.
secrets_header_name:
  other: Name
secrets_header_scope:
  other: Scope
secrets_header_value:
  other: Value
secrets_header_description:
  other: Description
secrets_header_usage:
  other: Usage
secrets_row_value_set:
  other: Defined
secrets_row_value_unset:
  other: Undefined
pull_not_updated:
  other: Your activestate.yaml is already up to date!
pull_updated:
  other: Your activestate.yaml has been updated to the latest version available.
keypair_cmd_description:
  other: Manage Your Keypair
keypair_generate_cmd_description:
  other: Generate and upload a new Keypair
keypair_generate_flag_bits:
  other: Bit-length of keypair to generate
keypair_generate_flag_dryrun:
  other: Do not save any changes
keypair_generate_flag_skippassphrase:
  other: Do not require a passphrase for new Keypair (implies --dry-run)
keypair_generate_success:
  other: Keypair generated successfully
keypair_auth_cmd_description:
  other: Authenticate existing Keypair for future sessions
keypair_err_not_found:
  other: Keypair not yet generated
keypair_err_save:
  other: Keypair could not be saved
keypair_err_publickey_not_found:
  other: No public-key found for user `[NOTICE]{{.V0}}[/RESET]` ([NOTICE]{{.V1}}[/RESET])
keypair_err_passphrase_prompt:
  other: The provided passphrase is invalid
keypair_err_require_auth:
  other: You need to be authenticated to run this command, please run `[ACTIONABLE]state auth[/RESET]` first
keypairs_err_bitlength_too_short:
  other: bit-length too short
keypairs_err_pem_encoding:
  other: invalid PEM encoding
keypairs_err_passphrase_incorrect:
  other: provided passphrase is incorrect
keypairs_err_invalid_rsa_publickey:
  other: provided key not an RSA public-key
keypairs_err_load_not_found:
  other: Authorized keypair not found
keypairs_err_load_requires_mode:
  other: "Keypair `[NOTICE]{{.V0}}[/RESET]` file is too permissive, expects no more than `[NOTICE]{{.V1}}[/RESET]` permissions"
keypairs_err_base64_decoding:
  other: Message is not base-64 encoded
keypairs_err_override_with_save:
  other: "cannot save key to file while key override is set"
keypairs_err_override_with_delete:
  other: "cannot delete key file while key override is set"
err_command_requires_auth:
  other: You need to be authenticated to run this command. Authenticate by running `[ACTIONABLE]state auth[/RESET]`.
warn_script_name_in_use:
  other: |
    The following scripts should be renamed:

      [DISABLED]-[/RESET] {{.V0}}

    These scripts were not aliased during activation but can still be run using `[ACTIONABLE]state run[/RESET]`, eg. `[ACTIONABLE]state run {{.V1}}[/RESET]`.

    Note that you can also access scripts by prefixing their script with your project name, eg. `[ACTIONABLE]{{.V2}}[/RESET]`

warn_move_incompatible_modes:
  other: "Permissions of files [NOTICE]{{.V0}}[/RESET] and [NOTICE]{{.V1}}[/RESET] differ. Using permissions of [NOTICE]{{.V0}}[/RESET]"
warn_move_destination_overwritten:
  other: "Overwriting existing file [NOTICE]{{.V1}}[/RESET] with file [NOTICE]{{.V0}}[/RESET]"
err_file_not_found_in_path:
  other: could not find file=[NOTICE]{{.V0}}[/RESET] in path=[NOTICE]{{.V1}}[/RESET]

secrets_err_expand_noproject:
  other: Expanding of variable failed because a project was not passed along. This indicates a problem in the underlying code, and is unlikely to be something an end-user can address.
developer_err_project_match:
  other: Encountered a situation where the tool is given different project paths. This indicates a bug in our code, please consider reporting it.

err_version_parse:
  other:  Could not determine the State Tool version to use to run this command. Please ensure the project field in your activestate.yaml is formatted correctly.
err_invalid_version:
  other: "Invalid version specified in your activestate.yaml, should be in the format of: [NOTICE]{number}.{number}.{number}-{hash}[/RESET]"
err_update_version:
  other: "Failed to automatically update your locked version schema. Please manually remove your 'version' and 'branch' fields in your activestate.yaml and substitute them for 'lock: <branch>@<version>'."
downloading_state_version:
  other: "Downloading State Tool version [NOTICE]{{.V0}}[/RESET], as specified by your activestate.yaml."
forward_fail:
  other: Could not forward command to the appropriate State Tool version
forward_fail_with_error:
  other: "Could not forward the command to the appropriate State Tool version, error: {{.V0}}"
forward_fail_info:
  other: The requested version of the State Tool does not exist, please ensure the version and branch are correct.
update_available:
  other: |
    A new update is available!

    Your version: [NOTICE]{{.V0}}[/RESET]
    Available Version: [NOTICE]{{.V1}}[/RESET]

    You can update by running `[ACTIONABLE]state update[/RESET]`
runtime_update_notice_known_count:
  other: "Your activestate.yaml is [NOTICE]{{.V0}}[/RESET] commits behind."
runtime_update_notice_unknown_count:
  other: "Your activestate.yaml is behind."
runtime_update_help:
  other: "Run `[ACTIONABLE]state pull[/RESET]` to pull in the latest runtime environment as defined in your project on [NOTICE]https://platform.activestate.com/{{.V0}}/{{.V1}}[/RESET]"
err_no_credentials:
  other: Cannot authenticate without credentials
err_token_list:
  other: "Something went wrong whilst trying to retrieve api tokens: {{.V0}}"
err_token_delete:
  other: "Something went wrong whilst trying to delete an api token: {{.V0}}"
err_token_create:
  other: "Something went wrong whilst trying to create an api token: {{.V0}}"
installer_err_installdir_isfile:
  other: Expected installation path '[NOTICE]{{.V0}}[/RESET]' to be a directory
installer_err_installdir_notempty:
  other: Installation path '[NOTICE]{{.V0}}[/RESET]' is not empty
installer_err_archive_notfound:
  other: Distribution archive '[NOTICE]{{.V0}}[/RESET]' does not exist
installer_err_archive_badext:
  other: Expected runtime archive '[NOTICE]{{.V0}}[/RESET]' to have .tar.gz or .tgz extension
installer_err_runtime_missing_install_dir:
  other: Expected runtime '[NOTICE]{{.V0}}[/RESET]' to contain directory named one of '[ACTIONABLE]{{.V1}}[/RESET]'
installer_err_runtime_missing_meta:
  other: |
    The requested runtime does not appear to have a metadata file and the metadata could not be inferred.
    Possible causes are:
      - A previous installation of the runtime was improperly aborted before it could finish. Manually deleting
        directory "{{.V0}}" and retrying this command will fix this issue.
      - You are trying to use a much older build that is not supported by this version of the State Tool. It
        is recommended that you produce a new build.
installer_err_runtime_no_executable:
  other: Expected runtime installer '[NOTICE]{{.V0}}[/RESET]' to include '[ACTIONABLE]{{.V1}}[/RESET]' or '[ACTIONABLE]{{.V2}}[/RESET]'
installer_err_runtime_no_file:
  other: Expected runtime installer '[NOTICE]{{.V0}}[/RESET]' to include '[ACTIONABLE]{{.V1}}[/RESET]'
installer_err_runtime_executable_not_exec:
  other: Executable '[NOTICE]{{.V1}}[/RESET]' does not have execute permissions for runtime '[NOTICE]{{.V0}}[/RESET]'
installer_err_fail_obtain_prefixes:
  other: Unable to obtain relocation prefixes for runtime '[NOTICE]{{.V0}}[/RESET]'
installer_err_runtime_already_exists:
  other: A runtime is already installed at '[NOTICE]{{.V0}}[/RESET]'
installer_err_runtime_move_files_access_denied:
  other: |
    Unable to move runtime files.  Please ensure that you have write permissions for the directory '[NOTICE]{{.V0}}[/RESET]'
    If you believe this is happening due to antivirus software please report your issue on our forums: 
    [ACTIONABLE]{{.V1}}[/RESET]
installer_err_runtime_move_files_failed:
  other: Unable to move runtime files from '[NOTICE]{{.V0}}[/RESET]' to '[NOTICE]{{.V1}}[/RESET]'
installer_err_runtime_rm_installdir:
  other: Unable to remove '[NOTICE]{{.V0}}[/RESET]' after unpacking runtime
installer_err_runtime_no_commitid:
  other: A CommitID is required to install this runtime environment
fetch_err_runtime_no_commitid:
  other: Could not get a CommitID for this project
installer_err_runtime_preplatform:
  other: The version of the installer used in the project you specified is not compatible with the State Tool. Please make a new project.
installer_err_engine_unknown:
  other: Build engine is unknown.
build_status_unknown:
  other: "Build status could not be retrieved, please view the project at: [NOTICE]{{.V0}}[/RESET] for more information"
build_status_in_progress:
  other: "The project is currently building. Please visit [NOTICE]{{.V0}}[/RESET] to see the progress."
build_status_unknown_error:
  other: "Build reported an unknown error: {{.V0}}; Please view the project at: [ACTIONABLE]{{.V1}}[/RESET] for more information"
build_status_failed:
  other: "The build for your project defined at: [NOTICE]{{.V0}}[/RESET] is not building correctly. Error message recieved was: {{.V1}}. Please correct by visiting the above link or use 'state packages'"
err_no_default_branch:
  other: This project has no default branch. This indicates malformed data, please contact support!
err_no_commit:
  other: Project branch has no commits
err_order_recipe:
  other: Could not get order from commit ID
err_order_marshal:
  other: Failed to marshal/unmarshal order
err_no_data_found:
  other: No data found
err_no_langauge:
  other: No language found
err_get_checkpoint:
  other: "Error occurred while trying to retrieve the checkpoint for your project: {{.V0}}"
err_project_no_languages:
  other: Your project does not have any languages configured
err_add_commit:
  other: "Error occurred while trying to create a commit: {{.V0}}"
err_update_branch:
  other: "Error occurred while trying to update a branch: {{.V0}}"
err_get_commit_history:
  other: "Error occurred while trying to retrieve the latest commit history for your project: {{.V0}}"
err_commit_count_no_latest_with_commit:
  other: "Latest commit id is not set while commit id is set"
err_commit_count_cannot_find:
  other: "Cannot find commit ([ACTIONABLE]{{.V0}}[/RESET]) in indexed"
err_commit_count_cannot_find_first:
  other: "Cannot find first commit ([ACTIONABLE]{{.V0}}[/RESET]) in indexed"
err_commit_count_missing_last:
  other: "Missing last commit id"
err_recipe_not_found:
  other: Your project does not have a configuration that is compatible with your platform
err_no_platform_data_remains:
  other: "Your current platform ([ACTIONABLE]{{.V0}}/{{.V1}}[/RESET]) does not appear to be configured in your project. You will need to add it before you are able to activate on this platform. Run 'state platforms --help' for more information on how to do this."
err_no_artifacts:
  other: Your project does not seem to produce any artifacts
err_no_valid_artifact:
  other: Your project is not producing any usable artifacts, is your State Tool up to date?
err_runtime_download_no_response:
  other: Could not find bits associated with your runtime environment, please contact support
err_signs3_invalid_url:
  other: API Responded with an invalid S3 URL, please contact support
err_artifact_invalid_url:
  other: API Responded with an invalid artifact URL, please contact support
err_activate_namespace:
  other: Could not activate project for the given namespace
err_activate_create_project:
  other: Could not create new project
err_invalid_namespace:
  other: "Invalid namespace: [NOTICE]{{.V0}}[/RESET]. Should be in the format of [NOTICE]ORGANISATION_NAME/PROJECT_NAME[/RESET], and can optionally contain a [NOTICE]#COMMIT_ID[/RESET] suffix. Names should be alphanumeric and may contain dashes and periods."
err_could_not_get_commit_behind_count:
  other: Could not obtain commit history properly
err_must_create_project:
  other: "You must create the project to activate it."
activate_namespace_existing:
  other: "You already have this project checked out, which one would you like to activate?"
activate_select_optout:
  other: "None, I want to create a new copy"
activate_namespace_location:
  other: Where would you like to place the project files for [NOTICE]{{.V0}}[/RESET]?
warn_deprecation:
  other: |
    You are running a deprecated version of the State Tool. This version will stop working as of [NOTICE]{{.V0}}[/RESET].

    Reason for deprecation: 
      [NOTICE]{{.V1}}[/RESET]

    Please update by running `[ACTIONABLE]state update[/RESET]`.
err_deprecation:
  other: |
    You are running a version of the State Tool that is no longer supported! You will be encountering issues.

    Reason for deprecation: 
      [NOTICE]{{.V1}}[/RESET]

    Please update by running `[ACTIONABLE]state update[/RESET]`.
err_auth_required:
  other: Authentication is required, please authenticate by running 'state auth'
auth_required_activate:
  other: You need to be authenticated to activate an ActiveState Platform project
prompt_login_or_signup:
  other: Would you like to login to an existing ActiveState Platform account, or create a new account?
prompt_login_action:
  other: Login with my existing account
prompt_signup_action:
  other: Signup for a new account
prompt_signup_browser_action:
  other: Signup for a new account using the ActiveState Platform website
prompt_login_after_browser_signup:
  other: Please login once you've registered your account
err_browser_open:
  other: "Could not open your browser, please manually open the following URL in your browser: {{.V0}}"
err_activate_auth_required:
  other: Activating a project requires you to be authenticated against the ActiveState Platform
err_pull_get_latest_commit_id:
  other: Cannot get latest commit id from project
err_os_not_a_directory:
  other: Expected '{{.V0}}' to be a valid directory
export_cmd_description:
  other: Print information based on the provided subcommand
export_recipe_cmd_description:
  other: Print json formatted recipe data
export_jwt_cmd_description:
  other: Print jwt credentials
export_recipe_cmd_commitid_arg:
  other: commitID
export_recipe_cmd_commitid_arg_description:
  other: "Sets target commit by ID (default: current commit)"
export_recipe_flag_pretty:
  other: Enables export format beautification
export_new_api_key_cmd_description:
  other: Create and print new API key
export_new_api_key_arg_name:
  other: name
export_new_api_key_arg_name_description:
  other: API key name
export_config_cmd_description:
  other: Export state tool configurations
export_config_flag_filter_description:
  other: "Filter configuration output. Accepts: [ACTIONABLE]{{.V0}}[/RESET]"
export_config_dir_description:
  other: Export the config directory details
export_apikey_user_notice:
  other: "Note that this key is not stored by ActiveState. Please store the value for later use as you cannot retrieve it again."
err_apikey_name_required:
  other: An API key name is required.
err_cannot_obtain_apikey:
  other: Cannot obtain API key.
export_recipe_flag_platform:
  other: Sets target platform
platforms_cmd_description:
  other: Manage platforms used in your project
platforms_add_cmd_description:
  other: Add a new platform to your project
platforms_remove_cmd_description:
  other: Remove a platform from your project
platforms_search_cmd_description:
  other: Search for available platforms that can be added to your project
flag_platforms_shared_bitwidth:
  other: bit-width
flag_platforms_shared_bitwidth_description:
  other: Platform architecture word size/width in bits (32,64)
arg_platforms_shared_name:
  other: name
arg_platforms_shared_name_description:
  other: Name[@<version>]
arg_platforms_shared_version:
  other: version
arg_platforms_shared_version_description:
  other: Platform version (e.g. 12.04.2)
field_version:
  other: Version
field_bitwidth:
  other: Bit Width
commit_message_add_platform:
  other: "Added platform: [NOTICE]{{.V0}} {{.V1}}bit {{.V2}}[/RESET]"
commit_message_removed_platform:
  other: "Removed platform: [NOTICE]{{.V0}} {{.V1}}bit {{.V2}}[/RESET]"
commit_message_add_language:
  other: "Added language: [NOTICE]{{.V0}} {{.V1}}[/RESET]"
commit_message_removed_language:
  other: "Removed language: [NOTICE]{{.V0}} {{.V1}}[/RESET]"
downloading_artifacts:
  other: "Downloading required artifacts"
installing_artifacts:
  other: "Updating required artifacts"
fileutils_err_ammend_file:
  other: "Could not edit file: [NOTICE]{{.V0}}[/RESET]"
err_auth_empty_token:
  other: The provided token is empty
fail_prompt_bad_flag:
  other: Could not validate input due to an unexpected flag, please contact support if this problem persists
err_invalid_project:
  other: Your activestate.yaml is missing the 'project' field.
err_persist_invalid_project:
  other: Trying to persist an invalid project
variable_deprecation_warning:
  other: "DEPRECATION WARNING: Your project holds a 'variables' field. Variables have been replaced by separate 'secrets' and 'constants' fields. Please update your activestate.yaml."
err_replaceall_check_log:
  other: "Error occurred while replacing file contents, please check the error log or contact support."
err_bad_project_url:
  other: "Invalid value for 'project' field in your activestate.yaml, please ensure it is in the format of: 'https://platform.activestate.com/Owner/ProjectName'."
err_deprection_404:
  other: Could not check for deprecation as the service returned a 404 not found
err_deprection_code:
  other: Could not check for deprecation as the service returned a code [NOTICE]{{.V0}}[/RESET]
err_set_commit_id:
  other: "Could not update your activestate.yaml with the latest commit ID. Please ensure you have your project defined in the format of `[ACTIONABLE]project: https://platform.activestate.com/Owner/ProjectName[/RESET]`"
err_unauthorized:
  other: You are not authorized, did you provide valid login credentials?
err_projectfile_exists:
  other: A project already exists in the specified directory
err_projectfile_invalid_url:
  other: The provided URL is invalid
err_project_require_path:
  other: A project path was not supplied
err_project_require_owner:
  other: A project owner was not supplied
err_project_require_name:
  other: A project name was not supplied
error_git_project_url_mismatch:
  other: The project URL in the cloned activestate.yaml does not match the platfom project
error_git_target_dir_not_empty:
  other: Target directory for cloning already exists and is not empty
git_cloning_project_heading:
  other: Cloning Repository
git_cloning_project:
  other: Cloning git repository at [ACTIONABLE]{{.V0}}[/RESET]
language_name_unknown:
  other: Unknown
language_unknown_options:
  other: Unknown options
package_cmd_description:
  other: Manage packages used in your project
users_plural:
  other: users
package_install_cmd_description:
  other: Add a new package to your project
package_list_cmd_description:
  other: List the packages currently used by this project
package_update_cmd_description:
  other: Update a package in your project to the latest available version
package_uninstall_cmd_description:
  other: Remove a package from your project
package_import_cmd_description:
  other: Import packages from a list of dependencies
package_search_cmd_description:
  other: Search for available packages that can be added to your project
package_arg_name:
  other: name
package_arg_name_description:
  other: Package name
bundle_arg_name:
  other: name
bundle_arg_name_description:
  other: Bundle name
package_arg_nameversion:
  other: name[@version]
package_arg_nameversion_description:
  other: Package name and optionally the desired version
bundle_arg_nameversion:
  other: name[@version]
bundle_arg_nameversion_description:
  other: Bundle name and optionally the desired version
package_list_flag_commit_description:
  other: The commit that the listing should be based on
package_list_flag_name_description:
  other: The filter for package names to include in the listing
namespace_list_flag_project_description:
  other: The namespace packages should be listed from
package_search_flag_language_description:
  other: The language used to constrain search results
package_search_flag_exact-term_description:
  other: Ensures that search results match search term exactly
package_import_flag_filename_description:
  other: The file to import
package_import_flag_force_description:
  other: Run import operation without prompts
commit_message_add_package:
  other: "Added package: {{.V0}}@{{.V1}}"
commit_message_removed_package:
  other: "Removed package: {{.V0}}"
commit_message_updated_package:
  other: "Updated package: {{.V0}} to {{.V1}}"
commit_message_add_initial:
  other: Initialize project via the State Tool
confirm_remove_existing_prompt:
  other: "Your project already has packages configured for it, continuing will overwrite your existing package selection. Are you sure you want to do this?"
commit_reqstext_message:
  other: "Import from requirements file"
commit_reqstext_remove_existing_message:
  other: "Remove current packages prior to import from requirements file"
err_cannot_remove_existing:
  other: "The already configured packages were not able to be overwritten"
err_branch_not_bare:
  other: Branch is not bare and is unable to be initialized as such
err_package_added:
  other: Failed to add package
err_bundle_added:
  other: Failed to add bundle
package_err_cannot_fetch_checkpoint:
  other: Cannot fetch checkpoint for package listing
bundle_err_cannot_fetch_checkpoint:
  other: Cannot fetch checkpoint for bundle listing
package_err_cannot_obtain_commit:
  other: Cannot obtain commit for package listing
bundle_err_cannot_obtain_commit:
  other: Cannot obtain commit for bundle listing
package_err_cannot_obtain_language:
  other: Cannot obtain language for package search
bundle_err_cannot_obtain_language:
  other: Cannot obtain language for bundle search
package_err_cannot_obtain_search_results:
  other: Cannot obtain search results
err_cannot_commit_changeset:
  other: Cannot commit changeset
err_obtaining_change_request:
  other: Cannot obtain change request
package_no_data:
  other: No data found - Please verify the provided commit id
package_search_no_packages:
  other: Currently no package of the provided name is available on the ActiveState Platform.
bundle_search_no_packages:
  other: Currently no bundle of the provided name is available on the ActiveState Platform.
package_list_no_packages:
  other: The project has no packages to list.
bundle_list_no_packages:
  other: The project has no bundles to list.
package_name:
  other: Name
package_version:
  other: Version
package_added:
  other: "Package added: [NOTICE]{{.V0}}[/RESET]"
package_version_added:
  other: "Package added: [NOTICE]{{.V0}}@{{.V1}}[/RESET]"
bundle_added:
  other: "Bundle added: [NOTICE]{{.V0}}[/RESET]"
bundle_version_added:
  other: "Bundle added: [NOTICE]{{.V0}}@{{.V1}}[/RESET]"
err_package_updated:
  other: Failed to update package
err_bundle_updated:
  other: Failed to update bundle
err_package_project_no_commit:
  other: Could not find commit for project [NOTICE]{{.V0}}[/RESET]
package_updated:
  other: "Package updated: [NOTICE]{{.V0}}[/RESET]"
package_version_updated:
  other: "Package updated: [NOTICE]{{.V0}}@{{.V1}}[/RESET]"
bundle_updated:
  other: "Bundle updated: [NOTICE]{{.V0}}[/RESET]"
bundle_version_updated:
  other: "Bundle updated: [NOTICE]{{.V0}}@{{.V1}}[/RESET]"
package_ingredient_err:
  other: Failed to resolve an ingredient named {{.V0}}.
package_headless_added:
  other: "Package added: [NOTICE]{{.V0}}[/RESET]"
package_headless_updated:
  other: "Package updated: [NOTICE]{{.V0}}[/RESET]"
package_headless_removed:
  other: "Package uninstalled: [NOTICE]{{.V0}}[/RESET]"
err_package_removed:
  other: Failed to remove package
err_bundle_removed:
  other: Failed to remove bundle
err_packages_removed:
  other: Failed to remove packages
package_removed:
<<<<<<< HEAD
  other: "Package uninstalled: [NOTICE]{{.V0}}[/RESET]"
=======
  other: "Package removed: [NOTICE]{{.V0}}[/RESET]"
bundle_removed:
  other: "Bundle removed: [NOTICE]{{.V0}}[/RESET]"
>>>>>>> ac6d22a7
update_config:
  other: To ensure your local project is synchronized with the ActiveState platform please use `[ACTIONABLE]state pull[/RESET]`
package_update_config_file:
  other: To ensure your local project is synchronized with the ActiveState platform please use `[ACTIONABLE]state pull[/RESET]`
inventory_ingredient_not_available:
  other: The package '[NOTICE]{{.V0}}[/RESET]' is not available on the ActiveState Platform, or does not have a matching version
command_flag_no_such_flag:
  other: "No such flag: [NOTICE]{{.V0}}[/RESET]"
command_flag_invalid_value:
  other: "Invalid value for {{.V0}} flag: [NOTICE]{{.V1}}[/RESET]"
err_cmdtree:
  other: Could not run the requested command
err_fetch_languages:
  other: "Could not retrieve languages for your project. Does your project exist on the Platform?"
err_no_languages:
  other: "Your project does not have any language configured"
err_target_path_namespace_match:
  other: "The project at the target path does not match the namespace you provided. Expected: [NOTICE]{{.V0}}[/RESET], Actual: [NOTICE]{{.V1}}[/RESET]."
err_project_notexist_push_first:
  other: The project does not exist on the ActiveState Platform. Please run 'state push' first.
err_project_notexist_asyaml:
  other: No activestate.yaml exists at the target directory, you should run 'state init' first.
err_project_from_path:
  other: Could not create a project in the target directory. Please ensure that the activestate.yaml exists and is formatted correctly.
err_must_provide_directory:
  other: You must provide a valid directory
err_incompatible_move_file_dir:
  other: |
    Could not move [NOTICE]{{.V0}}[/RESET] to [NOTICE]{{.V1}}[/RESET].  One is a file, the other a directory.
    This indicates that the requested build may be corrupted.
err_init_file_exists:
  other: The target directory '[NOTICE]{{.V0}}[/RESET]' already contains an activestate.yaml. Please change the current working directory or use the --path flag.
init_success:
  other: |
    Project '[NOTICE]{{.V0}}/{{.V1}}[/RESET]' has been successfully initialized at '[NOTICE]{{.V2}}[/RESET]'.
    You should run `[ACTIONABLE]state push[/RESET]` before activating your project for the first time.
    Once pushed you can activate your project with `[ACTIONABLE]state activate[/RESET]`.
flag_state_init_skeleton_description:
  other: "The activestate.yaml template to use with project file creation. Accepts: {{.V0}}"
arg_state_init_namespace:
  other: ORG/PROJECT
arg_state_init_namespace_description:
  other: The namespace for the project that you wish to initialize
arg_state_init_language:
  other: Language[@version]
arg_state_init_language_description:
  other: The language that this project should use, and optionally the version of that language
flag_state_init_path:
  other: Path
flag_state_init_path_description:
  other: Where to initialize the project
err_wd:
  other: Could not retrieve the working directory
err_invalid_output_format:
  other: "Invalid output format specified: '[NOTICE]{{.V0}}[/RESET]'; Supported formats: [ACTIONABLE]{{.V1}}[/RESET]"
err_invalid_skeleton_style:
  other: "Invalid skeleton style specified: '[NOTICE]{{.V0}}[/RESET]'; Supported styles: [ACTIONABLE]{{.V1}}[/RESET]"
err_invalid_language:
  other: "Invalid language specified: '[NOTICE]{{.V0}}[/RESET]'; Supported languages: [ACTIONABLE]{{.V1}}[/RESET]"
err_push_invalid_language:
  other: "Invalid language specified: '[NOTICE]{{.V0}}[/RESET]', please re-initialize your project by deleting the activestate.yaml and running 'state init' again."
push_creating_project:
  other: "Creating project [NOTICE]{{.V1}}[/RESET] under [NOTICE]{{.V0}}[/RESET] on the ActiveState Platform"
push_project_created:
  other: "Project created at [NOTICE]{{.V0}}[/RESET] with language [NOTICE]{{.V1}} {{.V2}}[/RESET]"
push_up_to_date:
  other: "Your project is up to date"
init_description:
  other: Initialize a new project
push_description:
  other: Push your latest changes to the platform
export_privkey_cmd_description:
  other: Exports the private key, useful if you want to set it via environment variable (ACTIVESTATE_PRIVATE_KEY)
err_read_privkey:
  other: Could not read private key file
err_unknown_format:
  other: "Unknown format: [NOTICE]{{.V0}}[/RESET]"
err_unknown_type:
  other: "Unknown type: [NOTICE]{{.V0}}[/RESET]"
err_sprint:
  other: "Could not construct output. Encountered the following error: {{.V0}}"
field_localized_field:
  other: "Localized Field"
err_could_not_marshal_print:
  other: "Could not marshal the value being printed, please check the error log for more information."
err_main_outputer:
  other: "Could not create output writer, please contact developers if this problem persists. Error: {{.V0}}"
field_name:
  other: Name
field_description:
  other: Description
field_organization:
  other: Organization
request_timed_out:
  other: A request for data took too long - Trying again may help
err_recipe_platforms:
  other: Filter returned multiple platform IDs where only one was expected
no_commits:
  other: No commits exist yet for [NOTICE]{{.V0}}[/RESET]
err_orgs_length:
  other: Could not retrieve the requested users / organizations
err_user_not_found:
  other: "Could not find the requested user: [NOTICE]{{.V0}}[/RESET]"
field_date:
  other: Date
field_author:
  other: Author
field_id:
  other: ID
field_changes:
  other: Changes
change_added:
  other: "added {{.V0}} {{.V1}}"
change_removed:
  other: "removed {{.V0}}"
change_updated:
  other: "{{.V0}} updated from {{.V1}} to {{.V2}}"
namespace_label_platform:
  other: "Platform"
namespace_label_preplatform:
  other: "Bits"
print_commit:
  other: "[NOTICE]commit {{.V0}}[/RESET]"
print_commit_author:
  other: "Author: {{.V0}}"
print_commit_date:
  other: "Date: {{.V0}}"
print_commit_description:
  other: "Description: {{.V0}}"
history_cmd_description:
  other: View history of the active or given project
arg_state_history_namespace_description:
  other: "The namespace to view the history for (owner/name)"
err_history_namespace:
  other: "Please provide a namespace or run `[ACTIONABLE]state history[/RESET]` in a project directory"
clean_description:
  other: Clean caches, configuration files, or completely remove the state tool
uninstall_description:
  other: Remove the State Tool, installed languages, and any configuration files
cache_description:
  other: Removes cached Runtime Environments
config_description:
  other: Removes global State Tool configuration. Project configuration will not be affected.
flag_state_clean_uninstall_force_description:
  other: Run uninstall operation without prompts
flag_state_clean_cache_force_description:
  other: Run clean cache operation without prompts
arg_state_clean_cache_project_description:
  other: The project to be removed from the local cache. Must be in the format of <Owner>/<ProjectName>
flag_state_clean_config_force_description:
  other: Run clean config operation without prompts
err_uninstall_activated:
  other: Cannot uninstall the State Tool while in an activated state. Please deactivate and try again.
err_clean_cache_activated:
  other: Cannot remove the cache directory while in an activated state. Please deactivate and try again.
err_clean_config_activated:
  other: Cannot remove the config directory while in an activated state. Please deactivate and try again.
uninstall_confirm:
  other: You are about to remove the State Tool, installed language runtimes, and all configuration information. Continue?
clean_cache_confirm:
  other: You are about to reset the State Tool cache. Continue?
clean_cache_artifact_confirm:
  other: You are about the remove the cached runtime for [NOTICE]{{.V0}}[/RESET]. Continue?
clean_config_confirm:
  other: You are about the remove the State Tool config directory. Continue?
clean_success_message:
  other: "Successfully removed State Tool and related files\n"
languages_cmd_description:
  other: View the languages of a project
languages_install_cmd_description:
  other: Update the language of a project
arg_languages_install_description:
  other: The language to update in the form of <language>@<version>
err_language_format:
  other: The language and version provided is not formatting correctly, must be in the form of <language>@<version>
err_update_not_found:
  other: "Could not find the requested language: [NOTICE]{{.V0}}[/RESET]. Please ensure the language name is correct and supported by the ActiveState platform"
err_language_version_not_found:
  other: The requested version [NOTICE]{{.V0}}[/RESET] for the language [NOTICE]{{.V1}}[/RESET] is not available
err_language_mismatch:
  other: Cannot change languages, only changes to the current project's language is allowed
field_languages:
  other: Languages
err_no_recipes:
  other: No build recipes could be generated for the current project
err_solve_order:
  other: "Could not solve order: {{.V0}}"
err_order_bad_request:
  other: "Bad request while resolving order: Please visit [ACTIONABLE]https://platform.activestate.com/{{.V0}}/{{.V1}}/customize[/RESET] to see details about the error: {{.V2}}"
err_order_unknown:
  other: Unknown error resolving order"
using_cached_env:
  other: "Reusing cached runtime environment"
update_attempt:
  other: |
    Updating state tool:  Downloading latest version of the state tool...
auto_update_to_version:
  other: |
    Updated from [NOTICE]{{.V0}}[/RESET] to [NOTICE]{{.V1}}[/RESET].
    To avoid auto updating run 'state update --lock' (only recommended for production environments).
auto_update_permission_err:
  other: |
    Could not update to the latest available version of the state tool due to insufficient permissions.
    To manually update, run 'state update' as a privileged user.
    If you want the state tool to auto-update, please re-install it in a user-writable directory.
forward_version:
  other: "Using locked state tool version: [NOTICE]{{.V0}}[/RESET]."
err_project_env_file_not_exist:
  other: |
    Your activated environment appears to have been corrupted because the activestate.yaml cannot be found anymore.

    Expected the following file to exist: [NOTICE]{{.V0}}[/RESET]

    Either replace the missing file or deactivate your activated state as it will continue to malfunction without this file.
err_invalid_step:
  other: "Invalid step specified: [NOTICE]{{.V0}}[/RESET]. Step must be one of: [ACTIONABLE]{{.V1}}[/RESET]."
arg_state_deploy_namespace:
  other: ORG/PROJECT
arg_state_deploy_namespace_description:
  other: The namespace of the project that you wish to deploy
err_deploy_no_commits:
  other: "The project '[NOTICE]{{.V0}}[/RESET]' does not have any packages configured, please add add some packages first."
err_userrc_notfound:
  other: "Could not update your environment as your RC file could not be found, expecting to find one of [ACTIONABLE]{{.V0}}[/RESET] in your home directory."
err_windows_registry:
  other: Error while interacting with Windows registry
err_deploy_run_install:
  other: You need to run the install step at least once before you can run the configure or report steps. Run 'state deploy --help' for more information.
err_deploy_path_noperm:
  other: "No permission to create symlinks on any of the PATH entries: [NOTICE]{{.V0}}[/RESET]"
deploy_install:
  other: "Installing Runtime Environment"
deploy_configure_shell:
  other: "Configuring shell: [NOTICE]{{.V0}}[/RESET]"
deploy_symlink:
  other: "Symlinking executables to: [NOTICE]{{.V0}}[/RESET]"
deploy_overwrite_target:
  other: "Overwriting existing target: [NOTICE]{{.V0}}[/RESET]"
deploy_info:
  other: Deployment Information
deploy_restart:
  other: Action Required
deploy_cmd_description:
  other: |
    Deploys the given runtime environment on the local system. Deploy sets up the language so you can run it from any shell environment that matches the current shell, overriding any conflicting installations.
    You can run individual deploy steps by running the sub-commands, which is useful if you're preparing docker images, CI environments, or the like.
    If you're setting up a local development environment you probably won't need the sub-commands.
deploy_install_cmd_description:
  other: Only install the runtime environment files, but do not configure it in any way (effectively caches the runtime environment)
deploy_configure_cmd_description:
  other: Configure the runtime environment for your current shell (must have ran install first or this will fail)
deploy_symlink_cmd_description:
  other: Symlink the executables to your PATH and to the target directory (must have ran install first or this will fail)
deploy_report_cmd_description:
  other: Reports information about the deployed runtime environment, useful for further manual setup (must have ran install first or this will fail)
field_binarydirectories:
  other: Binary Directories
field_environment:
  other: Environment Variables
deploy_restart_shell:
  other: |
    Please restart your terminal or start a new terminal session in order to start using the newly configured Runtime Environment.
deploy_restart_cmd:
  other: |
    Please log out and back in again in order to start using the newly configured Runtime Environment.
    Alternatively, you can run `setenv` from the installation directory to update your environment
flag_state_deploy_path_description:
  other: The path to deploy the runtime installation files to. This directory will not be affected by 'state clean'
flag_state_deploy_force_description:
  other: "Overwrites any existing files / configurations."
flag_state_deploy_user_path_description:
  other: "Updates the user PATH instead of the system PATH"
envdef_file_not_found:
  other: |
    Your installation seems to be corrupted.

    Cannot find runtime definition file at [NOTICE]{{.V0}}[/RESET].
    You can try to manually delete the cache directory and re-activating the project.
envdef_unmarshal_error:
  other: |
    Your installation seems to be corrupted.

    Cannot not parse runtime definition file at [NOTICE]{{.V0}}[/RESET]
    This indicates a problem with the build. You can try updating your project
err_corrupted_build_request_response:
  other: |
    Internal error.  You can try manually updating the state tool.

err_arg_required:
  other: "The following argument is required:\n  Name: [NOTICE]{{.V0}}[/RESET]\n  Description: [NOTICE]{{.V1}}[/RESET]"
err_init_no_language:
  other: "You need to supply the [NOTICE]language[/RESET] argument, run '[ACTIONABLE]state init --help[/RESET]' for more information."
err_project_no_commit:
  other: The activatestate.yaml for the project '[NOTICE]{{.V0}}[/RESET]' does not contain a commit ID. If this project was created with '[NOTICE]state init[/RESET]', please run `[ACTIONABLE]state push[/RESET]` and try again.
err_bad_platform_version:
  other: You have to supply a platform version.
platform_added:
  other: "[NOTICE]{{.V0}}@{{.V1}}[/RESET] has been added."
err_getwd:
  other: |
    Could not retrieve your working directory, error received: [NOTICE]{{.V0}}[/RESET].
    If this problem continues please report it on our forums: [ACTIONABLE]{{.V1}}[/RESET]
ppm_install_err:
  other: Failed to install PPM shim command.
ppm_header_message:
  other: |
    The Perl Package Manager (PPM) is no longer supported.
    To manage your Perl packages from the command line, use the State Tool (state) instead. You can find more information on the State Tool at
    [ACTIONABLE]https://www.activestate.com/products/platform/state-tool/[/RESET]
ppm_print_suggestion:
  other: |
    The Perl Package Manager (PPM) is no longer supported.
    To manage your Perl packages from the command line, use the State Tool (state) instead. You can find more information on the State Tool at
    [ACTIONABLE]https://www.activestate.com/products/platform/state-tool/[/RESET]

    To [NOTICE]{{.V0}}[/RESET], run:

      [NOTICE]{{.V1}}[/RESET]

    See [ACTIONABLE]https://docs.activestate.com/platform/{{.V2}}[/RESET] for details.
ppm_print_main:
  other: |
    The Perl Package Manager (PPM) is no longer supported.
    To manage your Perl packages from the command line, use the State Tool (state) instead. You can find more information on the State Tool at
    [ACTIONABLE]https://www.activestate.com/products/platform/state-tool/[/RESET]

    To see help for State Tool commands, run:

        [ACTIONABLE]state help[/RESET]

    See [ACTIONABLE]https://docs.activestate.com/platform/state/[/RESET] for details.
ppm_print_forward:
  other: |
    Your command is being forwarded to `[ACTIONABLE]{{.V0}}[/RESET]`.
    In the future you can run `[ACTIONABLE]{{.V0}}[/RESET]` directly instead of running `[ACTIONABLE]{{.V1}}[/RESET]`, which will soon be deprecated.
ppm_print_forward_after_convert:
  other: |
    Please navigate to your newly created project directory and run `[ACTIONABLE]{{.V1}}[/RESET]` again.
    You can also run `[ACTIONABLE]{{.V0}}[/RESET]` directly instead of running `[ACTIONABLE]{{.V1}}[/RESET]`, which will soon be deprecated.
ppm_print_forward_failure:
  other: |
    Your command is being forwarded to `[ACTIONABLE]{{.V0}}[/RESET]`.
    In the future you can run `[ACTIONABLE]{{.V0}}[/RESET]` directly instead of running `[ACTIONABLE]{{.V1}}[/RESET]`, which will soon be deprecated.

    Note that `[ACTIONABLE]{{.V0}}[/RESET]` is not a direct analog for `[ACTIONABLE]{{.V1}}[/RESET]` and your command may have failed as a result.
    Please run `[ACTIONABLE]{{.V0}} --help[/RESET]` for further information on how to use it for your use-case.
ppm_print_area_redundant:
  other: |
    `ppm area` and its subcommands have been made redundant thanks to State Tool's use of virtual environments.
    You can simply start managing your packages, run `[ACTIONABLE]{{.V0}} --help[/RESET]` for more information.
ppm_install_intent:
  other: add new packages to your project 
ppm_upgrade_intent:
  other: upgrade an existing package
ppm_remove_intent:
  other: remove a package from your project
ppm_search_intent:
  other: search for a package in the ActiveState repository
ppm_area_message:
  other: |
    The Perl Package Manager (PPM) is no longer supported.
    To manage your Perl packages from the command line, use the State Tool (state) instead. You can find more information on the State Tool at
    [ACTIONABLE]https://www.activestate.com/products/platform/state-tool/[/RESET]

    To manage several projects with varying dependencies, you can organize them as
    projects on the ActiveState Platform: https://docs.activestate.com/platform/projects.html.

    To fork an existing project, run:

        [ACTIONABLE]state fork[/RESET]

    See [ACTIONABLE]https://docs.activestate.com/platform/state/fork.html[/RESET] for details.

    To create a new project, see the guide at [ACTIONABLE]https://docs.activestate.com/platform/state/start.html[/RESET] for details.
ppm_list_intent:
  other: list the packages installed for a project
deploy_usable_path:
  other: |
    Please ensure '[NOTICE]{{.V0}}[/RESET]' exists and is on your PATH.
script_watcher_watch_file:
  other: "Watching file changes at: [NOTICE]{{.V0}}[/RESET]"
confirm_exit_on_error_prompt:
  other: Press enter to continue...
tutorial_newproject_intro:
  other: |
    The State Tool lets you create and maintain a set of virtual environments (eg., one per project), allowing you to
    isolate and better manage language versions and dependencies on a per-project basis.
    [[BR]][[BR]]
    For every virtual environment, you'll be able to share the current configuration (language version & dependencies)
    with your teammates so everyone stays in sync, as well as share secrets (or store your own, for your eyes only),
    set up shared scripts, and much more.
    [[BR]][[BR]]
    We'll help you create your first virtual environment, after that you can create as many as you want by running
    `[ACTIONABLE]state init[/RESET]`.
    [[BR]]
tutorial_newproject_outro:
  other: |
    Your Virtual Runtime Environment has been created.
    [[BR]][[BR]]
    To start using your project simply run `[ACTIONABLE]state activate[/RESET]` from your project directory at [ACTIONABLE]{{.Dir}}[/RESET].
    You can also manage your project in your browser at [ACTIONABLE]{{.URL}}[/RESET].
    [[BR]][[BR]]
    To create another project run `[ACTIONABLE]state init[/RESET]`, or if you want to find out more about the State Tool and what it can do
    run `[ACTIONABLE]state --help[/RESET]` or check out [ACTIONABLE]{{.Docs}}[/RESET]
ppm_convert_after_tutorial:
  other: |
    For your convenience you can continue to use ppm commands once you've activated your virtual runtime environment.
    We'll give you handy tips on how your commands map to State Tool so you can learn as you go.
ppm_convert_explanation:
  other: |
    State Tool, like Perl 7, is being developed from the ground up with modern software development practices in mind.
    Best practices suggest one environment per project, which is the State Tool’s default option.
    State Tool was developed from the ground up with modern software development practices in mind.
    [[BR]]
ppm_convert_create_question:
  other: |
    PPM functionality is being replaced by the State Tool, which does things differently. For example, before you can
    start managing dependencies, you need to create a new virtual environment for your Perl project.
    [[BR]]
ppm_convert_ask_feedback:
  other: |
    We understand your need to do things traditionally, but we currently do not support it. We'd love to hear more about
    your use case to see if we can better meet your needs. Please consider posting to our forum at {{.ForumURL}}.
    [[BR]]
    To create another project run `[ACTIONABLE]state init[/RESET]`, or if you want to find out more about the State Tool and what it can do
    run `[ACTIONABLE]state --help[/RESET]` or check out [ACTIONABLE]{{.Docs}}[/RESET]
windows_compatibility_warning:
  other: |
    Warning: State Tool is untested on Windows versions below 10. If you encounter issues please consider reporting them on {{.V0}}
shim_description:
  other: Intercept and run a script via the State Tool
flag_state_shim_language:
  other: language
flag_state_shim_language_description:
  other: The language to run the script with
args_state_shim_script:
  other: Script
args_state_shim_script_description:
  other: The script to be run
artifact_started:
  other: "Build Starting Remotely: [NOTICE]{{.V0}}[/RESET]"
artifact_started_cached:
  other: "Already Cached: [NOTICE]{{.V0}}[/RESET]"
artifact_succeeded:
  other: "Completed: [NOTICE]{{.V0}} ({{.V1}}/{{.V2}})[/RESET]"
artifact_failed:
  other: "Failed: [NOTICE]{{.V0}}[/RESET]. Error returned: [ERROR]{{.V1}}[/RESET]"
prepare_instructions_lin_mac:
  other: "To add the global installations directory to your environment please add the line `[ACTIONABLE]export PATH={{.V0}}:$PATH[/RESET]` to your RC file"
prepare_instructions_windows:
  other: "To add the global installations directory to your environment please add the path `[ACTIONABLE]{{.V0}}[/RESET]` to your user PATH in the System Properties dialog"
prepare_env_warning:
  other: Could not update user environment
prompt_headless_anonymous:
  other: You're about to add packages as an anonymous user, you might want to authenticate first using `[ACTIONABLE]state auth[/RESET]` if you already have an account. Do you want to continue as an anonymous user?
err_package_update_pjfile:
  other: "Could not update your activestate.yaml with the new commit ID. Please run `[ACTIONABLE]state pull[/RESET]` manually."
prepare_protocol_warning:
  other: Could not add state protocol
confirm:
  other: Please Confirm
err_no_project:
  other: To run this command you need to be in an existing project. You can create a new project with [ACTIONABLE]state init[/RESET] or run this command from a directory that is in an existing project. You can also mark a project as the default to use by running `[ACTIONABLE]state activate --default[/RESET]` inside your project directory.
activate_default_prompt:
  other: |
    Would you like to make [NOTICE]{{.V0}}[/RESET] your default project?
    This will allow you to operate on your project and run executables provided by its runtime without first "activating" it.
err_no_projectfile:
  other: No activestate.yaml file exists in the current working directory or its parent directories.<|MERGE_RESOLUTION|>--- conflicted
+++ resolved
@@ -1144,13 +1144,9 @@
 err_packages_removed:
   other: Failed to remove packages
 package_removed:
-<<<<<<< HEAD
   other: "Package uninstalled: [NOTICE]{{.V0}}[/RESET]"
-=======
-  other: "Package removed: [NOTICE]{{.V0}}[/RESET]"
 bundle_removed:
-  other: "Bundle removed: [NOTICE]{{.V0}}[/RESET]"
->>>>>>> ac6d22a7
+  other: "Bundle uninstalled: [NOTICE]{{.V0}}[/RESET]"
 update_config:
   other: To ensure your local project is synchronized with the ActiveState platform please use `[ACTIONABLE]state pull[/RESET]`
 package_update_config_file:
