undefined:
  other: undefined
confirmation:
  other: "Yes"
contradiction:
  other: "No"
state_description:
  other: |
    The ActiveState CLI allows you to easily switch between your ActiveState environments

    Find more information at: https://docs.activestate.com/platform/state/
activate_project:
  other: Activate a project
events_header_id:
  other: ID
events_header_event:
  other: Event
events_header_value:
  other: Value
arg_state_activate_namespace:
  other: ORG/PROJECT
arg_state_activate_namespace_description:
  other: The namespace of the project that you wish to activate
flag_state_init_private_flag_description:
  other: Create a private project
flag_state_locale_description:
  other: Set the localisation
flag_state_verbose_description:
  other: Verbose output
flag_state_monochrome_output_description:
  other: Force monochrome text output
flag_state_output_description:
  other: "Set the output method, possible values: plain, json, editor"
flag_state_version_description:
  other: Show the version of our state executable
flag_state_activate_path_description:
  other: Where to install the project
flag_state_activate_new_description:
  other: Create a new project on the platform
flag_state_activate_owner_description:
  other: The owner to create the project under
flag_state_activate_project_description:
  other: The project name to be used
flag_state_activate_language_description:
  other: The language for the new project
error_state_activate:
  other: Unable to activate. Please refer to the above error message, resolve the issue, and run activate again.
error_unsupported_shell:
  other: "You are using an unsupported shell: {{.Shell}}"
err_output_flag_value_invalid:
  other: Could not recognize output type
info_deactivated:
  other: "[DISABLED]Deactivated {{.Owner}}/{{.Name}}[/RESET]"
info_deactivated_by_commit:
  other: "[DISABLED]Deactivated[/RESET]"
venv_installer_is_nil:
  other: Provided installer should not be nil
error_unsupported_language:
  other: "Unsupported language: [NOTICE]{{.Language}}[/RESET]"
err_language_not_yet_supported:
  other: "The Platform responded with an artifact that is not supported by this version of the State Tool, artifact name: {{.V0}}. Is your State Tool up to date?"
error_missing_arg:
  other: "Argument missing: [NOTICE]{{.V0}}[/RESET]"
err_invalid_input:
  other: Invalid input received
err_no_update_info:
  other: Cannot retrieve update information
no_update_available:
  other: You are using the latest version available
updating_to_version:
  other: Updating from [NOTICE]{{.fromVersion}}[/RESET] to [NOTICE]{{.toVersion}}[/RESET]
confirm_update_locked_version_prompt:
  other: "You ran update from a project directory with a locked State Tool version. This will update the version that your project is locked to. Are you sure you want to do this?"
version_info:
  other: |
    ActiveState CLI by ActiveState Software Inc.
    License [NOTICE]{{.License}}[/RESET]
    Version [NOTICE]{{.Version}}[/RESET]
    Revision [NOTICE]{{.Revision}}[/RESET]
    Branch [NOTICE]{{.Branch}}[/RESET]
    Built [NOTICE]{{.Date}}[/RESET]
update_complete:
  other: Update completed successfully
update_hash_mismatch:
  other: The archive hash could not be verified
err_project_file_unavailable:
  other: Could not load the project file
err_project_unavailable:
  other: "Could not load the project: {{.V0}}"
err_failure_test:
  other: one {{.V0}} three {{.V1}}
distro_obtaining:
  other: "Obtaining Distribution"
distro_installing:
  other: "Installing Artifacts"
err_hash_mismatch:
  other: "Invalid file hash for file [NOTICE]{{.V0}}[/RESET], expected hash: [NOTICE]{{.V2}}[/RESET], got: [NOTICE]{{.V1}}[/RESET]"
err_language_not_supported:
  other: "Language not yet supported: [NOTICE]{{.V0}}[/RESET]"
err_artifact_not_supported:
  other: "Artifact not supported: [NOTICE]{{.V0}}[/RESET]"
err_artifact_no_parent:
  other: "The given artifact has no parent: [NOTICE]{{.V0}}[/RESET]. Only Language artifacts can be without parent."
err_invalid_status_code:
  other: "Invalid status code: [NOTICE]{{.V0}}[/RESET]"
info_activating_state:
  other: "Activating Virtual Environment"
info_state_active_repoexists:
  other: "Repo already exists: [NOTICE]{{.Path}}[/RESET]"
panic_couldnt_detect_wd:
  other: "Could not detect working directory: {{.Error}}"
auth_description:
  other: Authenticate against the ActiveState Platform
flag_state_auth_token_description:
  other: "The API Token generated via the ActiveState Platform (http://docs.activestate.com/platform/state/ci.html#authenticate-without-prompts-or-passwords)"
flag_state_auth_username_description:
  other: The username to authenticate with, will be prompted for otherwise
flag_state_auth_password_description:
  other: The password to authenticate with, will be prompted for otherwise
flag_state_auth_totp_description:
  other: The TOTP code generated via two-factor authentication
username_prompt:
  other: "Enter your username:"
password_prompt:
  other: "Enter your password:"
passphrase_prompt:
  other: "Enter your passphrase:"
previous_password_message:
  other: "Your password may have changed recently. We need to reencrypt your private-key so that you may continue using your secrets, but we need your previous password in order to do so."
auth_generate_new_keypair_message:
  other: "There is an unrecoverable issue with your existing keypair and the best course of action is to generate a new keypair."
auth_confirm_generate_new_keypair_prompt:
  other: Generate new keypair?
auth_unresolved_keypair_issue_message:
  other: "For security purposes regarding your keypair, we are logging you out."
auth_err_unrecoverable_keypair:
  other: "Unrecoverable keypair issue"
previous_password_prompt:
  other: "Enter your previous password:"
secret_value_prompt_summary:
  other: |

    The action you are taking uses a secret that has not been given a value yet.
    Name: [NOTICE]{{.V0}}[/RESET]
    Description: [NOTICE]{{.V1}}[/RESET]
    Scope: [NOTICE]{{.V2}} ({{.V3}})[/RESET]
secret_value_prompt:
  other: "Please enter a value for secret \"[ACTIONABLE]{{.V0}}[/RESET]\":"
secret_prompt_user:
  other: Only you can access the value
secret_prompt_project:
  other: Organization members can access the value
secret_no_description:
  other: "- (This secret has no description, you can set one via the web dashboard)"
username_prompt_signup:
  other: "Choose a username:"
password_prompt_signup:
  other: "Choose a password:"
password_prompt_confirm:
  other: "Enter your password again:"
name_prompt:
  other: "Enter your name:"
email_prompt:
  other: "Enter your email:"
totp_prompt:
  other: "Enter your two-factor authentication code:"
survey_error_template:
  other: "[[color \"red\"]] Invalid response: [[.Error]][[color \"reset\"]][[BR]]"
err_value_required:
  other: value required
err_prompt_unknown:
  other: An unknown error occurred whilst processing your response, check the error log for more information
prompt_login_to_signup:
  other: No account was found for that username, would you like to register it?
err_download_tos:
  other: Could not download terms of service file
tos_disclaimer:
  other: |
    Your use of the ActiveState Platform is subject to the Terms of Service.
    You can review the Terms of Service at:
      {{.V0}}
tos_acceptance:
  other: Do you accept the ActiveState Platform Terms of Service?
tos_not_accepted:
  other: You may not create an ActiveState Platform account without accepting the Terms of Service
tos_accept:
  other: Yes, I accept the ActiveState Terms of Service
tos_not_accept:
  other: No, I do not accept the ActiveState Terms of Service
tos_show_full:
  other: Display the full Terms of Service in this terminal window
err_auth_failed:
  other: Authentication failed
err_auth_username_check:
  other: Could not validate username, check the error log for more information
err_auth_failed_unknown_cause:
  other: "Authentication failed due to an unknown cause, error received: {{.V0}}"
auth_err_password_prompt:
  other: The provided password is invalid
confirm_password_account_creation:
  other: Please enter your password again to create your account.
err_password_confirmation_failed:
  other: Your password confirmation does not match
err_username_taken:
  other: Username is already taken
signup_description:
  other: Signup a new account
err_auth_signup_user_exists:
  other: "An account with the given information already exists, error received: {{.V0}}"
login_success_welcome_back:
  other: You have successfully authenticated, hello [NOTICE]{{.Name}}[/RESET]!
logged_in_as:
  other: You are logged in as [NOTICE]{{.Name}}[/RESET]
logout_description:
  other: Logout
logged_out:
  other: You have been logged out
signup_success:
  other: Your account has been registered and a confirmation email has been sent to [NOTICE]{{.Email}}[/RESET], your account will have limited permissions until you confirm it.
login_cancelled:
  other: Authentication Cancelled
login_err_output:
  other: Failed to display user output
login_err_auth:
  other: Authentication failed
login_err_auth_token:
  other: Token authentication failed
fetch_org_err:
  other: Failed to fetch organization [NOTICE]{{.V0}}[/RESET] from ActivateState platform.  Is the organization name correct?
auth_required_fork:
  other: You need to be authenticated to fork an ActiveState Platform project
err_fork_auth_required:
  other: Forking a project requires you to be authenticated against the ActiveState Platform
err_fork_invalid_namespace:
  other: Could not fork the given project as the namespace is incorrect
err_fork_get_owner:
  other: Could not fork project, owner required.
err_cannot_marshal_data:
  other: Cannot marshal data properly
state_fork_success:
  other: Successfully forked project [NOTICE]{{.OriginalOwner}}/{{.OriginalName}}[/RESET] as [NOTICE]{{.NewOwner}}/{{.NewName}}[/RESET]
local:
  other: Local
organization:
  other: Organization
organizations_description:
  other: List member organizations on the ActiveState Platform
organizations_err:
  other: Unable to list member organizations
organizations_unknown_tier:
  other: "Unknown tier [NOTICE]\"{{.Tier}}\"[/RESET] in organization [NOTICE]\"{{.Organization}}\"[/RESET]"
organization_name:
  other: Organization Name
organization_no_orgs:
  other: You are not a member of any organizations
project:
  other: Project
project_name:
  other: Project Name
project_description:
  other: Project Description
project_err:
  other: Unable to list projects
error_state_activate_new_no_auth:
  other: Please authenticate by running "state auth" before creating a new project.
state_activate_prompt_create_project:
  other: The project [NOTICE]{{.V0}}[/RESET] does not exist under [NOTICE]{{.V1}}[/RESET]. Would you like to create it now?
state_activate_new_prompt_name:
  other: "Please provide a name for the new project:"
error_state_activate_new_flags:
  other: Flags do not contain value project values
error_state_activate_new_prompt:
  other: Invalid input value for new project
error_state_activate_new_create:
  other: Could not create new project
error_state_activate_copy_prompts:
  other: Invalid input value for copy project
error_state_activate_copy_project_url:
  other: Could not get project URL
err_activate_path:
  other: Could not get project file with given path '{{.V0}}'
err_activate_output_build_failed:
  other: Platform project build is has failed. Please select "Manage Packages" option in State Tool menu to go to the platform and browse to "Download Builds" tab for more information
err_activate_output_build_in_progress:
  other: Platform project build is in progress. Please wait for a few minutes and try "Reactivate Runtime" option in "State Tool" menu
err_unsupported_platform:
  other: "Unsupported platform: [NOTICE]{{.V0}}[/RESET]"
err_language_not_found:
  other: "Could not find language: [NOTICE]{{.V0}}@{{.V1}}[/RESET]"
error_state_activate_copy_save:
  other: Error saving project file
error_state_activate_new_no_commit_aborted:
  other: "Platform project created but cannot activate.  Try [ACTIONABLE]`state activate {{.Owner}}/{{.ProjectName}}`[/RESET]."
state_activate_new_prompt_owner:
  other: "Please provide an owner for the new project:"
error_state_activate_new_fetch_organizations:
  other: "Unable to create new project: cannot determine potential owners."
state_activate_new_created:
  other: Created new project in [NOTICE]{{.Dir}}[/RESET]
state_activate_new_platform_project:
  other: New platform project successfully created as [NOTICE]{{.Owner}}/{{.Project}}[/RESET]. To activate your new project run [ACTIONABLE]`state activate {{.Owner}}/{{.Project}}`[/RESET]
state_activate_new_prompt_language:
  other: Which language would you like to use to manage your State Tool scripts?
state_activate_new_language_none:
  other: "None - I'll use shell scripting"
error_state_activate_owner_flag_not_set:
  other: The '--owner' flag is not set. This flag must be set in order to use the '--new' flag
error_state_activate_project_flag_not_set:
  other: The '--project' flag is not set. This flag must be set in order to use the '--new' flag
error_state_activate_language_flag_not_set:
  other: The '--language' flag is not set. This flag must be set in order to use the '--new' flag
error_state_activate_language_flag_invalid:
  other: The provided language does not match any of the known languages
project_empty:
  other: You have not created any projects yet
project_checkout_empty:
  other: You have not activated any projects yet
downloading:
  other: Downloading
installing:
  other: Installing
unknown_value:
  other: Unknown Value
total:
  other: Total
projects_description:
  other: Manage your projects
projects_list_description:
  other: List your platform projects
err_api_not_authenticated:
  other: You are not authenticated, authenticate with [ACTIONABLE]`state auth`[/RESET].
err_api_forbidden:
  other: You are not allowed to access or modify the requested resource
err_api_org_not_found:
  other: Unable to find requested Organization
err_api_project_not_found:
  other: The requested project [NOTICE]{{.V0}}[/RESET] does not exist under [NOTICE]{{.V1}}[/RESET]. Please ensure the owner is correct and that the project has been created.
err_api_project_not_found_unauthenticated:
  other: The requested project [NOTICE]{{.V0}}/{{.V1}}[/RESET] could not be found. If this is a private project you may need to authenticate with 'state auth'.
err_api_member_not_found:
  other: Unable to find requested Member
err_api_org_invite_expected_one_invite:
  other: That should not happen.  Expected to receive at least one invitation receipt.
reqsvc_err_line_errors:
  other: "Line errors encountered translating data: [{{.V0}}]"
secrets_expander_err_empty_name:
  other: Expander handle can not be an empty string
secrets_expander_err_undefined:
  other: Expander must be defined
run_description:
  other: Run your project scripts
scripts_description:
  other: Show project scripts
flag_json_desc:
  other: Changes output to machine-readable JSON
runtime_alternative_failed_artifact_order:
  other: "Could not write runtime.json file: internal error"
runtime_alternative_file_transforms_err:
  other: "Could not apply necessary file transformations after unpacking."
runtime_alternative_failed_destination:
  other: Installation failed due to to failed write to directory {{.V0}}
scripts_col_name:
  other: Name
scripts_col_description:
  other: Description
scripts_err:
  other: Error managing user's Scripts
scripts_no_scripts:
  other: No scripts in your 'activestate.yaml' or no scripts to run in for your environment
scripts_no_name:
  other: No script with name [NOTICE]{{.V0}}[/RESET]
organizations_err_output:
  other: Failed to display organizations output
edit_description:
  other: Edit a given script
edit_script_cmd_name_arg:
  other: name
edit_script_cmd_name_arg_description:
  other: The name of the script to be edited
edit_script_cmd_expand_flag:
  other: Whether or not to expand constants within the script
edit_scripts_no_name:
  other: Could not find script with the given name [NOTICE]{{.V0}}[/RESET]
edit_scripts_project_file_saved:
  other: "\nScript changes detected, updating activestate.yaml"
error_open_not_installed_lin:
  other: Please install '[ACTIONABLE]{{.V0}}[/RESET]' to edit scripts
error_edit_script:
  other: Failed to edit script
error_edit_unrecognized_platform:
  other: Could not open script file on this platform [NOTICE]{{.V0}}[/RESET]
error_edit_invalid_editor:
  other: The EDITOR environment variable was not correctly set, falling back to platform default editor
prompt_done_editing:
  other: Are you done editing?
arg_state_run_name:
  other: script
arg_state_run_name_description:
  other: Name of script to run
flag_state_run_standalone_description:
  other: Run a script, regardless of an activated state
flag_state_run_list_description:
  other: List available scripts
error_state_run_undefined_name:
  other: The script name must be provided
error_state_run_unknown_name:
  other: The script '[NOTICE]{{.V0}}[/RESET]' is not defined in activestate.yaml.
error_state_run_activate:
  other: Unable to activate a state for running the script in. Try manually running "state activate" first.
error_state_run_standalone_conflict:
  other: Script is configured as standalone while the language requires state activation. Please unset the standalone value, or use a language native to your shell.
error_state_run_unknown_exec:
  other: An executable language interpreter matching the script cannot be found. Please use a language defined in your project on the platform.
error_state_run_setup_scriptfile:
  other: Cannot setup runnable on-disk script file.
error_state_run_error:
  other: Failed to run script.
error_state_run_no_shell:
  other: Failed to obtain shell info.
err_sscommon_binary_path:
  other: Could not find [NOTICE]{{.V0}}[/RESET] in PATH
err_sscommon_unsupported_language:
  other: Unsupported language extension [NOTICE]{{.V0}}[/RESET]
env_description:
  other: Manage Project Variables
env_add_description:
  other:
    >
    add variable
env_remove_description:
  other:
    >
    remove variable
env_header_id:
  other: ID
env_header_variable:
  other: VARIABLE
env_header_value:
  other: VALUE
env_listing_variables:
  other: Listing defined variables
env_add_cannot_add_variable:
  other: "Cannot add Variable '[NOTICE]{{.Name}} {{.Value}}[/RESET]'"
env_add_cannot_add_existing_variable:
  other: "Identical variable already defined"
env_remove_cannot_remove:
  other: "Cannot remove variable"
arg_env_add_variable:
  other: VARIABLE
arg_env_add_variable_description:
  other: The variable that will be defined
error_env_add_invalid_variable:
  other: "Invalid variable name given: [NOTICE]{{.V0}}[/RESET]"
arg_env_add_value:
  other: VALUE
arg_env_add_value_description:
  other: The value that will be assigned
arg_env_remove_identifier:
  other: IDENTIFIER
arg_env_remove_identifier_description:
  other: Identifies what variable to remove, can be a hash or a variable name
prompt_choose_variable:
  other: Which variable do you wish to remove?
err_env_cannot_list:
  other: Cannot list variables
err_env_cannot_find:
  other: Cannot find variables matching your query
prompt_env_choose_remove:
  other: Which variable would you like to remove?
err_env_cannot_parse:
  other: Could not parse variables used in your request
prompt_env_option:
  other: "{{.Variable}}: `{{.Value}}` ({{.Constraints}}{{.Hash}})"
env_removed:
  other: "Variable removed: [NOTICE]{{.Variable}} ({{.Hash}}[/RESET])"
env_inherit_description:
  other: Update the current project to inherit environment variables from the current environment.
env_inherit_prompt_overwrite:
  other: Do you want to overwrite the project's existing variable [NOTICE]{{.Name}}[/RESET], whose value is "[NOTICE]{{.OldValue}}[/RESET]", with the new value "[NOTICE]{{.NewValue}}[/RESET]"?
env_inherit_inherit_aborted:
  other: "Unable to inherit from current environment: aborted."
show_project:
  other: Show information about a project
arg_state_show_remote_description:
  other: Namespace of remote project
private:
  other: Private
public:
  other: Public
field_package_name:
  other: Name
field_package_version:
  other: Version
field_namespace:
  other: Namespace
field_events:
  other: Events
field_scripts:
  other: Scripts
field_localcheckouts:
  other: Local Checkouts
field_platforms:
  other: Platforms
err_cannot_obtain_dist:
  other: "Could not obtain distribution for language: [NOTICE]{{.V0}}[/RESET]"
err_already_active:
  other: "You cannot activate a new state when you are already in an activated state."
run_listing_scripts:
  other: "Available Scripts: "

secrets_cmd_description:
  other: Manage your secrets
secrets_flag_filter:
  other: Show only secrets that match the given filter. The filter value is the config path that you want to see secrets for, eg. constants.foo, scripts.foo, secrets.project.foo, etc.
secrets_get_cmd_description:
  other: Get the value of a secret
secrets_get_arg_name_name:
  other: namespace
secrets_get_arg_name_description:
  other: Namespace of secret is '[NOTICE]SCOPE.NAME[/RESET]'. eg. '[ACTIONABLE]user.mySecret[/RESET]' or '[ACTIONABLE]project.ourSecret[/RESET]'
secrets_set_cmd_description:
  other: Set the value of a secret
secrets_set_arg_name_name:
  other: namespace
secrets_set_arg_name_description:
  other: Namespace of secret is '[NOTICE]SCOPE.NAME[/RESET]. eg. '[ACTIONABLE]user.mySecret[/RESET]' or '[ACTIONABLE]project.ourSecret[/RESET]'
secrets_set_arg_value_name:
  other: secret-value
secrets_set_arg_value_description:
  other: Value of unencrypted Secret
secrets_set_flag_project:
  other: Scope the secret to the current project
secrets_set_flag_user:
  other: Scope the secret to the current user
secrets_share_cmd_description:
  other: Share your organization and project secrets with another user
secrets_share_arg_user_name:
  other: user-handle
secrets_share_arg_user_description:
  other: Username of user in your organization
secrets_sync_cmd_description:
  other: Synchronize your shareable secrets to everyone in the organization for the current project
secrets_sync_results_message:
  other: Successfully synchronized [NOTICE]{{.V0}}[/RESET] users of the [NOTICE]{{.V1}}[/RESET] organization
secrets_col_name:
  other: Name
secrets_col_description:
  other: Description
secrets_col_setunset:
  other: Set/Unset
secrets_col_encrypted:
  other: Encrypted
secrets_col_shared:
  other: Shared
secrets_col_store:
  other: Store
secrets_value_secret_undefined:
  other: <undefined>
secrets_value_set:
  other: Set
secrets_value_unset:
  other: Unset
secrets_value_secret:
  other: <encrypted>
secrets_err_defined:
  other: Failed to obtain defined secrets
secrets_err_values:
  other: Failed to obtain secret value(s)
secrets_err_access:
  other: Unable to check access to project secrets. You will not be able to access any secrets for this project
secrets_warning_no_access:
  other: You are not authorized to view secrets for this project
secrets_err_missing_field:
  other: "Secret is missing required field: [NOTICE]{{.V0}}[/RESET]"
secrets_err_output:
  other: Failed to display secrets output
secrets_err_no_secrets_found:
  other: Unable to find any Secrets for User
secrets_err_encrypting:
  other: "Error encrypting a user's Secret: [NOTICE]{{.V0}}[/RESET]"
secrets_err_decrypting:
  other: "Error decrypting a user's Secret: [NOTICE]{{.V0}}[/RESET]"
secrets_err_save:
  other: "Error updating user's Secrets: {{.V0}}"
secrets_err_base64_decoding:
  other: Error base64 decoding variable value
secrets_err_no_publickey_found:
  other: Unable to find any public-key for User
secrets_err_check_access:
  other: Access check failed
secrets_expand_err_undefined:
  other: "Secret [NOTICE]\"{{.V0}}\"[/RESET] not defined in project"
secrets_expand_err_not_found:
  other: "Unable to obtain value for secret: [NOTICE]\"{{.V0}}\"[/RESET]."
secrets_expand_err_no_access:
  other: You are not a member of organization '[NOTICE]{{.V0}}[/RESET]' and therefore cannot access secrets belonging to its projects
secrets_err_invalid_store:
  other: "Invalid 'store' property used for variable, value used: [NOTICE]{{.V0}}[/RESET], should be one of: [ACTIONABLE]{{.V1}}[/RESET]"
secrets_err_invalid_share:
  other: "Invalid share level used for variable, value used: [NOTICE]{{.V0}}[/RESET], should be one of: [ACTIONABLE]{{.V1}}[/RESET]"
secrets_err_value_with_store:
  other: "Secret should not have a local value defined in the activestate.yaml if it's setting the 'share' or 'store' fields: {{.V0}}"
secrets_err_invalid_value:
  other: "Secret '[NOTICE]{{.V0}}[/RESET]' has an invalid value: [NOTICE]{{.V1}}[/RESET]"
secrets_err_value_empty:
  other: "Secret has no value defined: [NOTICE]{{.V0}}[/RESET]"
secrets_err_invalid_namespace:
  other: "Invalid namespace given for secret: [NOTICE]{{.V0}}[/RESET], namespace must be in format of 'scope.secretName', eg. 'user.mySecret' or 'project.ourSecret'."
secrets_warn_deprecated_namespace:
  other: "DEPRECATION WARNING: Setting or retrieving secrets without a namespace is deprecated and soon won't be supported. Please reference your secret along with its scope, eg. 'user.mySecret' or 'project.ourSecret'."
secrets_warn_deprecated_var:
  other: "DEPRECATION WARNING: 'state variables' (or 'state vars') has been retired in favour of secrets and constants. Please use 'state secrets' instead."
secrets_warn_deprecated_var_expand:
  other: "DEPRECATION WARNING: You are accessing a secret via '$variables.{{.V0}}', please update your activestate.yaml to instead use the format of '$secrets.project.{{.V0}}'"
secrets_err_user_not_defined:
  other: "Secret has not been defined: [NOTICE]{{.V0}}[/RESET]. Define it by running 'state secrets set [NOTICE]{{.V0}}[/RESET]'."
secrets_err_project_not_defined:
  other: "Secret has not been defined: [NOTICE]{{.V0}}[/RESET]. Either define it by running 'state secrets set [NOTICE]{{.V0}}[/RESET]' or have someone in your organization sync with you by having them run 'state secrets sync'."
secrets_err_not_authenticated:
  other: You are running a command that requires access to secrets, please authenticate by running 'state auth'.
secrets_header_name:
  other: Name
secrets_header_scope:
  other: Scope
secrets_header_value:
  other: Value
secrets_header_description:
  other: Description
secrets_header_usage:
  other: Usage
secrets_row_value_set:
  other: "[SUCCESS]✔ Defined[/RESET]"
secrets_row_value_unset:
  other: "[ERROR]× Not defined[/RESET]"
secrets_description_unset:
  other: "[DISABLED]Not provided.[/RESET]"
pull_not_updated:
  other: Your activestate.yaml is already up to date!
pull_updated:
  other: Your project in the activestate.yaml has been updated to {{.V0}}@{{.V1}}.
keypair_cmd_description:
  other: Manage Your Keypair
keypair_generate_cmd_description:
  other: Generate and upload a new Keypair
keypair_generate_flag_bits:
  other: Bit-length of keypair to generate
keypair_generate_flag_dryrun:
  other: Do not save any changes
keypair_generate_flag_skippassphrase:
  other: Do not require a passphrase for new Keypair (implies --dry-run)
keypair_generate_success:
  other: Keypair generated successfully
keypair_auth_cmd_description:
  other: Authenticate existing Keypair for future sessions
keypair_err_not_found:
  other: Keypair not yet generated
keypair_err_save:
  other: Keypair could not be saved
keypair_err_publickey_not_found:
  other: "No public-key found for user [NOTICE]\"{{.V0}}\"[/RESET] ([NOTICE]\"{{.V1}}\"[/RESET])"
keypair_err_passphrase_prompt:
  other: The provided passphrase is invalid
keypair_err_require_auth:
  other: You need to be authenticated to run this command, please run [ACTIONABLE]`state auth`[/RESET] first
keypairs_err_bitlength_too_short:
  other: bit-length too short
keypairs_err_pem_encoding:
  other: invalid PEM encoding
keypairs_err_passphrase_incorrect:
  other: provided passphrase is incorrect
keypairs_err_invalid_rsa_publickey:
  other: provided key not an RSA public-key
keypairs_err_load_not_found:
  other: Authorized keypair not found
keypairs_err_load_requires_mode:
  other: "Keypair [NOTICE]\"{{.V0}}\"[/RESET] file is too permissive, expects no more than [NOTICE]\"{{.V1}}\"[/RESET] permissions"
keypairs_err_base64_decoding:
  other: Message is not base-64 encoded
keypairs_err_override_with_save:
  other: "cannot save key to file while key override is set"
keypairs_err_override_with_delete:
  other: "cannot delete key file while key override is set"
err_command_requires_auth:
  other: You need to be authenticated to run this command. Authenticate by running [ACTIONABLE]`state auth`[/RESET].
warn_script_name_in_use:
  other: |
    The following scripts should be renamed:

      [DISABLED]-[/RESET] {{.V0}}

    These scripts were not aliased during activation but can still be run using [ACTIONABLE]`state run`[/RESET], eg. [ACTIONABLE]`state run {{.V1}}`[/RESET].

    Note that you can also access scripts by prefixing their script with your project name, eg. [ACTIONABLE]`{{.V2}}`[/RESET]

warn_move_incompatible_modes:
  other: "Permissions of files [NOTICE]{{.V0}}[/RESET] and [NOTICE]{{.V1}}[/RESET] differ. Using permissions of [NOTICE]{{.V0}}[/RESET]"
warn_move_destination_overwritten:
  other: "Overwriting existing file [NOTICE]{{.V1}}[/RESET] with file [NOTICE]{{.V0}}[/RESET]"
err_file_not_found_in_path:
  other: could not find file=[NOTICE]{{.V0}}[/RESET] in path=[NOTICE]{{.V1}}[/RESET]

secrets_err_expand_noproject:
  other: Expanding of variable failed because a project was not passed along. This indicates a problem in the underlying code, and is unlikely to be something an end-user can address.
developer_err_project_match:
  other: Encountered a situation where the tool is given different project paths. This indicates a bug in our code, please consider reporting it.

err_version_parse:
  other:  Could not determine the State Tool version to use to run this command. Please ensure the project field in your activestate.yaml is formatted correctly.
err_invalid_version:
  other: "Invalid version specified in your activestate.yaml, should be in the format of: [NOTICE]{number}.{number}.{number}-{hash}[/RESET]"
err_invalid_lock:
  other: "Invalid lock specified in your activestate.yaml: '{{.V0}}', should be in the format of: [NOTICE]channel@{number}.{number}.{number}-{hash}[/RESET]"
err_update_version:
  other: "Failed to automatically update your locked version schema. Please manually remove your 'version' and 'branch' fields in your activestate.yaml and substitute them for 'lock: <branch>@<version>'."
downloading_state_version:
  other: "Downloading State Tool version [NOTICE]{{.V0}}[/RESET], as specified by your activestate.yaml."
forward_fail:
  other: Could not forward command to the appropriate State Tool version
forward_fail_with_error:
  other: "Could not forward the command to the appropriate State Tool version, error: {{.V0}}"
forward_fail_info:
  other: The requested version of the State Tool does not exist, please ensure the version and branch are correct.
update_available:
  other: |
    A new update is available!

    Your version: [NOTICE]{{.V0}}[/RESET]
    Available Version: [NOTICE]{{.V1}}[/RESET]

    You can update by running [ACTIONABLE]`state update`[/RESET]
runtime_update_notice_known_count:
  other: "Your activestate.yaml is [NOTICE]{{.V0}}[/RESET] commits behind."
runtime_update_notice_unknown_count:
  other: "Your activestate.yaml is behind."
runtime_update_help:
  other: "Run [ACTIONABLE]`state pull`[/RESET] to pull in the latest runtime environment as defined in your project on [NOTICE]https://platform.activestate.com/{{.V0}}/{{.V1}}[/RESET]"
err_no_credentials:
  other: Cannot authenticate without credentials
err_token_list:
  other: "Something went wrong whilst trying to retrieve api tokens: {{.V0}}"
err_token_delete:
  other: "Something went wrong whilst trying to delete an api token: {{.V0}}"
err_token_create:
  other: "Something went wrong whilst trying to create an api token: {{.V0}}"
installer_err_installdir_isfile:
  other: Expected installation path '[NOTICE]{{.V0}}[/RESET]' to be a directory
installer_err_installdir_notempty:
  other: Installation path '[NOTICE]{{.V0}}[/RESET]' is not empty
installer_err_archive_notfound:
  other: Distribution archive '[NOTICE]{{.V0}}[/RESET]' does not exist
installer_err_archive_badext:
  other: Expected runtime archive '[NOTICE]{{.V0}}[/RESET]' to have .tar.gz or .tgz extension
installer_err_runtime_missing_install_dir:
  other: Expected runtime '[NOTICE]{{.V0}}[/RESET]' to contain directory named one of '[ACTIONABLE]{{.V1}}[/RESET]'
installer_err_runtime_missing_meta:
  other: |
    The requested runtime does not appear to have a metadata file and the metadata could not be inferred.
    Possible causes are:
      - A previous installation of the runtime was improperly aborted before it could finish. Manually deleting
        directory "{{.V0}}" and retrying this command will fix this issue.
      - You are trying to use a much older build that is not supported by this version of the State Tool. It
        is recommended that you produce a new build.
installer_err_runtime_no_executable:
  other: Expected runtime installer '[NOTICE]{{.V0}}[/RESET]' to include '[ACTIONABLE]{{.V1}}[/RESET]' or '[ACTIONABLE]{{.V2}}[/RESET]'
installer_err_runtime_no_file:
  other: Expected runtime installer '[NOTICE]{{.V0}}[/RESET]' to include '[ACTIONABLE]{{.V1}}[/RESET]'
installer_err_runtime_executable_not_exec:
  other: Executable '[NOTICE]{{.V1}}[/RESET]' does not have execute permissions for runtime '[NOTICE]{{.V0}}[/RESET]'
installer_err_fail_obtain_prefixes:
  other: Unable to obtain relocation prefixes for runtime '[NOTICE]{{.V0}}[/RESET]'
installer_err_runtime_already_exists:
  other: A runtime is already installed at '[NOTICE]{{.V0}}[/RESET]'
installer_err_runtime_move_files_access_denied:
  other: |
    Unable to move runtime files.  Please ensure that you have write permissions for the directory '[NOTICE]{{.V0}}[/RESET]'
    If you believe this is happening due to antivirus software please report your issue on our forums: 
    [ACTIONABLE]{{.V1}}[/RESET]
installer_err_runtime_move_files_failed:
  other: Unable to move runtime files from '[NOTICE]{{.V0}}[/RESET]' to '[NOTICE]{{.V1}}[/RESET]'
installer_err_runtime_rm_installdir:
  other: Unable to remove '[NOTICE]{{.V0}}[/RESET]' after unpacking runtime
installer_err_runtime_no_commitid:
  other: A CommitID is required to install this runtime environment
fetch_err_runtime_no_commitid:
  other: Could not get a CommitID for this project
installer_err_runtime_preplatform:
  other: The version of the installer used in the project you specified is not compatible with the State Tool. Please make a new project.
installer_err_engine_unknown:
  other: Build engine is unknown.
build_status_unknown:
  other: "Build status could not be retrieved, please view the project at: [NOTICE]{{.V0}}[/RESET] for more information"
build_status_in_progress:
  other: "The project is currently building. Please visit [NOTICE]{{.V0}}[/RESET] to see the progress."
build_status_unknown_error:
  other: "Build reported an unknown error: {{.V0}}; Please view the project at: [ACTIONABLE]{{.V1}}[/RESET] for more information"
build_status_failed:
  other: |
    The build for your project defined at: [NOTICE]{{.V0}}[/RESET] is not building correctly.
    Error message recieved was: {{.V1}}. Please correct by visiting the above link.
err_no_default_branch:
  other: This project has no default branch. This indicates malformed data, please contact support!
err_no_commit:
  other: Project branch has no commits
err_order_recipe:
  other: Could not get order from commit ID
err_order_marshal:
  other: Failed to marshal/unmarshal order
err_no_data_found:
  other: No data found
err_no_langauge:
  other: No language found
err_get_checkpoint:
  other: "Error occurred while trying to retrieve the checkpoint for your project: {{.V0}}"
err_project_no_languages:
  other: Your project does not have any languages configured
err_add_commit:
  other: "Error occurred while trying to create a commit: {{.V0}}"
err_update_branch:
  other: "Error occurred while trying to update a branch: {{.V0}}"
err_get_commit_history:
  other: "Error occurred while trying to retrieve the latest commit history for your project: {{.V0}}"
err_commit_count_no_latest_with_commit:
  other: "Latest commit id is not set while commit id is set"
err_commit_count_cannot_find:
  other: "Cannot find commit ([ACTIONABLE]{{.V0}}[/RESET]) in indexed"
err_commit_count_cannot_find_first:
  other: "Cannot find first commit ([ACTIONABLE]{{.V0}}[/RESET]) in indexed"
err_commit_count_missing_last:
  other: "Missing last commit id"
err_recipe_not_found:
  other: Your project does not have a configuration that is compatible with your platform
err_no_platform_data_remains:
  other: "Your current platform ([ACTIONABLE]{{.V0}}/{{.V1}}[/RESET]) does not appear to be configured in your project. You will need to add it before you are able to activate on this platform. Run 'state platforms --help' for more information on how to do this."
err_no_artifacts:
  other: Your project does not seem to produce any artifacts
err_no_valid_artifact:
  other: Your project is not producing any usable artifacts, is your State Tool up to date?
err_runtime_download_no_response:
  other: Could not find bits associated with your runtime environment, please contact support
err_signs3_invalid_url:
  other: API Responded with an invalid S3 URL, please contact support
err_artifact_invalid_url:
  other: API Responded with an invalid artifact URL, please contact support
err_activate_namespace:
  other: Could not activate project for the given namespace
err_activate_create_project:
  other: Could not create new project
err_invalid_namespace:
  other: "Invalid namespace: [NOTICE]{{.V0}}[/RESET]. Should be in the format of [NOTICE]ORGANISATION_NAME/PROJECT_NAME[/RESET], and can optionally contain a [NOTICE]#COMMIT_ID[/RESET] suffix. Names should be alphanumeric and may contain dashes and periods."
err_could_not_get_commit_behind_count:
  other: Could not obtain commit history properly
err_must_create_project:
  other: "You must create the project to activate it."
activate_namespace_existing:
  other: "You already have this project checked out, which one would you like to activate?"
activate_select_optout:
  other: "None, I want to create a new copy"
activate_namespace_location:
  other: Where would you like to place the project files for [NOTICE]{{.V0}}[/RESET]?
warn_deprecation:
  other: |
    You are running a deprecated version of the State Tool. This version will stop working as of [NOTICE]{{.V0}}[/RESET].

    Reason for deprecation: 
      [NOTICE]{{.V1}}[/RESET]

    Please update by running [ACTIONABLE]`state update`[/RESET].
err_deprecation:
  other: |
    You are running a version of the State Tool that is no longer supported! You will be encountering issues.

    Reason for deprecation: 
      [NOTICE]{{.V1}}[/RESET]

    Please update by running [ACTIONABLE]`state update`[/RESET].
err_auth_required:
  other: Authentication is required, please authenticate by running 'state auth'
auth_required_activate:
  other: You need to be authenticated to activate an ActiveState Platform project
prompt_login_or_signup:
  other: Would you like to login to an existing ActiveState Platform account, or create a new account?
prompt_login_action:
  other: Login with my existing account
prompt_signup_action:
  other: Signup for a new account
prompt_signup_browser_action:
  other: Signup for a new account using the ActiveState Platform website
prompt_login_after_browser_signup:
  other: Please login once you've registered your account
err_browser_open:
  other: "Could not open your browser, please manually open the following URL in your browser: {{.V0}}"
err_activate_auth_required:
  other: Activating a project requires you to be authenticated against the ActiveState Platform
err_os_not_a_directory:
  other: Expected '{{.V0}}' to be a valid directory
export_cmd_description:
  other: Print information based on the provided subcommand
export_recipe_cmd_description:
  other: Print json formatted recipe data
export_jwt_cmd_description:
  other: Print jwt credentials
export_recipe_cmd_commitid_arg:
  other: commitID
export_recipe_cmd_commitid_arg_description:
  other: "Sets target commit by ID (default: current commit)"
export_recipe_flag_pretty:
  other: Enables export format beautification
export_new_api_key_cmd_description:
  other: Create and print new API key
export_new_api_key_arg_name:
  other: name
export_new_api_key_arg_name_description:
  other: API key name
export_config_cmd_description:
  other: Export state tool configurations
export_config_flag_filter_description:
  other: "Filter configuration output. Accepts: [ACTIONABLE]{{.V0}}[/RESET]"
export_config_dir_description:
  other: Export the config directory details
export_apikey_user_notice:
  other: "Note that this key is not stored by ActiveState. Please store the value for later use as you cannot retrieve it again."
err_apikey_name_required:
  other: An API key name is required.
err_cannot_obtain_apikey:
  other: Cannot obtain API key.
export_recipe_flag_platform:
  other: Sets target platform
platforms_cmd_description:
  other: Manage platforms used in your project
platforms_add_cmd_description:
  other: Add a new platform to your project
platforms_remove_cmd_description:
  other: Remove a platform from your project
platforms_search_cmd_description:
  other: Search for available platforms that can be added to your project
flag_platforms_shared_bitwidth:
  other: bit-width
flag_platforms_shared_bitwidth_description:
  other: Platform architecture word size/width in bits (32,64)
arg_platforms_shared_name:
  other: name
arg_platforms_shared_name_description:
  other: Name[@<version>]
arg_platforms_shared_version:
  other: version
arg_platforms_shared_version_description:
  other: Platform version (e.g. 12.04.2)
field_version:
  other: Version
field_bitwidth:
  other: Bit Width
commit_message_add_platform:
  other: "Added platform: {{.V0}} {{.V1}}bit {{.V2}}"
commit_message_removed_platform:
  other: "Removed platform: {{.V0}} {{.V1}}bit {{.V2}}"
commit_message_add_language:
  other: "Added language: {{.V0}} {{.V1}}"
commit_message_removed_language:
  other: "Removed language: {{.V0}} {{.V1}}"
downloading_artifacts:
  other: "Downloading missing artifacts"
installing_artifacts:
  other: "Updating missing artifacts"
fileutils_err_amend_file:
  other: "Could not edit file: [NOTICE]{{.V0}}[/RESET]"
err_auth_empty_token:
  other: The provided token is empty
err_prompt_bad_flag:
  other: Could not validate input due to an unexpected flag, please contact support if this problem persists
err_invalid_project:
  other: Your activestate.yaml is missing the 'project' field.
err_persist_invalid_project:
  other: Trying to persist an invalid project
variable_deprecation_warning:
  other: "DEPRECATION WARNING: Your project holds a 'variables' field. Variables have been replaced by separate 'secrets' and 'constants' fields. Please update your activestate.yaml."
err_replaceall_check_log:
  other: "Error occurred while replacing file contents, please check the error log or contact support."
err_bad_project_url:
  other: "Invalid value for 'project' field in your activestate.yaml, please ensure it is in the format of: 'https://platform.activestate.com/Owner/ProjectName'."
err_deprection_404:
  other: Could not check for deprecation as the service returned a 404 not found
err_deprection_code:
  other: Could not check for deprecation as the service returned a code [NOTICE]{{.V0}}[/RESET]
err_set_commit_id:
  other: "Could not update your activestate.yaml with the latest commit ID. Please ensure you have your project defined in the format of [ACTIONABLE]`project: https://platform.activestate.com/Owner/ProjectName`[/RESET]"
err_set_project:
  other: "Could not update the project field in your activestate.yaml. Please ensure you have your project defined in the format of [ACTIONABLE]`project: https://platform.activestate.com/Owner/ProjectName`[/RESET]"
err_unauthorized:
  other: You are not authorized, did you provide valid login credentials?
err_projectfile_exists:
  other: A project already exists in the specified directory
err_projectfile_invalid_url:
  other: The provided URL is invalid
err_project_require_path:
  other: A project path was not supplied
err_project_require_owner:
  other: A project owner was not supplied
err_project_require_name:
  other: A project name was not supplied
error_git_project_url_mismatch:
  other: The project URL in the cloned activestate.yaml does not match the platfom project
error_git_target_dir_not_empty:
  other: Target directory for cloning already exists and is not empty
git_cloning_project_heading:
  other: Cloning Repository
git_cloning_project:
  other: Cloning git repository at [ACTIONABLE]{{.V0}}[/RESET]
language_name_unknown:
  other: Unknown
language_unknown_options:
  other: Unknown options
package_cmd_description:
  other: Manage packages used in your project
users_plural:
  other: users
package_install_cmd_description:
  other: Add a new package to your project
package_list_cmd_description:
  other: List the packages currently used by this project
package_update_cmd_description:
  other: Update a package in your project to the latest available version
package_uninstall_cmd_description:
  other: Remove a package from your project
package_import_cmd_description:
  other: Import packages from a list of dependencies
package_search_cmd_description:
  other: Search for available packages that can be added to your project
package_info_cmd_description:
  other: Display information for the specified package
package_arg_name:
  other: name
package_arg_name_description:
  other: Package name
package_info_flag_language_description:
  other: The language used to constrain package information selection
bundle_arg_name:
  other: name
bundle_arg_name_description:
  other: Bundle name
package_arg_nameversion:
  other: name[@version]
package_arg_nameversion_description:
  other: Package name and optionally the desired version
bundle_arg_nameversion:
  other: name[@version]
bundle_arg_nameversion_description:
  other: Bundle name and optionally the desired version
package_list_flag_commit_description:
  other: The commit that the listing should be based on
package_list_flag_name_description:
  other: The filter for package names to include in the listing
namespace_list_flag_project_description:
  other: The namespace packages should be listed from
package_search_flag_language_description:
  other: The language used to constrain search results
package_search_flag_exact-term_description:
  other: Ensures that search results match search term exactly
package_import_flag_filename_description:
  other: The file to import
package_import_flag_force_description:
  other: Run import operation without prompts
commit_message_add_package:
  other: "Added package: {{.V0}}@{{.V1}}"
commit_message_removed_package:
  other: "Removed package: {{.V0}}"
commit_message_updated_package:
  other: "Updated package: {{.V0}} to {{.V1}}"
commit_message_add_initial:
  other: Initialize project via the State Tool
confirm_remove_existing_prompt:
  other: "Your project already has packages configured for it, continuing will overwrite your existing package selection. Are you sure you want to do this?"
commit_reqstext_message:
  other: "Import from requirements file"
commit_reqstext_remove_existing_message:
  other: "Remove current packages prior to import from requirements file"
err_cannot_remove_existing:
  other: "The already configured packages were not able to be overwritten"
err_branch_not_bare:
  other: Branch is not bare and is unable to be initialized as such
err_package_added:
  other: Failed to add package
err_bundle_added:
  other: Failed to add bundle
package_err_cannot_fetch_checkpoint:
  other: Cannot fetch checkpoint for package listing
bundle_err_cannot_fetch_checkpoint:
  other: Cannot fetch checkpoint for bundle listing
package_err_cannot_obtain_commit:
  other: Cannot obtain commit for package listing
bundle_err_cannot_obtain_commit:
  other: Cannot obtain commit for bundle listing
package_err_cannot_obtain_language:
  other: Cannot obtain language for package search
bundle_err_cannot_obtain_language:
  other: Cannot obtain language for bundle search
package_err_cannot_obtain_search_results:
  other: Cannot obtain search results
err_cannot_commit_changeset:
  other: Cannot commit changeset
err_obtaining_change_request:
  other: Cannot obtain change request
package_no_data:
  other: No data found - Please verify the provided commit id
package_list_no_packages:
  other: The project has no packages to list.
bundle_list_no_packages:
  other: The project has no bundles to list.
package_name:
  other: Name
package_version:
  other: Version
package_added:
  other: "Package added: [NOTICE]{{.V0}}[/RESET]"
package_version_added:
  other: "Package added: [NOTICE]{{.V0}}@{{.V1}}[/RESET]"
bundle_added:
  other: "[SUCCESS]✔ {{.V0}} Bundle successfully installed![/RESET]"
bundle_version_added:
  other: "[SUCCESS]✔ {{.V0}} Bundle @ version {{.V1}} successfully installed![/RESET]"
err_package_updated:
  other: Failed to update package
err_bundle_updated:
  other: Failed to update bundle
err_package_project_no_commit:
  other: Could not find commit for project [NOTICE]{{.V0}}[/RESET]
package_updated:
  other: "Package updated: [NOTICE]{{.V0}}[/RESET]"
package_version_updated:
  other: "Package updated: [NOTICE]{{.V0}}@{{.V1}}[/RESET]"
bundle_updated:
  other: "Bundle updated: [NOTICE]{{.V0}}[/RESET]"
bundle_version_updated:
  other: "Bundle updated: [NOTICE]{{.V0}}@{{.V1}}[/RESET]"
package_headless_added:
  other: "Package added: [NOTICE]{{.V0}}[/RESET]"
package_headless_updated:
  other: "Package updated: [NOTICE]{{.V0}}[/RESET]"
package_headless_removed:
  other: "Package uninstalled: [NOTICE]{{.V0}}[/RESET]"
err_package_removed:
  other: Failed to remove package
err_bundle_removed:
  other: Failed to remove bundle
err_packages_removed:
  other: Failed to remove packages
package_removed:
  other: "Package uninstalled: [NOTICE]{{.V0}}[/RESET]"
bundle_removed:
  other: "Bundle uninstalled: [NOTICE]{{.V0}}[/RESET]"
update_config:
  other: To ensure your local project is synchronized with the ActiveState platform please use [ACTIONABLE]`state pull`[/RESET]
package_update_config_file:
  other: To ensure your local project is synchronized with the ActiveState platform please use [ACTIONABLE]`state pull`[/RESET]
inventory_ingredient_not_available:
  other: The package '[NOTICE]{{.V0}}[/RESET]' is not available on the ActiveState Platform, or does not have a matching version
command_flag_invalid_value:
  other: "Invalid value for {{.V0}} flag: [NOTICE]{{.V1}}[/RESET]"
err_cmdtree:
  other: Could not run the requested command
err_fetch_languages:
  other: "Could not retrieve languages for your project. Does your project exist on the Platform?"
err_no_languages:
  other: "Your project does not have any language configured"
err_target_path_namespace_match:
  other: "The project at the target path does not match the namespace you provided. Expected: [NOTICE]{{.V0}}[/RESET], Actual: [NOTICE]{{.V1}}[/RESET]."
err_project_notexist_push_first:
  other: The project does not exist on the ActiveState Platform. Please run 'state push' first.
err_project_notexist_asyaml:
  other: No activestate.yaml exists at the target directory, you should run 'state init' first.
err_project_from_path:
  other: Could not create a project in the target directory. Please ensure that the activestate.yaml exists and is formatted correctly.
err_must_provide_directory:
  other: You must provide a valid directory
err_incompatible_move_file_dir:
  other: |
    Could not move [NOTICE]{{.V0}}[/RESET] to [NOTICE]{{.V1}}[/RESET].  One is a file, the other a directory.
    This indicates that the requested build may be corrupted.
err_init_file_exists:
  other: The target directory '[NOTICE]{{.V0}}[/RESET]' already contains an activestate.yaml. Please change the current working directory or use the --path flag.
init_success:
  other: |
    Project '[NOTICE]{{.V0}}/{{.V1}}[/RESET]' has been successfully initialized at '[NOTICE]{{.V2}}[/RESET]'.
    You should run [ACTIONABLE]`state push`[/RESET] before activating your project for the first time.
    Once pushed you can activate your project with [ACTIONABLE]`state activate`[/RESET].
flag_state_init_skeleton_description:
  other: "The activestate.yaml template to use with project file creation. Accepts: {{.V0}}"
arg_state_init_namespace:
  other: ORG/PROJECT
arg_state_init_namespace_description:
  other: The namespace for the project that you wish to initialize
arg_state_init_language:
  other: Language[@version]
arg_state_init_language_description:
  other: The language that this project should use, and optionally the version of that language
flag_state_init_path:
  other: Path
flag_state_init_path_description:
  other: Where to initialize the project
err_wd:
  other: Could not retrieve the working directory
err_invalid_output_format:
  other: "Invalid output format specified: '[NOTICE]{{.V0}}[/RESET]'; Supported formats: [ACTIONABLE]{{.V1}}[/RESET]"
err_invalid_skeleton_style:
  other: "Invalid skeleton style specified: '[NOTICE]{{.V0}}[/RESET]'; Supported styles: [ACTIONABLE]{{.V1}}[/RESET]"
err_invalid_language:
  other: "Invalid language specified: '[NOTICE]{{.V0}}[/RESET]'; Supported languages: [ACTIONABLE]{{.V1}}[/RESET]"
err_push_invalid_language:
  other: "Invalid language specified: '[NOTICE]{{.V0}}[/RESET]', please re-initialize your project by deleting the activestate.yaml and running 'state init' again."
push_creating_project:
  other: "Creating project [NOTICE]{{.V1}}[/RESET] under [NOTICE]{{.V0}}[/RESET] on the ActiveState Platform"
push_project_created:
  other: "Project created at [NOTICE]{{.V0}}[/RESET] with language [NOTICE]{{.V1}} {{.V2}}[/RESET]"
push_up_to_date:
  other: "Your project is up to date"
init_description:
  other: Initialize a new project
push_description:
  other: Push your latest changes to the platform
export_privkey_cmd_description:
  other: Exports the private key, useful if you want to set it via environment variable (ACTIVESTATE_PRIVATE_KEY)
err_read_privkey:
  other: Could not read private key file
err_unknown_format:
  other: "Unknown format: [NOTICE]{{.V0}}[/RESET]"
err_unknown_type:
  other: "Unknown type: [NOTICE]{{.V0}}[/RESET]"
err_sprint:
  other: "Could not construct output. Encountered the following error: {{.V0}}"
field_localized_field:
  other: "Localized Field"
err_could_not_marshal_print:
  other: "Could not marshal the value being printed, please check the error log for more information."
err_main_outputer:
  other: "Could not create output writer, please contact developers if this problem persists. Error: {{.V0}}"
field_name:
  other: Name
field_description:
  other: Description
field_organization:
  other: Organization
request_timed_out:
  other: A request for data took too long - Trying again may help
err_recipe_no_platform:
  other: Filter returned no valid platform IDs.
no_commits:
  other: No commits exist yet for [NOTICE]{{.V0}}[/RESET]
err_orgs_length:
  other: Could not retrieve the requested users / organizations
err_user_not_found:
  other: "Could not find the requested user: [NOTICE]{{.V0}}[/RESET]"
field_date:
  other: Date
field_author:
  other: Author
field_id:
  other: ID
field_changes:
  other: Changes
change_added:
  other: "[SUCCESS]+[/RESET] {{.V0}} {{.V1}}"
change_removed:
  other: "[ERROR]+[/RESET] {{.V0}}"
change_updated:
  other: "[ACTIONABLE]•[/RESET] {{.V0}} ({{.V1}} → {{.V2}})"
namespace_label_platform:
  other: "Platform"
namespace_label_preplatform:
  other: "Bits"
print_commit:
  other: "[NOTICE]commit {{.V0}}[/RESET]"
print_commit_author:
  other: "Author: {{.V0}}"
print_commit_date:
  other: "Date: {{.V0}}"
print_commit_description:
  other: "Description: {{.V0}}"
history_cmd_description:
  other: View history of the active or given project
arg_state_history_namespace_description:
  other: "The namespace to view the history for (owner/name)"
err_history_namespace:
  other: "Please provide a namespace or run [ACTIONABLE]`state history`[/RESET] in a project directory"
clean_description:
  other: Clean caches, configuration files, or completely remove the state tool
uninstall_description:
  other: Remove the State Tool, installed languages, and any configuration files
cache_description:
  other: Removes cached Runtime Environments
config_description:
  other: Removes global State Tool configuration. Project configuration will not be affected.
flag_state_clean_uninstall_force_description:
  other: Run uninstall operation without prompts
flag_state_clean_cache_force_description:
  other: Run clean cache operation without prompts
arg_state_clean_cache_project_description:
  other: The project to be removed from the local cache. Must be in the format of <Owner>/<ProjectName>
flag_state_clean_config_force_description:
  other: Run clean config operation without prompts
err_uninstall_activated:
  other: Cannot uninstall the State Tool while in an activated state. Please deactivate and try again.
err_clean_cache_activated:
  other: Cannot remove the cache directory while in an activated state. Please deactivate and try again.
err_clean_config_activated:
  other: Cannot remove the config directory while in an activated state. Please deactivate and try again.
uninstall_confirm:
  other: You are about to remove the State Tool, installed language runtimes, and all configuration information. Continue?
clean_cache_confirm:
  other: You are about to reset the State Tool cache. Continue?
clean_cache_artifact_confirm:
  other: You are about the remove the cached runtime for [NOTICE]{{.V0}}[/RESET]. Continue?
clean_config_confirm:
  other: You are about the remove the State Tool config directory. Continue?
clean_success_message:
  other: "Successfully removed State Tool and related files\n"
languages_cmd_description:
  other: View the languages of a project
languages_install_cmd_description:
  other: Update the language of a project
arg_languages_install_description:
  other: The language to update in the form of <language>@<version>
err_language_format:
  other: The language and version provided is not formatting correctly, must be in the form of <language>@<version>
err_update_not_found:
  other: "Could not find the requested language: [NOTICE]{{.V0}}[/RESET]. Please ensure the language name is correct and supported by the ActiveState platform"
err_language_version_not_found:
  other: The requested version [NOTICE]{{.V0}}[/RESET] for the language [NOTICE]{{.V1}}[/RESET] is not available
err_language_mismatch:
  other: Cannot change languages, only changes to the current project's language is allowed
field_languages:
  other: Languages
err_no_recipes:
  other: No build recipes could be generated for the current project
err_solve_order:
  other: "Could not solve order: {{.V0}}"
err_order_bad_request:
  other: "Bad request while resolving order: Please visit [ACTIONABLE]https://platform.activestate.com/commit/{{.V0}}[/RESET] to see details about the error: {{.V1}}"
err_order_unknown:
  other: Unknown error resolving order"
using_cached_env:
  other: "Reusing cached runtime environment"
update_attempt:
  other: |
    Updating state tool:  Downloading latest version of the state tool...
auto_update_to_version:
  other: |
    Updated from [NOTICE]{{.V0}}[/RESET] to [NOTICE]{{.V1}}[/RESET].
auto_update_permission_err:
  other: |
    Could not update to the latest available version of the state tool due to insufficient permissions.
    To manually update, run 'state update' as a privileged user.
    If you want the state tool to auto-update, please re-install it in a user-writable directory.
forward_version:
  other: "Using locked state tool version: [NOTICE]{{.V0}}[/RESET].\n"
err_project_env_file_not_exist:
  other: |
    Your activated environment appears to have been corrupted because the activestate.yaml cannot be found anymore.

    Expected the following file to exist: [NOTICE]{{.V0}}[/RESET]

    Either replace the missing file or deactivate your activated state as it will continue to malfunction without this file.
err_invalid_step:
  other: "Invalid step specified: [NOTICE]{{.V0}}[/RESET]. Step must be one of: [ACTIONABLE]{{.V1}}[/RESET]."
arg_state_deploy_namespace:
  other: ORG/PROJECT
arg_state_deploy_namespace_description:
  other: The namespace of the project that you wish to deploy
err_deploy_no_commits:
  other: "The project '[NOTICE]{{.V0}}[/RESET]' does not have any packages configured, please add add some packages first."
err_userrc_notfound:
  other: "Could not update your environment as your RC file could not be found, expecting to find one of [ACTIONABLE]{{.V0}}[/RESET] in your home directory."
err_windows_registry:
  other: Error while interacting with Windows registry
err_deploy_run_install:
  other: You need to run the install step at least once before you can run the configure or report steps. Run 'state deploy --help' for more information.
err_deploy_path_noperm:
  other: "No permission to create symlinks on any of the PATH entries: [NOTICE]{{.V0}}[/RESET]"
deploy_install:
  other: "Installing Runtime Environment"
deploy_configure_shell:
  other: "Configuring shell: [NOTICE]{{.V0}}[/RESET]"
deploy_symlink:
  other: "Symlinking executables to: [NOTICE]{{.V0}}[/RESET]"
deploy_overwrite_target:
  other: "Overwriting existing target: [NOTICE]{{.V0}}[/RESET]"
deploy_info:
  other: Deployment Information
deploy_restart:
  other: Action Required
deploy_cmd_description:
  other: |
    Deploys the given runtime environment on the local system. Deploy sets up the language so you can run it from any shell environment that matches the current shell, overriding any conflicting installations.
    You can run individual deploy steps by running the sub-commands, which is useful if you're preparing docker images, CI environments, or the like.
    If you're setting up a local development environment you probably won't need the sub-commands.
deploy_install_cmd_description:
  other: Only install the runtime environment files, but do not configure it in any way (effectively caches the runtime environment)
deploy_configure_cmd_description:
  other: Configure the runtime environment for your current shell (must have ran install first or this will err)
deploy_symlink_cmd_description:
  other: Symlink the executables to your PATH and to the target directory (must have ran install first or this will err)
deploy_report_cmd_description:
  other: Reports information about the deployed runtime environment, useful for further manual setup (must have ran install first or this will err)
field_binarydirectories:
  other: Binary Directories
field_environment:
  other: Environment Variables
deploy_restart_shell:
  other: |
    Please restart your terminal or start a new terminal session in order to start using the newly configured Runtime Environment.
deploy_restart_cmd:
  other: |
    Please log out and back in again in order to start using the newly configured Runtime Environment.
    Alternatively, you can run `setenv` from the installation directory to update your environment
flag_state_deploy_path_description:
  other: The path to deploy the runtime installation files to. This directory will not be affected by 'state clean'
flag_state_deploy_force_description:
  other: "Overwrites any existing files / configurations."
flag_state_deploy_user_path_description:
  other: "Updates the user PATH instead of the system PATH"
envdef_file_not_found:
  other: |
    Your installation seems to be corrupted.

    Cannot find runtime definition file at [NOTICE]{{.V0}}[/RESET].
    You can try to manually delete the cache directory and re-activating the project.
envdef_unmarshal_error:
  other: |
    Your installation seems to be corrupted.

    Cannot not parse runtime definition file at [NOTICE]{{.V0}}[/RESET]
    This indicates a problem with the build. You can try updating your project
err_corrupted_build_request_response:
  other: |
    Internal error.  You can try manually updating the state tool.

err_arg_required:
  other: "The following argument is required:\n  Name: [NOTICE]{{.V0}}[/RESET]\n  Description: [NOTICE]{{.V1}}[/RESET]"
err_init_no_language:
  other: "You need to supply the [NOTICE]language[/RESET] argument, run '[ACTIONABLE]state init --help[/RESET]' for more information."
err_project_no_commit:
  other: The activatestate.yaml for the project '[NOTICE]{{.V0}}[/RESET]' does not contain a commit ID. If this project was created with '[NOTICE]state init[/RESET]', please run [ACTIONABLE]`state push`[/RESET] and try again.
err_bad_platform_version:
  other: You have to supply a platform version.
platform_added:
  other: "[NOTICE]{{.V0}}@{{.V1}}[/RESET] has been added."
err_getwd:
  other: |
    Could not retrieve your working directory, error received: [NOTICE]{{.V0}}[/RESET].
    If this problem continues please report it on our forums: [ACTIONABLE]{{.V1}}[/RESET]
ppm_install_err:
  other: Failed to install PPM shim command.
ppm_header_message:
  other: |
    The Perl Package Manager (PPM) is no longer supported.
    To manage your Perl packages from the command line, use the State Tool (state) instead. You can find more information on the State Tool at
    [ACTIONABLE]https://www.activestate.com/products/platform/state-tool/[/RESET]
ppm_print_suggestion:
  other: |
    The Perl Package Manager (PPM) is no longer supported.
    To manage your Perl packages from the command line, use the State Tool (state) instead. You can find more information on the State Tool at
    [ACTIONABLE]https://www.activestate.com/products/platform/state-tool/[/RESET]

    To [NOTICE]{{.V0}}[/RESET], run:

      [NOTICE]{{.V1}}[/RESET]

    See [ACTIONABLE]https://docs.activestate.com/platform/{{.V2}}[/RESET] for details.
ppm_print_main:
  other: |
    The Perl Package Manager (PPM) is no longer supported.
    To manage your Perl packages from the command line, use the State Tool (state) instead. You can find more information on the State Tool at
    [ACTIONABLE]https://www.activestate.com/products/platform/state-tool/[/RESET]

    To see help for State Tool commands, run:

        [ACTIONABLE]state help[/RESET]

    See [ACTIONABLE]https://docs.activestate.com/platform/state/[/RESET] for details.
ppm_print_forward:
  other: |
    Your command is being forwarded to [ACTIONABLE]`{{.V0}}`[/RESET].
    In the future you can run [ACTIONABLE]`{{.V0}}`[/RESET] directly instead of running [ACTIONABLE]`{{.V1}}`[/RESET], which will soon be deprecated.
ppm_print_forward_after_convert:
  other: |
    Please navigate to your newly created project directory and run [ACTIONABLE]`{{.V1}}`[/RESET] again.
    You can also run [ACTIONABLE]`{{.V0}}`[/RESET] directly instead of running [ACTIONABLE]`{{.V1}}`[/RESET], which will soon be deprecated.
ppm_print_forward_failure:
  other: |
    Your command is being forwarded to [ACTIONABLE]`{{.V0}}`[/RESET].
    In the future you can run [ACTIONABLE]`{{.V0}}`[/RESET] directly instead of running [ACTIONABLE]`{{.V1}}`[/RESET], which will soon be deprecated.

    Note that [ACTIONABLE]`{{.V0}}`[/RESET] is not a direct analog for [ACTIONABLE]`{{.V1}}`[/RESET] and your command may have failed as a result.
    Please run [ACTIONABLE]`{{.V0}} --help`[/RESET] for further information on how to use it for your use-case.
ppm_print_area_redundant:
  other: |
    `ppm area` and its subcommands have been made redundant thanks to State Tool's use of virtual environments.
    You can simply start managing your packages, run [ACTIONABLE]`{{.V0}} --help`[/RESET] for more information.
ppm_install_intent:
  other: add new packages to your project 
ppm_upgrade_intent:
  other: upgrade an existing package
ppm_remove_intent:
  other: remove a package from your project
ppm_search_intent:
  other: search for a package in the ActiveState repository
ppm_area_message:
  other: |
    The Perl Package Manager (PPM) is no longer supported.
    To manage your Perl packages from the command line, use the State Tool (state) instead. You can find more information on the State Tool at
    [ACTIONABLE]https://www.activestate.com/products/platform/state-tool/[/RESET]

    To manage several projects with varying dependencies, you can organize them as
    projects on the ActiveState Platform: https://docs.activestate.com/platform/projects.html.

    To fork an existing project, run:

        [ACTIONABLE]state fork[/RESET]

    See [ACTIONABLE]https://docs.activestate.com/platform/state/fork.html[/RESET] for details.

    To create a new project, see the guide at [ACTIONABLE]https://docs.activestate.com/platform/state/start.html[/RESET] for details.
ppm_list_intent:
  other: list the packages installed for a project
deploy_usable_path:
  other: |
    Please ensure '[NOTICE]{{.V0}}[/RESET]' exists and is on your PATH.
script_watcher_watch_file:
  other: "Watching file changes at: [NOTICE]{{.V0}}[/RESET]"
confirm_exit_on_error_prompt:
  other: Press enter to continue...
tutorial_newproject_intro:
  other: |
    The State Tool lets you create and maintain a set of virtual environments (eg., one per project), allowing you to
    isolate and better manage language versions and dependencies on a per-project basis.
    [[BR]][[BR]]
    For every virtual environment, you'll be able to share the current configuration (language version & dependencies)
    with your teammates so everyone stays in sync, as well as share secrets (or store your own, for your eyes only),
    set up shared scripts, and much more.
    [[BR]][[BR]]
    We'll help you create your first virtual environment, after that you can create as many as you want by running
    [ACTIONABLE]`state init`[/RESET].
    [[BR]]
tutorial_newproject_outro:
  other: |
    Your Virtual Runtime Environment has been created.
    [[BR]][[BR]]
    To start using your project simply run [ACTIONABLE]`state activate`[/RESET] from your project directory at [ACTIONABLE]{{.Dir}}[/RESET].
    You can also manage your project in your browser at [ACTIONABLE]{{.URL}}[/RESET].
    [[BR]][[BR]]
    To create another project run [ACTIONABLE]`state init`[/RESET], or if you want to find out more about the State Tool and what it can do
    run [ACTIONABLE]`state --help`[/RESET] or check out [ACTIONABLE]{{.Docs}}[/RESET]
ppm_convert_after_tutorial:
  other: |
    For your convenience you can continue to use ppm commands once you've activated your virtual runtime environment.
    We'll give you handy tips on how your commands map to State Tool so you can learn as you go.
ppm_convert_explanation:
  other: |
    State Tool, like Perl 7, is being developed from the ground up with modern software development practices in mind.
    Best practices suggest one environment per project, which is the State Tool’s default option.
    State Tool was developed from the ground up with modern software development practices in mind.
    [[BR]]
ppm_convert_create_question:
  other: |
    PPM functionality is being replaced by the State Tool, which does things differently. For example, before you can
    start managing dependencies, you need to create a new virtual environment for your Perl project.
    [[BR]]
ppm_convert_ask_feedback:
  other: |
    We understand your need to do things traditionally, but we currently do not support it. We'd love to hear more about
    your use case to see if we can better meet your needs. Please consider posting to our forum at {{.ForumURL}}.
    [[BR]]
    To create another project run [ACTIONABLE]`state init`[/RESET], or if you want to find out more about the State Tool and what it can do
    run [ACTIONABLE]`state --help`[/RESET] or check out [ACTIONABLE]{{.Docs}}[/RESET]
windows_compatibility_warning:
  other: |
    Warning: State Tool is untested on Windows versions below 10. If you encounter issues please consider reporting them on {{.V0}}
shim_description:
  other: Intercept and run a script via the State Tool
flag_state_shim_language:
  other: language
flag_state_shim_language_description:
  other: The language to run the script with
args_state_shim_script:
  other: Script
args_state_shim_script_description:
  other: The script to be run
artifact_started:
  other: "Build Starting Remotely: [NOTICE]{{.V0}}[/RESET]"
artifact_started_cached:
  other: "Already Cached: [NOTICE]{{.V0}}[/RESET]"
artifact_succeeded:
  other: "Completed: [NOTICE]{{.V0}} ({{.V1}}/{{.V2}})[/RESET]"
artifact_failed:
  other: "Failed: [NOTICE]{{.V0}}[/RESET]. Error returned: [ERROR]{{.V1}}[/RESET]"
prepare_instructions_linux:
  other: |
    Could not update user environment.
    To add the global installations directory to your environment please add the line [ACTIONABLE]`export PATH={{.V0}}:$PATH`[/RESET] to your RC file.
prepare_instructions_darwin:
  other: |
    Could not update user environment.
    To add the global installations directory to your environment please add the line [ACTIONABLE]`export PATH={{.V0}}:$PATH`[/RESET] to your RC file.
prepare_instructions_windows:
  other: |
    Could not update user environment.
    To add the global installations directory to your environment please add the path [ACTIONABLE]`{{.V0}}`[/RESET] to your user PATH in the System Properties dialog.
prompt_headless_anonymous:
  other: You're about to add packages as an anonymous user, you might want to authenticate first using [ACTIONABLE]`state auth`[/RESET] if you already have an account. Do you want to continue as an anonymous user?
err_package_update_pjfile:
  other: "Could not update your activestate.yaml with the new commit ID. Please run [ACTIONABLE]`state pull`[/RESET] manually."
prepare_protocol_warning:
  other: Could not add state protocol
confirm:
  other: Please Confirm
err_no_project:
  other: To run this command you need to be in an existing project. You can create a new project with [ACTIONABLE]state init[/RESET] or run this command from a directory that is in an existing project. You can also mark a project as the default to use by running [ACTIONABLE]`state activate --default`[/RESET] inside your project directory.
activate_default_prompt:
  other: |
    Would you like to make [NOTICE]{{.V0}}[/RESET] your default project?
    This will allow you to operate on your project and run executables provided by its runtime without first "activating" it.
err_no_projectfile:
  other: No activestate.yaml file exists in the current working directory or its parent directories.
err_non_interactive_prompt:
  other: Prompt "{{.V0}}" cannot be resolved in non-interactive mode.
err_read_projectfile:
  other: The activestate.yaml at {{.V0}} could not be read.
err_auth_fail_totp:
  other: A two-factor authentication code is required.
package_ingredient_alternatives_more:
  other: " - .. (to see more results run `state search {{.V0}}`)"
bundle_ingredient_alternatives_more:
  other: " - .. (to see more results run `state bundles search {{.V0}}`)"
err_lock_version_invalid:
  other: "The locked version '{{.V0}}' could not be verified, are you sure it's valid?"
config_get_error:
  other: Failed to read configuration.
<<<<<<< HEAD
cve_needs_authentication:
  other: You need to be authenticated in order to access vulnerability information about your project.
auth_tip:
  other: Run `state auth` to authenticate.
=======
err_activate_platfrom_alternate_branches:
  other: |
    There are no valid dependencies for your platform in branch [ACTIONABLE]`{{.V0}}`[/RESET], perhaps you could try one of the alternate branches on your project:

     - {{.V1}}

    Type [ACTIONABLE]`state branch switch <NAME>`[/RESET] to switch to a different branch.
err_set_default_branch:
  other: Could not update project field with branch, please manually set the `branch={{.V0}}` query parameter on the project field in your activestate.yaml.
>>>>>>> 15eaa785
<|MERGE_RESOLUTION|>--- conflicted
+++ resolved
@@ -1633,12 +1633,10 @@
   other: "The locked version '{{.V0}}' could not be verified, are you sure it's valid?"
 config_get_error:
   other: Failed to read configuration.
-<<<<<<< HEAD
 cve_needs_authentication:
   other: You need to be authenticated in order to access vulnerability information about your project.
 auth_tip:
   other: Run `state auth` to authenticate.
-=======
 err_activate_platfrom_alternate_branches:
   other: |
     There are no valid dependencies for your platform in branch [ACTIONABLE]`{{.V0}}`[/RESET], perhaps you could try one of the alternate branches on your project:
@@ -1647,5 +1645,4 @@
 
     Type [ACTIONABLE]`state branch switch <NAME>`[/RESET] to switch to a different branch.
 err_set_default_branch:
-  other: Could not update project field with branch, please manually set the `branch={{.V0}}` query parameter on the project field in your activestate.yaml.
->>>>>>> 15eaa785
+  other: Could not update project field with branch, please manually set the `branch={{.V0}}` query parameter on the project field in your activestate.yaml.