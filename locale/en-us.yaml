--- conflicted
+++ resolved
@@ -1670,7 +1670,8 @@
   other: |
     Please ensure your device has access to internet during installation. Make sure software like a VPN, Firewall or Anti-Virus are not blocking your connectivity.
     If your issue persists consider reporting it on our forums at {{.V0}}.
-<<<<<<< HEAD
+err_revert_refresh:
+  other: Could not get revert commit to check if changes were indeed made
 err_push_outdated:
   other: |
     Your project has new commits available that need to be merged first. Please first run `[ACTIONABLE]state pull[/RESET]` to update your project.
@@ -1682,8 +1683,4 @@
     A merge commit will be created for project {{.V0}} on branch {{.V1}}.
     To view the merge commit run `[ACTIONABLE]state history[/RESET]` or navigate to `[ACTIONABLE]{{.V2}}[/RESET]`
 pull_merge_commit:
-  other: Merged conflicting local commits
-=======
-err_revert_refresh:
-  other: Could not get revert commit to check if changes were indeed made
->>>>>>> 27db985d
+  other: Merged conflicting local commits