undefined:
  other: undefined
confirmation:
  other: "Yes"
contradiction:
  other: "No"
state_description:
  other: The ActiveState CLI allows you to easily switch between your ActiveState environments
activate_project:
  other: Activate a project
events_description:
  other: Manage project events
events_header_id:
  other: ID
events_header_event:
  other: Event
events_header_value:
  other: Value
event_listing:
  other: Listing configured events
usage_tpl:
  other: "
Usage:
  [[if .Runnable]][[BR]]
  [[.UseLine]] 
{{ range $key, $argument := .Arguments }}<{{$argument.Name}}> {{ end }}
  [[end]]
  [[if .HasAvailableSubCommands]][[BR]]
    [[.CommandPath]] [command]
  [[end]]

[[if gt (len .Aliases) 0]]
[[BR]][[BR]]Aliases:[[BR]]
  [[.NameAndAliases]][[end]]

[[if .HasExample]]
[[BR]][[BR]]
Examples:[[BR]]
  [[.Example]]
[[end]]

[[if .HasAvailableSubCommands]][[BR]][[BR]]Available Commands:
[[range .Commands]][[if (or .IsAvailableCommand (eq .Name \"help\"))]][[BR]]
  [[rpad .Name .NamePadding ]] [[.Short]]
[[end]][[end]][[end]]

[[if .HasAvailableLocalFlags]]
[[BR]][[BR]]
Flags:
[[BR]][[.LocalFlags.FlagUsages | trimTrailingWhitespaces]]
[[end]]

[[if .HasAvailableInheritedFlags]]
[[BR]][[BR]]
Global Flags: 
[[BR]][[.InheritedFlags.FlagUsages | trimTrailingWhitespaces]]
[[end]]

{{if gt (len .Arguments) 0}}
[[BR]][[BR]]
Arguments:[[BR]]
  {{ range $key, $argument := .Arguments }}
  <{{$argument.Name}}> {{if gt (len $argument.Required) 0}}          {{else}}(optional){{end}} {{$argument.Description}}[[BR]]
  {{ end }}
{{end}}

[[if .HasHelpSubCommands]]
[[BR]][[BR]]
Additional help topics: [[range .Commands]]
[[if .IsAdditionalHelpTopicCommand]][[BR]]
  [[rpad .CommandPath .CommandPathPadding]] [[.Short]]
[[end]][[end]][[end]]

[[if .HasAvailableSubCommands]]
[[BR]][[BR]]
Use \"[[.CommandPath]] [command] --help\" for more information about a command.[[end]][[BR]]"
arg_state_activate_namespace:
  other: ORG/PROJECT
arg_state_activate_namespace_description:
  other: The namespace of the project that you wish to activate
flag_state_locale_description:
  other: Set the localisation
flag_state_verbose_description:
  other: Verbose output
flag_state_output_description:
  other: "Set the output method, possible values: plain, json, editor"
flag_state_version_description:
  other: Show the version of our state executable
flag_state_activate_path_description:
  other: Where to install the project
flag_state_activate_new_description:
  other: Create a new project on the platform
flag_state_activate_owner_description:
  other: The owner to create the project under
flag_state_activate_project_description:
  other: The project name to be used
flag_state_activate_language_description:
  other: The language for the new project
error_state_activate:
  other: Unable to activate. Please refer to the above error message, resolve the issue, and run activate again.
error_unsupported_shell:
  other: "You are using an unsupported shell: {{.Shell}}"
error_could_not_activate_subshell:
  other: Could not activate a new subshell
error_unable_to_monitor_pulls:
  other: Failed to setup pull monitoring
error_deactivating_subshell:
  other: Failed to deactivate subshell properly
error_in_active_subshell:
  other: Failure encountered in active subshell
err_output_flag_value_invalid:
  other: Could not recognize output type
info_reactivating:
  other: Reactivating state
info_deactivated:
  other: Deactivated {{.Owner}}/{{.Name}}
venv_installer_is_nil:
  other: Provided installer should not be nil
error_unsupported_language:
  other: "Unsupported language: {{.Language}}"
error_could_not_activate_venv:
  other: Could not activate the virtual environment
err_language_not_yet_supported:
  other: "The Platform responded with an artifact that is not supported by this version of the State Tool, artifact name: {{.V0}}. Is your State Tool up to date?"
error_missing_arg:
  other: "Argument missing: {{.V0}}"
err_no_projectfile:
  other: No activestate.yaml file exists in the current working directory
err_invalid_input:
  other: Invalid input received
events_empty:
  other: No events found for the current environment
err_no_update_info:
  other: Cannot retrieve update information
no_update_available:
  other: You are using the latest version available
updating_to_version:
  other: Updating from {{.fromVersion}} to {{.toVersion}}
err_update_failed:
  other: Update failed, check the error log for more information
version_info:
  other: |
    ActiveState CLI version {{.Version}}
    Revision {{.Revision}}
    Branch {{.Branch}}
    Built {{.Date}}
update_complete:
  other: Update completed successfully
update_hash_mismatch:
  other: The archive hash could not be verified
err_project_file_unavailable:
  other: Could not load the project file
err_project_unavailable:
  other: Could not load the project
err_project_parse:
  other: "Project file could not be parsed, the parser produced the following error: {{.Error}}"
err_failure_test:
  other: one {{.V0}} three {{.V1}}
distro_obtaining:
  other: "Obtaining Distribution"
distro_installing:
  other: "Installing Artifacts"
err_hash_mismatch:
  other: "Invalid file hash for file {{.V0}}, expected hash: {{.V2}}, got: {{.V1}}"
err_language_not_supported:
  other: "Language not yet supported: {{.V0}}"
err_artifact_not_supported:
  other: "Artifact not supported: {{.V0}}"
err_artifact_no_parent:
  other: "The given artifact has no parent: {{.V0}}. Only Language artifacts can be without parent."
err_invalid_status_code:
  other: "Invalid status code: {{.V0}}"
info_activating_state:
  other: "Activating state: {{.Owner}}/{{.Name}}"
info_state_active_repoexists:
  other: "Repo already exists: {{.Path}}"
panic_couldnt_detect_wd:
  other: "Could not detect working directory: {{.Error}}"
auth_description:
  other: Authenticate against the ActiveState Platform
flag_state_auth_token_description:
  other: "The API Token generated via the ActiveState Platform (http://docs.activestate.com/platform/state/ci.html#authenticate-without-prompts-or-passwords)"
flag_state_auth_username_description:
  other: The username to authenticate with, will be prompted for otherwise
flag_state_auth_password_description:
  other: The password to authenticate with, will be prompted for otherwise
flag_state_auth_totp_description:
  other: The TOTP code generated via two-factor authentication
username_prompt:
  other: "Enter your username:"
password_prompt:
  other: "Enter your password:"
passphrase_prompt:
  other: "Enter your passphrase:"
previous_password_message:
  other: "Your password may have changed recently. We need to reencrypt your private-key so that you may continue using your secrets, but we need your previous password in order to do so."
auth_generate_new_keypair_message:
  other: "There is an unrecoverable issue with your existing keypair and the best course of action is to generate a new keypair."
auth_confirm_generate_new_keypair_prompt:
  other: Generate new keypair?
auth_unresolved_keypair_issue_message:
  other: "For security purposes regarding your keypair, we are logging you out."
auth_err_unrecoverable_keypair:
  other: "Unrecoverable keypair issue"
previous_password_prompt:
  other: "Enter your previous password:"
secret_value_prompt_summary:
  other: |

    The action you are taking uses a secret that has not been given a value yet.
    Name: {{.V0}}
    Description: {{.V1}}
    Scope: {{.V2}} ({{.V3}})
secret_value_prompt:
  other: "Please enter a value for secret \"{{.V0}}\":"
secret_prompt_user:
  other: Only you can access the value
secret_prompt_project:
  other: Organization members can access the value
secret_no_description:
  other: "- (This secret has no description, you can set one via the web dashboard)"
username_prompt_signup:
  other: "Choose a username:"
password_prompt_signup:
  other: "Choose a password:"
password_prompt_confirm:
  other: "Enter your password again:"
name_prompt:
  other: "Enter your name:"
email_prompt:
  other: "Enter your email:"
totp_prompt:
  other: "Enter your two-factor authentication code:"
survey_error_template:
  other: "[[color \"red\"]] Invalid response: [[.Error]][[color \"reset\"]][[BR]]"
err_value_required:
  other: value required
err_prompt_unknown:
  other: An unknown error occurred whilst processing your response, check the error log for more information
prompt_login_to_signup:
  other: No account was found for that username, would you like to register it?
err_auth_failed:
  other: Authentication failed
err_auth_username_check:
  other: Could not validate username, check the error log for more information
err_auth_failed_unknown_cause:
  other: Authentication failed due to an unknown cause, check the error log for more information
auth_err_password_prompt:
  other: The provided password is invalid
confirm_password_account_creation:
  other: Please enter your password again to create your account.
err_password_confirmation_failed:
  other: Your password confirmation does not match
err_username_taken:
  other: Username is already taken
signup_description:
  other: Signup a new account
err_auth_signup_email_exists:
  other: An account with that email address already exists
login_success_welcome_back:
  other: You have successfully authenticated, hello {{.Name}}!
logged_in_as:
  other: You are logged in as {{.Name}}
logout_description:
  other: Logout
logged_out:
  other: You have been logged out
signup_success:
  other: Your account has been registered and a confirmation email has been sent to {{.Email}}, your account will have limited permissions until you confirm it.
login_cancelled:
  other: Authentication Cancelled
login_err_output:
  other: Failed to display user output
login_err_auth:
  other: Authentication failed
login_err_auth_token:
  other: Token authentication failed
fetch_org_err:
  other: Failed to fetch organization {{.V0}} from ActivateState platform.  Is the organization name correct?
fork_project:
  other: Fork an existing ActiveState Platform project
flag_state_fork_org_description:
  other: The organization to fork the project to
flag_state_fork_private_description:
  other: Denotes if the forked project will be private
flag_state_fork_name_description:
  other: The name of the new project to be created
arg_state_fork_namespace:
  other: ORG/PROJECT
arg_state_fork_namespace_description:
  other: The namespace of the project to be forked
auth_required_fork:
  other: You need to be authenticated to fork an ActiveState Platform project
err_fork_auth_required:
  other: Forking a project requires you to be authenticated against the ActiveState Platform
err_fork_create_fork:
  other: Could not create the forked project
err_fork_invalid_namespace:
  other: Could not fork the given project as the namespace is incorrect
err_fork_get_owner:
  other: Could not fork project, owner required.
err_cannot_marshal_data:
  other: Cannot marshal data properly
fork_select_org:
  other: Please select an owner for the forked project
state_fork_success:
  other: Successfully forked project {{.OriginalOwner}}/{{.OriginalName}} as {{.NewOwner}}/{{.NewName}}
local:
  other: Local
organization:
  other: Organization
organizations_description:
  other: List member organizations on the ActiveState Platform
organizations_err:
  other: Unable to list member organizations
organizations_unknown_tier:
  other: Unknown tier `{{.Tier}}` in organization `{{.Organization}}`
organization_name:
  other: Organization Name
organization_no_orgs:
  other: You are not a member of any organizations
org_role_choice_owner:
  other: Owner (can edit members)
org_role_choice_member:
  other: Member (can only edit projects)
invite_description:
  other: Invite new members to an organization
invite_flag_organization_description:
  other: "Organization to invite to. If not set, invite to current project's organization"
invite_flag_role_description:
  other: Set user role to 'member' or 'owner'. If not set, prompt for the role
invite_arg_emails:
  other: "Email addresses to send the invitations to"
invite_role_needs_selection:
  other: "A user role needs to be selected"
invite_select_org_role:
  other: |
    You are about to invite {{.Invitees}} to the {{.Organization}} organization
    What role should the user(s) be given?
invite_limit_fetch_err:
  other: Failed to fetch the organization limits.  Please check your permissions for this organization.
invite_personal_org_err:
  other: This project does not belong to any organization and so cannot have any users invited to it. To invite users create an organization
invite_org_err:
  other: Unable to invite user. Please check the organization name.
invite_org_secrets_reminder:
  other: "

You should run 'state secrets sync' once they have accepted their invitation and authenticated with the State Tool."
invite_member_limit_err:
  other: Only {{.RemainingUsers}} can be added to the organization {{.Organization}} with a limit of {{.UserLimit}}.  The request exceeds the limit by {{.ExceededBy}} users.
invite_invitation_err:
  other: Invite of at least one new member failed
invite_invitation_sent:
  other: Invitation sent to {{.Email}}
invite_invalid_role_string:
  other: "Invalid role name provided: needs to be 'member' or 'owner'"
project:
  other: Project
project_name:
  other: Project Name
project_description:
  other: Project Description
project_err:
  other: Unable to list projects
error_state_activate_new_no_auth:
  other: Please authenticate by running "state auth" before creating a new project.
state_activate_prompt_create_project:
  other: The project {{.V0}} does not exist under {{.V1}}. Would you like to create it now?
state_activate_new_prompt_name:
  other: "Please provide a name for the new project:"
error_state_activate_new_flags:
  other: Flags do not contain value project values
error_state_activate_new_prompt:
  other: Invalid input value for new project
error_state_activate_new_create:
  other: Could not create new project
error_state_activate_copy_prompts:
  other: Invalid input value for copy project
error_state_activate_copy_project_url:
  other: Could not get project URL
err_activate_path:
  other: Could not get project file with given path '{{.V0}}'
err_activate_output_build_failed:
  other: Platform project build is has failed. Please select "Manage Packages" option in State Tool menu to go to the platform and browse to "Download Builds" tab for more information
err_activate_output_build_in_progress:
  other: Platform project build is in progress. Please wait for a few minutes and try "Reactivate Runtime" option in "State Tool" menu
err_unsupported_platform:
  other: "Unsupported platform: {{.V0}}"
err_language_not_found:
  other: "Could not find language: {{.V0}}@{{.V1}}"
error_state_activate_copy_save:
  other: Error saving project file
error_state_activate_new_no_commit_aborted:
  other: "Platform project created but cannot activate.  Try 'state activate {{.Owner}}/{{.ProjectName}}'."
state_activate_new_prompt_owner:
  other: "Please provide an owner for the new project:"
error_state_activate_new_fetch_organizations:
  other: "Unable to create new project: cannot determine potential owners."
state_activate_new_created:
  other: Created new project in {{.Dir}}
state_activate_new_platform_project:
  other: New platform project successfully created as {{.Owner}}/{{.Project}}. To activate your new project run 'state activate {{.Owner}}/{{.Project}}'
state_activate_new_prompt_language:
  other: Which language would you like to use to manage your State Tool scripts?
state_activate_new_language_none:
  other: "None - I'll use shell scripting"
error_state_activate_owner_flag_not_set:
  other: The '--owner' flag is not set. This flag must be set in order to use the '--new' flag
error_state_activate_project_flag_not_set:
  other: The '--project' flag is not set. This flag must be set in order to use the '--new' flag
error_state_activate_language_flag_not_set:
  other: The '--language' flag is not set. This flag must be set in order to use the '--new' flag
error_state_activate_language_flag_invalid:
  other: The provided language does not match any of the known languages
project_empty:
  other: You have not created any projects yet
downloading:
  other: Downloading
installing:
  other: Installing
unknown_value:
  other: Unknown value
invalid_uuid_val:
  other: Invalid UUID value
total:
  other: Total
projects_description:
  other: Manage your projects
projects_list_description:
  other: List your platform projects
err_api_not_authenticated:
  other: You are not authenticated, authenticate with `state auth`. For more information run `state auth --help`.
err_api_forbidden:
  other: You are not allowed to access or modify the requested resource
err_api_org_not_found:
  other: Unable to find requested Organization
err_api_project_not_found:
  other: The requested project {{.V0}} does not exist under {{.V1}}. Please ensure the owner is correct and that the project has been created.
err_api_project_not_found_unauthenticated:
  other: The requested project {{.V1}}/{{.V0}} could not be found. If this is a private project you may need to authenticate with 'state auth'.
err_api_member_not_found:
  other: Unable to find requested Member
err_api_org_invite_expected_one_invite:
  other: That should not happen.  Expected to receive at least one invitation receipt.
reqsvc_err_line_errors:
  other: "Line errors encountered translating data: [{{.V0}}]"
secrets_expander_err_empty_name:
  other: Expander handle can not be an empty string
secrets_expander_err_undefined:
  other: Expander must be defined
error_expand_variable_infinite_recursion:
  other: Infinite recursion trying to expand variable '{{.V0}}'
error_expand_variable_project_unknown_category:
  other: "Error expanding variable '{{.V0}}': unknown category '{{.V1}}'"
error_expand_variable_project_unknown_name:
  other: "Error expanding variable '{{.V0}}': {{.V1}}"
error_expand_variable_project_unrecognized_platform_var:
  other: "Unrecognized platform variable '{{.V0}}'"
run_description:
  other: Run your project scripts
scripts_description:
  other: Show project scripts
flag_json_desc:
  other: Changes output to machine-readable JSON
runtime_alternative_failed_artifact_order:
  other: "Could not write runtime.json file: internal error" 
runtime_alternative_failed_destination:
  other: Installation failed due to to failed write to directory {{.V0}}
scripts_col_name:
  other: Name
scripts_col_description:
  other: Description
scripts_err:
  other: Error managing user's Scripts
scripts_no_scripts:
  other: No scripts in your 'activestate.yaml' or no scripts to run in for your environment
scripts_no_name:
  other: No script with name {{.V0}}
scripts_err_output:
  other: Failed to display scripts output
organizations_err_output:
  other: Failed to display organizations output
edit_description:
  other: Edit a given script
edit_script_cmd_name_arg:
  other: name
edit_script_cmd_name_arg_description:
  other: The name of the script to be edited
edit_script_cmd_expand_flag:
  other: Whether or not to expand constants within the script
edit_scripts_no_name:
  other: Could not find script with the given name {{.V0}}
edit_scripts_project_file_saved:
  other: Script changes detected, updating activestate.yaml
error_open_not_installed_lin:
  other: Please install '{{.V0}}' to edit scripts
error_edit_script:
  other: Failed to edit script
error_edit_unrecognized_platform:
  other: Could not open script file on this platform {{.V0}}
error_edit_invalid_editor:
  other: The EDITOR environment variable was not correctly set, falling back to platform default editor
error_edit_windows_invalid_editor:
  other: Editor path must contain a file extension
error_edit_watcher_channel_closed:
  other: Encountered error watching scriptfile. Please restart edit command
prompt_done_editing:
  other: Are you done editing?
arg_state_run_name:
  other: script
arg_state_run_name_description:
  other: Name of script to run
flag_state_run_standalone_description:
  other: Run a script, regardless of an activated state
flag_state_run_list_description:
  other: List available scripts
error_state_run_undefined_name:
  other: The script name must be provided
error_state_run_unknown_name:
  other: The script '{{.Name}}' is not defined in activestate.yaml.
info_state_run_activating_state:
  other: This script requires an activated state. Activating it now. To bypass this, use the --standalone flag.
error_state_run_activate:
  other: Unable to activate a state for running the script in. Try manually running "state activate" first.
error_state_run_standalone_conflict:
  other: Script is configured as standalone while the language requires state activation. Please unset the standalone value, or use a language native to your shell.
error_state_run_unknown_exec:
  other: An executable language interpreter matching the script cannot be found. Please use a language defined in your project on the platform.
error_state_run_setup_scriptfile:
  other: Cannot setup runnable on-disk script file.
info_state_run_running:
  other: "Running user-defined script: {{.V0}}\nDefined in {{.V1}}"
error_state_run_error:
  other: Failed to run script.
error_state_run_no_shell:
  other: Failed to obtain shell info.
err_sscommon_binary_path:
  other: Could not find {{.V0}} in PATH
err_sscommon_unsupported_language:
  other: Unsupported language extension {{.V0}}
env_description:
  other: Manage Project Variables
env_add_description:
  other:
    >
    add variable
env_remove_description:
  other:
    >
    remove variable
env_header_id:
  other: ID
env_header_variable:
  other: VARIABLE
env_header_value:
  other: VALUE
env_listing_variables:
  other: Listing defined variables
env_add_cannot_add_variable:
  other: "Cannot add Variable '{{.Name}} {{.Value}}'"
env_add_cannot_add_existing_variable:
  other: "Identical variable already defined"
env_remove_cannot_remove:
  other: "Cannot remove variable"
arg_env_add_variable:
  other: VARIABLE
arg_env_add_variable_description:
  other: The variable that will be defined
error_env_add_invalid_variable:
  other: "Invalid variable name given: {{.V0}}"
arg_env_add_value:
  other: VALUE
arg_env_add_value_description:
  other: The value that will be assigned
arg_env_remove_identifier:
  other: IDENTIFIER
arg_env_remove_identifier_description:
  other: Identifies what variable to remove, can be a hash or a variable name
prompt_choose_variable:
  other: Which variable do you wish to remove?
err_env_cannot_list:
  other: Cannot list variables
err_env_cannot_find:
  other: Cannot find variables matching your query
prompt_env_choose_remove:
  other: Which variable would you like to remove?
err_env_cannot_parse:
  other: Could not parse variables used in your request
prompt_env_option:
  other: "{{.Variable}}: `{{.Value}}` ({{.Constraints}}{{.Hash}})"
env_removed:
  other: "Variable removed: {{.Variable}} ({{.Hash}})"
env_inherit_description:
  other: Update the current project to inherit environment variables from the current environment.
env_inherit_prompt_overwrite:
  other: Do you want to overwrite the project's existing variable {{.Name}}, whose value is "{{.OldValue}}", with the new value "{{.NewValue}}"?
env_inherit_inherit_aborted:
  other: "Unable to inherit from current environment: aborted."
show_project:
  other: Show information about a project
arg_state_show_remote_description:
  other: Path to project
err_state_show_path_does_not_exist:
  other: Directory does not exist.
err_state_show_no_config:
  other: activestate.yaml file not found in the given location.
err_state_show_project_parse:
  other: Could not parse activestate.yaml.
print_state_show_name:
  other: Name
print_state_show_organization:
  other: Organization
print_state_show_url:
  other: URL
print_state_show_platforms:
  other: Platforms
print_state_show_events:
  other: Events
print_state_show_scripts:
  other: Scripts
print_state_show_languages:
  other: Languages
print_state_show_packages:
  other: Packages
print_state_show_secrets:
  other: Secret specifications
err_cannot_obtain_dist:
  other: "Could not obtain distribution for language: {{.V0}}"
err_already_active:
  other: "You cannot activate a new state when you are already in an activated state. You are in an activated state for project: {{.V0}}"
run_listing_scripts:
  other: "Available Scripts: "

secrets_cmd_description:
  other: Manage your secrets
secrets_flag_filter:
  other: Show only secrets that match the given filter. The filter value is the config path that you want to see secrets for, eg. constants.foo, scripts.foo, secrets.project.foo, etc.
secrets_get_cmd_description:
  other: Get the value of a secret
secrets_get_arg_name:
  other: namespace
secrets_get_arg_name_description:
  other: Namespace of secret is 'SCOPE.NAME'. eg. 'user.mySecret' or 'project.ourSecret'
secrets_set_cmd_description:
  other: Set the value of a secret
secrets_set_arg_name:
  other: namespace
secrets_set_arg_name_description:
  other: Namespace of secret is 'SCOPE.NAME. eg. 'user.mySecret' or 'project.ourSecret'
secrets_set_arg_value_name:
  other: secret-value
secrets_set_arg_value_description:
  other: Value of unencrypted Secret
secrets_set_flag_project:
  other: Scope the secret to the current project
secrets_set_flag_user:
  other: Scope the secret to the current user
secrets_share_cmd_description:
  other: Share your organization and project secrets with another user
secrets_share_arg_user_name:
  other: user-handle
secrets_share_arg_user_description:
  other: Username of user in your organization
secrets_sync_cmd_description:
  other: Synchronize your shareable secrets to everyone in the organization for the current project
secrets_sync_results_message:
  other: Successfully synchronized {{.V0}} users of the {{.V1}} organization
secrets_col_name:
  other: Name
secrets_col_description:
  other: Description
secrets_col_setunset:
  other: Set/Unset
secrets_col_encrypted:
  other: Encrypted
secrets_col_shared:
  other: Shared
secrets_col_store:
  other: Store
secrets_value_secret_undefined:
  other: <undefined>
secrets_value_set:
  other: Set
secrets_value_unset:
  other: Unset
secrets_value_secret:
  other: <encrypted>
secrets_err:
  other: Error managing user's Secrets
secrets_err_defined:
  other: Failed to obtain defined secrets
secrets_err_values:
  other: Failed to obtain secret values
secrets_err_access:
  other: Unable to check access to project secrets. You will not be able to access any secrets for this project
secrets_warning_no_access:
  other: You are not authorized to view secrets for this project
secrets_err_missing_field:
  other: "Secret is missing required field: {{.V0}}"
secrets_err_output:
  other: Failed to display secrets output
secrets_err_no_secrets_found:
  other: Unable to find any Secrets for User
secrets_err_encrypting:
  other: "Error encrypting a user's Secret: {{.V0}}"
secrets_err_decrypting:
  other: "Error decrypting a user's Secret: {{.V0}}"
secrets_err_save:
  other: Error updating user's Secrets
secrets_err_base64_decoding:
  other: Error base64 decoding variable value
secrets_err_no_publickey_found:
  other: Unable to find any public-key for User
secrets_err_value_prompt:
  other: The provided variable value is invalid
secrets_expand_err_undefined:
  other: "Secret `{{.V0}}` not defined in project"
secrets_expand_err_not_found:
  other: "unable to obtain value for variable `{{.V0}}`"
secrets_expand_err_no_access:
  other: You are not a member of organization '{{.V0}}' and therefore cannot access secrets belonging to its projects
secrets_err_invalid_store:
  other: "Invalid 'store' property used for variable, value used: {{.V0}}, should be one of: {{.V1}}"
secrets_err_invalid_share:
  other: "Invalid share level used for variable, value used: {{.V0}}, should be one of: {{.V1}}"
secrets_err_value_with_store:
  other: "Secret should not have a local value defined in the activestate.yaml if it's setting the 'share' or 'store' fields: {{.V0}}"
secrets_err_invalid_value:
  other: "Secret '{{.V0}}' has an invalid value: {{.V1}}"
secrets_err_value_empty:
  other: "Secret has no value defined: {{.V0}}"
secrets_err_invalid_namespace:
  other: "Invalid namespace given for secret: {{.V0}}, namespace must be in format of 'scope.secretName', eg. 'user.mySecret' or 'project.ourSecret'."
secrets_warn_deprecated_namespace:
  other: "DEPRECATION WARNING: Setting or retrieving secrets without a namespace is deprecated and soon won't be supported. Please reference your secret along with its scope, eg. 'user.mySecret' or 'project.ourSecret'."
secrets_warn_deprecated_var:
  other: "DEPRECATION WARNING: 'state variables' (or 'state vars') has been retired in favour of secrets and constants. Please use 'state secrets' instead."
secrets_warn_deprecated_var_expand:
  other: "DEPRECATION WARNING: You are accessing a secret via '$variables.{{.V0}}', please update your activestate.yaml to instead use the format of '$secrets.project.{{.V0}}'"
secrets_err_user_not_defined:
  other: "Secret has not been defined: {{.V0}}. Define it by running 'state secrets set {{.V0}}'."
secrets_err_project_not_defined:
  other: "Secret has not been defined: {{.V0}}. Either define it by running 'state secrets set {{.V0}}' or have someone in your organization sync with you by having them run 'state secrets sync'."
secrets_err_not_authenticated:
  other: You are running a command that requires access to secrets, please authenticate by running 'state auth'.
secrets_header_name:
  other: Name
secrets_header_scope:
  other: Scope
secrets_header_value:
  other: Value
secrets_header_description:
  other: Description
secrets_header_usage:
  other: Usage
secrets_row_value_set:
  other: Defined
secrets_row_value_unset:
  other: Undefined
variable_field_deprecation_warning:
  other: The variable field has been deprecated in favour of secrets and constants. Please update your activestate.yaml.
pull_is_updated:
  other: Your activestate.yaml has been updated to the latest version available
pull_not_updated:
  other: Your activestate.yaml is already up to date!
notify_user_to_reactivate_instances:
  other: |
    If you have any active instances of this project open in other terminals, please exit and 
    re-activate them to pick up the latest changes.
keypair_cmd_description:
  other: Manage Your Keypair
keypair_generate_cmd_description:
  other: Generate and upload a new Keypair
keypair_generate_flag_bits:
  other: Bit-length of keypair to generate
keypair_generate_flag_dryrun:
  other: Do not save any changes
keypair_generate_flag_skippassphrase:
  other: Do not require a passphrase for new Keypair (implies --dry-run)
keypair_generate_success:
  other: Keypair generated successfully
keypair_auth_cmd_description:
  other: Authenticate existing Keypair for future sessions
keypair_err_not_found:
  other: Keypair not yet generated
keypair_err_save:
  other: Keypair could not be saved
keypair_err_publickey_not_found:
  other: No public-key found for user `{{.V0}}` ({{.V1}})
keypair_err_passphrase_prompt:
  other: The provided passphrase is invalid
keypair_err_require_auth:
  other: You need to be authenticated to run this command, please run `state auth` first
keypairs_err_bitlength_too_short:
  other: bit-length too short
keypairs_err_pem_encoding:
  other: invalid PEM encoding
keypairs_err_passphrase_incorrect:
  other: provided passphrase is incorrect
keypairs_err_invalid_rsa_publickey:
  other: provided key not an RSA public-key
keypairs_err_load_not_found:
  other: Authorized keypair not found
keypairs_err_load_requires_mode:
  other: "Keypair `{{.V0}}` file is too permissive, expects no more than `{{.V1}}` permissions"
keypairs_err_base64_decoding:
  other: Message is not base-64 encoded
keypairs_err_override_with_save:
  other: "cannot save key to file while key override is set"
keypairs_err_override_with_delete:
  other: "cannot delete key file while key override is set"
err_command_requires_auth:
  other: You need to be authenticated to run this command. Authenticate by running `state auth`.
warn_script_name_in_use:
  other: |
    The following script names are already in use:

      - {{.V0}}

    These scripts were not aliased during activation but can still be run using `state run`, eg. `state run {{.V1}}`.

    Note that you can also access scripts by prefixing their script with your project name ({{.V2}}), eg. `{{.V3}}`

warn_move_incompatible_modes:
  other: "Permissions of files {{.V0}} and {{.V1}} differ. Using permissions of {{.V0}}"
warn_move_destination_overwritten:
  other: "Overwriting existing file {{.V1}} with file {{.V0}}"
err_file_not_found_in_path:
  other: could not find file={{.V0}} in path={{.V1}}

secrets_err_expand_noproject:
  other: Expanding of variable failed because a project was not passed along. This indicates a problem in the underlying code, and is unlikely to be something an end-user can address.
developer_err_project_match:
  other: Encountered a situation where the tool is given different project paths. This indicates a bug in our code, please consider reporting it.

err_version_parse:
  other: Could not parse the version field, please ensure your activestate.yaml is formatted correctly
err_invalid_version:
  other: "Invalid version specified in your activestate.yaml, should be in the format of: {number}.{number}.{number}-{hash}"
downloading_state_version:
  other: "Downloading State Tool version {{.V0}}, as specified by your activestate.yaml (this only needs to happen once for each version you specify)."
forward_fail:
  other: Could not forward command to the appropriate State Tool version
forward_fail_with_error:
  other: "Could not forward the command to the appropriate State Tool version, error: {{.V0}}"
forward_fail_info:
  other: The requested version of the State Tool does not exist, please ensure the version and branch are correct.
flag_update_lock_description:
  other: Lock the State Tool at the current version, this disables automatic updates. You can still force an update by manually running the update command.
err_lock_failed:
  other: Locking the version failed
locking_version:
  other: Locking State Tool to the current version
version_locked:
  other: Version locked at {{.V0}}
update_available:
  other: |
    A new update is available!

    Your version: {{.V0}}
    Available Version: {{.V1}}

    You can update by running `state update`
runtime_update_notice_known_count:
  other: Your activestate.yaml is {{.V0}} commits behind.
runtime_update_notice_unknown_count:
  other: Your activestate.yaml is behind.
runtime_update_help:
  other: Run `state pull` to pull in the latest runtime environment as defined in your project on https://platform.activestate.com/{{.V0}}/{{.V1}}
err_no_credentials:
  other: Cannot authenticate without credentials
err_token_list:
  other: "Something went wrong whilst trying to retrieve api tokens: {{.V0}}"
err_token_delete:
  other: "Something went wrong whilst trying to delete an api token: {{.V0}}"
err_token_create:
  other: "Something went wrong whilst trying to create an api token: {{.V0}}"
installer_err_installdir_isfile:
  other: Expected installation path '{{.V0}}' to be a directory
installer_err_installdir_notempty:
  other: Installation path '{{.V0}}' is not empty
installer_err_archive_notfound:
  other: Distribution archive '{{.V0}}' does not exist
installer_err_archive_badext:
  other: Expected runtime archive '{{.V0}}' to have .tar.gz or .tgz extension
installer_err_runtime_missing_install_dir:
  other: Expected runtime '{{.V0}}' to contain directory named one of '{{.V1}}'
installer_err_runtime_missing_meta:
  other: |
    The requested runtime does not appear to have a metadata file and the metadata could not be inferred, this usually 
    means you're trying to use a much older build that is not supported by this version of the State Tool. It is 
    recommended that you produce a new build.
installer_err_runtime_no_executable:
  other: Expected runtime installer '{{.V0}}' to include '{{.V1}}' or '{{.V2}}'
installer_err_runtime_no_file:
  other: Expected runtime installer '{{.V0}}' to include '{{.V1}}'
installer_err_runtime_executable_not_exec:
  other: Executable '{{.V1}}' does not have execute permissions for runtime '{{.V0}}'
installer_err_fail_obtain_prefixes:
  other: Unable to obtain relocation prefixes for runtime '{{.V0}}'
installer_err_runtime_already_exists:
  other: A runtime is already installed at '{{.V0}}'
installer_err_runtime_move_files_failed:
  other: Unable to move runtime files from '{{.V0}}'
installer_err_runtime_rm_installdir:
  other: Unable to remove '{{.V0}}' after unpacking runtime
installer_err_runtime_no_commits:
  other: Your project does not have a language configured, please head over to {{.V0}} and configure a language.
installer_err_runtime_preplatform:
  other: The version of the installer used in the project you specified is not compatible with the State Tool. Please make a new project.
build_status_unknown:
  other: Build status could not be retrieved, please check the dashboard for more information
build_status_in_progress:
  other: Build is in progress, please try again later
build_status_unknown_error:
  other: "Build reported an unknown error: {{.V0}}; Please check the dashboard for more information"
err_no_default_branch:
  other: This project has no default branch. This indicates malformed data, please contact support!
err_no_commit:
  other: Project branch has no commits
err_no_data_found:
  other: No data found
err_no_langauge:
  other: No language found
err_get_checkpoint:
  other: "Error occurred while trying to retrieve the checkpoint for your project: {{.V0}}"
err_project_no_languages:
  other: Your project does not have any languages configured
err_add_commit:
  other: "Error occurred while trying to create a commit: {{.V0}}"
err_update_branch:
  other: "Error occurred while trying to update a branch: {{.V0}}"
err_get_commit_history:
  other: "Error occurred while trying to retrieve the latest commit history for your project: {{.V0}}"
err_commit_count_no_latest_with_commit:
  other: "Latest commit id is not set while commit id is set"
err_commit_count_cannot_find:
  other: "Cannot find commit ({{.V0}}) in indexed"
err_commit_count_cannot_find_first:
  other: "Cannot find first commit ({{.V0}}) in indexed"
err_commit_count_missing_last:
  other: "Missing last commit id"
err_recipe_not_found:
  other: Your project does not have a configuration that is compatible with your platform
err_no_platform_data_remains:
  other: "Your current platform ({{.V0}}/{{.V1}}) does not appear to be configured in your project. You will need to add it before you are able to activate on this platform. Run 'state platforms --help' for more information on how to do this."
err_no_artifacts:
  other: Your project does not seem to produce any artifacts
err_no_valid_artifact:
  other: Your project is not producing any usable artifacts, is your State Tool up to date?
err_runtime_download_no_response:
  other: Could not find bits associated with your runtime environment, please contact support
err_signs3_invalid_url:
  other: API Responded with an invalid S3 URL, please contact support
err_artifact_invalid_url:
  other: API Responded with an invalid artifact URL, please contact support
err_activate_namespace:
  other: Could not activate project for the given namespace
err_activate_create_project:
  other: Could not create new project
err_invalid_namespace:
  other: "Invalid namespace: {{.V0}}. Should be in the format of ORGANISATION_NAME/PROJECT_NAME. Names should be alphanumeric and may contain dashes and periods."
err_could_not_get_commit_behind_count:
  other: Could not obtain commit history properly
err_must_create_project:
  other: "You must create the project to activate it."
activate_namespace_existing:
  other: "You already have this project checked out, which one would you like to activate?"
activate_select_optout:
  other: "None, I want to create a new checkout"
activate_namespace_location:
  other: Where would you like to checkout {{.V0}}?
warn_deprecation:
  other: |
    [YELLOW]You are running a deprecated version of the State Tool. This version will stop working as of {{.V0}}. 

    Reason for deprecation: 
      {{.V1}}

    Please update soon![/RESET]
err_deprecation:
  other: |
    You are running a version of the State Tool that is no longer supported! You will be encountering issues. 

    Reason for deprecation: 
      {{.V1}}

    Please update now!"
err_auth_required:
  other: Authentication is required
auth_required_activate:
  other: You need to be authenticated to activate an ActiveState Platform project
prompt_login_or_signup:
  other: Would you like to login to an existing ActiveState Platform account, or create a new account?
prompt_login_action:
  other: Login with my existing account
prompt_signup_action:
  other: Signup for a new account
prompt_signup_browser_action:
  other: Signup for a new account using the ActiveState Platform website
prompt_login_after_browser_signup:
  other: Please login once you've registered your account
err_browser_open:
  other: "Could not open your browser, please manually open the following URL in your browser: {{.V0}}"
err_activate_auth_required:
  other: Activating a project requires you to be authenticated against the ActiveState Platform
err_pull_get_latest_commit_id:
  other: Cannot get latest commit id from project
err_pull_update_commit_id:
  other: Cannot update commit id in project file
pull_latest:
  other: Pull in the latest version of your project from the ActiveState Platform
err_os_not_a_directory:
  other: Expected '{{.V0}}' to be a valid directory
unstable_version_warning:
  other: The State Tool is currently in beta, we are actively changing and adding features based on developer feedback.
export_cmd_description:
  other: Print information based on the provided subcommand
export_recipe_cmd_description:
  other: Print json formatted recipe data
export_jwt_cmd_description:
  other: Print jwt credentials
export_recipe_cmd_commitid_arg:
  other: commitID
export_recipe_cmd_commitid_arg_description:
  other: "Sets target commit by ID (default: current commit)"
export_recipe_flag_pretty:
  other: Enables export format beautification
export_recipe_flag_platform:
  other: Sets target platform
platforms_cmd_description:
  other: Manage platforms used in your project
platforms_add_cmd_description:
  other: Add a new platform to your project
platforms_remove_cmd_description:
  other: Remove a platform from your project
platforms_search_cmd_description:
  other: Search for available platforms that can be added to your project
flag_platforms_shared_bitwidth:
  other: bit-width
flag_platforms_shared_bitwidth_description:
  other: Platform architecture word size/width in bits (32,64)
arg_platforms_shared_name:
  other: name
arg_platforms_shared_name_description:
  other: Platform name (Windows, Darwin, etc.)
arg_platforms_shared_version:
  other: version
arg_platforms_shared_version_description:
  other: Platform version (e.g. 12.04.2)
field_platforms:
  other: Platforms
field_version:
  other: Version
field_bitwidth:
  other: Bit Width
commit_message_add_platform:
  other: "Added platform: {{.V0}} {{.V1}}bit {{.V2}}"
commit_message_removed_platform:
  other: "Removed platform: {{.V0}} {{.V1}}bit {{.V2}}"
commit_message_add_language:
  other: "Added language: {{.V0}} {{.V1}}"
commit_message_removed_language:
  other: "Removed language: {{.V0}} {{.V1}}"
update_description:
  other: Updates the State Tool to the latest available version
downloading_artifacts:
  other: Downloading required artifacts
installing_artifacts:
  other: Installing required artifacts
fileutils_err_ammend_file:
  other: "Could not edit file: '{{.V0}}'"
err_auth_empty_token:
  other: The provided token is empty
fail_prompt_bad_flag:
  other: Could not validate input due to an unexpected flag, please contact support if this problem persists
err_invalid_project:
  other: Your activestate.yaml is missing the 'project' field.
err_persist_invalid_project:
  other: Trying to persist an invalid project
variable_deprecation_warning:
  other: "DEPRECATION WARNING: Your project holds a 'variables' field. Variables have been replaced by separate 'secrets' and 'constants' fields. Please update your activestate.yaml."
err_replaceall_check_log:
  other: "Error occurred while replacing file contents, please check the error log or contact support."
err_bad_project_url:
  other: "Invalid value for 'project' field in your activestate.yaml, please ensure it is in the format of: 'https://platform.activestate.com/Owner/ProjectName'."
warn_deprecation_owner_name_fields:
  other: "DEPRECATION WARNING: Your project is using 'owner' and 'name' fields, these should be replaced with a single project field, eg. 'project: https://platform.activestate.com/{{.V0}}/{{.V1}}'"
cpu_profiling_setup_failed:
  other: CPU profiling setup failed
err_main_panic:
  other: |
    An unexpected error occurred while running the State Tool.
    Check the error log for more information.
    Your error log is located at: {{.V0}}/log.txt
err_deprection_404:
  other: Could not check for deprecation as the service returned a 404 not found
err_deprection_code:
  other: Could not check for deprecation as the service returned a code {{.V0}}
err_set_commit_id:
  other: "Could not update your activestate.yaml with the latest commit ID. Please ensure you have your project defined in the format of 'project: https://platform.activestate.com/Owner/ProjectName'"
err_unauthorized:
  other: You are not authorized, did you provide valid login credentials?
err_projectfile_exists:
  other: A project already exists in the specified directory
err_projectfile_invalid_url:
  other: The provided URL is invalid
err_project_require_path:
  other: A project path was not supplied
err_project_require_owner:
  other: A project owner was not supplied
err_project_require_name:
  other: A project name was not supplied
error_git_project_url_mismatch:
  other: The project URL in the cloned activestate.yaml does not match the platfom project
error_git_target_dir_not_empty:
  other: Target directory for cloning already exists and is not empty
git_cloning_project:
  other: Cloning the git repository associated with '{{.V0}}/{{.V1}}'
language_name_unknown:
  other: Unknown
language_unknown_options:
  other: Unknown options
sample_yaml:
  other: |
    scripts:
    # This script uses a secret. Note that you can define your own secrets at
    # https://platform.activestate.com/{{.Owner}}/{{.Project}}/scripts
      - name: helloWorld
        value: echo ${secrets.user.world}
    events:
      # This is the ACTIVATE event, it will run whenever a new virtual environment is created (eg. by running `state activate`)
      # On Linux and macOS this will be ran as part of your shell's rc file, so you can use it to set up aliases, functions, environment variables, etc.
      - name: ACTIVATE
        constraints: 
          os: macos,linux 
        value: |
          echo "You are now in an 'activated state', this will give you a virtual environment to work in that doesn't affect the rest of your system."
          echo ""
          echo "Your 'activated state' allows you to define scripts, events and constants via the activestate.yaml file at the root of your project directory."
          echo ""
          echo "To expand your language and/or package selection, or to define client-side encrypted secrets, please visit https://platform.activestate.com/{{.Owner}}/{{.Project}}."
          echo ""
          echo "To try out scripts with client-side encrypted secrets we've created a simple script for you in your activestate.yaml, try it out by running 'helloWorld'"
      - name: ACTIVATE
        constraints: 
          os: windows 
        value: |
          echo You are now in an 'activated state', this will give you a virtual environment to work in that doesn't affect the rest of your system.
          echo. 
          echo Your 'activated state' allows you to define scripts, events and constants via the activestate.yaml file at the root of your project directory.
          echo. 
          echo To expand your language and/or package selection, or to define client-side encrypted secrets, please visit https://platform.activestate.com/{{.Owner}}/{{.Project}}.
          echo. 
          echo To try out scripts with client-side encrypted secrets we've created a simple script for you in your activestate.yaml, try it out by running 'helloWorld'
editor_yaml:
  other: |
    scripts:
      - name: helloWorld
        constraints: 
          os: macos,linux
        value: echo "Hello World!"
      - name: helloWorld
        constraints: 
          os: windows
        value: echo Hello World!
      - name: intro
        constraints: 
          os: macos,linux
        value: |
          echo "Your runtime environment is now ready!"
          echo ""
          echo "To see how scripts work and add your own, open up the activestate.yaml file with your editor."
      - name: intro
        constraints: 
          os: windows
        value: |
          echo Your runtime environment is now ready!
          echo.
          echo To see how scripts work and add your own, open up the activestate.yaml file with your editor.
    events:
      - name: ACTIVATE
        value: $scripts.intro
package_description:
  other: Manage packages used in your project
users_plural:
  other: users
package_add_description:
  other: Add a new package to your project
package_list_description:
  other: List the packages currently used by this project
package_update_description:
  other: Update a package in your project to the latest available version
package_remove_description:
  other: Remove a package from your project
package_import_description:
  other: Import packages from a list of dependencies
package_search_description:
  other: Search for available packages that can be added to your project
package_arg_name:
  other: name
package_arg_name_description:
  other: Package name
package_arg_nameversion:
  other: name[@version]
package_arg_nameversion_description:
  other: Package name and optionally the desired version
package_list_flag_commit_description:
  other: The commit that the listing should be based on
package_list_flag_name_description:
  other: The filter for package names to include in the listing
namespace_list_flag_project_description:
  other: The namespace packages should be listed from
package_search_flag_language_description:
  other: The language used to constrain search results
package_search_flag_exact-term_description:
  other: Ensures that search results match search term exactly
package_import_flag_filename_description:
  other: The file to import
commit_message_add_package:
  other: "Added package: {{.V0}}@{{.V1}}"
commit_message_removed_package:
  other: "Removed package: {{.V0}}"
commit_message_updated_package:
  other: "Updated package: {{.V0}} to {{.V1}}"
commit_message_add_initial:
  other: Initialize project via the State Tool
confirm_remove_existing_prompt:
  other: "Your project already has packages configured for it, continuing will overwrite your existing package selection. Are you sure you want to do this?"
commit_reqstext_message:
  other: "Import from requirements file"
commit_reqstext_remove_existing_message:
  other: "Remove current packages prior to import from requirements file"
err_cannot_remove_existing:
  other: "The already configured packages were not able to be overwritten"
err_action_was_not_confirmed:
  other: "Current action was not confirmed"
err_branch_not_bare:
  other: Branch is not bare and is unable to be initialized as such
err_package_add:
  other: Failed to add package
package_err_cannot_fetch_checkpoint:
  other: Cannot fetch checkpoint for package listing
package_err_cannot_obtain_commit:
  other: Cannot obtain commit for package listing
package_err_cannot_obtain_language:
  other: Cannot obtain language for package search
package_err_cannot_obtain_search_results:
  other: Cannot obtain search results
err_cannot_commit_changeset:
  other: Cannot commit changeset
err_obtaining_change_request:
  other: Cannot obtain change request
package_no_data:
  other: No data found - Please verify the provided commit id
package_no_packages:
  other: No packages to list
package_name:
  other: Name
package_version:
  other: Version
package_add:
  other: "Package added: {{.V0}}"
package_version_add:
  other: "Package added: {{.V0}}@{{.V1}}"
err_package_update:
  other: Failed to update package
err_package_project_no_commit:
  other: Could not find commit for project {{.V0}}
package_update:
  other: "Package updated: {{.V0}}"
package_version_update:
  other: "Package updated: {{.V0}}@{{.V1}}"
package_ingredient_err:
  other: Could not verify package name
package_ingredient_not_found:
  other: The provided package does not exist
err_package_removed:
  other: Failed to remove package
err_packages_removed:
  other: Failed to remove packages
package_removed:
  other: "Package removed: {{.V0}}"
package_update_config_file:
  other: To ensure your local project is synchronized with the ActiveState platform please use `state pull`
inventory_ingredient_version_not_available:
  other: The ingredient {{.V0}} does not have any versions available
command_flag_no_such_flag:
  other: "No such flag: {{.V0}}"
command_flag_invalid_value:
  other: "Invalid value for {{.V0}} flag: {{.V1}}"
err_cmdtree:
  other: Could not run the requested command
err_fetch_languages:
  other: "Could not retrieve languages for your project. Does your project exist on the Platform?"
err_no_languages:
  other: "Your project does not have any language configured"
err_target_path_namespace_match:
  other: "The project at the target path does not match the namespace you provided. Expected: {{.V0}}, Actual: {{.V1}}."
err_project_notexist_push_first:
  other: The project does not exist on the ActiveState Platform. Please run 'state push' first.
err_project_notexist_asyaml:
  other: No activestate.yaml exists at the target directory, you should run 'state init' first.
err_project_from_path:
  other: Could not create a project in the target directory. Please ensure that the activestate.yaml exists and is formatted correctly.
err_must_provide_directory:
  other: You must provide a valid directory
err_incompatible_move_file_dir:
  other: |
    Could not move {{.V0}} to {{.V1}}.  One is a file, the other a directory.
    This indicates that the requested build may be corrupted.
err_init_file_exists:
  other: The target directory '{{.V0}}' already contains an activestate.yaml.
init_success:
  other: |
    Project '{{.V0}}/{{.V1}}' has been succesfully initialized at '{{.V2}}'.
    You should run 'state push' before activating your project for the first time.
    Once pushed you can activate your project with 'state activate'.
flag_state_init_skeleton_description:
  other: "The activestate.yaml template to use with project file creation. Accepts: {{.V0}}"
flag_state_init_path_description:
  other: The location to initialize the project
arg_state_init_namespace:
  other: ORG/PROJECT
arg_state_init_namespace_description:
  other: The namespace for the project that you wish to initialize
arg_state_init_language:
  other: Language[@version]
arg_state_init_language_description:
  other: The language that this project should use, and optionally the version of that language
flag_state_init_path:
  other: Path
flag_state_init_path_description:
  other: Where to initialize the project
err_wd:
  other: Could not retrieve the working directory
err_invalid_output_format:
  other: "Invalid output format specified: '{{.V0}}'; Supported formats: {{.V1}}"
err_invalid_skeleton_style:
  other: "Invalid skeleton style specified: '{{.V0}}'; Supported styles: {{.V1}}"
err_invalid_language:
  other: "Invalid language specified: '{{.V0}}'; Supported languages: {{.V1}}"
err_push_invalid_language:
  other: "Invalid language specified: '{{.V0}}', please re-initialize your project by deleting the activestate.yaml and running 'state init' again."
push_creating_project:
  other: "Creating project {{.V1}} under {{.V0}} on the ActiveState Platform"
push_project_created:
  other: "Project created at {{.V0}}"
push_up_to_date:
  other: "Your project is up to date"
init_description:
  other: Initialize a new project
push_description:
  other: Push your latest changes to the platform
export_privkey_cmd_description:
  other: Exports the private key, useful if you want to set it via environment variable (ACTIVESTATE_PRIVATE_KEY)
err_read_privkey:
  other: Could not read private key file
err_unknown_format:
  other: "Unknown format: {{.V0}}"
err_unknown_type:
  other: "Unknown type: {{.V0}}"
err_sprint:
  other: "Could not construct output. Encountered the following error: {{.V0}}"
field_localized_field:
  other: "Localized Field"
err_could_not_marshal_print:
  other: "Could not marshal the value being printed, please check the error log for more information."
err_main_outputer:
  other: "Could not create output writer, please contact developers if this problem persists. Error: {{.V0}}"
field_name:
  other: Name
field_description:
  other: Description
field_organization:
  other: Organization
request_timed_out:
  other: A request for data took too long - Trying again may help
no_commits:
  other: No commits exist yet for {{.V0}}
err_orgs_length:
  other: Could not retrieve the requested users / organizations
err_user_not_found:
  other: "Could not find the requested user: {{.V0}}"
field_date:
  other: Date
field_author:
  other: Author
field_id:
  other: ID
field_changes:
  other: Changes
change_added:
  other: "{{.V0}} {{.V1}} added"
change_removed:
  other: "{{.V0}} removed"
change_updated:
  other: "{{.V0}} updated from {{.V1}} to {{.V2}}"
namespace_label_platform:
  other: "Platform"
namespace_label_preplatform:
  other: "Bits"
history_commit:
  other: "[BLUE]commit {{.V0}}[/RESET]\n"
history_author:
  other: "Author: {{.V0}}\n"
history_date:
  other: "Date: {{.V0}}\n"
history_description:
  other: "Description: {{.V0}}\n"
history_cmd_description:
  other: View history of the active or given project
arg_state_history_namespace_description:
  other: "The namespace to view the history for (owner/name)"
clean_description:
  other: Remove the State Tool, installed languages, and any configuration files
flag_state_clean_force_description:
  other: Run clean operation without prompts
err_clean_activated:
  other: Cannot clean the State Tool install in an activated state. Please deactivate and try again
clean_confirm_remove:
  other: You are about to remove the State Tool, installed laguage runtimes, and all configuration information. Continue?
clean_success_message:
  other: "Successfully removed State Tool and related files\n"
push_already_exists:
  other: The project {{.V0}}/{{.V1}} already exists on the platform. To start using the latest version please run 'state pull'.
languages_cmd_description:
  other: View the languages of a project
languages_update_cmd_description:
  other: Update the language of a project
arg_languages_update_description:
  other: The language to update in the form of <language>@<version> or <language>
err_language_format:
  other: The language and version provided is not formatting correctly, must be in the form of <language>@<version>
err_update_not_found:
  other: "Could not find the requested language: {{.V0}}. Please ensure the language name is correct and supported by the ActiveState platform"
err_language_version_not_found:
  other: The requested version {{.V0}} for the language {{.V1}} is not available
err_language_mismatch:
  other: Cannot change languages, only changes to the current project's language is allowed
field_languages:
  other: Languages
err_no_recipes:
  other: No build recipes could be generated for the current project
using_cached_env:
  other: Reusing cached runtime environment
auto_update_to_version:
  other: |
    [BLUE]Auto updating from [BOLD]{{.V0}}[/RESET] [BLUE]to[/RESET] [BOLD]{{.V1}}[/RESET].
    [BLUE]To avoid auto updating run 'state update --lock' (only recommended for production environments).[/RESET]
forward_version:
  other: |
    [BLUE]Using locked state tool version [BOLD]{{.V0}}[/RESET][BLUE].
    To avoid auto updating run 'state update --lock' (only recommended for production environments).[/RESET]
err_project_env_file_not_exist:
  other: |
    Your activated environment appears to have been corrupted because the activestate.yaml cannot be found anymore.

    Expected the following file to exist: {{.V0}}

    Either replace the missing file or deactivate your activated state as it will continue to malfunction without this file.
<<<<<<< HEAD
err_invalid_step:
  other: "Invalid step specified: {{.V0}}. step must be one of: {{.V1}}."
arg_state_deploy_namespace:
  other: ORG/PROJECT
arg_state_deploy_namespace_description:
  other: The namespace of the project that you wish to deploy
err_requires_runtime_download:
  other: You need to download the runtime environment before you can use it
err_deploy_no_commits:
  other: "The project '{{.V0}}' does not have any packages configured, please add add some packages first."
err_userrc_notfound:
  other: "Could not update your environment as your RC file could not be found, expecting to find one of '{{.V0}}' in your home directory."
err_arg_required:
  other: "The following argument is required:\n  Name: {{.V0}}\n  Description: {{.V1}}"
err_windows_registry:
  other: Error while interacting with windows registry
deploy_install:
  other: "[BLUE]Installing Runtime Environment[/RESET]"
deploy_configure_shell:
  other: "[BLUE]Configuring shell: {{.V0}} (set the SHELL environment variable to use a different shell)[/RESET]"
deploy_info:
  other: |
    [BLUE]Deployment Information:[/RESET]
    This information is provided for your reference, for most common use-cases you do not need to do anything with this.
field_binarydirectories:
  other: Binary Directories
field_environment:
  other: Environment Variables
deploy_restart_shell:
  other: |

    [BLUE][BOLD]Please restart your terminal or start a new terminal session in order to start using the newly
    configured Runtime Environment.[/RESET]
=======
envdef_file_not_found:
  other: |
    Your installation seems to be corrupted.

    Cannot find runtime definition file at {{.V0}}.
    You can try to manually delete the cache directory and re-activating the project.
envdef_unmarshal_error:
  other: |
    Your installation seems to be corrupted.

    Cannot not parse runtime definition file at {{.V0}}
    This indicates a problem with the build. You can try updating your project
err_corrupted_build_request_response:
  other: |
    Internal error.  You can try manually updating the state tool.
>>>>>>> 18dca217
<|MERGE_RESOLUTION|>--- conflicted
+++ resolved
@@ -139,7 +139,7 @@
 err_update_failed:
   other: Update failed, check the error log for more information
 version_info:
-  other: |
+  other: | 
     ActiveState CLI version {{.Version}}
     Revision {{.Revision}}
     Branch {{.Branch}}
@@ -205,7 +205,7 @@
 previous_password_prompt:
   other: "Enter your previous password:"
 secret_value_prompt_summary:
-  other: |
+  other: | 
 
     The action you are taking uses a secret that has not been given a value yet.
     Name: {{.V0}}
@@ -233,7 +233,7 @@
   other: "Enter your two-factor authentication code:"
 survey_error_template:
   other: "[[color \"red\"]] Invalid response: [[.Error]][[color \"reset\"]][[BR]]"
-err_value_required:
+err_value_required: 
   other: value required
 err_prompt_unknown:
   other: An unknown error occurred whilst processing your response, check the error log for more information
@@ -460,11 +460,11 @@
 run_description:
   other: Run your project scripts
 scripts_description:
-  other: Show project scripts
+  other: Show project scripts 
 flag_json_desc:
   other: Changes output to machine-readable JSON
 runtime_alternative_failed_artifact_order:
-  other: "Could not write runtime.json file: internal error" 
+  other: "Could not write runtime.json file: internal error"
 runtime_alternative_failed_destination:
   other: Installation failed due to to failed write to directory {{.V0}}
 scripts_col_name:
@@ -542,11 +542,11 @@
 env_description:
   other: Manage Project Variables
 env_add_description:
-  other:
+  other: 
     >
     add variable
 env_remove_description:
-  other:
+  other: 
     >
     remove variable
 env_header_id:
@@ -713,7 +713,7 @@
 secrets_err_no_publickey_found:
   other: Unable to find any public-key for User
 secrets_err_value_prompt:
-  other: The provided variable value is invalid
+  other: The provided variable value is invalid 
 secrets_expand_err_undefined:
   other: "Secret `{{.V0}}` not defined in project"
 secrets_expand_err_not_found:
@@ -813,13 +813,13 @@
 err_command_requires_auth:
   other: You need to be authenticated to run this command. Authenticate by running `state auth`.
 warn_script_name_in_use:
-  other: |
+  other: | 
     The following script names are already in use:
-
+     
       - {{.V0}}
-
+    
     These scripts were not aliased during activation but can still be run using `state run`, eg. `state run {{.V1}}`.
-
+    
     Note that you can also access scripts by prefixing their script with your project name ({{.V2}}), eg. `{{.V3}}`
 
 warn_move_incompatible_modes:
@@ -887,7 +887,7 @@
 installer_err_runtime_missing_install_dir:
   other: Expected runtime '{{.V0}}' to contain directory named one of '{{.V1}}'
 installer_err_runtime_missing_meta:
-  other: |
+  other: | 
     The requested runtime does not appear to have a metadata file and the metadata could not be inferred, this usually 
     means you're trying to use a much older build that is not supported by this version of the State Tool. It is 
     recommended that you produce a new build.
@@ -972,20 +972,20 @@
 activate_namespace_location:
   other: Where would you like to checkout {{.V0}}?
 warn_deprecation:
-  other: |
+  other: | 
     [YELLOW]You are running a deprecated version of the State Tool. This version will stop working as of {{.V0}}. 
-
+    
     Reason for deprecation: 
       {{.V1}}
-
+    
     Please update soon![/RESET]
 err_deprecation:
   other: |
     You are running a version of the State Tool that is no longer supported! You will be encountering issues. 
-
+    
     Reason for deprecation: 
       {{.V1}}
-
+      
     Please update now!"
 err_auth_required:
   other: Authentication is required
@@ -1009,7 +1009,7 @@
   other: Cannot get latest commit id from project
 err_pull_update_commit_id:
   other: Cannot update commit id in project file
-pull_latest:
+pull_latest: 
   other: Pull in the latest version of your project from the ActiveState Platform
 err_os_not_a_directory:
   other: Expected '{{.V0}}' to be a valid directory
@@ -1331,8 +1331,6 @@
   other: The language that this project should use, and optionally the version of that language
 flag_state_init_path:
   other: Path
-flag_state_init_path_description:
-  other: Where to initialize the project
 err_wd:
   other: Could not retrieve the working directory
 err_invalid_output_format:
@@ -1369,7 +1367,7 @@
   other: "Could not marshal the value being printed, please check the error log for more information."
 err_main_outputer:
   other: "Could not create output writer, please contact developers if this problem persists. Error: {{.V0}}"
-field_name:
+field_name: 
   other: Name
 field_description:
   other: Description
@@ -1387,7 +1385,7 @@
   other: Date
 field_author:
   other: Author
-field_id:
+field_id: 
   other: ID
 field_changes:
   other: Changes
@@ -1460,7 +1458,6 @@
     Expected the following file to exist: {{.V0}}
 
     Either replace the missing file or deactivate your activated state as it will continue to malfunction without this file.
-<<<<<<< HEAD
 err_invalid_step:
   other: "Invalid step specified: {{.V0}}. step must be one of: {{.V1}}."
 arg_state_deploy_namespace:
@@ -1494,7 +1491,6 @@
 
     [BLUE][BOLD]Please restart your terminal or start a new terminal session in order to start using the newly
     configured Runtime Environment.[/RESET]
-=======
 envdef_file_not_found:
   other: |
     Your installation seems to be corrupted.
@@ -1509,5 +1505,4 @@
     This indicates a problem with the build. You can try updating your project
 err_corrupted_build_request_response:
   other: |
-    Internal error.  You can try manually updating the state tool.
->>>>>>> 18dca217
+    Internal error.  You can try manually updating the state tool.