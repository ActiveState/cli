state_description:
  other: The ActiveState CLI allows you to easily switch between your ActiveState environments
activate_project:
  other: activate a project
hook_description:
  other: manage hooks
hook_add_description:
  other: 
    >
    add command to run on hook trigger
hook_remove_description:
  other: 
    >
    remove command for hook trigger
hook_header_id:
  other: ID
hook_header_hook:
  other: HOOK
hook_header_command:
  other: COMMAND
hook_listing_hooks:
  other: Listing configured hooks
usage_tpl:
  other: "
Usage:
  [[if .Runnable]][[BR]]
  [[.UseLine]] 
{{ range $key, $argument := .Arguments }}<{{$argument.Name}}> {{ end }}
  [[end]]
  [[if .HasAvailableSubCommands]][[BR]]
    [[.CommandPath]] [command]
  [[end]]

[[if gt (len .Aliases) 0]]
[[BR]][[BR]]
Aliases:[[BR]]
  [[.NameAndAliases]][[end]]

[[if .HasExample]]
[[BR]][[BR]]
Examples:[[BR]]
  [[.Example]]
[[end]]

[[if .HasAvailableSubCommands]][[BR]][[BR]]Available Commands:
[[range .Commands]][[if (or .IsAvailableCommand (eq .Name \"help\"))]][[BR]][[BR]]
  [[rpad .Name .NamePadding ]] [[.Short]]
[[end]][[end]][[end]]

[[if .HasAvailableLocalFlags]]
[[BR]][[BR]]
Flags:
[[BR]][[.LocalFlags.FlagUsages | trimTrailingWhitespaces]]
[[end]]

[[if .HasAvailableInheritedFlags]]
[[BR]][[BR]]
Global Flags: 
[[BR]][[.InheritedFlags.FlagUsages | trimTrailingWhitespaces]]
[[end]]

{{if gt (len .Arguments) 0}}
[[BR]][[BR]]
Arguments:[[BR]]
  {{ range $key, $argument := .Arguments }}
  <{{$argument.Name}}> {{if gt (len $argument.Required) 0}}          {{else}}(optional){{end}} {{$argument.Description}}[[BR]]
  {{ end }}
{{end}}

[[if .HasHelpSubCommands]]
[[BR]][[BR]]
Additional help topics: [[range .Commands]]
[[if .IsAdditionalHelpTopicCommand]][[BR]]
  [[rpad .CommandPath .CommandPathPadding]] [[.Short]]
[[end]][[end]][[end]]

[[if .HasAvailableSubCommands]]
[[BR]][[BR]]
Use \"[[.CommandPath]] [command] --help\" for more information about a command.[[end]][[BR]]"
arg_state_activate_url:
  other: URL
arg_state_activate_url_description:
  other: The URL of the repository that the project lives at
flag_state_locale_description:
  other: Set the localisation
flag_state_version_description:
  other: Show the version of our state executable
flag_state_activate_path_description:
  other: Where to install the project
flag_state_activate_branch_description:
  other: Clone this specific branch
flag_state_activate_cd_description:
  other: Whether or not to change into the project directory once created
info_state_activate_uri:
  other: Activating URI '{{.URI}}' into directory '{{.Dir}}'
info_state_activate_branch:
  other: "Checkout out branch: {{.Branch}}"
error_cannot_checkout_branch:
  other: Cannot checkout branch
error_state_activate:
  other: Unable to activate. Please refer to the above error message, resolve the issue, and run activate again.
error_state_activate_config_exists:
  other: Config file '{{.ConfigFile}}' not found in repository root. This file is needed to complete the activation process.
info_state_activate_cd:
  other: Changing into directory '{{.Dir}}'
error_unsupported_shell:
  other: "You are using an unsupported shell: {{.Shell}}"
error_could_not_make_symlink:
  other: "Could not create symlink, you may have to run this command with elevated permissions"
error_cannot_clone_uri:
  other: "Unable to clone the following URI: {{.URI}}"
error_could_not_activate_subshell:
  other: Could not activate a new subshell
info_deactivated:
  other: Deactivated {{.Owner}}/{{.Name}}
error_unsupported_language:
  other: "Unsupported language: {{.Language}}"
error_could_not_activate_venv:
  other: Could not activate the virtual environment
warning_language_not_yet_supported:
  other: "Warning: Your project configuration includes {{.Language}}, but this language is not yet supported"
error_could_not_run_hooks:
  other: Could not run hooks
info_running_hook:
  other: "Running hook: {{.Name}}"
hook_remove_multiple_hooks:
  other: "More than one configured hook for name given.  Use ID instead."
hook_remove_cannot_remove:
  other: "Cannot remove hook"
error_missing_arg:
  other: "Argument missing: {{.Name}}"
arg_hook_add_hook:
  other: HOOK
arg_hook_add_hook_description:
  other: The hook that will be listened to
error_hook_add_invalid_hook:
  other: "Invalid hook given: {{.Name}}"
arg_hook_add_command:
  other: COMMAND
arg_hook_add_command_description:
  other: The command that will be run
arg_hook_remove_identifier:
  other: IDENTIFIER
arg_hook_remove_identifier_description:
  other: Identifies what hook to remove, can be a hash or a hook name
prompt_choose_hook:
  other: Which hook do you wish to remove?
err_no_projectfile:
  other: No activestate.yaml file exists in the current working directory
err_hook_cannot_list:
  other: Cannot list hooks
err_hook_cannot_find:
  other: Cannot find hooks matching your query
prompt_hook_choose_remove:
  other: Which hook would you like to remove?
prompt_hook_option:
  other: "{{.Hook.Name}}: `{{.Command}}` ({{.Constraints}}{{.Hash}})"
err_invalid_input:
  other: Invalid input received
hook_removed:
  other: "Hook removed: {{.Hook.Name}} ({{.Hash}})"
err_no_update_info:
  other: Cannot retrieve update information
no_update_available:
  other: You are using the latest version available
updating_to_version:
  other: Updating from {{.fromVersion}} to {{.toVersion}}
err_update_failed:
  other: Update failed, check the error log for more information
version_info:
  other: ActiveState CLI version {{.Version}}
update_complete:
  other: Update completed succesfully
update_hash_mismatch:
  other: The archive hash could not be verified
err_project_file_unavailable:
  other: Could not load the project file
err_project_parse:
  other: "Project file could not be parsed, the parser produced the following error: {{.Error}}"
err_failure_test:
  other: one {{.V0}} three {{.V1}}
<<<<<<< HEAD
distro_obtaining:
  other: "Obtaining Distribution"
distro_installing:
  other: "Installing Artifacts"
err_hash_mismatch:
  other: "Invalid file hash for file {{.V0}}, expected hash: {{.V2}}, got: {{.V1}}"
err_language_not_supported:
  other: "Language not yet supported: {{.V0}}"
err_artefact_no_parent:
  other: "The given artefact has no parent: {{.V0}}. Only Language artefacts can be without parent."
err_invalid_status_code:
  other: "Invalid status code: {{.V0}}"
info_activating_state:
  other: "Activating state: {{.Owner}}/{{.Name}}"
=======
info_state_active_repoexists:
  other: "Repo already exists: {{.Path}}"
>>>>>>> 76bd5ef3
<|MERGE_RESOLUTION|>--- conflicted
+++ resolved
@@ -179,7 +179,6 @@
   other: "Project file could not be parsed, the parser produced the following error: {{.Error}}"
 err_failure_test:
   other: one {{.V0}} three {{.V1}}
-<<<<<<< HEAD
 distro_obtaining:
   other: "Obtaining Distribution"
 distro_installing:
@@ -194,7 +193,5 @@
   other: "Invalid status code: {{.V0}}"
 info_activating_state:
   other: "Activating state: {{.Owner}}/{{.Name}}"
-=======
 info_state_active_repoexists:
-  other: "Repo already exists: {{.Path}}"
->>>>>>> 76bd5ef3
+  other: "Repo already exists: {{.Path}}"