undefined:
  other: undefined
confirmation:
  other: "Yes"
contradiction:
  other: "No"
state_description:
  other: The ActiveState CLI allows you to easily switch between your ActiveState environments
activate_project:
  other: Activate a project
events_header_id:
  other: ID
events_header_event:
  other: Event
events_header_value:
  other: Value
usage_tpl:
  other: "
Usage:
  [[if .Runnable]][[BR]]
  [[.UseLine]] 
{{ range $key, $argument := .Arguments }}<{{$argument.Name}}> {{ end }}
  [[end]]
  [[if .HasAvailableSubCommands]][[BR]]
    [[.CommandPath]] [command]
  [[end]]

[[if gt (len .Aliases) 0]]
[[BR]][[BR]]Aliases:[[BR]]
  [[.NameAndAliases]][[end]]

[[if .HasExample]]
[[BR]][[BR]]
Examples:[[BR]]
  [[.Example]]
[[end]]

[[if .HasAvailableSubCommands]][[BR]][[BR]]Available Commands:
[[range .Commands]][[if (or .IsAvailableCommand (eq .Name \"help\"))]][[BR]]
  [[rpad .Name .NamePadding ]] [[.Short]]
[[end]][[end]][[end]]

[[if .HasAvailableLocalFlags]]
[[BR]][[BR]]
Flags:
[[BR]][[.LocalFlags.FlagUsages | trimTrailingWhitespaces]]
[[end]]

[[if .HasAvailableInheritedFlags]]
[[BR]][[BR]]
Global Flags: 
[[BR]][[.InheritedFlags.FlagUsages | trimTrailingWhitespaces]]
[[end]]

{{if gt (len .Arguments) 0}}
[[BR]][[BR]]
Arguments:[[BR]]
  {{ range $key, $argument := .Arguments }}
  <{{$argument.Name}}> {{if gt (len $argument.Required) 0}}          {{else}}(optional){{end}} {{$argument.Description}}[[BR]]
  {{ end }}
{{end}}

[[if .HasHelpSubCommands]]
[[BR]][[BR]]
Additional help topics: [[range .Commands]]
[[if .IsAdditionalHelpTopicCommand]][[BR]]
  [[rpad .CommandPath .CommandPathPadding]] [[.Short]]
[[end]][[end]][[end]]

[[if .HasAvailableSubCommands]]
[[BR]][[BR]]
Use \"[[.CommandPath]] [command] --help\" for more information about a command.[[end]][[BR]]"
arg_state_activate_namespace:
  other: ORG/PROJECT
arg_state_activate_namespace_description:
  other: The namespace of the project that you wish to activate
flag_state_init_private_flag_description:
  other: Create a private project
flag_state_locale_description:
  other: Set the localisation
flag_state_verbose_description:
  other: Verbose output
flag_state_monochrome_output_description:
  other: Force monochrome text output
flag_state_output_description:
  other: "Set the output method, possible values: plain, json, editor"
flag_state_version_description:
  other: Show the version of our state executable
flag_state_activate_path_description:
  other: Where to install the project
flag_state_activate_new_description:
  other: Create a new project on the platform
flag_state_activate_owner_description:
  other: The owner to create the project under
flag_state_activate_project_description:
  other: The project name to be used
flag_state_activate_language_description:
  other: The language for the new project
error_state_activate:
  other: Unable to activate. Please refer to the above error message, resolve the issue, and run activate again.
error_unsupported_shell:
  other: "You are using an unsupported shell: {{.Shell}}"
err_output_flag_value_invalid:
  other: Could not recognize output type
info_reactivating:
  other: "[BLUE]Reactivating state[/RESET]"
info_deactivated:
  other: "[BLUE]Deactivated {{.Owner}}/{{.Name}}[/RESET]"
venv_installer_is_nil:
  other: Provided installer should not be nil
error_unsupported_language:
  other: "Unsupported language: {{.Language}}"
err_language_not_yet_supported:
  other: "The Platform responded with an artifact that is not supported by this version of the State Tool, artifact name: {{.V0}}. Is your State Tool up to date?"
error_missing_arg:
  other: "Argument missing: {{.V0}}"
err_no_projectfile:
  other: No activestate.yaml file exists in the current working directory or its parent directories.
err_invalid_input:
  other: Invalid input received
err_no_update_info:
  other: Cannot retrieve update information
no_update_available:
  other: You are using the latest version available
updating_to_version:
  other: Updating from {{.fromVersion}} to {{.toVersion}}
confirm_update_locked_version_prompt:
  other: "You ran update from a project directory with a locked State Tool version. This will update the version that your project is locked to. Are you sure you want to do this?"
version_info:
  other: |
    ActiveState CLI by ActiveState Software Inc.
    License {{.License}}
    Version {{.Version}}
    Revision {{.Revision}}
    Branch {{.Branch}}
    Built {{.Date}}
update_complete:
  other: Update completed successfully
update_hash_mismatch:
  other: The archive hash could not be verified
err_project_file_unavailable:
  other: Could not load the project file
err_project_unavailable:
  other: Could not load the project
err_project_parse:
  other: "Project file could not be parsed, the parser produced the following error: {{.Error}}"
err_failure_test:
  other: one {{.V0}} three {{.V1}}
distro_obtaining:
  other: "Obtaining Distribution"
distro_installing:
  other: "Installing Artifacts"
err_hash_mismatch:
  other: "Invalid file hash for file {{.V0}}, expected hash: {{.V2}}, got: {{.V1}}"
err_language_not_supported:
  other: "Language not yet supported: {{.V0}}"
err_artifact_not_supported:
  other: "Artifact not supported: {{.V0}}"
err_artifact_no_parent:
  other: "The given artifact has no parent: {{.V0}}. Only Language artifacts can be without parent."
err_invalid_status_code:
  other: "Invalid status code: {{.V0}}"
info_activating_state:
  other: "[BLUE]Activating state: {{.Owner}}/{{.Name}}[/RESET]"
info_state_active_repoexists:
  other: "Repo already exists: {{.Path}}"
panic_couldnt_detect_wd:
  other: "Could not detect working directory: {{.Error}}"
auth_description:
  other: Authenticate against the ActiveState Platform
flag_state_auth_token_description:
  other: "The API Token generated via the ActiveState Platform (http://docs.activestate.com/platform/state/ci.html#authenticate-without-prompts-or-passwords)"
flag_state_auth_username_description:
  other: The username to authenticate with, will be prompted for otherwise
flag_state_auth_password_description:
  other: The password to authenticate with, will be prompted for otherwise
flag_state_auth_totp_description:
  other: The TOTP code generated via two-factor authentication
username_prompt:
  other: "Enter your username:"
password_prompt:
  other: "Enter your password:"
passphrase_prompt:
  other: "Enter your passphrase:"
previous_password_message:
  other: "Your password may have changed recently. We need to reencrypt your private-key so that you may continue using your secrets, but we need your previous password in order to do so."
auth_generate_new_keypair_message:
  other: "There is an unrecoverable issue with your existing keypair and the best course of action is to generate a new keypair."
auth_confirm_generate_new_keypair_prompt:
  other: Generate new keypair?
auth_unresolved_keypair_issue_message:
  other: "For security purposes regarding your keypair, we are logging you out."
auth_err_unrecoverable_keypair:
  other: "Unrecoverable keypair issue"
previous_password_prompt:
  other: "Enter your previous password:"
secret_value_prompt_summary:
  other: |

    The action you are taking uses a secret that has not been given a value yet.
    Name: {{.V0}}
    Description: {{.V1}}
    Scope: {{.V2}} ({{.V3}})
secret_value_prompt:
  other: "Please enter a value for secret \"{{.V0}}\":"
secret_prompt_user:
  other: Only you can access the value
secret_prompt_project:
  other: Organization members can access the value
secret_no_description:
  other: "- (This secret has no description, you can set one via the web dashboard)"
username_prompt_signup:
  other: "Choose a username:"
password_prompt_signup:
  other: "Choose a password:"
password_prompt_confirm:
  other: "Enter your password again:"
name_prompt:
  other: "Enter your name:"
email_prompt:
  other: "Enter your email:"
totp_prompt:
  other: "Enter your two-factor authentication code:"
survey_error_template:
  other: "[[color \"red\"]] Invalid response: [[.Error]][[color \"reset\"]][[BR]]"
err_value_required:
  other: value required
err_prompt_unknown:
  other: An unknown error occurred whilst processing your response, check the error log for more information
prompt_login_to_signup:
  other: No account was found for that username, would you like to register it?
err_download_tos:
  other: Could not download terms of service file
tos_disclaimer:
  other: |
    Your use of the ActiveState Platform is subject to the Terms of Service.
    You can review the Terms of Service at:
      {{.V0}}
tos_acceptance:
  other: Do you accept the ActiveState Platform Terms of Service?
tos_not_accepted:
  other: You may not create an ActiveState Platform account without accepting the Terms of Service
tos_accept:
  other: Yes, I accept the ActiveState Terms of Service
tos_not_accept:
  other: No, I do not accept the ActiveState Terms of Service
tos_show_full:
  other: Display the full Terms of Service in this terminal window
err_auth_failed:
  other: Authentication failed
err_auth_username_check:
  other: Could not validate username, check the error log for more information
err_auth_failed_unknown_cause:
  other: "Authentication failed due to an unknown cause, error received: {{.V0}}"
auth_err_password_prompt:
  other: The provided password is invalid
confirm_password_account_creation:
  other: Please enter your password again to create your account.
err_password_confirmation_failed:
  other: Your password confirmation does not match
err_username_taken:
  other: Username is already taken
signup_description:
  other: Signup a new account
err_auth_signup_user_exists:
  other: "An account with the given information already exists, error received: {{.V0}}"
login_success_welcome_back:
  other: You have successfully authenticated, hello {{.Name}}!
logged_in_as:
  other: You are logged in as {{.Name}}
logout_description:
  other: Logout
logged_out:
  other: You have been logged out
signup_success:
  other: Your account has been registered and a confirmation email has been sent to {{.Email}}, your account will have limited permissions until you confirm it.
login_cancelled:
  other: Authentication Cancelled
login_err_output:
  other: Failed to display user output
login_err_auth:
  other: Authentication failed
login_err_auth_token:
  other: Token authentication failed
fetch_org_err:
  other: Failed to fetch organization {{.V0}} from ActivateState platform.  Is the organization name correct?
auth_required_fork:
  other: You need to be authenticated to fork an ActiveState Platform project
err_fork_auth_required:
  other: Forking a project requires you to be authenticated against the ActiveState Platform
err_fork_invalid_namespace:
  other: Could not fork the given project as the namespace is incorrect
err_fork_get_owner:
  other: Could not fork project, owner required.
err_cannot_marshal_data:
  other: Cannot marshal data properly
state_fork_success:
  other: Successfully forked project {{.OriginalOwner}}/{{.OriginalName}} as {{.NewOwner}}/{{.NewName}}
local:
  other: Local
organization:
  other: Organization
organizations_description:
  other: List member organizations on the ActiveState Platform
organizations_err:
  other: Unable to list member organizations
organizations_unknown_tier:
  other: Unknown tier `{{.Tier}}` in organization `{{.Organization}}`
organization_name:
  other: Organization Name
organization_no_orgs:
  other: You are not a member of any organizations
project:
  other: Project
project_name:
  other: Project Name
project_description:
  other: Project Description
project_err:
  other: Unable to list projects
error_state_activate_new_no_auth:
  other: Please authenticate by running "state auth" before creating a new project.
state_activate_prompt_create_project:
  other: The project {{.V0}} does not exist under {{.V1}}. Would you like to create it now?
state_activate_new_prompt_name:
  other: "Please provide a name for the new project:"
error_state_activate_new_flags:
  other: Flags do not contain value project values
error_state_activate_new_prompt:
  other: Invalid input value for new project
error_state_activate_new_create:
  other: Could not create new project
error_state_activate_copy_prompts:
  other: Invalid input value for copy project
error_state_activate_copy_project_url:
  other: Could not get project URL
err_activate_path:
  other: Could not get project file with given path '{{.V0}}'
err_activate_output_build_failed:
  other: Platform project build is has failed. Please select "Manage Packages" option in State Tool menu to go to the platform and browse to "Download Builds" tab for more information
err_activate_output_build_in_progress:
  other: Platform project build is in progress. Please wait for a few minutes and try "Reactivate Runtime" option in "State Tool" menu
err_unsupported_platform:
  other: "Unsupported platform: {{.V0}}"
err_language_not_found:
  other: "Could not find language: {{.V0}}@{{.V1}}"
error_state_activate_copy_save:
  other: Error saving project file
error_state_activate_new_no_commit_aborted:
  other: "Platform project created but cannot activate.  Try 'state activate {{.Owner}}/{{.ProjectName}}'."
state_activate_new_prompt_owner:
  other: "Please provide an owner for the new project:"
error_state_activate_new_fetch_organizations:
  other: "Unable to create new project: cannot determine potential owners."
state_activate_new_created:
  other: Created new project in {{.Dir}}
state_activate_new_platform_project:
  other: New platform project successfully created as {{.Owner}}/{{.Project}}. To activate your new project run 'state activate {{.Owner}}/{{.Project}}'
state_activate_new_prompt_language:
  other: Which language would you like to use to manage your State Tool scripts?
state_activate_new_language_none:
  other: "None - I'll use shell scripting"
error_state_activate_owner_flag_not_set:
  other: The '--owner' flag is not set. This flag must be set in order to use the '--new' flag
error_state_activate_project_flag_not_set:
  other: The '--project' flag is not set. This flag must be set in order to use the '--new' flag
error_state_activate_language_flag_not_set:
  other: The '--language' flag is not set. This flag must be set in order to use the '--new' flag
error_state_activate_language_flag_invalid:
  other: The provided language does not match any of the known languages
project_empty:
  other: You have not created any projects yet
downloading:
  other: Downloading
installing:
  other: Installing
unknown_value:
  other: Unknown value
invalid_uuid_val:
  other: Invalid UUID value
total:
  other: Total
projects_description:
  other: Manage your projects
projects_list_description:
  other: List your platform projects
err_api_not_authenticated:
  other: You are not authenticated, authenticate with `state auth`. For more information run `state auth --help`.
err_api_forbidden:
  other: You are not allowed to access or modify the requested resource
err_api_org_not_found:
  other: Unable to find requested Organization
err_api_project_not_found:
  other: The requested project {{.V0}} does not exist under {{.V1}}. Please ensure the owner is correct and that the project has been created.
err_api_project_not_found_unauthenticated:
  other: The requested project {{.V0}}/{{.V1}} could not be found. If this is a private project you may need to authenticate with 'state auth'.
err_api_member_not_found:
  other: Unable to find requested Member
err_api_org_invite_expected_one_invite:
  other: That should not happen.  Expected to receive at least one invitation receipt.
reqsvc_err_line_errors:
  other: "Line errors encountered translating data: [{{.V0}}]"
secrets_expander_err_empty_name:
  other: Expander handle can not be an empty string
secrets_expander_err_undefined:
  other: Expander must be defined
error_expand_variable_infinite_recursion:
  other: Infinite recursion trying to expand variable '{{.V0}}'
error_expand_variable_project_unknown_category:
  other: "Error expanding variable '{{.V0}}': unknown category '{{.V1}}'"
error_expand_variable_project_unknown_name:
  other: "Error expanding variable '{{.V0}}': {{.V1}}"
error_expand_variable_project_unrecognized_platform_var:
  other: "Unrecognized platform variable '{{.V0}}'"
run_description:
  other: Run your project scripts
scripts_description:
  other: Show project scripts
flag_json_desc:
  other: Changes output to machine-readable JSON
runtime_alternative_failed_artifact_order:
  other: "Could not write runtime.json file: internal error"
runtime_alternative_failed_destination:
  other: Installation failed due to to failed write to directory {{.V0}}
scripts_col_name:
  other: Name
scripts_col_description:
  other: Description
scripts_err:
  other: Error managing user's Scripts
scripts_no_scripts:
  other: No scripts in your 'activestate.yaml' or no scripts to run in for your environment
scripts_no_name:
  other: No script with name {{.V0}}
organizations_err_output:
  other: Failed to display organizations output
edit_description:
  other: Edit a given script
edit_script_cmd_name_arg:
  other: name
edit_script_cmd_name_arg_description:
  other: The name of the script to be edited
edit_script_cmd_expand_flag:
  other: Whether or not to expand constants within the script
edit_scripts_no_name:
  other: Could not find script with the given name {{.V0}}
edit_scripts_project_file_saved:
  other: "\nScript changes detected, updating activestate.yaml"
error_open_not_installed_lin:
  other: Please install '{{.V0}}' to edit scripts
error_edit_script:
  other: Failed to edit script
error_edit_unrecognized_platform:
  other: Could not open script file on this platform {{.V0}}
error_edit_invalid_editor:
  other: The EDITOR environment variable was not correctly set, falling back to platform default editor
prompt_done_editing:
  other: Are you done editing?
arg_state_run_name:
  other: script
arg_state_run_name_description:
  other: Name of script to run
flag_state_run_standalone_description:
  other: Run a script, regardless of an activated state
flag_state_run_list_description:
  other: List available scripts
error_state_run_undefined_name:
  other: The script name must be provided
error_state_run_unknown_name:
  other: The script '{{.Name}}' is not defined in activestate.yaml.
info_state_run_activating_state:
  other: "This script requires an activated state. Activating it now. To bypass this set `standalone: true` on this script in your activestate.yaml."
error_state_run_activate:
  other: Unable to activate a state for running the script in. Try manually running "state activate" first.
error_state_run_standalone_conflict:
  other: Script is configured as standalone while the language requires state activation. Please unset the standalone value, or use a language native to your shell.
error_state_run_unknown_exec:
  other: An executable language interpreter matching the script cannot be found. Please use a language defined in your project on the platform.
error_state_run_setup_scriptfile:
  other: Cannot setup runnable on-disk script file.
info_state_run_running:
  other: "Running user-defined script: {{.V0}}\nDefined in {{.V1}}"
error_state_run_error:
  other: Failed to run script.
error_state_run_no_shell:
  other: Failed to obtain shell info.
err_sscommon_binary_path:
  other: Could not find {{.V0}} in PATH
err_sscommon_unsupported_language:
  other: Unsupported language extension {{.V0}}
env_description:
  other: Manage Project Variables
env_add_description:
  other:
    >
    add variable
env_remove_description:
  other:
    >
    remove variable
env_header_id:
  other: ID
env_header_variable:
  other: VARIABLE
env_header_value:
  other: VALUE
env_listing_variables:
  other: Listing defined variables
env_add_cannot_add_variable:
  other: "Cannot add Variable '{{.Name}} {{.Value}}'"
env_add_cannot_add_existing_variable:
  other: "Identical variable already defined"
env_remove_cannot_remove:
  other: "Cannot remove variable"
arg_env_add_variable:
  other: VARIABLE
arg_env_add_variable_description:
  other: The variable that will be defined
error_env_add_invalid_variable:
  other: "Invalid variable name given: {{.V0}}"
arg_env_add_value:
  other: VALUE
arg_env_add_value_description:
  other: The value that will be assigned
arg_env_remove_identifier:
  other: IDENTIFIER
arg_env_remove_identifier_description:
  other: Identifies what variable to remove, can be a hash or a variable name
prompt_choose_variable:
  other: Which variable do you wish to remove?
err_env_cannot_list:
  other: Cannot list variables
err_env_cannot_find:
  other: Cannot find variables matching your query
prompt_env_choose_remove:
  other: Which variable would you like to remove?
err_env_cannot_parse:
  other: Could not parse variables used in your request
prompt_env_option:
  other: "{{.Variable}}: `{{.Value}}` ({{.Constraints}}{{.Hash}})"
env_removed:
  other: "Variable removed: {{.Variable}} ({{.Hash}})"
env_inherit_description:
  other: Update the current project to inherit environment variables from the current environment.
env_inherit_prompt_overwrite:
  other: Do you want to overwrite the project's existing variable {{.Name}}, whose value is "{{.OldValue}}", with the new value "{{.NewValue}}"?
env_inherit_inherit_aborted:
  other: "Unable to inherit from current environment: aborted."
show_project:
  other: Show information about a project
arg_state_show_remote_description:
  other: Namespace of remote project
private:
  other: Private
public:
  other: Public
field_namespace:
  other: Namespace
field_platforms:
  other: Platforms
field_events:
  other: Events
field_scripts:
  other: Scripts
field_languages:
  other: Languages
field_localcheckouts:
  other: Local Checkouts
err_cannot_obtain_dist:
  other: "Could not obtain distribution for language: {{.V0}}"
err_already_active:
  other: "You cannot activate a new state when you are already in an activated state. You are in an activated state for project: {{.V0}}"
run_listing_scripts:
  other: "Available Scripts: "

secrets_cmd_description:
  other: Manage your secrets
secrets_flag_filter:
  other: Show only secrets that match the given filter. The filter value is the config path that you want to see secrets for, eg. constants.foo, scripts.foo, secrets.project.foo, etc.
secrets_get_cmd_description:
  other: Get the value of a secret
secrets_get_arg_name:
  other: namespace
secrets_get_arg_name_description:
  other: Namespace of secret is 'SCOPE.NAME'. eg. 'user.mySecret' or 'project.ourSecret'
secrets_set_cmd_description:
  other: Set the value of a secret
secrets_set_arg_name:
  other: namespace
secrets_set_arg_name_description:
  other: Namespace of secret is 'SCOPE.NAME. eg. 'user.mySecret' or 'project.ourSecret'
secrets_set_arg_value_name:
  other: secret-value
secrets_set_arg_value_description:
  other: Value of unencrypted Secret
secrets_set_flag_project:
  other: Scope the secret to the current project
secrets_set_flag_user:
  other: Scope the secret to the current user
secrets_share_cmd_description:
  other: Share your organization and project secrets with another user
secrets_share_arg_user_name:
  other: user-handle
secrets_share_arg_user_description:
  other: Username of user in your organization
secrets_sync_cmd_description:
  other: Synchronize your shareable secrets to everyone in the organization for the current project
secrets_sync_results_message:
  other: Successfully synchronized {{.V0}} users of the {{.V1}} organization
secrets_col_name:
  other: Name
secrets_col_description:
  other: Description
secrets_col_setunset:
  other: Set/Unset
secrets_col_encrypted:
  other: Encrypted
secrets_col_shared:
  other: Shared
secrets_col_store:
  other: Store
secrets_value_secret_undefined:
  other: <undefined>
secrets_value_set:
  other: Set
secrets_value_unset:
  other: Unset
secrets_value_secret:
  other: <encrypted>
secrets_err:
  other: Error managing user's Secrets
secrets_err_defined:
  other: Failed to obtain defined secrets
secrets_err_values:
  other: Failed to obtain secret values
secrets_err_access:
  other: Unable to check access to project secrets. You will not be able to access any secrets for this project
secrets_warning_no_access:
  other: You are not authorized to view secrets for this project
secrets_err_missing_field:
  other: "Secret is missing required field: {{.V0}}"
secrets_err_output:
  other: Failed to display secrets output
secrets_err_no_secrets_found:
  other: Unable to find any Secrets for User
secrets_err_encrypting:
  other: "Error encrypting a user's Secret: {{.V0}}"
secrets_err_decrypting:
  other: "Error decrypting a user's Secret: {{.V0}}"
secrets_err_save:
  other: Error updating user's Secrets
secrets_err_base64_decoding:
  other: Error base64 decoding variable value
secrets_err_no_publickey_found:
  other: Unable to find any public-key for User
secrets_err_value_prompt:
  other: The provided variable value is invalid
secrets_expand_err_undefined:
  other: "Secret `{{.V0}}` not defined in project"
secrets_expand_err_not_found:
  other: "unable to obtain value for variable `{{.V0}}`"
secrets_expand_err_no_access:
  other: You are not a member of organization '{{.V0}}' and therefore cannot access secrets belonging to its projects
secrets_err_invalid_store:
  other: "Invalid 'store' property used for variable, value used: {{.V0}}, should be one of: {{.V1}}"
secrets_err_invalid_share:
  other: "Invalid share level used for variable, value used: {{.V0}}, should be one of: {{.V1}}"
secrets_err_value_with_store:
  other: "Secret should not have a local value defined in the activestate.yaml if it's setting the 'share' or 'store' fields: {{.V0}}"
secrets_err_invalid_value:
  other: "Secret '{{.V0}}' has an invalid value: {{.V1}}"
secrets_err_value_empty:
  other: "Secret has no value defined: {{.V0}}"
secrets_err_invalid_namespace:
  other: "Invalid namespace given for secret: {{.V0}}, namespace must be in format of 'scope.secretName', eg. 'user.mySecret' or 'project.ourSecret'."
secrets_warn_deprecated_namespace:
  other: "DEPRECATION WARNING: Setting or retrieving secrets without a namespace is deprecated and soon won't be supported. Please reference your secret along with its scope, eg. 'user.mySecret' or 'project.ourSecret'."
secrets_warn_deprecated_var:
  other: "DEPRECATION WARNING: 'state variables' (or 'state vars') has been retired in favour of secrets and constants. Please use 'state secrets' instead."
secrets_warn_deprecated_var_expand:
  other: "DEPRECATION WARNING: You are accessing a secret via '$variables.{{.V0}}', please update your activestate.yaml to instead use the format of '$secrets.project.{{.V0}}'"
secrets_err_user_not_defined:
  other: "Secret has not been defined: {{.V0}}. Define it by running 'state secrets set {{.V0}}'."
secrets_err_project_not_defined:
  other: "Secret has not been defined: {{.V0}}. Either define it by running 'state secrets set {{.V0}}' or have someone in your organization sync with you by having them run 'state secrets sync'."
secrets_err_not_authenticated:
  other: You are running a command that requires access to secrets, please authenticate by running 'state auth'.
secrets_header_name:
  other: Name
secrets_header_scope:
  other: Scope
secrets_header_value:
  other: Value
secrets_header_description:
  other: Description
secrets_header_usage:
  other: Usage
secrets_row_value_set:
  other: Defined
secrets_row_value_unset:
  other: Undefined
variable_field_deprecation_warning:
  other: The variable field has been deprecated in favour of secrets and constants. Please update your activestate.yaml.
pull_not_updated:
  other: Your activestate.yaml is already up to date!
pull_updated:
  other: |
    Your activestate.yaml has been updated to the latest version available.
    If you have any active instances of this project open in other terminals, please exit and re-activate them to pick up the latest changes.
keypair_cmd_description:
  other: Manage Your Keypair
keypair_generate_cmd_description:
  other: Generate and upload a new Keypair
keypair_generate_flag_bits:
  other: Bit-length of keypair to generate
keypair_generate_flag_dryrun:
  other: Do not save any changes
keypair_generate_flag_skippassphrase:
  other: Do not require a passphrase for new Keypair (implies --dry-run)
keypair_generate_success:
  other: Keypair generated successfully
keypair_auth_cmd_description:
  other: Authenticate existing Keypair for future sessions
keypair_err_not_found:
  other: Keypair not yet generated
keypair_err_save:
  other: Keypair could not be saved
keypair_err_publickey_not_found:
  other: No public-key found for user `{{.V0}}` ({{.V1}})
keypair_err_passphrase_prompt:
  other: The provided passphrase is invalid
keypair_err_require_auth:
  other: You need to be authenticated to run this command, please run `state auth` first
keypairs_err_bitlength_too_short:
  other: bit-length too short
keypairs_err_pem_encoding:
  other: invalid PEM encoding
keypairs_err_passphrase_incorrect:
  other: provided passphrase is incorrect
keypairs_err_invalid_rsa_publickey:
  other: provided key not an RSA public-key
keypairs_err_load_not_found:
  other: Authorized keypair not found
keypairs_err_load_requires_mode:
  other: "Keypair `{{.V0}}` file is too permissive, expects no more than `{{.V1}}` permissions"
keypairs_err_base64_decoding:
  other: Message is not base-64 encoded
keypairs_err_override_with_save:
  other: "cannot save key to file while key override is set"
keypairs_err_override_with_delete:
  other: "cannot delete key file while key override is set"
err_command_requires_auth:
  other: You need to be authenticated to run this command. Authenticate by running `state auth`.
warn_script_name_in_use:
  other: |
    The following script names are already in use:

      - {{.V0}}

    These scripts were not aliased during activation but can still be run using `state run`, eg. `state run {{.V1}}`.

    Note that you can also access scripts by prefixing their script with your project name ({{.V2}}), eg. `{{.V3}}`

warn_move_incompatible_modes:
  other: "Permissions of files {{.V0}} and {{.V1}} differ. Using permissions of {{.V0}}"
warn_move_destination_overwritten:
  other: "Overwriting existing file {{.V1}} with file {{.V0}}"
err_file_not_found_in_path:
  other: could not find file={{.V0}} in path={{.V1}}

secrets_err_expand_noproject:
  other: Expanding of variable failed because a project was not passed along. This indicates a problem in the underlying code, and is unlikely to be something an end-user can address.
developer_err_project_match:
  other: Encountered a situation where the tool is given different project paths. This indicates a bug in our code, please consider reporting it.

err_version_parse:
  other:  Could not determine the State Tool version to use to run this command. Please ensure the project field in your activestate.yaml is formatted correctly.
err_invalid_version:
  other: "Invalid version specified in your activestate.yaml, should be in the format of: {number}.{number}.{number}-{hash}"
err_update_version:
  other: "Failed to automatically update your locked version schema. Please manually remove your 'version' and 'branch' fields in your activestate.yaml and substitute them for 'lock: <branch>@<version>'."
downloading_state_version:
  other: "Downloading State Tool version {{.V0}}, as specified by your activestate.yaml (this only needs to happen once for each version you specify)."
forward_fail:
  other: Could not forward command to the appropriate State Tool version
forward_fail_with_error:
  other: "Could not forward the command to the appropriate State Tool version, error: {{.V0}}"
forward_fail_info:
  other: The requested version of the State Tool does not exist, please ensure the version and branch are correct.
update_available:
  other: |
    A new update is available!

    Your version: {{.V0}}
    Available Version: {{.V1}}

    You can update by running `state update`
runtime_update_notice_known_count:
  other: Your activestate.yaml is {{.V0}} commits behind.
runtime_update_notice_unknown_count:
  other: Your activestate.yaml is behind.
runtime_update_help:
  other: Run `state pull` to pull in the latest runtime environment as defined in your project on https://platform.activestate.com/{{.V0}}/{{.V1}}
err_no_credentials:
  other: Cannot authenticate without credentials
err_token_list:
  other: "Something went wrong whilst trying to retrieve api tokens: {{.V0}}"
err_token_delete:
  other: "Something went wrong whilst trying to delete an api token: {{.V0}}"
err_token_create:
  other: "Something went wrong whilst trying to create an api token: {{.V0}}"
installer_err_installdir_isfile:
  other: Expected installation path '{{.V0}}' to be a directory
installer_err_installdir_notempty:
  other: Installation path '{{.V0}}' is not empty
installer_err_archive_notfound:
  other: Distribution archive '{{.V0}}' does not exist
installer_err_archive_badext:
  other: Expected runtime archive '{{.V0}}' to have .tar.gz or .tgz extension
installer_err_runtime_missing_install_dir:
  other: Expected runtime '{{.V0}}' to contain directory named one of '{{.V1}}'
installer_err_runtime_missing_meta:
  other: |
    The requested runtime does not appear to have a metadata file and the metadata could not be inferred.
    Possible causes are:
      - A previous installation of the runtime was improperly aborted before it could finish. Manually deleting
        directory "{{.V0}}" and retrying this command will fix this issue.
      - You are trying to use a much older build that is not supported by this version of the State Tool. It
        is recommended that you produce a new build.
installer_err_runtime_no_executable:
  other: Expected runtime installer '{{.V0}}' to include '{{.V1}}' or '{{.V2}}'
installer_err_runtime_no_file:
  other: Expected runtime installer '{{.V0}}' to include '{{.V1}}'
installer_err_runtime_executable_not_exec:
  other: Executable '{{.V1}}' does not have execute permissions for runtime '{{.V0}}'
installer_err_fail_obtain_prefixes:
  other: Unable to obtain relocation prefixes for runtime '{{.V0}}'
installer_err_runtime_already_exists:
  other: A runtime is already installed at '{{.V0}}'
installer_err_runtime_move_files_access_denied:
  other: |
    Unable to move runtime files.  Please ensure that you have write permissions for the directory '{{.V0}}'
    If you believe this is happening due to antivirus software please report your issue on our forums: 
    {{.V1}}
installer_err_runtime_move_files_failed:
  other: Unable to move runtime files from '{{.V0}}' to '{{.V1}}'
installer_err_runtime_rm_installdir:
  other: Unable to remove '{{.V0}}' after unpacking runtime
installer_err_runtime_no_commitid:
  other: A CommitID is required to install this runtime environment
fetch_err_runtime_no_commitid:
  other: Could not get a CommitID for this project
installer_err_runtime_preplatform:
  other: The version of the installer used in the project you specified is not compatible with the State Tool. Please make a new project.
installer_err_engine_unknown:
  other: Build engine is unknown.
build_status_unknown:
  other: "Build status could not be retrieved, please view the project at: {{.V0}} for more information"
build_status_in_progress:
  other: "The project is currently building. Please visit {{.V0}} to see the progress."
build_status_unknown_error:
  other: "Build reported an unknown error: {{.V0}}; Please view the project at: {{.V1}} for more information"
build_status_failed:
  other: "The build for your project defined at: {{.V0}} is not building correctly. Error message recieved was: {{.V1}}. Please correct by visiting the above link or use 'state packages'"
err_no_default_branch:
  other: This project has no default branch. This indicates malformed data, please contact support!
err_no_commit:
  other: Project branch has no commits
err_order_recipe:
  other: Could not get order from commit ID
err_order_marshal:
  other: Failed to marshal/unmarshal order
err_no_data_found:
  other: No data found
err_no_langauge:
  other: No language found
err_get_checkpoint:
  other: "Error occurred while trying to retrieve the checkpoint for your project: {{.V0}}"
err_project_no_languages:
  other: Your project does not have any languages configured
err_add_commit:
  other: "Error occurred while trying to create a commit: {{.V0}}"
err_update_branch:
  other: "Error occurred while trying to update a branch: {{.V0}}"
err_get_commit_history:
  other: "Error occurred while trying to retrieve the latest commit history for your project: {{.V0}}"
err_commit_count_no_latest_with_commit:
  other: "Latest commit id is not set while commit id is set"
err_commit_count_cannot_find:
  other: "Cannot find commit ({{.V0}}) in indexed"
err_commit_count_cannot_find_first:
  other: "Cannot find first commit ({{.V0}}) in indexed"
err_commit_count_missing_last:
  other: "Missing last commit id"
err_recipe_not_found:
  other: Your project does not have a configuration that is compatible with your platform
err_no_platform_data_remains:
  other: "Your current platform ({{.V0}}/{{.V1}}) does not appear to be configured in your project. You will need to add it before you are able to activate on this platform. Run 'state platforms --help' for more information on how to do this."
err_no_artifacts:
  other: Your project does not seem to produce any artifacts
err_no_valid_artifact:
  other: Your project is not producing any usable artifacts, is your State Tool up to date?
err_runtime_download_no_response:
  other: Could not find bits associated with your runtime environment, please contact support
err_signs3_invalid_url:
  other: API Responded with an invalid S3 URL, please contact support
err_artifact_invalid_url:
  other: API Responded with an invalid artifact URL, please contact support
err_activate_namespace:
  other: Could not activate project for the given namespace
err_activate_create_project:
  other: Could not create new project
err_invalid_namespace:
  other: "Invalid namespace: {{.V0}}. Should be in the format of ORGANISATION_NAME/PROJECT_NAME. Names should be alphanumeric and may contain dashes and periods."
err_could_not_get_commit_behind_count:
  other: Could not obtain commit history properly
err_must_create_project:
  other: "You must create the project to activate it."
activate_namespace_existing:
  other: "You already have this project checked out, which one would you like to activate?"
activate_select_optout:
  other: "None, I want to create a new checkout"
activate_namespace_location:
  other: Where would you like to checkout {{.V0}}?
warn_deprecation:
  other: |
    [YELLOW]You are running a deprecated version of the State Tool. This version will stop working as of {{.V0}}. 

    Reason for deprecation: 
      {{.V1}}

    Please update soon![/RESET]
err_deprecation:
  other: |
    [RED]You are running a version of the State Tool that is no longer supported! You will be encountering issues.

    Reason for deprecation: 
      {{.V1}}

    Please update now![/RESET]"
err_auth_required:
  other: Authentication is required, please authenticate by running 'state auth'
auth_required_activate:
  other: You need to be authenticated to activate an ActiveState Platform project
prompt_login_or_signup:
  other: Would you like to login to an existing ActiveState Platform account, or create a new account?
prompt_login_action:
  other: Login with my existing account
prompt_signup_action:
  other: Signup for a new account
prompt_signup_browser_action:
  other: Signup for a new account using the ActiveState Platform website
prompt_login_after_browser_signup:
  other: Please login once you've registered your account
err_browser_open:
  other: "Could not open your browser, please manually open the following URL in your browser: {{.V0}}"
err_activate_auth_required:
  other: Activating a project requires you to be authenticated against the ActiveState Platform
err_pull_get_latest_commit_id:
  other: Cannot get latest commit id from project
err_os_not_a_directory:
  other: Expected '{{.V0}}' to be a valid directory
unstable_version_warning:
  other: "[YELLOW]The State Tool is currently in beta, we are actively changing and adding features based on developer feedback.[/RESET]"
export_cmd_description:
  other: Print information based on the provided subcommand
export_recipe_cmd_description:
  other: Print json formatted recipe data
export_jwt_cmd_description:
  other: Print jwt credentials
export_recipe_cmd_commitid_arg:
  other: commitID
export_recipe_cmd_commitid_arg_description:
  other: "Sets target commit by ID (default: current commit)"
export_recipe_flag_pretty:
  other: Enables export format beautification
export_new_api_key_cmd_description:
  other: Create and print new API key
export_new_api_key_arg_name:
  other: name
export_new_api_key_arg_name_description:
  other: API key name
export_config_cmd_description:
  other: Export state tool configurations
export_config_flag_filter_description:
  other: "Filter configuration output. Accepts: {{.V0}}"
export_config_dir_description:
  other: Export the config directory details
err_invalid_filter:
  other: "Invalid filter term specified: '{{.V0}}'; Supported terms: {{.V1}}"
export_apikey_user_notice:
  other: "[BLUE]Note that this key is not stored by ActiveState. Please store the value for later use as you cannot retrieve it again.[/RESET]"
err_apikey_name_required:
  other: An API key name is required.
err_cannot_obtain_apikey:
  other: Cannot obtain API key.
export_recipe_flag_platform:
  other: Sets target platform
platforms_cmd_description:
  other: Manage platforms used in your project
platforms_add_cmd_description:
  other: Add a new platform to your project
platforms_remove_cmd_description:
  other: Remove a platform from your project
platforms_search_cmd_description:
  other: Search for available platforms that can be added to your project
flag_platforms_shared_bitwidth:
  other: bit-width
flag_platforms_shared_bitwidth_description:
  other: Platform architecture word size/width in bits (32,64)
arg_platforms_shared_name:
  other: name
arg_platforms_shared_name_description:
  other: Platform name (Windows, Darwin, etc.)
arg_platforms_shared_version:
  other: version
arg_platforms_shared_version_description:
  other: Platform version (e.g. 12.04.2)
field_platforms:
  other: Platforms
field_version:
  other: Version
field_bitwidth:
  other: Bit Width
commit_message_add_platform:
  other: "Added platform: {{.V0}} {{.V1}}bit {{.V2}}"
commit_message_removed_platform:
  other: "Removed platform: {{.V0}} {{.V1}}bit {{.V2}}"
commit_message_add_language:
  other: "Added language: {{.V0}} {{.V1}}"
commit_message_removed_language:
  other: "Removed language: {{.V0}} {{.V1}}"
downloading_artifacts:
  other: Downloading required artifacts
installing_artifacts:
  other: Installing required artifacts
fileutils_err_ammend_file:
  other: "Could not edit file: '{{.V0}}'"
err_auth_empty_token:
  other: The provided token is empty
fail_prompt_bad_flag:
  other: Could not validate input due to an unexpected flag, please contact support if this problem persists
err_invalid_project:
  other: Your activestate.yaml is missing the 'project' field.
err_persist_invalid_project:
  other: Trying to persist an invalid project
variable_deprecation_warning:
  other: "DEPRECATION WARNING: Your project holds a 'variables' field. Variables have been replaced by separate 'secrets' and 'constants' fields. Please update your activestate.yaml."
err_replaceall_check_log:
  other: "Error occurred while replacing file contents, please check the error log or contact support."
err_bad_project_url:
  other: "Invalid value for 'project' field in your activestate.yaml, please ensure it is in the format of: 'https://platform.activestate.com/Owner/ProjectName'."
warn_deprecation_owner_name_fields:
  other: "DEPRECATION WARNING: Your project is using 'owner' and 'name' fields, these should be replaced with a single project field, eg. 'project: https://platform.activestate.com/{{.V0}}/{{.V1}}'"
err_deprection_404:
  other: Could not check for deprecation as the service returned a 404 not found
err_deprection_code:
  other: Could not check for deprecation as the service returned a code {{.V0}}
err_set_commit_id:
  other: "Could not update your activestate.yaml with the latest commit ID. Please ensure you have your project defined in the format of 'project: https://platform.activestate.com/Owner/ProjectName'"
err_unauthorized:
  other: You are not authorized, did you provide valid login credentials?
err_projectfile_exists:
  other: A project already exists in the specified directory
err_projectfile_invalid_url:
  other: The provided URL is invalid
err_project_require_path:
  other: A project path was not supplied
err_project_require_owner:
  other: A project owner was not supplied
err_project_require_name:
  other: A project name was not supplied
error_git_project_url_mismatch:
  other: The project URL in the cloned activestate.yaml does not match the platfom project
error_git_target_dir_not_empty:
  other: Target directory for cloning already exists and is not empty
git_cloning_project:
  other: Cloning the git repository associated with '{{.V0}}/{{.V1}}'
language_name_unknown:
  other: Unknown
language_unknown_options:
  other: Unknown options
sample_yaml:
  other: |
    scripts:
    # This script uses a secret. Note that you can define your own secrets at
    # https://platform.activestate.com/{{.Owner}}/{{.Project}}/scripts
      - name: helloWorld
        value: echo ${secrets.user.world}
    events:
      # This is the ACTIVATE event, it will run whenever a new virtual environment is created (eg. by running `state activate`)
      # On Linux and macOS this will be ran as part of your shell's rc file, so you can use it to set up aliases, functions, environment variables, etc.
      - name: ACTIVATE
        constraints: 
          os: macos,linux 
        value: |
          echo "You are now in an 'activated state', this will give you a virtual environment to work in that doesn't affect the rest of your system."
          echo ""
          echo "Your 'activated state' allows you to define scripts, events and constants via the activestate.yaml file at the root of your project directory."
          echo ""
          echo "To expand your language and/or package selection, or to define client-side encrypted secrets, please visit https://platform.activestate.com/{{.Owner}}/{{.Project}}."
          echo ""
          echo "To try out scripts with client-side encrypted secrets we've created a simple script for you in your activestate.yaml, try it out by running 'helloWorld'"
      - name: ACTIVATE
        constraints: 
          os: windows 
        value: |
          echo You are now in an 'activated state', this will give you a virtual environment to work in that doesn't affect the rest of your system.
          echo. 
          echo Your 'activated state' allows you to define scripts, events and constants via the activestate.yaml file at the root of your project directory.
          echo. 
          echo To expand your language and/or package selection, or to define client-side encrypted secrets, please visit https://platform.activestate.com/{{.Owner}}/{{.Project}}.
          echo. 
          echo To try out scripts with client-side encrypted secrets we've created a simple script for you in your activestate.yaml, try it out by running 'helloWorld'
editor_yaml:
  other: |
    scripts:
      - name: helloWorld
        constraints: 
          os: macos,linux
        value: echo "Hello World!"
      - name: helloWorld
        constraints: 
          os: windows
        value: echo Hello World!
      - name: intro
        constraints: 
          os: macos,linux
        value: |
          echo "Your runtime environment is now ready!"
          echo ""
          echo "To see how scripts work and add your own, open up the activestate.yaml file with your editor."
      - name: intro
        constraints: 
          os: windows
        value: |
          echo Your runtime environment is now ready!
          echo.
          echo To see how scripts work and add your own, open up the activestate.yaml file with your editor.
    events:
      - name: ACTIVATE
        value: $scripts.intro
package_cmd_description:
  other: Manage packages used in your project
users_plural:
  other: users
package_add_cmd_description:
  other: Add a new package to your project
package_list_cmd_description:
  other: List the packages currently used by this project
package_update_cmd_description:
  other: Update a package in your project to the latest available version
package_remove_cmd_description:
  other: Remove a package from your project
package_import_cmd_description:
  other: Import packages from a list of dependencies
package_search_cmd_description:
  other: Search for available packages that can be added to your project
package_arg_name:
  other: name
package_arg_name_description:
  other: Package name
package_arg_nameversion:
  other: name[@version]
package_arg_nameversion_description:
  other: Package name and optionally the desired version
package_list_flag_commit_description:
  other: The commit that the listing should be based on
package_list_flag_name_description:
  other: The filter for package names to include in the listing
namespace_list_flag_project_description:
  other: The namespace packages should be listed from
package_search_flag_language_description:
  other: The language used to constrain search results
package_search_flag_exact-term_description:
  other: Ensures that search results match search term exactly
package_import_flag_filename_description:
  other: The file to import
package_import_flag_force_description:
  other: Run import operation without prompts
commit_message_add_package:
  other: "Added package: {{.V0}}@{{.V1}}"
commit_message_removed_package:
  other: "Removed package: {{.V0}}"
commit_message_updated_package:
  other: "Updated package: {{.V0}} to {{.V1}}"
commit_message_add_initial:
  other: Initialize project via the State Tool
confirm_remove_existing_prompt:
  other: "Your project already has packages configured for it, continuing will overwrite your existing package selection. Are you sure you want to do this?"
commit_reqstext_message:
  other: "Import from requirements file"
commit_reqstext_remove_existing_message:
  other: "Remove current packages prior to import from requirements file"
err_cannot_remove_existing:
  other: "The already configured packages were not able to be overwritten"
err_branch_not_bare:
  other: Branch is not bare and is unable to be initialized as such
err_package_add:
  other: Failed to add package
package_err_cannot_fetch_checkpoint:
  other: Cannot fetch checkpoint for package listing
package_err_cannot_obtain_commit:
  other: Cannot obtain commit for package listing
package_err_cannot_obtain_language:
  other: Cannot obtain language for package search
package_err_cannot_obtain_search_results:
  other: Cannot obtain search results
err_cannot_commit_changeset:
  other: Cannot commit changeset
err_obtaining_change_request:
  other: Cannot obtain change request
package_no_data:
  other: No data found - Please verify the provided commit id
package_search_no_packages:
  other: Currently no package of the provided name is available on the ActiveState Platform.
package_list_no_packages:
  other: The project has no packages to list.
package_name:
  other: Name
package_version:
  other: Version
package_add:
  other: "Package added: {{.V0}}"
package_version_add:
  other: "Package added: {{.V0}}@{{.V1}}"
err_package_update:
  other: Failed to update package
err_package_project_no_commit:
  other: Could not find commit for project {{.V0}}
package_update:
  other: "Package updated: {{.V0}}"
package_version_update:
  other: "Package updated: {{.V0}}@{{.V1}}"
package_ingredient_err:
  other: Failed to resolve an ingredient named {{.V0}}.
err_package_removed:
  other: Failed to remove package
err_packages_removed:
  other: Failed to remove packages
package_removed:
  other: "Package removed: {{.V0}}"
package_update_config_file:
  other: To ensure your local project is synchronized with the ActiveState platform please use `state pull`
inventory_ingredient_not_available:
  other: The package {{.V0}} is not available on the ActiveState Platform, or does not have a matching version
command_flag_no_such_flag:
  other: "No such flag: {{.V0}}"
command_flag_invalid_value:
  other: "Invalid value for {{.V0}} flag: {{.V1}}"
err_cmdtree:
  other: Could not run the requested command
err_fetch_languages:
  other: "Could not retrieve languages for your project. Does your project exist on the Platform?"
err_no_languages:
  other: "Your project does not have any language configured"
err_target_path_namespace_match:
  other: "The project at the target path does not match the namespace you provided. Expected: {{.V0}}, Actual: {{.V1}}."
err_project_notexist_push_first:
  other: The project does not exist on the ActiveState Platform. Please run 'state push' first.
err_project_notexist_asyaml:
  other: No activestate.yaml exists at the target directory, you should run 'state init' first.
err_project_from_path:
  other: Could not create a project in the target directory. Please ensure that the activestate.yaml exists and is formatted correctly.
err_must_provide_directory:
  other: You must provide a valid directory
err_incompatible_move_file_dir:
  other: |
    Could not move {{.V0}} to {{.V1}}.  One is a file, the other a directory.
    This indicates that the requested build may be corrupted.
err_init_file_exists:
  other: The target directory '{{.V0}}' already contains an activestate.yaml.
init_success:
  other: |
    Project '{{.V0}}/{{.V1}}' has been successfully initialized at '{{.V2}}'.
    You should run 'state push' before activating your project for the first time.
    Once pushed you can activate your project with 'state activate'.
flag_state_init_skeleton_description:
  other: "The activestate.yaml template to use with project file creation. Accepts: {{.V0}}"
arg_state_init_namespace:
  other: ORG/PROJECT
arg_state_init_namespace_description:
  other: The namespace for the project that you wish to initialize
arg_state_init_language:
  other: Language[@version]
arg_state_init_language_description:
  other: The language that this project should use, and optionally the version of that language
flag_state_init_path:
  other: Path
flag_state_init_path_description:
  other: Where to initialize the project
err_wd:
  other: Could not retrieve the working directory
err_invalid_output_format:
  other: "Invalid output format specified: '{{.V0}}'; Supported formats: {{.V1}}"
err_invalid_skeleton_style:
  other: "Invalid skeleton style specified: '{{.V0}}'; Supported styles: {{.V1}}"
err_invalid_language:
  other: "Invalid language specified: '{{.V0}}'; Supported languages: {{.V1}}"
err_push_invalid_language:
  other: "Invalid language specified: '{{.V0}}', please re-initialize your project by deleting the activestate.yaml and running 'state init' again."
push_creating_project:
  other: "Creating project {{.V1}} under {{.V0}} on the ActiveState Platform"
push_project_created:
  other: "Project created at {{.V0}} with language {{.V1}} {{.V2}}"
push_up_to_date:
  other: "Your project is up to date"
init_description:
  other: Initialize a new project
push_description:
  other: Push your latest changes to the platform
export_privkey_cmd_description:
  other: Exports the private key, useful if you want to set it via environment variable (ACTIVESTATE_PRIVATE_KEY)
err_read_privkey:
  other: Could not read private key file
err_unknown_format:
  other: "Unknown format: {{.V0}}"
err_unknown_type:
  other: "Unknown type: {{.V0}}"
err_sprint:
  other: "Could not construct output. Encountered the following error: {{.V0}}"
field_localized_field:
  other: "Localized Field"
err_could_not_marshal_print:
  other: "Could not marshal the value being printed, please check the error log for more information."
err_main_outputer:
  other: "Could not create output writer, please contact developers if this problem persists. Error: {{.V0}}"
field_name:
  other: Name
field_description:
  other: Description
field_organization:
  other: Organization
request_timed_out:
  other: A request for data took too long - Trying again may help
err_recipe_platforms:
  other: Filter returned multiple platform IDs where only one was expected
no_commits:
  other: No commits exist yet for {{.V0}}
err_orgs_length:
  other: Could not retrieve the requested users / organizations
err_user_not_found:
  other: "Could not find the requested user: {{.V0}}"
field_date:
  other: Date
field_author:
  other: Author
field_id:
  other: ID
field_changes:
  other: Changes
change_added:
  other: "{{.V0}} {{.V1}} added"
change_removed:
  other: "{{.V0}} removed"
change_updated:
  other: "{{.V0}} updated from {{.V1}} to {{.V2}}"
namespace_label_platform:
  other: "Platform"
namespace_label_preplatform:
  other: "Bits"
history_commit:
  other: "[BLUE]commit {{.V0}}[/RESET]"
history_author:
  other: "Author: {{.V0}}"
history_date:
  other: "Date: {{.V0}}"
history_description:
  other: "Description: {{.V0}}"
history_cmd_description:
  other: View history of the active or given project
arg_state_history_namespace_description:
  other: "The namespace to view the history for (owner/name)"
err_history_namespace:
  other: "Please provide a namespace or run `state history` in a project directory"
clean_description:
  other: Clean caches, configuration files, or completely remove the state tool
uninstall_description:
  other: Remove the State Tool, installed languages, and any configuration files
cache_description:
  other: Removes cached Runtime Environments
config_description:
  other: Removes global State Tool configuration. Project configuration will not be affected.
flag_state_clean_uninstall_force_description:
  other: Run uninstall operation without prompts
flag_state_clean_cache_force_description:
  other: Run clean cache operation without prompts
arg_state_clean_cache_project_description:
  other: The project to be removed from the local cache. Must be in the format of <Owner>/<ProjectName>
flag_state_clean_config_force_description:
  other: Run clean config operation without prompts
err_uninstall_activated:
  other: Cannot uninstall the State Tool while in an activated state. Please deactivate and try again
err_clean_cache_activated:
  other: Cannot remove the cache directory while in an activated state. Please deactivate and try again.
err_clean_config_activated:
  other: Cannot remove the config directory while in an activated state. Please deactivate and try again.
uninstall_confirm:
  other: You are about to remove the State Tool, installed laguage runtimes, and all configuration information. Continue?
clean_cache_confirm:
  other: You are about to remove the State Tool cache directory. Continue?
clean_cache_artifact_confirm:
  other: You are about the remove the cached runtime for {{.V0}}. Continue?
clean_config_confirm:
  other: You are about the remove the State Tool config directory. Continue?
clean_success_message:
  other: "Successfully removed State Tool and related files\n"
push_already_exists:
  other: The project {{.V0}}/{{.V1}} already exists on the platform. To start using the latest version please run 'state pull'.
languages_cmd_description:
  other: View the languages of a project
languages_update_cmd_description:
  other: Update the language of a project
arg_languages_update_description:
  other: The language to update in the form of <language>@<version> or <language>
err_language_format:
  other: The language and version provided is not formatting correctly, must be in the form of <language>@<version>
err_update_not_found:
  other: "Could not find the requested language: {{.V0}}. Please ensure the language name is correct and supported by the ActiveState platform"
err_language_version_not_found:
  other: The requested version {{.V0}} for the language {{.V1}} is not available
err_language_mismatch:
  other: Cannot change languages, only changes to the current project's language is allowed
field_languages:
  other: Languages
err_no_recipes:
  other: No build recipes could be generated for the current project
err_solve_order:
  other: "Could not solve order: {{.V0}}"
err_order_bad_request:
  other: "Bad request while resolving order: Please visit https://platform.activestate.com/{{.V0}}/{{.V1}}/customize to see details about the error: {{.V2}}"
err_order_unknown:
  other: Unknown error resolving order"
using_cached_env:
  other: "[BLUE]Reusing cached runtime environment[/RESET]"
update_attempt:
  other: |
    [BLUE]Updating state tool:  Downloading latest version of the state tool...[/RESET]
auto_update_to_version:
  other: |
    [BLUE]Updated from [BOLD]{{.V0}}[/RESET] [BLUE]to[/RESET] [BOLD]{{.V1}}[/RESET].
    [BLUE]To avoid auto updating run 'state update --lock' (only recommended for production environments).[/RESET]
auto_update_permission_err:
  other: |
    Could not update to the latest available version of the state tool due to insufficient permissions.
    To manually update, run 'state update' as a privileged user.
    If you want the state tool to auto-update, please re-install it in a user-writable directory.
forward_version:
  other: "[BLUE]Using locked state tool version [BOLD]{{.V0}}[/RESET]."
err_project_env_file_not_exist:
  other: |
    Your activated environment appears to have been corrupted because the activestate.yaml cannot be found anymore.

    Expected the following file to exist: {{.V0}}

    Either replace the missing file or deactivate your activated state as it will continue to malfunction without this file.
err_invalid_step:
  other: "Invalid step specified: {{.V0}}. Step must be one of: {{.V1}}."
arg_state_deploy_namespace:
  other: ORG/PROJECT
arg_state_deploy_namespace_description:
  other: The namespace of the project that you wish to deploy
err_deploy_no_commits:
  other: "The project '{{.V0}}' does not have any packages configured, please add add some packages first."
err_userrc_notfound:
  other: "Could not update your environment as your RC file could not be found, expecting to find one of '{{.V0}}' in your home directory."
err_windows_registry:
  other: Error while interacting with Windows registry
err_deploy_run_install:
  other: You need to run the install step at least once before you can run the configure or report steps. Run 'state deploy --help' for more information.
err_deploy_path_noperm:
  other: "No permission to create symlinks on any of the PATH entries: {{.V0}}"
deploy_install:
  other: "[BLUE]Installing Runtime Environment[/RESET]"
deploy_configure_shell:
  other: "[BLUE]Configuring shell: {{.V0}} (set the SHELL environment variable to use a different shell)[/RESET]"
deploy_symlink:
  other: "[BLUE]Symlinking executables to: {{.V0}}[/RESET]"
deploy_overwrite_target:
  other: "Overwriting existing target: {{.V0}}"
deploy_info:
  other: |
    [BLUE]Deployment Information:[/RESET]
    This information is provided for your reference, for most common use-cases you do not need to do anything with this.
deploy_cmd_description:
  other: |
    Deploys the given runtime environment on the local system. Deploy sets up the language so you can run it from any shell environment that matches the current shell, overriding any conflicting installations.
    You can run individual deploy steps by running the sub-commands, which is useful if you're preparing docker images, CI environments, or the like.
    If you're setting up a local development environment you probably won't need the sub-commands.
deploy_install_cmd_description:
  other: Only install the runtime environment files, but do not configure it in any way (effectively caches the runtime environment)
deploy_configure_cmd_description:
  other: Configure the runtime environment for your current shell (must have ran install first or this will fail)
deploy_symlink_cmd_description:
  other: Symlink the executables to your PATH and to the target directory (must have ran install first or this will fail)
deploy_report_cmd_description:
  other: Reports information about the deployed runtime environment, useful for further manual setup (must have ran install first or this will fail)
field_binarydirectories:
  other: Binary Directories
field_environment:
  other: Environment Variables
deploy_restart_shell:
  other: |

    [BLUE][BOLD]Please restart your terminal or start a new terminal session in order to start using the newly configured Runtime Environment.[/RESET]
deploy_restart_cmd:
  other: |

    [BLUE][BOLD]Please log out and back in again in order to start using the newly configured Runtime Environment.[/RESET]
    [BLUE][BOLD]Alternatively, you can run `setenv` from the installation directory to update your environment[/RESET]
flag_state_deploy_path_description:
  other: The path to deploy the runtime installation files to. This directory will not be affected by 'state clean'
flag_state_deploy_force_description:
  other: "Overwrites any existing files / configurations."
flag_state_deploy_user_path_description:
  other: "Updates the user PATH instead of the system PATH"
envdef_file_not_found:
  other: |
    Your installation seems to be corrupted.

    Cannot find runtime definition file at {{.V0}}.
    You can try to manually delete the cache directory and re-activating the project.
envdef_unmarshal_error:
  other: |
    Your installation seems to be corrupted.

    Cannot not parse runtime definition file at {{.V0}}
    This indicates a problem with the build. You can try updating your project
err_corrupted_build_request_response:
  other: |
    Internal error.  You can try manually updating the state tool.

err_arg_required:
  other: "The following argument is required:\n  Name: {{.V0}}\n  Description: {{.V1}}"
err_init_no_language:
  other: "You need to supply the [language] argument, run 'state init --help' for more information."
err_project_no_commit:
  other: The activatestate.yaml for the project {{.V0}} does not contain a commit ID. If this project was created with 'state init', please run 'state push' and try again.
err_bad_platform_version:
  other: You have to supply a platform version.
platform_added:
  other: "{{.V0}}@{{.V1}} has been added."
err_getwd:
  other: |
    Could not retrieve your working directory, error received: {{.V0}}.
    If this problem continues please report it on our forums: {{.V1}}
ppm_install_err:
  other: Failed to install PPM shim command.
ppm_header_message:
  other: |
    The Perl Package Manager (PPM) is no longer supported.
    To manage your Perl packages from the command line, use the State Tool (state) instead. You can find more information on the State Tool at
    https://www.activestate.com/products/platform/state-tool/
ppm_print_suggestion:
  other: |
    The Perl Package Manager (PPM) is no longer supported.
    To manage your Perl packages from the command line, use the State Tool (state) instead. You can find more information on the State Tool at
    https://www.activestate.com/products/platform/state-tool/

    To {{.V0}}, run:

      {{.V1}}

    See "https://docs.activestate.com/platform/{{.V2}}" for details.
ppm_print_main:
  other: |
    The Perl Package Manager (PPM) is no longer supported.
    To manage your Perl packages from the command line, use the State Tool (state) instead. You can find more information on the State Tool at
    https://www.activestate.com/products/platform/state-tool/

    To see help for State Tool commands, run:

        state help

    See "https://docs.activestate.com/platform/state/" for details.
ppm_print_forward:
  other: |
    Your command is being forwarded to `[BOLD][BLUE]{{.V0}}[/RESET]`.
    In the future you can run `[BOLD][BLUE]{{.V0}}[/RESET]` directly instead of running `[BOLD][BLUE]{{.V1}}[/RESET]`, which will soon be deprecated.
ppm_print_forward_after_convert:
  other: |
    Please navigate to your newly created project directory and run `[BOLD][BLUE]{{.V1}}[/RESET]` again.
    You can also run `[BOLD][BLUE]{{.V0}}[/RESET]` directly instead of running `[BOLD][BLUE]{{.V1}}[/RESET]`, which will soon be deprecated.
ppm_print_forward_failure:
  other: |
    Your command is being forwarded to `[BOLD][BLUE]{{.V0}}[/RESET]`.
    In the future you can run `[BOLD][BLUE]{{.V0}}[/RESET]` directly instead of running `[BOLD][BLUE]{{.V1}}[/RESET]`, which will soon be deprecated.

    Note that `[BOLD][BLUE]{{.V0}}[/RESET]` is not a direct analog for `[BOLD][BLUE]{{.V1}}[/RESET]` and your command may have failed as a result.
    Please run `[BOLD][BLUE]{{.V0}} --help[/RESET]` for further information on how to use it for your use-case.
ppm_print_area_redundant:
  other: |
    `ppm area` and its subcommands have been made redundant thanks to State Tool's use of virtual environments.
    You can simply start managing your packages, run `[BOLD][BLUE]{{.V0}} --help[/RESET]` for more information.
ppm_install_intent:
  other: add new packages to your project 
ppm_upgrade_intent:
  other: upgrade an existing package
ppm_remove_intent:
  other: remove a package from your project
ppm_search_intent:
  other: search for a package in the ActiveState repository
ppm_area_message:
  other: |
    The Perl Package Manager (PPM) is no longer supported.
    To manage your Perl packages from the command line, use the State Tool (state) instead. You can find more information on the State Tool at
    https://www.activestate.com/products/platform/state-tool/

    To manage several projects with varying dependencies, you can organize them as
    projects on the ActiveState Platform: https://docs.activestate.com/platform/projects.html.

    To fork an existing project, run:
    	state fork
    See https://docs.activestate.com/platform/state/fork.html for details.

    To create a new project, see the guide at https://docs.activestate.com/platform/state/start.html for details.
ppm_list_intent:
  other: list the packages installed for a project
deploy_usable_path:
  other: |
    [YELLOW]Please ensure '{{.V0}}' exists and is on your PATH.[/RESET]
script_watcher_watch_file:
  other: "Watching file changes at: {{.V0}}"
confirm_exit_on_error_prompt:
  other: Press enter to continue...
tutorial_newproject_intro:
  other: |
    The State Tool lets you create and maintain  a set of virtual environments (eg., one per project), allowing you to
    isolate and better manage language versions and dependencies  on a per-project basis.
    [[BR]][[BR]]
    For every virtual environment, you'll be able to share the current configuration (language version & dependencies)
    with your teammates so everyone stays in sync, as well as share secrets (or store your own, for your eyes only),
    set up shared scripts, and much more.
    [[BR]][[BR]]
    We'll help you create your first virtual environment, after that you can create as many as you want by running
    `state init`.
    [[BR]]
tutorial_newproject_outro:
  other: |
    Your Virtual Runtime Environment has been created.
    [[BR]][[BR]]
    To start using your project simply run `[BOLD][BLUE]state activate[/RESET]` from your project directory at [BOLD][BLUE]{{.Dir}}[/RESET].
    You can also manage your project in your browser at [BOLD][BLUE]{{.URL}}[/RESET].
    [[BR]][[BR]]
    To create another project run `[BOLD][BLUE]state init[/RESET]`, or if you want to find out more about the State Tool and what it can do
    run `[BOLD][BLUE]state --help[/RESET]` or check out [BOLD][BLUE]{{.Docs}}[/RESET]
ppm_convert_after_tutorial:
  other: |
    For your convenience you can continue to use ppm commands once you've activated your virtual runtime environment.
    We'll give you handy tips on how your commands map to State Tool so you can learn as you go.
ppm_convert_explanation:
  other: |
    State Tool, like Perl 7, is being developed from the ground up with modern software development practices in mind.
    Best practices suggest one environment per project, which is the State Tool’s default option.
    State Tool was developed from the ground up with modern software development practices in mind.
    [[BR]]
ppm_convert_create_question:
  other: |
    PPM functionality is being replaced by the State Tool, which does things differently. For example, before you can
    start managing dependencies, you need to create a new virtual environment for your Perl project.
    [[BR]]
ppm_convert_ask_feedback:
  other: |
    We understand your need to do things traditionally, but we currently do not support it. We'd love to hear more about
<<<<<<< HEAD
    your use case to see if we can better meet your needs. Please consider posting to our forum at {{.V0}}.
    [[BR]]
    To create another project run `state init`, or if you want to find out more about the State Tool and what it can do
    run `state --help` or check out {{.Docs}}
=======
    your use case to see if we can better meet your needs. Please consider posting to our forum at {{.ForumURL}}.
    [[BR]]
>>>>>>> c9fa5ed8
<|MERGE_RESOLUTION|>--- conflicted
+++ resolved
@@ -1662,12 +1662,7 @@
 ppm_convert_ask_feedback:
   other: |
     We understand your need to do things traditionally, but we currently do not support it. We'd love to hear more about
-<<<<<<< HEAD
-    your use case to see if we can better meet your needs. Please consider posting to our forum at {{.V0}}.
+    your use case to see if we can better meet your needs. Please consider posting to our forum at {{.ForumURL}}.
     [[BR]]
     To create another project run `state init`, or if you want to find out more about the State Tool and what it can do
-    run `state --help` or check out {{.Docs}}
-=======
-    your use case to see if we can better meet your needs. Please consider posting to our forum at {{.ForumURL}}.
-    [[BR]]
->>>>>>> c9fa5ed8
+    run `state --help` or check out {{.Docs}}