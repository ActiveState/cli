undefined:
  other: undefined
confirmation:
  other: "Yes"
contradiction:
  other: "No"
state_description:
  other: The ActiveState CLI allows you to easily switch between your ActiveState environments
activate_project:
  other: Activate a project
events_header_id:
  other: ID
events_header_event:
  other: Event
events_header_value:
  other: Value
usage_tpl:
  other: "
Usage:
  [[if .Runnable]][[BR]]
  [[.UseLine]] 
{{ range $key, $argument := .Arguments }}<{{$argument.Name}}> {{ end }}
  [[end]]
  [[if .HasAvailableSubCommands]][[BR]]
    [[.CommandPath]] [command]
  [[end]]

[[if gt (len .Aliases) 0]]
[[BR]][[BR]]Aliases:[[BR]]
  [[.NameAndAliases]][[end]]

[[if .HasExample]]
[[BR]][[BR]]
Examples:[[BR]]
  [[.Example]]
[[end]]

[[if .HasAvailableSubCommands]][[BR]][[BR]]Available Commands:
[[range .Commands]][[if (or .IsAvailableCommand (eq .Name \"help\"))]][[BR]]
  [[rpad .Name .NamePadding ]] [[.Short]]
[[end]][[end]][[end]]

[[if .HasAvailableLocalFlags]]
[[BR]][[BR]]
Flags:
[[BR]][[.LocalFlags.FlagUsages | trimTrailingWhitespaces]]
[[end]]

[[if .HasAvailableInheritedFlags]]
[[BR]][[BR]]
Global Flags: 
[[BR]][[.InheritedFlags.FlagUsages | trimTrailingWhitespaces]]
[[end]]

{{if gt (len .Arguments) 0}}
[[BR]][[BR]]
Arguments:[[BR]]
  {{ range $key, $argument := .Arguments }}
  <{{$argument.Name}}> {{if gt (len $argument.Required) 0}}          {{else}}(optional){{end}} {{$argument.Description}}[[BR]]
  {{ end }}
{{end}}

[[if .HasHelpSubCommands]]
[[BR]][[BR]]
Additional help topics: [[range .Commands]]
[[if .IsAdditionalHelpTopicCommand]][[BR]]
  [[rpad .CommandPath .CommandPathPadding]] [[.Short]]
[[end]][[end]][[end]]

[[if .HasAvailableSubCommands]]
[[BR]][[BR]]
Use \"[[.CommandPath]] [command] --help\" for more information about a command.[[end]][[BR]]"
arg_state_activate_namespace:
  other: ORG/PROJECT
arg_state_activate_namespace_description:
  other: The namespace of the project that you wish to activate
flag_state_init_private_flag_description:
  other: Create a private project
flag_state_locale_description:
  other: Set the localisation
flag_state_verbose_description:
  other: Verbose output
flag_state_monochrome_output_description:
  other: Force monochrome text output
flag_state_output_description:
  other: "Set the output method, possible values: plain, json, editor"
flag_state_version_description:
  other: Show the version of our state executable
flag_state_activate_path_description:
  other: Where to install the project
flag_state_activate_new_description:
  other: Create a new project on the platform
flag_state_activate_owner_description:
  other: The owner to create the project under
flag_state_activate_project_description:
  other: The project name to be used
flag_state_activate_language_description:
  other: The language for the new project
error_state_activate:
  other: Unable to activate. Please refer to the above error message, resolve the issue, and run activate again.
error_unsupported_shell:
  other: "You are using an unsupported shell: {{.Shell}}"
err_output_flag_value_invalid:
  other: Could not recognize output type
info_reactivating:
  other: "[BLUE]Reactivating state[/RESET]"
info_deactivated:
  other: "[BLUE]Deactivated {{.Owner}}/{{.Name}}[/RESET]"
venv_installer_is_nil:
  other: Provided installer should not be nil
error_unsupported_language:
  other: "Unsupported language: {{.Language}}"
err_language_not_yet_supported:
  other: "The Platform responded with an artifact that is not supported by this version of the State Tool, artifact name: {{.V0}}. Is your State Tool up to date?"
error_missing_arg:
  other: "Argument missing: {{.V0}}"
err_no_projectfile:
  other: No activestate.yaml file exists in the current working directory or its parent directories.
err_invalid_input:
  other: Invalid input received
err_no_update_info:
  other: Cannot retrieve update information
no_update_available:
  other: You are using the latest version available
updating_to_version:
  other: Updating from {{.fromVersion}} to {{.toVersion}}
confirm_update_locked_version_prompt:
  other: "You ran update from a project directory with a locked State Tool version. This will update the version that your project is locked to. Are you sure you want to do this?"
version_info:
  other: |
    ActiveState CLI by ActiveState Software Inc.
    License {{.License}}
    Version {{.Version}}
    Revision {{.Revision}}
    Branch {{.Branch}}
    Built {{.Date}}
update_complete:
  other: Update completed successfully
update_hash_mismatch:
  other: The archive hash could not be verified
err_project_file_unavailable:
  other: Could not load the project file
err_project_unavailable:
  other: Could not load the project
err_failure_test:
  other: one {{.V0}} three {{.V1}}
distro_obtaining:
  other: "Obtaining Distribution"
distro_installing:
  other: "Installing Artifacts"
err_hash_mismatch:
  other: "Invalid file hash for file {{.V0}}, expected hash: {{.V2}}, got: {{.V1}}"
err_language_not_supported:
  other: "Language not yet supported: {{.V0}}"
err_artifact_not_supported:
  other: "Artifact not supported: {{.V0}}"
err_artifact_no_parent:
  other: "The given artifact has no parent: {{.V0}}. Only Language artifacts can be without parent."
err_invalid_status_code:
  other: "Invalid status code: {{.V0}}"
info_activating_state:
  other: "[BLUE]Activating state: {{.Owner}}/{{.Name}}[/RESET]"
info_state_active_repoexists:
  other: "Repo already exists: {{.Path}}"
panic_couldnt_detect_wd:
  other: "Could not detect working directory: {{.Error}}"
auth_description:
  other: Authenticate against the ActiveState Platform
flag_state_auth_token_description:
  other: "The API Token generated via the ActiveState Platform (http://docs.activestate.com/platform/state/ci.html#authenticate-without-prompts-or-passwords)"
flag_state_auth_username_description:
  other: The username to authenticate with, will be prompted for otherwise
flag_state_auth_password_description:
  other: The password to authenticate with, will be prompted for otherwise
flag_state_auth_totp_description:
  other: The TOTP code generated via two-factor authentication
username_prompt:
  other: "Enter your username:"
password_prompt:
  other: "Enter your password:"
passphrase_prompt:
  other: "Enter your passphrase:"
previous_password_message:
  other: "Your password may have changed recently. We need to reencrypt your private-key so that you may continue using your secrets, but we need your previous password in order to do so."
auth_generate_new_keypair_message:
  other: "There is an unrecoverable issue with your existing keypair and the best course of action is to generate a new keypair."
auth_confirm_generate_new_keypair_prompt:
  other: Generate new keypair?
auth_unresolved_keypair_issue_message:
  other: "For security purposes regarding your keypair, we are logging you out."
auth_err_unrecoverable_keypair:
  other: "Unrecoverable keypair issue"
previous_password_prompt:
  other: "Enter your previous password:"
secret_value_prompt_summary:
  other: |

    The action you are taking uses a secret that has not been given a value yet.
    Name: {{.V0}}
    Description: {{.V1}}
    Scope: {{.V2}} ({{.V3}})
secret_value_prompt:
  other: "Please enter a value for secret \"{{.V0}}\":"
secret_prompt_user:
  other: Only you can access the value
secret_prompt_project:
  other: Organization members can access the value
secret_no_description:
  other: "- (This secret has no description, you can set one via the web dashboard)"
username_prompt_signup:
  other: "Choose a username:"
password_prompt_signup:
  other: "Choose a password:"
password_prompt_confirm:
  other: "Enter your password again:"
name_prompt:
  other: "Enter your name:"
email_prompt:
  other: "Enter your email:"
totp_prompt:
  other: "Enter your two-factor authentication code:"
survey_error_template:
  other: "[[color \"red\"]] Invalid response: [[.Error]][[color \"reset\"]][[BR]]"
err_value_required:
  other: value required
err_prompt_unknown:
  other: An unknown error occurred whilst processing your response, check the error log for more information
prompt_login_to_signup:
  other: No account was found for that username, would you like to register it?
err_download_tos:
  other: Could not download terms of service file
tos_disclaimer:
  other: |
    Your use of the ActiveState Platform is subject to the Terms of Service.
    You can review the Terms of Service at:
      {{.V0}}
tos_acceptance:
  other: Do you accept the ActiveState Platform Terms of Service?
tos_not_accepted:
  other: You may not create an ActiveState Platform account without accepting the Terms of Service
tos_accept:
  other: Yes, I accept the ActiveState Terms of Service
tos_not_accept:
  other: No, I do not accept the ActiveState Terms of Service
tos_show_full:
  other: Display the full Terms of Service in this terminal window
err_auth_failed:
  other: Authentication failed
err_auth_username_check:
  other: Could not validate username, check the error log for more information
err_auth_failed_unknown_cause:
  other: "Authentication failed due to an unknown cause, error received: {{.V0}}"
auth_err_password_prompt:
  other: The provided password is invalid
confirm_password_account_creation:
  other: Please enter your password again to create your account.
err_password_confirmation_failed:
  other: Your password confirmation does not match
err_username_taken:
  other: Username is already taken
signup_description:
  other: Signup a new account
err_auth_signup_user_exists:
  other: "An account with the given information already exists, error received: {{.V0}}"
login_success_welcome_back:
  other: You have successfully authenticated, hello {{.Name}}!
logged_in_as:
  other: You are logged in as {{.Name}}
logout_description:
  other: Logout
logged_out:
  other: You have been logged out
signup_success:
  other: Your account has been registered and a confirmation email has been sent to {{.Email}}, your account will have limited permissions until you confirm it.
login_cancelled:
  other: Authentication Cancelled
login_err_output:
  other: Failed to display user output
login_err_auth:
  other: Authentication failed
login_err_auth_token:
  other: Token authentication failed
fetch_org_err:
  other: Failed to fetch organization {{.V0}} from ActivateState platform.  Is the organization name correct?
auth_required_fork:
  other: You need to be authenticated to fork an ActiveState Platform project
err_fork_auth_required:
  other: Forking a project requires you to be authenticated against the ActiveState Platform
err_fork_invalid_namespace:
  other: Could not fork the given project as the namespace is incorrect
err_fork_get_owner:
  other: Could not fork project, owner required.
err_cannot_marshal_data:
  other: Cannot marshal data properly
state_fork_success:
  other: Successfully forked project {{.OriginalOwner}}/{{.OriginalName}} as {{.NewOwner}}/{{.NewName}}
local:
  other: Local
organization:
  other: Organization
organizations_description:
  other: List member organizations on the ActiveState Platform
organizations_err:
  other: Unable to list member organizations
organizations_unknown_tier:
  other: Unknown tier `{{.Tier}}` in organization `{{.Organization}}`
organization_name:
  other: Organization Name
organization_no_orgs:
  other: You are not a member of any organizations
project:
  other: Project
project_name:
  other: Project Name
project_description:
  other: Project Description
project_err:
  other: Unable to list projects
error_state_activate_new_no_auth:
  other: Please authenticate by running "state auth" before creating a new project.
state_activate_prompt_create_project:
  other: The project {{.V0}} does not exist under {{.V1}}. Would you like to create it now?
state_activate_new_prompt_name:
  other: "Please provide a name for the new project:"
error_state_activate_new_flags:
  other: Flags do not contain value project values
error_state_activate_new_prompt:
  other: Invalid input value for new project
error_state_activate_new_create:
  other: Could not create new project
error_state_activate_copy_prompts:
  other: Invalid input value for copy project
error_state_activate_copy_project_url:
  other: Could not get project URL
err_activate_path:
  other: Could not get project file with given path '{{.V0}}'
err_activate_output_build_failed:
  other: Platform project build is has failed. Please select "Manage Packages" option in State Tool menu to go to the platform and browse to "Download Builds" tab for more information
err_activate_output_build_in_progress:
  other: Platform project build is in progress. Please wait for a few minutes and try "Reactivate Runtime" option in "State Tool" menu
err_unsupported_platform:
  other: "Unsupported platform: {{.V0}}"
err_language_not_found:
  other: "Could not find language: {{.V0}}@{{.V1}}"
error_state_activate_copy_save:
  other: Error saving project file
error_state_activate_new_no_commit_aborted:
  other: "Platform project created but cannot activate.  Try 'state activate {{.Owner}}/{{.ProjectName}}'."
state_activate_new_prompt_owner:
  other: "Please provide an owner for the new project:"
error_state_activate_new_fetch_organizations:
  other: "Unable to create new project: cannot determine potential owners."
state_activate_new_created:
  other: Created new project in {{.Dir}}
state_activate_new_platform_project:
  other: New platform project successfully created as {{.Owner}}/{{.Project}}. To activate your new project run 'state activate {{.Owner}}/{{.Project}}'
state_activate_new_prompt_language:
  other: Which language would you like to use to manage your State Tool scripts?
state_activate_new_language_none:
  other: "None - I'll use shell scripting"
error_state_activate_owner_flag_not_set:
  other: The '--owner' flag is not set. This flag must be set in order to use the '--new' flag
error_state_activate_project_flag_not_set:
  other: The '--project' flag is not set. This flag must be set in order to use the '--new' flag
error_state_activate_language_flag_not_set:
  other: The '--language' flag is not set. This flag must be set in order to use the '--new' flag
error_state_activate_language_flag_invalid:
  other: The provided language does not match any of the known languages
project_empty:
  other: You have not created any projects yet
downloading:
  other: Downloading
installing:
  other: Installing
unknown_value:
  other: Unknown value
invalid_uuid_val:
  other: Invalid UUID value
total:
  other: Total
projects_description:
  other: Manage your projects
projects_list_description:
  other: List your platform projects
err_api_not_authenticated:
  other: You are not authenticated, authenticate with `state auth`. For more information run `state auth --help`.
err_api_forbidden:
  other: You are not allowed to access or modify the requested resource
err_api_org_not_found:
  other: Unable to find requested Organization
err_api_project_not_found:
  other: The requested project {{.V0}} does not exist under {{.V1}}. Please ensure the owner is correct and that the project has been created.
err_api_project_not_found_unauthenticated:
  other: The requested project {{.V0}}/{{.V1}} could not be found. If this is a private project you may need to authenticate with 'state auth'.
err_api_member_not_found:
  other: Unable to find requested Member
err_api_org_invite_expected_one_invite:
  other: That should not happen.  Expected to receive at least one invitation receipt.
reqsvc_err_line_errors:
  other: "Line errors encountered translating data: [{{.V0}}]"
secrets_expander_err_empty_name:
  other: Expander handle can not be an empty string
secrets_expander_err_undefined:
  other: Expander must be defined
run_description:
  other: Run your project scripts
scripts_description:
  other: Show project scripts
flag_json_desc:
  other: Changes output to machine-readable JSON
runtime_alternative_failed_artifact_order:
  other: "Could not write runtime.json file: internal error"
runtime_alternative_file_transforms_err:
  other: "Could not apply necessary file transformations after unpacking."
runtime_alternative_failed_destination:
  other: Installation failed due to to failed write to directory {{.V0}}
scripts_col_name:
  other: Name
scripts_col_description:
  other: Description
scripts_err:
  other: Error managing user's Scripts
scripts_no_scripts:
  other: No scripts in your 'activestate.yaml' or no scripts to run in for your environment
scripts_no_name:
  other: No script with name {{.V0}}
organizations_err_output:
  other: Failed to display organizations output
edit_description:
  other: Edit a given script
edit_script_cmd_name_arg:
  other: name
edit_script_cmd_name_arg_description:
  other: The name of the script to be edited
edit_script_cmd_expand_flag:
  other: Whether or not to expand constants within the script
edit_scripts_no_name:
  other: Could not find script with the given name {{.V0}}
edit_scripts_project_file_saved:
  other: "\nScript changes detected, updating activestate.yaml"
error_open_not_installed_lin:
  other: Please install '{{.V0}}' to edit scripts
error_edit_script:
  other: Failed to edit script
error_edit_unrecognized_platform:
  other: Could not open script file on this platform {{.V0}}
error_edit_invalid_editor:
  other: The EDITOR environment variable was not correctly set, falling back to platform default editor
prompt_done_editing:
  other: Are you done editing?
arg_state_run_name:
  other: script
arg_state_run_name_description:
  other: Name of script to run
flag_state_run_standalone_description:
  other: Run a script, regardless of an activated state
flag_state_run_list_description:
  other: List available scripts
error_state_run_undefined_name:
  other: The script name must be provided
error_state_run_unknown_name:
  other: The script '{{.Name}}' is not defined in activestate.yaml.
info_state_run_activating_state:
  other: "[INFO]This script requires an activated state. Activating it now. To bypass this set `standalone: true` on this script in your activestate.yaml.[/RESET]"
error_state_run_activate:
  other: Unable to activate a state for running the script in. Try manually running "state activate" first.
error_state_run_standalone_conflict:
  other: Script is configured as standalone while the language requires state activation. Please unset the standalone value, or use a language native to your shell.
error_state_run_unknown_exec:
  other: An executable language interpreter matching the script cannot be found. Please use a language defined in your project on the platform.
error_state_run_setup_scriptfile:
  other: Cannot setup runnable on-disk script file.
info_state_run_running:
  other: "[INFO]Running user-defined script: {{.V0}}\nDefined in {{.V1}}[/RESET]"
error_state_run_error:
  other: Failed to run script.
error_state_run_no_shell:
  other: Failed to obtain shell info.
err_sscommon_binary_path:
  other: Could not find {{.V0}} in PATH
err_sscommon_unsupported_language:
  other: Unsupported language extension {{.V0}}
env_description:
  other: Manage Project Variables
env_add_description:
  other:
    >
    add variable
env_remove_description:
  other:
    >
    remove variable
env_header_id:
  other: ID
env_header_variable:
  other: VARIABLE
env_header_value:
  other: VALUE
env_listing_variables:
  other: Listing defined variables
env_add_cannot_add_variable:
  other: "Cannot add Variable '{{.Name}} {{.Value}}'"
env_add_cannot_add_existing_variable:
  other: "Identical variable already defined"
env_remove_cannot_remove:
  other: "Cannot remove variable"
arg_env_add_variable:
  other: VARIABLE
arg_env_add_variable_description:
  other: The variable that will be defined
error_env_add_invalid_variable:
  other: "Invalid variable name given: {{.V0}}"
arg_env_add_value:
  other: VALUE
arg_env_add_value_description:
  other: The value that will be assigned
arg_env_remove_identifier:
  other: IDENTIFIER
arg_env_remove_identifier_description:
  other: Identifies what variable to remove, can be a hash or a variable name
prompt_choose_variable:
  other: Which variable do you wish to remove?
err_env_cannot_list:
  other: Cannot list variables
err_env_cannot_find:
  other: Cannot find variables matching your query
prompt_env_choose_remove:
  other: Which variable would you like to remove?
err_env_cannot_parse:
  other: Could not parse variables used in your request
prompt_env_option:
  other: "{{.Variable}}: `{{.Value}}` ({{.Constraints}}{{.Hash}})"
env_removed:
  other: "Variable removed: {{.Variable}} ({{.Hash}})"
env_inherit_description:
  other: Update the current project to inherit environment variables from the current environment.
env_inherit_prompt_overwrite:
  other: Do you want to overwrite the project's existing variable {{.Name}}, whose value is "{{.OldValue}}", with the new value "{{.NewValue}}"?
env_inherit_inherit_aborted:
  other: "Unable to inherit from current environment: aborted."
show_project:
  other: Show information about a project
arg_state_show_remote_description:
  other: Namespace of remote project
private:
  other: Private
public:
  other: Public
field_package_name:
  other: Name
field_package_version:
  other: Version
field_namespace:
  other: Namespace
field_events:
  other: Events
field_scripts:
  other: Scripts
field_localcheckouts:
  other: Local Checkouts
field_platforms:
  other: Platforms
err_cannot_obtain_dist:
  other: "Could not obtain distribution for language: {{.V0}}"
err_already_active:
  other: "You cannot activate a new state when you are already in an activated state. You are in an activated state for project: {{.V0}}"
run_listing_scripts:
  other: "Available Scripts: "

secrets_cmd_description:
  other: Manage your secrets
secrets_flag_filter:
  other: Show only secrets that match the given filter. The filter value is the config path that you want to see secrets for, eg. constants.foo, scripts.foo, secrets.project.foo, etc.
secrets_get_cmd_description:
  other: Get the value of a secret
secrets_get_arg_name:
  other: namespace
secrets_get_arg_name_description:
  other: Namespace of secret is 'SCOPE.NAME'. eg. 'user.mySecret' or 'project.ourSecret'
secrets_set_cmd_description:
  other: Set the value of a secret
secrets_set_arg_name:
  other: namespace
secrets_set_arg_name_description:
  other: Namespace of secret is 'SCOPE.NAME. eg. 'user.mySecret' or 'project.ourSecret'
secrets_set_arg_value_name:
  other: secret-value
secrets_set_arg_value_description:
  other: Value of unencrypted Secret
secrets_set_flag_project:
  other: Scope the secret to the current project
secrets_set_flag_user:
  other: Scope the secret to the current user
secrets_share_cmd_description:
  other: Share your organization and project secrets with another user
secrets_share_arg_user_name:
  other: user-handle
secrets_share_arg_user_description:
  other: Username of user in your organization
secrets_sync_cmd_description:
  other: Synchronize your shareable secrets to everyone in the organization for the current project
secrets_sync_results_message:
  other: Successfully synchronized {{.V0}} users of the {{.V1}} organization
secrets_col_name:
  other: Name
secrets_col_description:
  other: Description
secrets_col_setunset:
  other: Set/Unset
secrets_col_encrypted:
  other: Encrypted
secrets_col_shared:
  other: Shared
secrets_col_store:
  other: Store
secrets_value_secret_undefined:
  other: <undefined>
secrets_value_set:
  other: Set
secrets_value_unset:
  other: Unset
secrets_value_secret:
  other: <encrypted>
secrets_err:
  other: Error managing user's Secrets
secrets_err_defined:
  other: Failed to obtain defined secrets
secrets_err_values:
  other: Failed to obtain secret values
secrets_err_access:
  other: Unable to check access to project secrets. You will not be able to access any secrets for this project
secrets_warning_no_access:
  other: You are not authorized to view secrets for this project
secrets_err_missing_field:
  other: "Secret is missing required field: {{.V0}}"
secrets_err_output:
  other: Failed to display secrets output
secrets_err_no_secrets_found:
  other: Unable to find any Secrets for User
secrets_err_encrypting:
  other: "Error encrypting a user's Secret: {{.V0}}"
secrets_err_decrypting:
  other: "Error decrypting a user's Secret: {{.V0}}"
secrets_err_save:
  other: Error updating user's Secrets
secrets_err_base64_decoding:
  other: Error base64 decoding variable value
secrets_err_no_publickey_found:
  other: Unable to find any public-key for User
secrets_expand_err_undefined:
  other: "Secret `{{.V0}}` not defined in project"
secrets_expand_err_not_found:
  other: "Unable to obtain value for secret: `{{.V0}}.`"
secrets_expand_err_no_access:
  other: You are not a member of organization '{{.V0}}' and therefore cannot access secrets belonging to its projects
secrets_err_invalid_store:
  other: "Invalid 'store' property used for variable, value used: {{.V0}}, should be one of: {{.V1}}"
secrets_err_invalid_share:
  other: "Invalid share level used for variable, value used: {{.V0}}, should be one of: {{.V1}}"
secrets_err_value_with_store:
  other: "Secret should not have a local value defined in the activestate.yaml if it's setting the 'share' or 'store' fields: {{.V0}}"
secrets_err_invalid_value:
  other: "Secret '{{.V0}}' has an invalid value: {{.V1}}"
secrets_err_value_empty:
  other: "Secret has no value defined: {{.V0}}"
secrets_err_invalid_namespace:
  other: "Invalid namespace given for secret: {{.V0}}, namespace must be in format of 'scope.secretName', eg. 'user.mySecret' or 'project.ourSecret'."
secrets_warn_deprecated_namespace:
  other: "DEPRECATION WARNING: Setting or retrieving secrets without a namespace is deprecated and soon won't be supported. Please reference your secret along with its scope, eg. 'user.mySecret' or 'project.ourSecret'."
secrets_warn_deprecated_var:
  other: "DEPRECATION WARNING: 'state variables' (or 'state vars') has been retired in favour of secrets and constants. Please use 'state secrets' instead."
secrets_warn_deprecated_var_expand:
  other: "DEPRECATION WARNING: You are accessing a secret via '$variables.{{.V0}}', please update your activestate.yaml to instead use the format of '$secrets.project.{{.V0}}'"
secrets_err_user_not_defined:
  other: "Secret has not been defined: {{.V0}}. Define it by running 'state secrets set {{.V0}}'."
secrets_err_project_not_defined:
  other: "Secret has not been defined: {{.V0}}. Either define it by running 'state secrets set {{.V0}}' or have someone in your organization sync with you by having them run 'state secrets sync'."
secrets_err_not_authenticated:
  other: You are running a command that requires access to secrets, please authenticate by running 'state auth'.
secrets_header_name:
  other: Name
secrets_header_scope:
  other: Scope
secrets_header_value:
  other: Value
secrets_header_description:
  other: Description
secrets_header_usage:
  other: Usage
secrets_row_value_set:
  other: Defined
secrets_row_value_unset:
  other: Undefined
variable_field_deprecation_warning:
  other: The variable field has been deprecated in favour of secrets and constants. Please update your activestate.yaml.
pull_not_updated:
  other: Your activestate.yaml is already up to date!
pull_updated:
  other: |
    Your activestate.yaml has been updated to the latest version available.
    If you have any active instances of this project open in other terminals, please exit and re-activate them to pick up the latest changes.
keypair_cmd_description:
  other: Manage Your Keypair
keypair_generate_cmd_description:
  other: Generate and upload a new Keypair
keypair_generate_flag_bits:
  other: Bit-length of keypair to generate
keypair_generate_flag_dryrun:
  other: Do not save any changes
keypair_generate_flag_skippassphrase:
  other: Do not require a passphrase for new Keypair (implies --dry-run)
keypair_generate_success:
  other: Keypair generated successfully
keypair_auth_cmd_description:
  other: Authenticate existing Keypair for future sessions
keypair_err_not_found:
  other: Keypair not yet generated
keypair_err_save:
  other: Keypair could not be saved
keypair_err_publickey_not_found:
  other: No public-key found for user `{{.V0}}` ({{.V1}})
keypair_err_passphrase_prompt:
  other: The provided passphrase is invalid
keypair_err_require_auth:
  other: You need to be authenticated to run this command, please run `state auth` first
keypairs_err_bitlength_too_short:
  other: bit-length too short
keypairs_err_pem_encoding:
  other: invalid PEM encoding
keypairs_err_passphrase_incorrect:
  other: provided passphrase is incorrect
keypairs_err_invalid_rsa_publickey:
  other: provided key not an RSA public-key
keypairs_err_load_not_found:
  other: Authorized keypair not found
keypairs_err_load_requires_mode:
  other: "Keypair `{{.V0}}` file is too permissive, expects no more than `{{.V1}}` permissions"
keypairs_err_base64_decoding:
  other: Message is not base-64 encoded
keypairs_err_override_with_save:
  other: "cannot save key to file while key override is set"
keypairs_err_override_with_delete:
  other: "cannot delete key file while key override is set"
err_command_requires_auth:
  other: You need to be authenticated to run this command. Authenticate by running `state auth`.
warn_script_name_in_use:
  other: |
    [YELLOW]The following script names are already in use:

      - {{.V0}}

    These scripts were not aliased during activation but can still be run using `state run`, eg. `state run {{.V1}}`.

    Note that you can also access scripts by prefixing their script with your project name ({{.V2}}), eg. `{{.V3}}`[/RESET]

warn_move_incompatible_modes:
  other: "Permissions of files {{.V0}} and {{.V1}} differ. Using permissions of {{.V0}}"
warn_move_destination_overwritten:
  other: "Overwriting existing file {{.V1}} with file {{.V0}}"
err_file_not_found_in_path:
  other: could not find file={{.V0}} in path={{.V1}}

secrets_err_expand_noproject:
  other: Expanding of variable failed because a project was not passed along. This indicates a problem in the underlying code, and is unlikely to be something an end-user can address.
developer_err_project_match:
  other: Encountered a situation where the tool is given different project paths. This indicates a bug in our code, please consider reporting it.

err_version_parse:
  other:  Could not determine the State Tool version to use to run this command. Please ensure the project field in your activestate.yaml is formatted correctly.
err_invalid_version:
  other: "Invalid version specified in your activestate.yaml, should be in the format of: {number}.{number}.{number}-{hash}"
err_update_version:
  other: "Failed to automatically update your locked version schema. Please manually remove your 'version' and 'branch' fields in your activestate.yaml and substitute them for 'lock: <branch>@<version>'."
downloading_state_version:
  other: "[INFO]Downloading State Tool version {{.V0}}, as specified by your activestate.yaml (this only needs to happen once for each version you specify).[/RESET]"
forward_fail:
  other: Could not forward command to the appropriate State Tool version
forward_fail_with_error:
  other: "Could not forward the command to the appropriate State Tool version, error: {{.V0}}"
forward_fail_info:
  other: The requested version of the State Tool does not exist, please ensure the version and branch are correct.
update_available:
  other: |
    [INFO]A new update is available!

    Your version: {{.V0}}
    Available Version: {{.V1}}

    You can update by running `state update`[/RESET]
runtime_update_notice_known_count:
  other: "[INFO]Your activestate.yaml is {{.V0}} commits behind.[/RESET]"
runtime_update_notice_unknown_count:
  other: "[INFO]Your activestate.yaml is behind.[/RESET]"
runtime_update_help:
  other: "[INFO]Run `state pull` to pull in the latest runtime environment as defined in your project on https://platform.activestate.com/{{.V0}}/{{.V1}}[/RESET]"
err_no_credentials:
  other: Cannot authenticate without credentials
err_token_list:
  other: "Something went wrong whilst trying to retrieve api tokens: {{.V0}}"
err_token_delete:
  other: "Something went wrong whilst trying to delete an api token: {{.V0}}"
err_token_create:
  other: "Something went wrong whilst trying to create an api token: {{.V0}}"
installer_err_installdir_isfile:
  other: Expected installation path '{{.V0}}' to be a directory
installer_err_installdir_notempty:
  other: Installation path '{{.V0}}' is not empty
installer_err_archive_notfound:
  other: Distribution archive '{{.V0}}' does not exist
installer_err_archive_badext:
  other: Expected runtime archive '{{.V0}}' to have .tar.gz or .tgz extension
installer_err_runtime_missing_install_dir:
  other: Expected runtime '{{.V0}}' to contain directory named one of '{{.V1}}'
installer_err_runtime_missing_meta:
  other: |
    The requested runtime does not appear to have a metadata file and the metadata could not be inferred.
    Possible causes are:
      - A previous installation of the runtime was improperly aborted before it could finish. Manually deleting
        directory "{{.V0}}" and retrying this command will fix this issue.
      - You are trying to use a much older build that is not supported by this version of the State Tool. It
        is recommended that you produce a new build.
installer_err_runtime_no_executable:
  other: Expected runtime installer '{{.V0}}' to include '{{.V1}}' or '{{.V2}}'
installer_err_runtime_no_file:
  other: Expected runtime installer '{{.V0}}' to include '{{.V1}}'
installer_err_runtime_executable_not_exec:
  other: Executable '{{.V1}}' does not have execute permissions for runtime '{{.V0}}'
installer_err_fail_obtain_prefixes:
  other: Unable to obtain relocation prefixes for runtime '{{.V0}}'
installer_err_runtime_already_exists:
  other: A runtime is already installed at '{{.V0}}'
installer_err_runtime_move_files_access_denied:
  other: |
    Unable to move runtime files.  Please ensure that you have write permissions for the directory '{{.V0}}'
    If you believe this is happening due to antivirus software please report your issue on our forums: 
    {{.V1}}
installer_err_runtime_move_files_failed:
  other: Unable to move runtime files from '{{.V0}}' to '{{.V1}}'
installer_err_runtime_rm_installdir:
  other: Unable to remove '{{.V0}}' after unpacking runtime
installer_err_runtime_no_commitid:
  other: A CommitID is required to install this runtime environment
fetch_err_runtime_no_commitid:
  other: Could not get a CommitID for this project
installer_err_runtime_preplatform:
  other: The version of the installer used in the project you specified is not compatible with the State Tool. Please make a new project.
installer_err_engine_unknown:
  other: Build engine is unknown.
build_status_unknown:
  other: "Build status could not be retrieved, please view the project at: {{.V0}} for more information"
build_status_in_progress:
  other: "The project is currently building. Please visit {{.V0}} to see the progress."
build_status_unknown_error:
  other: "Build reported an unknown error: {{.V0}}; Please view the project at: {{.V1}} for more information"
build_status_failed:
  other: "The build for your project defined at: {{.V0}} is not building correctly. Error message recieved was: {{.V1}}. Please correct by visiting the above link or use 'state packages'"
err_no_default_branch:
  other: This project has no default branch. This indicates malformed data, please contact support!
err_no_commit:
  other: Project branch has no commits
err_order_recipe:
  other: Could not get order from commit ID
err_order_marshal:
  other: Failed to marshal/unmarshal order
err_no_data_found:
  other: No data found
err_no_langauge:
  other: No language found
err_get_checkpoint:
  other: "Error occurred while trying to retrieve the checkpoint for your project: {{.V0}}"
err_project_no_languages:
  other: Your project does not have any languages configured
err_add_commit:
  other: "Error occurred while trying to create a commit: {{.V0}}"
err_update_branch:
  other: "Error occurred while trying to update a branch: {{.V0}}"
err_get_commit_history:
  other: "Error occurred while trying to retrieve the latest commit history for your project: {{.V0}}"
err_commit_count_no_latest_with_commit:
  other: "Latest commit id is not set while commit id is set"
err_commit_count_cannot_find:
  other: "Cannot find commit ({{.V0}}) in indexed"
err_commit_count_cannot_find_first:
  other: "Cannot find first commit ({{.V0}}) in indexed"
err_commit_count_missing_last:
  other: "Missing last commit id"
err_recipe_not_found:
  other: Your project does not have a configuration that is compatible with your platform
err_no_platform_data_remains:
  other: "Your current platform ({{.V0}}/{{.V1}}) does not appear to be configured in your project. You will need to add it before you are able to activate on this platform. Run 'state platforms --help' for more information on how to do this."
err_no_artifacts:
  other: Your project does not seem to produce any artifacts
err_no_valid_artifact:
  other: Your project is not producing any usable artifacts, is your State Tool up to date?
err_runtime_download_no_response:
  other: Could not find bits associated with your runtime environment, please contact support
err_signs3_invalid_url:
  other: API Responded with an invalid S3 URL, please contact support
err_artifact_invalid_url:
  other: API Responded with an invalid artifact URL, please contact support
err_activate_namespace:
  other: Could not activate project for the given namespace
err_activate_create_project:
  other: Could not create new project
err_invalid_namespace:
  other: "Invalid namespace: {{.V0}}. Should be in the format of ORGANISATION_NAME/PROJECT_NAME, and can optionally contain a #COMMIT_ID suffix. Names should be alphanumeric and may contain dashes and periods."
err_could_not_get_commit_behind_count:
  other: Could not obtain commit history properly
err_must_create_project:
  other: "You must create the project to activate it."
activate_namespace_existing:
  other: "You already have this project checked out, which one would you like to activate?"
activate_select_optout:
  other: "None, I want to create a new checkout"
activate_namespace_location:
  other: Where would you like to checkout {{.V0}}?
warn_deprecation:
  other: |
    [YELLOW]You are running a deprecated version of the State Tool. This version will stop working as of {{.V0}}. 

    Reason for deprecation: 
      {{.V1}}

    Please update soon![/RESET]
err_deprecation:
  other: |
    [RED]You are running a version of the State Tool that is no longer supported! You will be encountering issues.

    Reason for deprecation: 
      {{.V1}}

    Please update now![/RESET]"
err_auth_required:
  other: Authentication is required, please authenticate by running 'state auth'
auth_required_activate:
  other: You need to be authenticated to activate an ActiveState Platform project
prompt_login_or_signup:
  other: Would you like to login to an existing ActiveState Platform account, or create a new account?
prompt_login_action:
  other: Login with my existing account
prompt_signup_action:
  other: Signup for a new account
prompt_signup_browser_action:
  other: Signup for a new account using the ActiveState Platform website
prompt_login_after_browser_signup:
  other: Please login once you've registered your account
err_browser_open:
  other: "Could not open your browser, please manually open the following URL in your browser: {{.V0}}"
err_activate_auth_required:
  other: Activating a project requires you to be authenticated against the ActiveState Platform
err_pull_get_latest_commit_id:
  other: Cannot get latest commit id from project
err_os_not_a_directory:
  other: Expected '{{.V0}}' to be a valid directory
unstable_version_warning:
  other: "[YELLOW]The State Tool is currently in beta. We are actively changing and adding features based on developer feedback.[/RESET]"
export_cmd_description:
  other: Print information based on the provided subcommand
export_recipe_cmd_description:
  other: Print json formatted recipe data
export_jwt_cmd_description:
  other: Print jwt credentials
export_recipe_cmd_commitid_arg:
  other: commitID
export_recipe_cmd_commitid_arg_description:
  other: "Sets target commit by ID (default: current commit)"
export_recipe_flag_pretty:
  other: Enables export format beautification
export_new_api_key_cmd_description:
  other: Create and print new API key
export_new_api_key_arg_name:
  other: name
export_new_api_key_arg_name_description:
  other: API key name
export_config_cmd_description:
  other: Export state tool configurations
export_config_flag_filter_description:
  other: "Filter configuration output. Accepts: {{.V0}}"
export_config_dir_description:
  other: Export the config directory details
export_apikey_user_notice:
  other: "[BLUE]Note that this key is not stored by ActiveState. Please store the value for later use as you cannot retrieve it again.[/RESET]"
err_apikey_name_required:
  other: An API key name is required.
err_cannot_obtain_apikey:
  other: Cannot obtain API key.
export_recipe_flag_platform:
  other: Sets target platform
platforms_cmd_description:
  other: Manage platforms used in your project
platforms_add_cmd_description:
  other: Add a new platform to your project
platforms_remove_cmd_description:
  other: Remove a platform from your project
platforms_search_cmd_description:
  other: Search for available platforms that can be added to your project
flag_platforms_shared_bitwidth:
  other: bit-width
flag_platforms_shared_bitwidth_description:
  other: Platform architecture word size/width in bits (32,64)
arg_platforms_shared_name:
  other: name
arg_platforms_shared_name_description:
  other: Platform name (Windows, Darwin, etc.)
arg_platforms_shared_version:
  other: version
arg_platforms_shared_version_description:
  other: Platform version (e.g. 12.04.2)
field_version:
  other: Version
field_bitwidth:
  other: Bit Width
commit_message_add_platform:
  other: "Added platform: {{.V0}} {{.V1}}bit {{.V2}}"
commit_message_removed_platform:
  other: "Removed platform: {{.V0}} {{.V1}}bit {{.V2}}"
commit_message_add_language:
  other: "Added language: {{.V0}} {{.V1}}"
commit_message_removed_language:
  other: "Removed language: {{.V0}} {{.V1}}"
downloading_artifacts:
  other: "[INFO]Downloading required artifacts[/RESET]"
installing_artifacts:
  other: "[INFO]Installing required artifacts[/RESET]"
fileutils_err_ammend_file:
  other: "Could not edit file: '{{.V0}}'"
err_auth_empty_token:
  other: The provided token is empty
fail_prompt_bad_flag:
  other: Could not validate input due to an unexpected flag, please contact support if this problem persists
err_invalid_project:
  other: Your activestate.yaml is missing the 'project' field.
err_persist_invalid_project:
  other: Trying to persist an invalid project
variable_deprecation_warning:
  other: "DEPRECATION WARNING: Your project holds a 'variables' field. Variables have been replaced by separate 'secrets' and 'constants' fields. Please update your activestate.yaml."
err_replaceall_check_log:
  other: "Error occurred while replacing file contents, please check the error log or contact support."
err_bad_project_url:
  other: "Invalid value for 'project' field in your activestate.yaml, please ensure it is in the format of: 'https://platform.activestate.com/Owner/ProjectName'."
warn_deprecation_owner_name_fields:
  other: "DEPRECATION WARNING: Your project is using 'owner' and 'name' fields, these should be replaced with a single project field, eg. 'project: https://platform.activestate.com/{{.V0}}/{{.V1}}'"
err_deprection_404:
  other: Could not check for deprecation as the service returned a 404 not found
err_deprection_code:
  other: Could not check for deprecation as the service returned a code {{.V0}}
err_set_commit_id:
  other: "Could not update your activestate.yaml with the latest commit ID. Please ensure you have your project defined in the format of 'project: https://platform.activestate.com/Owner/ProjectName'"
err_unauthorized:
  other: You are not authorized, did you provide valid login credentials?
err_projectfile_exists:
  other: A project already exists in the specified directory
err_projectfile_invalid_url:
  other: The provided URL is invalid
err_project_require_path:
  other: A project path was not supplied
err_project_require_owner:
  other: A project owner was not supplied
err_project_require_name:
  other: A project name was not supplied
error_git_project_url_mismatch:
  other: The project URL in the cloned activestate.yaml does not match the platfom project
error_git_target_dir_not_empty:
  other: Target directory for cloning already exists and is not empty
git_cloning_project:
  other: Cloning the git repository associated with '{{.V0}}/{{.V1}}'
language_name_unknown:
  other: Unknown
language_unknown_options:
  other: Unknown options
sample_yaml_perl:
  other: |
    scripts:
    # This script uses a secret. Note that you can define your own secrets at
    # https://platform.activestate.com/{{.Owner}}/{{.Project}}/scripts
      - name: helloWorld
        language: {{.Shell}}
        value: echo ${secrets.user.world}
      - name: activationMessage
        language: perl
        value: |
          print <<EOT;
          You are now in an 'activated state', this will give you a virtual environment to work in that doesn't affect the rest of your system.

          Your 'activated state' allows you to manage packages, scripts, secrets and more via the activestate.yaml file at the root of your project directory.

          To manage packages use the `state packages` command. For more information about package management, use `state packages --help`. For more information about the State Tool use `state help`.

          To access additional features of the ActiveState Platform and use a web-based interface for managing your project, you can visit https://platform.activestate.com/{{.Owner}}/{{.Project}}.

          Edit your activestate.yaml to remove this message.
          EOT
    events:
      # This is the ACTIVATE event, it will run whenever a new virtual environment is created (eg. by running `state activate`)
      # On Linux and macOS this will be ran as part of your shell's rc file, so you can use it to set up aliases, functions, environment variables, etc.
      - name: ACTIVATE
        value: $scripts.activationMessage.path()
sample_yaml_python:
  other: |
    scripts:
    # This script uses a secret. Note that you can define your own secrets at
    # https://platform.activestate.com/{{.Owner}}/{{.Project}}/scripts
      - name: helloWorld
        language: {{.Shell}}
        value: echo ${secrets.user.world}
      - name: activationMessage
        language: {{.Language}}
        value: |
          print(""" 
          You are now in an 'activated state', this will give you a virtual environment to work in that doesn't affect the rest of your system.

          Your 'activated state' allows you to manage packages, scripts, secrets and more via the activestate.yaml file at the root of your project directory.

          To manage packages use the `state packages` command. For more information about package management, use `state packages --help`. For more information about the State Tool use `state help`.

          To access additional features of the ActiveState Platform and use a web-based interface for managing your project, you can visit https://platform.activestate.com/{{.Owner}}/{{.Project}}.

          Edit your activestate.yaml to remove this message.
          """)
    events:
      # This is the ACTIVATE event, it will run whenever a new virtual environment is created (eg. by running `state activate`)
      # On Linux and macOS this will be ran as part of your shell's rc file, so you can use it to set up aliases, functions, environment variables, etc.
      - name: ACTIVATE
        value: $scripts.activationMessage.path()
editor_yaml:
  other: |
    scripts:
      - name: helloWorld
        constraints: 
          os: macos,linux
        value: echo "Hello World!"
      - name: helloWorld
        constraints: 
          os: windows
        value: echo Hello World!
      - name: intro
        constraints: 
          os: macos,linux
        value: |
          echo "Your runtime environment is now ready!"
          echo ""
          echo "To see how scripts work and add your own, open up the activestate.yaml file with your editor."
      - name: intro
        constraints: 
          os: windows
        value: |
          echo Your runtime environment is now ready!
          echo.
          echo To see how scripts work and add your own, open up the activestate.yaml file with your editor.
    events:
      - name: ACTIVATE
        value: $scripts.intro
package_cmd_description:
  other: Manage packages used in your project
users_plural:
  other: users
package_add_cmd_description:
  other: Add a new package to your project
package_list_cmd_description:
  other: List the packages currently used by this project
package_update_cmd_description:
  other: Update a package in your project to the latest available version
package_remove_cmd_description:
  other: Remove a package from your project
package_import_cmd_description:
  other: Import packages from a list of dependencies
package_search_cmd_description:
  other: Search for available packages that can be added to your project
package_arg_name:
  other: name
package_arg_name_description:
  other: Package name
package_arg_nameversion:
  other: name[@version]
package_arg_nameversion_description:
  other: Package name and optionally the desired version
package_list_flag_commit_description:
  other: The commit that the listing should be based on
package_list_flag_name_description:
  other: The filter for package names to include in the listing
namespace_list_flag_project_description:
  other: The namespace packages should be listed from
package_search_flag_language_description:
  other: The language used to constrain search results
package_search_flag_exact-term_description:
  other: Ensures that search results match search term exactly
package_import_flag_filename_description:
  other: The file to import
package_import_flag_force_description:
  other: Run import operation without prompts
commit_message_add_package:
  other: "Added package: {{.V0}}@{{.V1}}"
commit_message_removed_package:
  other: "Removed package: {{.V0}}"
commit_message_updated_package:
  other: "Updated package: {{.V0}} to {{.V1}}"
commit_message_add_initial:
  other: Initialize project via the State Tool
confirm_remove_existing_prompt:
  other: "Your project already has packages configured for it, continuing will overwrite your existing package selection. Are you sure you want to do this?"
commit_reqstext_message:
  other: "Import from requirements file"
commit_reqstext_remove_existing_message:
  other: "Remove current packages prior to import from requirements file"
err_cannot_remove_existing:
  other: "The already configured packages were not able to be overwritten"
err_branch_not_bare:
  other: Branch is not bare and is unable to be initialized as such
err_package_added:
  other: Failed to add package
package_err_cannot_fetch_checkpoint:
  other: Cannot fetch checkpoint for package listing
package_err_cannot_obtain_commit:
  other: Cannot obtain commit for package listing
package_err_cannot_obtain_language:
  other: Cannot obtain language for package search
package_err_cannot_obtain_search_results:
  other: Cannot obtain search results
err_cannot_commit_changeset:
  other: Cannot commit changeset
err_obtaining_change_request:
  other: Cannot obtain change request
package_no_data:
  other: No data found - Please verify the provided commit id
package_search_no_packages:
  other: Currently no package of the provided name is available on the ActiveState Platform.
package_list_no_packages:
  other: The project has no packages to list.
package_name:
  other: Name
package_version:
  other: Version
package_added:
  other: "Package added: {{.V0}}"
package_version_added:
  other: "Package added: {{.V0}}@{{.V1}}"
err_package_updated:
  other: Failed to update package
err_package_project_no_commit:
  other: Could not find commit for project {{.V0}}
package_updated:
  other: "Package updated: {{.V0}}"
package_version_updated:
  other: "Package updated: {{.V0}}@{{.V1}}"
package_ingredient_err:
  other: Failed to resolve an ingredient named {{.V0}}.
package_headless_add_set_commit_err:
  other: "Failed to add package: Could not write new commit ID to activestate.yaml."
package_headless_update_set_commit_err:
  other: "Failed to update package: Could not write new commit ID to activestate.yaml."
package_headless_remove_set_commit_err:
  other: "Failed to update package: Could not write new commit ID to activestate.yaml."
package_headless_add:
  other: "Package added: {{.V0}}"
package_headless_update:
  other: "Package updated: {{.V0}}"
package_headless_remove:
  other: "Package removed: {{.V0}}"
package_headless_project_creation:
  other: "For additional features like sharing your runtime, version control and much more, create a project from your commit at https://platform.activestate.com/commit/{{.V0}}."
err_package_removed:
  other: Failed to remove package
err_packages_removed:
  other: Failed to remove packages
package_removed:
  other: "Package removed: {{.V0}}"
package_update_config_file:
  other: To ensure your local project is synchronized with the ActiveState platform please use `state pull`
inventory_ingredient_not_available:
  other: The package {{.V0}} is not available on the ActiveState Platform, or does not have a matching version
command_flag_no_such_flag:
  other: "No such flag: {{.V0}}"
command_flag_invalid_value:
  other: "Invalid value for {{.V0}} flag: {{.V1}}"
err_cmdtree:
  other: Could not run the requested command
err_fetch_languages:
  other: "Could not retrieve languages for your project. Does your project exist on the Platform?"
err_no_languages:
  other: "Your project does not have any language configured"
err_target_path_namespace_match:
  other: "The project at the target path does not match the namespace you provided. Expected: {{.V0}}, Actual: {{.V1}}."
err_project_notexist_push_first:
  other: The project does not exist on the ActiveState Platform. Please run 'state push' first.
err_project_notexist_asyaml:
  other: No activestate.yaml exists at the target directory, you should run 'state init' first.
err_project_from_path:
  other: Could not create a project in the target directory. Please ensure that the activestate.yaml exists and is formatted correctly.
err_must_provide_directory:
  other: You must provide a valid directory
err_incompatible_move_file_dir:
  other: |
    Could not move {{.V0}} to {{.V1}}.  One is a file, the other a directory.
    This indicates that the requested build may be corrupted.
err_init_file_exists:
  other: The target directory '{{.V0}}' already contains an activestate.yaml. Please change the current working directory or use the --path flag.
init_success:
  other: |
    Project '{{.V0}}/{{.V1}}' has been successfully initialized at '{{.V2}}'.
    You should run 'state push' before activating your project for the first time.
    Once pushed you can activate your project with 'state activate'.
flag_state_init_skeleton_description:
  other: "The activestate.yaml template to use with project file creation. Accepts: {{.V0}}"
arg_state_init_namespace:
  other: ORG/PROJECT
arg_state_init_namespace_description:
  other: The namespace for the project that you wish to initialize
arg_state_init_language:
  other: Language[@version]
arg_state_init_language_description:
  other: The language that this project should use, and optionally the version of that language
flag_state_init_path:
  other: Path
flag_state_init_path_description:
  other: Where to initialize the project
err_wd:
  other: Could not retrieve the working directory
err_invalid_output_format:
  other: "Invalid output format specified: '{{.V0}}'; Supported formats: {{.V1}}"
err_invalid_skeleton_style:
  other: "Invalid skeleton style specified: '{{.V0}}'; Supported styles: {{.V1}}"
err_invalid_language:
  other: "Invalid language specified: '{{.V0}}'; Supported languages: {{.V1}}"
err_push_invalid_language:
  other: "Invalid language specified: '{{.V0}}', please re-initialize your project by deleting the activestate.yaml and running 'state init' again."
push_creating_project:
  other: "Creating project {{.V1}} under {{.V0}} on the ActiveState Platform"
push_project_created:
  other: "Project created at {{.V0}} with language {{.V1}} {{.V2}}"
push_up_to_date:
  other: "Your project is up to date"
init_description:
  other: Initialize a new project
push_description:
  other: Push your latest changes to the platform
export_privkey_cmd_description:
  other: Exports the private key, useful if you want to set it via environment variable (ACTIVESTATE_PRIVATE_KEY)
err_read_privkey:
  other: Could not read private key file
err_unknown_format:
  other: "Unknown format: {{.V0}}"
err_unknown_type:
  other: "Unknown type: {{.V0}}"
err_sprint:
  other: "Could not construct output. Encountered the following error: {{.V0}}"
field_localized_field:
  other: "Localized Field"
err_could_not_marshal_print:
  other: "Could not marshal the value being printed, please check the error log for more information."
err_main_outputer:
  other: "Could not create output writer, please contact developers if this problem persists. Error: {{.V0}}"
field_name:
  other: Name
field_description:
  other: Description
field_organization:
  other: Organization
request_timed_out:
  other: A request for data took too long - Trying again may help
err_recipe_platforms:
  other: Filter returned multiple platform IDs where only one was expected
no_commits:
  other: No commits exist yet for {{.V0}}
err_orgs_length:
  other: Could not retrieve the requested users / organizations
err_user_not_found:
  other: "Could not find the requested user: {{.V0}}"
field_date:
  other: Date
field_author:
  other: Author
field_id:
  other: ID
field_changes:
  other: Changes
change_added:
  other: "{{.V0}} {{.V1}} added"
change_removed:
  other: "{{.V0}} removed"
change_updated:
  other: "{{.V0}} updated from {{.V1}} to {{.V2}}"
namespace_label_platform:
  other: "Platform"
namespace_label_preplatform:
  other: "Bits"
history_commit:
  other: "[BLUE]commit {{.V0}}[/RESET]"
history_author:
  other: "Author: {{.V0}}"
history_date:
  other: "Date: {{.V0}}"
history_description:
  other: "Description: {{.V0}}"
history_cmd_description:
  other: View history of the active or given project
arg_state_history_namespace_description:
  other: "The namespace to view the history for (owner/name)"
err_history_namespace:
  other: "Please provide a namespace or run `state history` in a project directory"
clean_description:
  other: Clean caches, configuration files, or completely remove the state tool
uninstall_description:
  other: Remove the State Tool, installed languages, and any configuration files
cache_description:
  other: Removes cached Runtime Environments
config_description:
  other: Removes global State Tool configuration. Project configuration will not be affected.
flag_state_clean_uninstall_force_description:
  other: Run uninstall operation without prompts
flag_state_clean_cache_force_description:
  other: Run clean cache operation without prompts
arg_state_clean_cache_project_description:
  other: The project to be removed from the local cache. Must be in the format of <Owner>/<ProjectName>
flag_state_clean_config_force_description:
  other: Run clean config operation without prompts
err_uninstall_activated:
  other: Cannot uninstall the State Tool while in an activated state. Please deactivate and try again.
err_clean_cache_activated:
  other: Cannot remove the cache directory while in an activated state. Please deactivate and try again.
err_clean_config_activated:
  other: Cannot remove the config directory while in an activated state. Please deactivate and try again.
uninstall_confirm:
  other: You are about to remove the State Tool, installed language runtimes, and all configuration information. Continue?
clean_cache_confirm:
  other: You are about to remove the State Tool cache directory. Continue?
clean_cache_artifact_confirm:
  other: You are about the remove the cached runtime for {{.V0}}. Continue?
clean_config_confirm:
  other: You are about the remove the State Tool config directory. Continue?
clean_success_message:
  other: "Successfully removed State Tool and related files\n"
push_already_exists:
  other: The project {{.V0}}/{{.V1}} already exists on the platform. To start using the latest version please run 'state pull'.
languages_cmd_description:
  other: View the languages of a project
languages_update_cmd_description:
  other: Update the language of a project
arg_languages_update_description:
  other: The language to update in the form of <language>@<version> or <language>
err_language_format:
  other: The language and version provided is not formatting correctly, must be in the form of <language>@<version>
err_update_not_found:
  other: "Could not find the requested language: {{.V0}}. Please ensure the language name is correct and supported by the ActiveState platform"
err_language_version_not_found:
  other: The requested version {{.V0}} for the language {{.V1}} is not available
err_language_mismatch:
  other: Cannot change languages, only changes to the current project's language is allowed
field_languages:
  other: Languages
err_no_recipes:
  other: No build recipes could be generated for the current project
err_solve_order:
  other: "Could not solve order: {{.V0}}"
err_order_bad_request:
  other: "Bad request while resolving order: Please visit https://platform.activestate.com/{{.V0}}/{{.V1}}/customize to see details about the error: {{.V2}}"
err_order_unknown:
  other: Unknown error resolving order"
using_cached_env:
  other: "[BLUE]Reusing cached runtime environment[/RESET]"
update_attempt:
  other: |
    [BLUE]Updating state tool:  Downloading latest version of the state tool...[/RESET]
auto_update_to_version:
  other: |
    [BLUE]Updated from [BOLD]{{.V0}}[/RESET] [BLUE]to[/RESET] [BOLD]{{.V1}}[/RESET].
    [BLUE]To avoid auto updating run 'state update --lock' (only recommended for production environments).[/RESET]
auto_update_permission_err:
  other: |
    Could not update to the latest available version of the state tool due to insufficient permissions.
    To manually update, run 'state update' as a privileged user.
    If you want the state tool to auto-update, please re-install it in a user-writable directory.
forward_version:
  other: "[BLUE]Using locked state tool version [BOLD]{{.V0}}[/RESET]."
err_project_env_file_not_exist:
  other: |
    Your activated environment appears to have been corrupted because the activestate.yaml cannot be found anymore.

    Expected the following file to exist: {{.V0}}

    Either replace the missing file or deactivate your activated state as it will continue to malfunction without this file.
err_invalid_step:
  other: "Invalid step specified: {{.V0}}. Step must be one of: {{.V1}}."
arg_state_deploy_namespace:
  other: ORG/PROJECT
arg_state_deploy_namespace_description:
  other: The namespace of the project that you wish to deploy
err_deploy_no_commits:
  other: "The project '{{.V0}}' does not have any packages configured, please add add some packages first."
err_userrc_notfound:
  other: "Could not update your environment as your RC file could not be found, expecting to find one of '{{.V0}}' in your home directory."
err_windows_registry:
  other: Error while interacting with Windows registry
err_deploy_run_install:
  other: You need to run the install step at least once before you can run the configure or report steps. Run 'state deploy --help' for more information.
err_deploy_path_noperm:
  other: "No permission to create symlinks on any of the PATH entries: {{.V0}}"
deploy_install:
  other: "[BLUE]Installing Runtime Environment[/RESET]"
deploy_configure_shell:
  other: "[BLUE]Configuring shell: {{.V0}} (set the SHELL environment variable to use a different shell)[/RESET]"
deploy_symlink:
  other: "[BLUE]Symlinking executables to: {{.V0}}[/RESET]"
deploy_overwrite_target:
  other: "Overwriting existing target: {{.V0}}"
deploy_info:
  other: |
    [BLUE]Deployment Information:[/RESET]
    This information is provided for your reference, for most common use-cases you do not need to do anything with this.
deploy_cmd_description:
  other: |
    Deploys the given runtime environment on the local system. Deploy sets up the language so you can run it from any shell environment that matches the current shell, overriding any conflicting installations.
    You can run individual deploy steps by running the sub-commands, which is useful if you're preparing docker images, CI environments, or the like.
    If you're setting up a local development environment you probably won't need the sub-commands.
deploy_install_cmd_description:
  other: Only install the runtime environment files, but do not configure it in any way (effectively caches the runtime environment)
deploy_configure_cmd_description:
  other: Configure the runtime environment for your current shell (must have ran install first or this will fail)
deploy_symlink_cmd_description:
  other: Symlink the executables to your PATH and to the target directory (must have ran install first or this will fail)
deploy_report_cmd_description:
  other: Reports information about the deployed runtime environment, useful for further manual setup (must have ran install first or this will fail)
field_binarydirectories:
  other: Binary Directories
field_environment:
  other: Environment Variables
deploy_restart_shell:
  other: |

    [BLUE][BOLD]Please restart your terminal or start a new terminal session in order to start using the newly configured Runtime Environment.[/RESET]
deploy_restart_cmd:
  other: |

    [BLUE][BOLD]Please log out and back in again in order to start using the newly configured Runtime Environment.[/RESET]
    [BLUE][BOLD]Alternatively, you can run `setenv` from the installation directory to update your environment[/RESET]
flag_state_deploy_path_description:
  other: The path to deploy the runtime installation files to. This directory will not be affected by 'state clean'
flag_state_deploy_force_description:
  other: "Overwrites any existing files / configurations."
flag_state_deploy_user_path_description:
  other: "Updates the user PATH instead of the system PATH"
envdef_file_not_found:
  other: |
    Your installation seems to be corrupted.

    Cannot find runtime definition file at {{.V0}}.
    You can try to manually delete the cache directory and re-activating the project.
envdef_unmarshal_error:
  other: |
    Your installation seems to be corrupted.

    Cannot not parse runtime definition file at {{.V0}}
    This indicates a problem with the build. You can try updating your project
err_corrupted_build_request_response:
  other: |
    Internal error.  You can try manually updating the state tool.

err_arg_required:
  other: "The following argument is required:\n  Name: {{.V0}}\n  Description: {{.V1}}"
err_init_no_language:
  other: "You need to supply the [language] argument, run 'state init --help' for more information."
err_project_no_commit:
  other: The activatestate.yaml for the project {{.V0}} does not contain a commit ID. If this project was created with 'state init', please run 'state push' and try again.
err_bad_platform_version:
  other: You have to supply a platform version.
platform_added:
  other: "{{.V0}}@{{.V1}} has been added."
err_getwd:
  other: |
    Could not retrieve your working directory, error received: {{.V0}}.
    If this problem continues please report it on our forums: {{.V1}}
ppm_install_err:
  other: Failed to install PPM shim command.
ppm_header_message:
  other: |
    The Perl Package Manager (PPM) is no longer supported.
    To manage your Perl packages from the command line, use the State Tool (state) instead. You can find more information on the State Tool at
    https://www.activestate.com/products/platform/state-tool/
ppm_print_suggestion:
  other: |
    The Perl Package Manager (PPM) is no longer supported.
    To manage your Perl packages from the command line, use the State Tool (state) instead. You can find more information on the State Tool at
    https://www.activestate.com/products/platform/state-tool/

    To {{.V0}}, run:

      {{.V1}}

    See "https://docs.activestate.com/platform/{{.V2}}" for details.
ppm_print_main:
  other: |
    The Perl Package Manager (PPM) is no longer supported.
    To manage your Perl packages from the command line, use the State Tool (state) instead. You can find more information on the State Tool at
    https://www.activestate.com/products/platform/state-tool/

    To see help for State Tool commands, run:

        state help

    See "https://docs.activestate.com/platform/state/" for details.
ppm_print_forward:
  other: |
    Your command is being forwarded to `[BOLD][BLUE]{{.V0}}[/RESET]`.
    In the future you can run `[BOLD][BLUE]{{.V0}}[/RESET]` directly instead of running `[BOLD][BLUE]{{.V1}}[/RESET]`, which will soon be deprecated.
ppm_print_forward_after_convert:
  other: |
    Please navigate to your newly created project directory and run `[BOLD][BLUE]{{.V1}}[/RESET]` again.
    You can also run `[BOLD][BLUE]{{.V0}}[/RESET]` directly instead of running `[BOLD][BLUE]{{.V1}}[/RESET]`, which will soon be deprecated.
ppm_print_forward_failure:
  other: |
    Your command is being forwarded to `[BOLD][BLUE]{{.V0}}[/RESET]`.
    In the future you can run `[BOLD][BLUE]{{.V0}}[/RESET]` directly instead of running `[BOLD][BLUE]{{.V1}}[/RESET]`, which will soon be deprecated.

    Note that `[BOLD][BLUE]{{.V0}}[/RESET]` is not a direct analog for `[BOLD][BLUE]{{.V1}}[/RESET]` and your command may have failed as a result.
    Please run `[BOLD][BLUE]{{.V0}} --help[/RESET]` for further information on how to use it for your use-case.
ppm_print_area_redundant:
  other: |
    `ppm area` and its subcommands have been made redundant thanks to State Tool's use of virtual environments.
    You can simply start managing your packages, run `[BOLD][BLUE]{{.V0}} --help[/RESET]` for more information.
ppm_install_intent:
  other: add new packages to your project 
ppm_upgrade_intent:
  other: upgrade an existing package
ppm_remove_intent:
  other: remove a package from your project
ppm_search_intent:
  other: search for a package in the ActiveState repository
ppm_area_message:
  other: |
    The Perl Package Manager (PPM) is no longer supported.
    To manage your Perl packages from the command line, use the State Tool (state) instead. You can find more information on the State Tool at
    https://www.activestate.com/products/platform/state-tool/

    To manage several projects with varying dependencies, you can organize them as
    projects on the ActiveState Platform: https://docs.activestate.com/platform/projects.html.

    To fork an existing project, run:
    	state fork
    See https://docs.activestate.com/platform/state/fork.html for details.

    To create a new project, see the guide at https://docs.activestate.com/platform/state/start.html for details.
ppm_list_intent:
  other: list the packages installed for a project
deploy_usable_path:
  other: |
    [YELLOW]Please ensure '{{.V0}}' exists and is on your PATH.[/RESET]
script_watcher_watch_file:
  other: "Watching file changes at: {{.V0}}"
confirm_exit_on_error_prompt:
  other: Press enter to continue...
tutorial_newproject_intro:
  other: |
    The State Tool lets you create and maintain a set of virtual environments (eg., one per project), allowing you to
    isolate and better manage language versions and dependencies on a per-project basis.
    [[BR]][[BR]]
    For every virtual environment, you'll be able to share the current configuration (language version & dependencies)
    with your teammates so everyone stays in sync, as well as share secrets (or store your own, for your eyes only),
    set up shared scripts, and much more.
    [[BR]][[BR]]
    We'll help you create your first virtual environment, after that you can create as many as you want by running
    `state init`.
    [[BR]]
tutorial_newproject_outro:
  other: |
    Your Virtual Runtime Environment has been created.
    [[BR]][[BR]]
    To start using your project simply run `[BOLD][BLUE]state activate[/RESET]` from your project directory at [BOLD][BLUE]{{.Dir}}[/RESET].
    You can also manage your project in your browser at [BOLD][BLUE]{{.URL}}[/RESET].
    [[BR]][[BR]]
    To create another project run `[BOLD][BLUE]state init[/RESET]`, or if you want to find out more about the State Tool and what it can do
    run `[BOLD][BLUE]state --help[/RESET]` or check out [BOLD][BLUE]{{.Docs}}[/RESET]
ppm_convert_after_tutorial:
  other: |
    For your convenience you can continue to use ppm commands once you've activated your virtual runtime environment.
    We'll give you handy tips on how your commands map to State Tool so you can learn as you go.
ppm_convert_explanation:
  other: |
    State Tool, like Perl 7, is being developed from the ground up with modern software development practices in mind.
    Best practices suggest one environment per project, which is the State Tool’s default option.
    State Tool was developed from the ground up with modern software development practices in mind.
    [[BR]]
ppm_convert_create_question:
  other: |
    PPM functionality is being replaced by the State Tool, which does things differently. For example, before you can
    start managing dependencies, you need to create a new virtual environment for your Perl project.
    [[BR]]
ppm_convert_ask_feedback:
  other: |
    We understand your need to do things traditionally, but we currently do not support it. We'd love to hear more about
    your use case to see if we can better meet your needs. Please consider posting to our forum at {{.ForumURL}}.
    [[BR]]
    To create another project run `state init`, or if you want to find out more about the State Tool and what it can do
    run `state --help` or check out {{.Docs}}
windows_compatibility_warning:
  other: |
    Warning: State Tool is untested on Windows versions below 10. If you encounter issues please consider reporting them on {{.V0}}
artifact_started:
  other: "Build Starting Remotely: {{.V0}}"
artifact_started_cached:
  other: "Already Cached: {{.V0}}"
artifact_succeeded:
  other: "Completed: {{.V0}} ({{.V1}}/{{.V2}})"
artifact_failed:
  other: "Failed: {{.V0}}. Error returned: {{.V1}}"
prepare_instructions_lin_mac:
  other: "To add the global installations directory to your environment please add the line `export PATH={{.V0}}:$PATH` to your RC file"
prepare_instructions_windows:
  other: "To add the global installations directory to your environment please add the path `{{.V0}}` to your user PATH in the System Properties dialog"
prepare_env_warning:
  other: Could not update user environment
<<<<<<< HEAD
prompt_headless_anonymous:
  other: |
    You're about to add packages as an anonymous user, you might 
    want to authenticate first using `state auth` if you already have 
    an account. Do you want to continue as an anonymous user?
=======
err_package_update_pjfile:
  other: "Coult not update your activestate.yaml with the new commit ID. Please run `state pull` manually."
>>>>>>> 4259f398
<|MERGE_RESOLUTION|>--- conflicted
+++ resolved
@@ -1707,13 +1707,10 @@
   other: "To add the global installations directory to your environment please add the path `{{.V0}}` to your user PATH in the System Properties dialog"
 prepare_env_warning:
   other: Could not update user environment
-<<<<<<< HEAD
 prompt_headless_anonymous:
   other: |
     You're about to add packages as an anonymous user, you might 
     want to authenticate first using `state auth` if you already have 
     an account. Do you want to continue as an anonymous user?
-=======
 err_package_update_pjfile:
-  other: "Coult not update your activestate.yaml with the new commit ID. Please run `state pull` manually."
->>>>>>> 4259f398
+  other: "Could not update your activestate.yaml with the new commit ID. Please run `state pull` manually."