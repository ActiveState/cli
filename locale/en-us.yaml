--- conflicted
+++ resolved
@@ -960,13 +960,8 @@
 downloading_artifacts:
   other: "Downloading missing artifacts"
 installing_artifacts:
-<<<<<<< HEAD
-  other: "Updating required artifacts"
+  other: "Updating missing artifacts"
 fileutils_err_amend_file:
-=======
-  other: "Updating missing artifacts"
-fileutils_err_ammend_file:
->>>>>>> a888c85f
   other: "Could not edit file: [NOTICE]{{.V0}}[/RESET]"
 err_auth_empty_token:
   other: The provided token is empty
