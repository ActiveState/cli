--- conflicted
+++ resolved
@@ -106,16 +106,13 @@
   other: Could not activate the virtual environment
 warning_language_not_yet_supported:
   other: "Warning: Your project configuration includes {{.Language}}, but this language is not yet supported"
-<<<<<<< HEAD
 error_could_not_run_hooks:
   other: Could not run hooks
 info_running_hook:
   other: "Running hook: {{.Name}}"
 hook_add_cannot_add_hook:
   other: "Cannot add hook '{{.Hookname}} {{.Cmd}}'"
-=======
 hook_remove_multiple_hooks:
   other: "More than one configured hook for name given.  Use ID instead."
 hook_remove_cannot_remove:
-  other: "Cannot remove hook '{{.Hookname}}' \n\t {{.Error}}"
->>>>>>> 629476da
+  other: "Cannot remove hook '{{.Hookname}}' \n\t {{.Error}}"