undefined:
  other: undefined
confirmation:
  other: "Yes"
state_description:
  other: The ActiveState CLI allows you to easily switch between your ActiveState environments
activate_project:
  other: activate a project
events_description:
  other: Manage Project Events
events_header_id:
  other: ID
events_header_event:
  other: Event
events_header_value:
  other: Value
event_listing:
  other: Listing configured events
usage_tpl:
  other: "
Usage:
  [[if .Runnable]][[BR]]
  [[.UseLine]] 
{{ range $key, $argument := .Arguments }}<{{$argument.Name}}> {{ end }}
  [[end]]
  [[if .HasAvailableSubCommands]][[BR]]
    [[.CommandPath]] [command]
  [[end]]

[[if gt (len .Aliases) 0]]
[[BR]][[BR]]
Aliases:[[BR]]
  [[.NameAndAliases]][[end]]

[[if .HasExample]]
[[BR]][[BR]]
Examples:[[BR]]
  [[.Example]]
[[end]]

[[if .HasAvailableSubCommands]][[BR]][[BR]]Available Commands:
[[range .Commands]][[if (or .IsAvailableCommand (eq .Name \"help\"))]][[BR]][[BR]]
  [[rpad .Name .NamePadding ]] [[.Short]]
[[end]][[end]][[end]]

[[if .HasAvailableLocalFlags]]
[[BR]][[BR]]
Flags:
[[BR]][[.LocalFlags.FlagUsages | trimTrailingWhitespaces]]
[[end]]

[[if .HasAvailableInheritedFlags]]
[[BR]][[BR]]
Global Flags: 
[[BR]][[.InheritedFlags.FlagUsages | trimTrailingWhitespaces]]
[[end]]

{{if gt (len .Arguments) 0}}
[[BR]][[BR]]
Arguments:[[BR]]
  {{ range $key, $argument := .Arguments }}
  <{{$argument.Name}}> {{if gt (len $argument.Required) 0}}          {{else}}(optional){{end}} {{$argument.Description}}[[BR]]
  {{ end }}
{{end}}

[[if .HasHelpSubCommands]]
[[BR]][[BR]]
Additional help topics: [[range .Commands]]
[[if .IsAdditionalHelpTopicCommand]][[BR]]
  [[rpad .CommandPath .CommandPathPadding]] [[.Short]]
[[end]][[end]][[end]]

[[if .HasAvailableSubCommands]]
[[BR]][[BR]]
Use \"[[.CommandPath]] [command] --help\" for more information about a command.[[end]][[BR]]"
arg_state_activate_namespace:
  other: ORG/PROJECT
arg_state_activate_namespace_description:
  other: The namespace of the project that you wish to activate
flag_state_locale_description:
  other: Set the localisation
flag_state_verbose_description:
  other: Verbose output
flag_state_version_description:
  other: Show the version of our state executable
flag_state_activate_path_description:
  other: Where to install the project
flag_state_activate_branch_description:
  other: Clone this specific branch
flag_state_activate_cd_description:
  other: Whether or not to change into the project directory once created
info_state_activate_uri:
  other: Activating URI '{{.URI}}' into directory '{{.Dir}}'
info_state_activate_branch:
  other: "Checkout out branch: {{.Branch}}"
error_cannot_checkout_branch:
  other: Cannot checkout branch
error_state_activate:
  other: Unable to activate. Please refer to the above error message, resolve the issue, and run activate again.
error_state_activate_config_exists:
  other: Config file '{{.ConfigFile}}' not found in repository root. This file is needed to complete the activation process.
info_state_activate_cd:
  other: Changing into directory '{{.Dir}}'
error_unsupported_shell:
  other: "You are using an unsupported shell: {{.Shell}}"
error_cannot_clone_uri:
  other: "Unable to clone the following URI: {{.URI}}"
error_could_not_activate_subshell:
  other: Could not activate a new subshell
info_deactivated:
  other: Deactivated {{.Owner}}/{{.Name}}
error_unsupported_language:
  other: "Unsupported language: {{.Language}}"
error_could_not_activate_venv:
  other: Could not activate the virtual environment
warning_language_not_yet_supported:
  other: "Warning: Your project configuration includes {{.V0}}, but this language is not yet supported"
error_missing_arg:
  other: "Argument missing: {{.Name}}"
err_no_projectfile:
  other: No activestate.yaml file exists in the current working directory
err_parse_project:
  other: "Could not parse project file. For more info refer to the error log"
err_invalid_input:
  other: Invalid input received
events_empty:
  other: No events found for the current environment
err_no_update_info:
  other: Cannot retrieve update information
no_update_available:
  other: You are using the latest version available
updating_to_version:
  other: Updating from {{.fromVersion}} to {{.toVersion}}
err_update_failed:
  other: Update failed, check the error log for more information
version_info:
  other: | 
    ActiveState CLI version {{.Version}}
    Revision {{.Revision}}
    Branch {{.Branch}}
    Built {{.Date}}
update_complete:
  other: Update completed succesfully
update_hash_mismatch:
  other: The archive hash could not be verified
err_project_file_unavailable:
  other: Could not load the project file
err_project_parse:
  other: "Project file could not be parsed, the parser produced the following error: {{.Error}}"
err_failure_test:
  other: one {{.V0}} three {{.V1}}
distro_obtaining:
  other: "Obtaining Distribution"
distro_installing:
  other: "Installing Artifacts"
err_hash_mismatch:
  other: "Invalid file hash for file {{.V0}}, expected hash: {{.V2}}, got: {{.V1}}"
err_language_not_supported:
  other: "Language not yet supported: {{.V0}}"
err_artifact_not_supported:
  other: "Artifact not supported: {{.V0}}"
err_artifact_no_parent:
  other: "The given artifact has no parent: {{.V0}}. Only Language artifacts can be without parent."
err_invalid_status_code:
  other: "Invalid status code: {{.V0}}"
info_activating_state:
  other: "Activating state: {{.Owner}}/{{.Name}}"
info_state_active_repoexists:
  other: "Repo already exists: {{.Path}}"
panic_couldnt_detect_wd:
  other: "Could not detect working directory: {{.Error}}"
auth_description:
  other: Authenticate against the ActiveState platform
arg_state_auth_token:
  other: TOKEN
arg_state_auth_token_description:
  other: The API Token generated via your control panel
username_prompt:
  other: "Enter your username:"
password_prompt:
  other: "Enter your password:"
passphrase_prompt:
  other: "Enter your passphrase:"
previous_password_message:
  other: "Your password may have changed recently. We need to reencrypt your private-key so that you may continue using your secrets, but we need your previous password in order to do so."
auth_generate_new_keypair_message:
  other: "There is an unrecoverable issue with your existing keypair and the best course of action is to generate a new keypair."
auth_confirm_generate_new_keypair_prompt:
  other: Generate new keypair?
auth_unresolved_keypair_issue_message:
  other: "For security purposes regarding your keypair, we are logging you out."
auth_err_unrecoverable_keypair:
  other: "Unrecoverable keypair issue"
previous_password_prompt:
  other: "Enter your previous password:"
secret_value_prompt:
  other: "Enter {{.V0}} scoped value for variable '{{.V1}}'':"
username_prompt_signup:
  other: "Choose a username:"
password_prompt_signup:
  other: "Choose a password:"
password_prompt_confirm:
  other: "Enter your password again:"
name_prompt:
  other: "Enter your name:"
email_prompt:
  other: "Enter your email:"
totp_prompt:
  other: "Enter your two-factor authentication code:"
survey_error_template:
  other: "[[color \"red\"]] Invalid response: [[.Error]][[color \"reset\"]][[BR]]"
err_value_required: 
  other: value required
err_prompt_unkown:
  other: An unknown error occurred whilst processing your response, check the error log for more information
prompt_login_to_signup:
  other: No account was found for that username, would you like to register it?
err_auth_failed:
  other: Authentication failed, invalid password
err_auth_failed_unknown_cause:
  other: Authentication failed due to an unknown cause, check the error log for more information
auth_err_password_prompt:
  other: The provided password is invalid
confirm_password_account_creation:
  other: Please enter your password again to create your account.
err_password_confirmation_failed:
  other: Your password confirmation does not match
err_username_taken:
  other: Username is already taken
signup_description:
  other: Signup a new account
err_auth_signup_email_exists:
  other: An account with that email address already exists
login_success_welcome_back:
  other: You have succesfully authenticated, hello {{.Name}}!
logged_in_as:
  other: You are logged in as {{.Name}}
logout_description:
  other: Logout
logged_out:
  other: You have been logged out
signup_success:
  other: Your account has been registered and a confirmation email has been sent to {{.Email}}, your account will have limited permissions until you confirm it.
login_cancelled:
  other: Authentication Cancelled
organizations_description:
  other: List member organizations on the ActiveState platform
organizations_err:
  other: Unable to list member organizations
organization_name:
  other: Organization Name
project_name:
  other: Project Name
project_description:
  other: Project Description
project_err:
  other: Unable to list projects
new_project:
  other: Create a new project
flag_state_new_path_description:
  other: Path to create a new project in.
flag_state_new_owner_description:
  other: Owner of the project being created.
flag_state_new_version_description:
  other: Version of the project being created.
arg_state_new_name_description:
  other: Name of the new project.
error_state_new_no_auth:
  other: Please authenticate by running "state auth" before creating a new project.
state_new_prompt_name:
  other: Please provide a name for the new project.
error_state_new_abort:
  other: "Unable to create new project: aborted."
error_state_new_exists:
  other: "Unable to create new project: path exists."
error_state_new_mkdir:
  other: Unable to create new project directory.
state_new_prompt_owner:
  other: Please provide an owner for the new project.
error_state_new_fetch_organizations:
  other: "Unable to create new project: cannot determine potential owners."
state_new_prompt_version:
  other: Please provide a version string for the new project.
error_state_new_version:
  other: Version string must consist only of numbers and decimals.
state_new_created:
  other: Created new project in {{.Dir}}
error_state_new_project_add:
  other: Unable to create new Platform project.
project_empty:
  other: You have not created any projects yet
total:
  other: Total
projects_description:
  other: Manage Your Projects
err_api_not_authenticated:
  other: You are not authenticated, authenticate with `state auth`. For more information run `state auth --help`.
err_api_org_not_found:
  other: Unable to find requested Organization
err_api_project_not_found:
  other: The requested project does not exist on the ActiveState Platform
err_api_member_not_found:
  other: Unable to find requested Member
variables_expander_err_empty_name:
  other: Expander handle can not be an empty string
variables_expander_err_undefined:
  other: Expander must be defined
error_expand_variable_infinite_recursion:
  other: Infinite recursion trying to expand variable '{{.V0}}'
error_expand_variable_project_unknown_category:
  other: "Error expanding variable '{{.V0}}': unknown category '{{.V1}}'"
error_expand_variable_project_unknown_name:
  other: "Error expanding variable '{{.V0}}': {{.V1}}"
error_expand_variable_project_unrecognized_platform_var:
  other: "Unrecognized platform variable '{{.V0}}'"
run_description:
  other: Run Your Project Scripts
arg_state_run_name:
  other: script
arg_state_run_name_description:
  other: Name of script to run
flag_state_run_standalone_description:
  other: Run a script, regardless of an activated state
flag_state_run_list_description:
  other: List available scripts
error_state_run_undefined_name:
  other: The script name must be provided
error_state_run_unknown_name:
  other: The script '{{.Name}}' is not defined in activestate.yaml.
info_state_run_activating_state:
  other: This script requires an activated state. Activating it now. To bypass this, use the --standalone flag.
error_state_run_activate:
  other: Unable to activate a state for running the script in. Try manually running "state activate" first.
info_state_run_running:
  other: Running script {{.Script}}
error_state_run_error:
  other: Failed to run script.
error_state_run_no_shell:
  other: Failed to obtain shell info.
env_description:
  other: Manage Project Variables
env_add_description:
  other: 
    >
    add variable
env_remove_description:
  other: 
    >
    remove variable
env_header_id:
  other: ID
env_header_variable:
  other: VARIABLE
env_header_value:
  other: VALUE
env_listing_variables:
  other: Listing defined variables
env_add_cannot_add_variable:
  other: "Cannot add Variable '{{.Name}} {{.Value}}'"
env_add_cannot_add_existing_variable:
  other: "Identical variable already defined"
env_remove_cannot_remove:
  other: "Cannot remove variable"
arg_env_add_variable:
  other: VARIABLE
arg_env_add_variable_description:
  other: The variable that will be defined
error_env_add_invalid_variable:
  other: "Invalid variable name given: {{.V0}}"
arg_env_add_value:
  other: VALUE
arg_env_add_value_description:
  other: The value that will be assigned
arg_env_remove_identifier:
  other: IDENTIFIER
arg_env_remove_identifier_description:
  other: Identifies what variable to remove, can be a hash or a variable name
prompt_choose_variable:
  other: Which variable do you wish to remove?
err_env_cannot_list:
  other: Cannot list variables
err_env_cannot_find:
  other: Cannot find variables matching your query
prompt_env_choose_remove:
  other: Which variable would you like to remove?
err_env_cannot_parse:
  other: Could not parse variables used in your request
prompt_env_option:
  other: "{{.Variable}}: `{{.Value}}` ({{.Constraints}}{{.Hash}})"
env_removed:
  other: "Variable removed: {{.Variable}} ({{.Hash}})"
env_inherit_description:
  other: Update the current project to inherit environment variables from the current environment.
env_inherit_prompt_overwrite:
  other: Do you want to overwrite the project's existing variable {{.Name}}, whose value is "{{.OldValue}}", with the new value "{{.NewValue}}"?
env_inherit_inherit_aborted:
  other: "Unable to inherit from current environment: aborted."
show_project:
  other: Shows information about a project.
arg_state_show_remote_description:
  other: Path to project
err_state_show_path_does_not_exist:
  other: Directory does not exist.
err_state_show_no_config:
  other: activestate.yaml file not found in the given location.
err_state_show_project_parse:
  other: Could not parse activestate.yaml.
print_state_show_name:
  other: Name
print_state_show_organization:
  other: Organization
print_state_show_url:
  other: URL
print_state_show_platforms:
  other: Platforms
print_state_show_events:
  other: Events that will run
print_state_show_scripts:
  other: Scripts
print_state_show_languages:
  other: Languages
print_state_show_packages:
  other: packages
print_state_show_env_vars:
  other: Environment variables
print_state_show_secrets:
  other: Secret specifications
err_cannot_obtain_dist:
  other: "Could not obtain distribution for language: {{.V0}}"
config_variable_prompt_value:
  other: "Variable '{{.Name}}' undefined. Please enter a value:"
err_already_active:
  other: "You cannot activate a new state when you are already in an activated state. You are in an activated state for project: {{.V0}}"
run_listing_scripts:
  other: "Available Scripts: "

variables_cmd_description:
  other: Manage Your Variables
variables_get_cmd_description:
  other: Get the value of a variable
variables_get_arg_name_name:
  other: variable-name
variables_get_arg_name_description:
  other: Name of Variable
variables_set_cmd_description:
  other: Set the value of a variable
variables_set_arg_name_name:
  other: variable-name
variables_set_arg_name_description:
  other: Name of Variable
variables_set_arg_value_name:
  other: variable-value
variables_set_arg_value_description:
  other: Value of unencrypted Variable
variables_set_flag_project:
  other: Scope the variable to the current project
variables_set_flag_user:
  other: Scope the variable to the current user
variables_share_cmd_description:
  other: Share your organization and project variables with another user
variables_share_arg_user_name:
  other: user-handle
variables_share_arg_user_description:
  other: Username of user in your organization
variables_sync_cmd_description:
  other: Synchronize your shareable variables organization-wide
variables_sync_results_message:
  other: Successfully synchronized {{.V0}} users of the {{.V1}} organization
variables_col_name:
  other: Name
variables_col_value:
  other: Value
variables_col_encrypted:
  other: Encrypted
variables_col_shared:
  other: Shared
variables_col_store:
  other: Store
variables_value_secret_undefined:
  other: <undefined>
variables_value_secret:
  other: <encrypted>
variables_err:
  other: Error managing user's Variables
variables_err_no_variables_found:
  other: Unable to find any Variables for User
variables_err_encrypting:
  other: "Error encrypting a user's Variable: {{.V0}}"
variables_err_decrypting:
  other: "Error decrypting a user's Variable: {{.V0}}"
variables_err_save:
  other: Error updating user's Variables
variables_err_base64_decoding:
  other: Error base64 decoding variable value
variables_err_no_publickey_found:
  other: Unable to find any public-key for User
variables_err_value_prompt:
  other: The provided variable value is invalid 
variables_expand_err_undefined:
  other: "Variable `{{.V0}}` not defined in project"
variables_expand_err_not_found:
  other: "unable to obtain value for variable `{{.V0}}`"
variable_err_undefined:
  other: "Variable `{{.V0}}` not defined in project"
variables_err_invalid_pullfrom:
  other: "Invalid pullfrom used for variable, value used: {{.V0}}, should be one of: {{.V1}}"
variables_err_invalid_share:
  other: "Invalid share level used for variable, value used: {{.V0}}, should be one of: {{.V1}}"
variables_err_value_with_pull:
  other: "Variable should not have a local value defined in the activestate.yaml if it's setting the share or pullfrom fields: {{.V0}}"
variables_err_invalid_value:
  other: "Variable '{{.V0}}' has an invalid value: {{.V1}}"
variables_err_value_empty:
  other: "Variable has no value defined: {{.V0}}"
keypair_cmd_description:
  other: Manage Your Keypair
keypair_generate_cmd_description:
  other: Generate and upload a new Keypair
keypair_generate_flag_bits:
  other: Bit-length of keypair to generate
keypair_generate_flag_dryrun:
  other: Do not save any changes
keypair_generate_flag_skippassphrase:
  other: Do not require a passphrase for new Keypair (implies --dry-run)
keypair_generate_success:
  other: Keypair generated successfully
keypair_auth_cmd_description:
  other: Authenticate existing Keypair for future sessions
keypair_err:
  other: Unable to access user's Keypair
keypair_err_not_found:
  other: Keypair not yet generated
keypair_err_save:
  other: Keypair could not be saved
keypair_err_publickey_not_found:
  other: No public-key found for user `{{.V0}}` ({{.V1}})
keypair_err_passphrase_prompt:
  other: The provided passphrase is invalid
keypair_err_require_auth:
  other: Your keypair is not authenticated, run `state auth` first

keypairs_err_bitlength_too_short:
  other: bit-length too short
keypairs_err_pem_encoding:
  other: invalid PEM encoding
keypairs_err_passphrase_incorrect:
  other: provided passphrase is incorrect
keypairs_err_invalid_rsa_publickey:
  other: provided key not an RSA public-key
keypairs_err_load_not_found:
  other: Authorized keypair not found
keypairs_err_load_requires_mode:
  other: "Keypair `{{.V0}}` file is too permissive, expects no more than `{{.V1}}` permissions"
keypairs_err_base64_decoding:
  other: Message is not base-64 encoded
err_command_requires_auth:
  other: You need to be authenticated to run this command. Authenticate by running `state auth`.
warn_script_name_in_use:
  other: | 
    The following script names are already in use:
     
      - {{.V0}}
    
    This may cause conflicts, ideally these conflicts should be resolved by renaming these scripts in your activestate.yaml.
    
    Note that you can also access scripts by prefixing their script with your project name ({{.V1}}), eg. `{{.V2}}`

err_file_not_found_in_path:
  other: could not find file={{.V0}} in path={{.V1}}

secrets_err_expand_noproject:
  other: Expanding of variable failed because a project was not passed along. This indicates a problem in the underlying code, and is unlikely to be something an end-user can address.
developer_err_project_match:
  other: Encountered a situation where the tool is given different project paths. This indicates a bug in our code, please consider reporting it.

err_version_parse:
  other: Could not parse the version field from your activestate.yaml
err_invalid_version:
  other: "Invalid version specified in your activestate.yaml, should be in the format of: {number}.{number}.{number}-{number}"
downloading_state_version:
  other: "Downloading state tool version {{.V0}}, as specified by your activestate.yaml (this only needs to happen once for each version you specify)."
forward_fail:
  other: Could not forward command to the appropriate state tool version
forward_fail_download:
  other: Could not forward command to the appropriate state tool version, download failed
forward_fail_perm:
  other: Could not forward command to the appropriate state tool version, could not make file executable
flag_update_lock_description:
  other: Lock the state tool at the current version, this disables automatic updates. You can still force an update by manually running the update command.
err_lock_failed:
  other: Locking the version failed
locking_version:
  other: Locking state tool to the current version
version_locked:
  other: Version locked at {{.V0}}
update_available:
  other: |
    A new update is available!

    Your version: {{.V0}}
    Available Version: {{.V1}}

    You can update by running `state self-update`
err_no_credentials:
  other: Cannot authenticate without credentials
err_token_list:
  other: "Something went wrong whilst trying to retrieve api tokens: {{.V0}}"
err_token_delete:
  other: "Something went wrong whilst trying to delete an api token: {{.V0}}"
err_token_create:
  other: "Something went wrong whilst trying to create an api token: {{.V0}}"
installer_err_installdir_isfile:
  other: Expected installation path '{{.V0}}' to be a directory
installer_err_archive_notfound:
  other: Distribution archive '{{.V0}}' does not exist
installer_err_archive_badext:
  other: Expected distribution archive '{{.V0}}' to have .tar.gz or .tgz extension
installer_err_dist_missing_install_dir:
  other: Expected distribution '{{.V0}}' to contain directory named '{{.V1}}'
installer_err_dist_no_executable:
  other: Expected distribution installer '{{.V0}}' to include '{{.V1}}'
installer_err_dist_executable_not_exec:
  other: Executable '{{.V1}}' does not have execute permissions for distribution '{{.V0}}'
installer_err_fail_obtain_prefixes:
  other: Unable to obtain relocation prefixes for distribution '{{.V0}}'
installer_err_dist_already_exists:
  other: A distribution is already installed at '{{.V0}}'
installer_err_dist_move_files_failed:
  other: Unable to move distribution files from '{{.V0}}'
installer_err_dist_rm_installdir:
  other: Unable to remove '{{.V0}}' after unpacking distribution
err_no_default_branch:
  other: This project has no default branch. This indicates malformed data, please contact support!
err_no_commit:
  other: Project branch has no commits
err_get_checkpoint:
  other: "Error occurred while trying to retrieve the checkpoint for your project: {{.V0}}"
err_no_effective_recipe:
  other: Your project does not have a configuration that is compatible with your platform
err_no_artifacts:
  other: Your project does not seem to produce any artifacts
err_no_valid_artifact:
  other: Your project is not producing any usable artifacts, is your state tool up to date?
err_runtime_download_no_response:
  other: Could not find bits associated with your runtime environment, please contact support
err_signs3_invalid_url:
  other: API Responded with an invalid S3 URL, please contact support
err_artifact_invalid_url:
  other: API Responded with an invalid artifact URL, please contact support
err_activate_namespace:
  other: Could not activate project for the given namespace
err_invalid_namespace:
  other: "Invalid namespace: {{.V0}}. Should be in the format of ORGANISATION_NAME/PROJECT_NAME. Names should be alphanumeric and may contain dashes."
err_namespace_dir_exists:
  other: "Target directory already exists"
activate_namespace_existing:
  other: "You already have this project checked out, which one would you like to activate?"
activate_select_optout:
  other: "None, I want to create a new checkout"
activate_namespace_location:
  other: Where would you like to checkout {{.V0}}?
err_os_not_a_directory:
  other: Expected '{{.V0}}' to be a valid directory
warn_deprecation:
  other: | 
    You are running a deprecated version of the state tool. This version will stop working as of {{.V0}}. 
    
    Reason for deprecation: 
      {{.V1}}
    
    Please update soon!
err_deprecation:
  other: |
    You are running a version of the state tool that is no longer supported! You will be encountering issues. 
    
    Reason for deprecation: 
      {{.V1}}
      
    Please update now!"
err_auth_required:
  other: Authentication is required
auth_required_activate:
  other: You need to be authenticated to activate an ActiveState Platform project
prompt_login_or_signup:
  other: Would you like to login to an existing ActiveState Platform account, or create a new account?
prompt_login_action:
  other: Login with my existing account
prompt_signup_action:
  other: Signup for a new account
prompt_signup_browser_action:
  other: Signup for a new account using the ActiveState Platform website
prompt_login_after_browser_signup:
  other: Please login once you've registered your account
err_browser_open:
  other: "Could not open your browser, please manually open the following URL in your browser: {{.V0}}"
err_activate_auth_required:
  other: Activating a project requires you to be authenticated against the ActiveState Platform
err_os_not_a_directory:
  other: Expected '{{.V0}}' to be a valid directory
<<<<<<< HEAD
unstable_version_warning:
  other: | 
    You are running an unstable version of the state tool. Please do not use this on production environments or any other
    sort of environment that is sensitive to destructive changes.

    If you encounter any bugs or issues please report them at {{.V0}}
=======
update_description:
  other: Updates the state tool to the latest available version
>>>>>>> ff39f70c
<|MERGE_RESOLUTION|>--- conflicted
+++ resolved
@@ -697,14 +697,11 @@
   other: Activating a project requires you to be authenticated against the ActiveState Platform
 err_os_not_a_directory:
   other: Expected '{{.V0}}' to be a valid directory
-<<<<<<< HEAD
 unstable_version_warning:
   other: | 
     You are running an unstable version of the state tool. Please do not use this on production environments or any other
     sort of environment that is sensitive to destructive changes.
 
     If you encounter any bugs or issues please report them at {{.V0}}
-=======
 update_description:
-  other: Updates the state tool to the latest available version
->>>>>>> ff39f70c
+  other: Updates the state tool to the latest available version