undefined:
  other: undefined
confirmation:
  other: "Yes"
contradiction:
  other: "No"
state_description:
  other: |
    The ActiveState CLI allows you to easily switch between your ActiveState environments

    Find more information at: https://docs.activestate.com/platform/state/
activate_project:
  other: Activate a project
events_header_id:
  other: ID
events_header_event:
  other: Event
events_header_value:
  other: Value
arg_state_activate_namespace:
  other: ORG/PROJECT
arg_state_activate_namespace_description:
  other: The namespace of the project that you wish to activate
flag_state_init_private_flag_description:
  other: Create a private project
flag_state_locale_description:
  other: Set the localisation
flag_state_verbose_description:
  other: Verbose output
flag_state_monochrome_output_description:
  other: Force monochrome text output
flag_state_output_description:
  other: "Set the output method, possible values: plain, json, editor"
flag_state_version_description:
  other: Show the version of our state executable
flag_state_activate_path_description:
  other: Where to install the project
flag_state_activate_new_description:
  other: Create a new project on the platform
flag_state_activate_owner_description:
  other: The owner to create the project under
flag_state_activate_project_description:
  other: The project name to be used
flag_state_activate_language_description:
  other: The language for the new project
error_state_activate:
  other: Unable to activate. Please refer to the above error message, resolve the issue, and run activate again.
error_unsupported_shell:
  other: "You are using an unsupported shell: {{.Shell}}"
err_output_flag_value_invalid:
  other: Could not recognize output type
info_deactivated:
  other: "[DISABLED]Deactivated {{.Owner}}/{{.Name}}[/RESET]"
info_deactivated_by_commit:
  other: "[DISABLED]Deactivated[/RESET]"
venv_installer_is_nil:
  other: Provided installer should not be nil
error_unsupported_language:
  other: "Unsupported language: [NOTICE]{{.Language}}[/RESET]"
err_language_not_yet_supported:
  other: "The Platform responded with an artifact that is not supported by this version of the State Tool, artifact name: {{.V0}}. Is your State Tool up to date?"
error_missing_arg:
  other: "Argument missing: [NOTICE]{{.V0}}[/RESET]"
err_invalid_input:
  other: Invalid input received
err_no_update_info:
  other: Cannot retrieve update information
no_update_available:
  other: You are using the latest version available
updating_to_version:
  other: Updating from [NOTICE]{{.fromVersion}}[/RESET] to [NOTICE]{{.toVersion}}[/RESET]
confirm_update_locked_version_prompt:
  other: "You ran update from a project directory with a locked State Tool version. This will update the version that your project is locked to. Are you sure you want to do this?"
version_info:
  other: |
    ActiveState CLI by ActiveState Software Inc.
    License [NOTICE]{{.License}}[/RESET]
    Version [NOTICE]{{.Version}}[/RESET]
    Revision [NOTICE]{{.Revision}}[/RESET]
    Branch [NOTICE]{{.Branch}}[/RESET]
    Built [NOTICE]{{.Date}}[/RESET]
update_complete:
  other: Update completed successfully
update_hash_mismatch:
  other: The archive hash could not be verified
err_project_file_unavailable:
  other: Could not load the project file
err_project_unavailable:
  other: "Could not load the project: {{.V0}}"
err_failure_test:
  other: one {{.V0}} three {{.V1}}
distro_obtaining:
  other: "Obtaining Distribution"
distro_installing:
  other: "Installing Artifacts"
err_hash_mismatch:
  other: "Invalid file hash for file [NOTICE]{{.V0}}[/RESET], expected hash: [NOTICE]{{.V2}}[/RESET], got: [NOTICE]{{.V1}}[/RESET]"
err_language_not_supported:
  other: "Language not yet supported: [NOTICE]{{.V0}}[/RESET]"
err_artifact_not_supported:
  other: "Artifact not supported: [NOTICE]{{.V0}}[/RESET]"
err_artifact_no_parent:
  other: "The given artifact has no parent: [NOTICE]{{.V0}}[/RESET]. Only Language artifacts can be without parent."
err_invalid_status_code:
  other: "Invalid status code: [NOTICE]{{.V0}}[/RESET]"
info_activating_state:
  other: "Activating Virtual Environment"
info_state_active_repoexists:
  other: "Repo already exists: [NOTICE]{{.Path}}[/RESET]"
panic_couldnt_detect_wd:
  other: "Could not detect working directory: {{.Error}}"
auth_description:
  other: Authenticate against the ActiveState Platform
flag_state_auth_token_description:
  other: "The API Token generated via the ActiveState Platform (http://docs.activestate.com/platform/state/ci.html#authenticate-without-prompts-or-passwords)"
flag_state_auth_username_description:
  other: The username to authenticate with, will be prompted for otherwise
flag_state_auth_password_description:
  other: The password to authenticate with, will be prompted for otherwise
flag_state_auth_totp_description:
  other: The TOTP code generated via two-factor authentication
username_prompt:
  other: "Enter your username:"
password_prompt:
  other: "Enter your password:"
passphrase_prompt:
  other: "Enter your passphrase:"
previous_password_message:
  other: "Your password may have changed recently. We need to reencrypt your private-key so that you may continue using your secrets, but we need your previous password in order to do so."
auth_generate_new_keypair_message:
  other: "There is an unrecoverable issue with your existing keypair and the best course of action is to generate a new keypair."
auth_confirm_generate_new_keypair_prompt:
  other: Generate new keypair?
auth_unresolved_keypair_issue_message:
  other: "For security purposes regarding your keypair, we are logging you out."
auth_err_unrecoverable_keypair:
  other: "Unrecoverable keypair issue"
previous_password_prompt:
  other: "Enter your previous password:"
secret_value_prompt_summary:
  other: |

    The action you are taking uses a secret that has not been given a value yet.
    Name: [NOTICE]{{.V0}}[/RESET]
    Description: [NOTICE]{{.V1}}[/RESET]
    Scope: [NOTICE]{{.V2}} ({{.V3}})[/RESET]
secret_value_prompt:
  other: "Please enter a value for secret \"[ACTIONABLE]{{.V0}}[/RESET]\":"
secret_prompt_user:
  other: Only you can access the value
secret_prompt_project:
  other: Organization members can access the value
secret_no_description:
  other: "- (This secret has no description, you can set one via the web dashboard)"
username_prompt_signup:
  other: "Choose a username:"
password_prompt_signup:
  other: "Choose a password:"
password_prompt_confirm:
  other: "Enter your password again:"
name_prompt:
  other: "Enter your name:"
email_prompt:
  other: "Enter your email:"
totp_prompt:
  other: "Enter your two-factor authentication code:"
survey_error_template:
  other: "[[color \"red\"]] Invalid response: [[.Error]][[color \"reset\"]][[BR]]"
err_value_required:
  other: value required
err_prompt_unknown:
  other: An unknown error occurred whilst processing your response, check the error log for more information
prompt_login_to_signup:
  other: No account was found for that username, would you like to register it?
err_download_tos:
  other: Could not download terms of service file
tos_disclaimer:
  other: |
    Your use of the ActiveState Platform is subject to the Terms of Service.
    You can review the Terms of Service at:
      {{.V0}}
tos_acceptance:
  other: Do you accept the ActiveState Platform Terms of Service?
tos_not_accepted:
  other: You may not create an ActiveState Platform account without accepting the Terms of Service
tos_accept:
  other: Yes, I accept the ActiveState Terms of Service
tos_not_accept:
  other: No, I do not accept the ActiveState Terms of Service
tos_show_full:
  other: Display the full Terms of Service in this terminal window
err_auth_failed:
  other: Authentication failed
err_auth_username_check:
  other: Could not validate username, check the error log for more information
err_auth_failed_unknown_cause:
  other: "Authentication failed due to an unknown cause, error received: {{.V0}}"
auth_err_password_prompt:
  other: The provided password is invalid
confirm_password_account_creation:
  other: Please enter your password again to create your account.
err_password_confirmation_failed:
  other: Your password confirmation does not match
err_username_taken:
  other: Username is already taken
signup_description:
  other: Signup a new account
err_auth_signup_user_exists:
  other: "An account with the given information already exists, error received: {{.V0}}"
login_success_welcome_back:
  other: You have successfully authenticated, hello [NOTICE]{{.Name}}[/RESET]!
logged_in_as:
  other: You are logged in as [NOTICE]{{.Name}}[/RESET]
logout_description:
  other: Logout
logged_out:
  other: You have been logged out
signup_success:
  other: Your account has been registered and a confirmation email has been sent to [NOTICE]{{.Email}}[/RESET], your account will have limited permissions until you confirm it.
signup_failure:
  other: Signup was not successful.
login_cancelled:
  other: Authentication Cancelled
login_err_output:
  other: Failed to display user output
login_err_auth:
  other: Authentication failed
login_err_auth_token:
  other: Token authentication failed
fetch_org_err:
  other: Failed to fetch organization [NOTICE]{{.V0}}[/RESET] from ActivateState platform.  Is the organization name correct?
auth_required_fork:
  other: You need to be authenticated to fork an ActiveState Platform project
err_fork_auth_required:
  other: Forking a project requires you to be authenticated against the ActiveState Platform
err_fork_invalid_namespace:
  other: Could not fork the given project as the namespace is incorrect
err_fork_get_owner:
  other: Could not fork project, owner required.
err_cannot_marshal_data:
  other: Cannot marshal data properly
state_fork_success:
  other: Successfully forked project [NOTICE]{{.OriginalOwner}}/{{.OriginalName}}[/RESET] as [NOTICE]{{.NewOwner}}/{{.NewName}}[/RESET]
local:
  other: Local
organization:
  other: Organization
organizations_description:
  other: List member organizations on the ActiveState Platform
organizations_err:
  other: Unable to list member organizations
organizations_unknown_tier:
  other: "Unknown tier [NOTICE]\"{{.Tier}}\"[/RESET] in organization [NOTICE]\"{{.Organization}}\"[/RESET]"
organization_name:
  other: Organization Name
organization_no_orgs:
  other: You are not a member of any organizations
project:
  other: Project
project_name:
  other: Project Name
project_description:
  other: Project Description
project_err:
  other: Unable to list projects
error_state_activate_new_no_auth:
  other: Please authenticate by running "state auth" before creating a new project.
state_activate_prompt_create_project:
  other: The project [NOTICE]{{.V0}}[/RESET] does not exist under [NOTICE]{{.V1}}[/RESET]. Would you like to create it now?
state_activate_new_prompt_name:
  other: "Please provide a name for the new project:"
error_state_activate_new_flags:
  other: Flags do not contain value project values
error_state_activate_new_prompt:
  other: Invalid input value for new project
error_state_activate_new_create:
  other: Could not create new project
error_state_activate_copy_prompts:
  other: Invalid input value for copy project
error_state_activate_copy_project_url:
  other: Could not get project URL
err_activate_path:
  other: Could not get project file with given path '{{.V0}}'
err_activate_output_build_failed:
  other: Platform project build is has failed. Please select "Manage Packages" option in State Tool menu to go to the platform and browse to "Download Builds" tab for more information
err_activate_output_build_in_progress:
  other: Platform project build is in progress. Please wait for a few minutes and try "Reactivate Runtime" option in "State Tool" menu
err_unsupported_platform:
  other: "Unsupported platform: [NOTICE]{{.V0}}[/RESET]"
err_language_not_found:
  other: "Could not find language: [NOTICE]{{.V0}}@{{.V1}}[/RESET]"
error_state_activate_copy_save:
  other: Error saving project file
error_state_activate_new_no_commit_aborted:
  other: "Platform project created but cannot activate.  Try [ACTIONABLE]`state activate {{.Owner}}/{{.ProjectName}}`[/RESET]."
state_activate_new_prompt_owner:
  other: "Please provide an owner for the new project:"
error_state_activate_new_fetch_organizations:
  other: "Unable to create new project: cannot determine potential owners."
state_activate_new_created:
  other: Created new project in [NOTICE]{{.Dir}}[/RESET]
state_activate_new_platform_project:
  other: New platform project successfully created as [NOTICE]{{.Owner}}/{{.Project}}[/RESET]. To activate your new project run [ACTIONABLE]`state activate {{.Owner}}/{{.Project}}`[/RESET]
state_activate_new_prompt_language:
  other: Which language would you like to use to manage your State Tool scripts?
state_activate_new_language_none:
  other: "None - I'll use shell scripting"
error_state_activate_owner_flag_not_set:
  other: The '--owner' flag is not set. This flag must be set in order to use the '--new' flag
error_state_activate_project_flag_not_set:
  other: The '--project' flag is not set. This flag must be set in order to use the '--new' flag
error_state_activate_language_flag_not_set:
  other: The '--language' flag is not set. This flag must be set in order to use the '--new' flag
error_state_activate_language_flag_invalid:
  other: The provided language does not match any of the known languages
project_empty:
  other: You have not created any projects yet
project_checkout_empty:
  other: You have not activated any projects yet
downloading:
  other: Downloading
installing:
  other: Installing
unknown_value:
  other: Unknown Value
total:
  other: Total
projects_description:
  other: Manage your projects
projects_list_description:
  other: List your platform projects
err_api_not_authenticated:
  other: You are not authenticated, authenticate with [ACTIONABLE]`state auth`[/RESET].
err_api_forbidden:
  other: You are not allowed to access or modify the requested resource
err_api_org_not_found:
  other: Unable to find requested Organization
err_api_project_not_found:
  other: The requested project [NOTICE]{{.V0}}[/RESET] does not exist under [NOTICE]{{.V1}}[/RESET]. Please ensure the owner is correct and that the project has been created.
err_api_project_not_found_unauthenticated:
  other: The requested project [NOTICE]{{.V0}}/{{.V1}}[/RESET] could not be found. If this is a private project you may need to authenticate with 'state auth'.
err_api_member_not_found:
  other: Unable to find requested Member
err_api_org_invite_expected_one_invite:
  other: That should not happen.  Expected to receive at least one invitation receipt.
reqsvc_err_line_errors:
  other: "Line errors encountered translating data: [{{.V0}}]"
secrets_expander_err_empty_name:
  other: Expander handle can not be an empty string
secrets_expander_err_undefined:
  other: Expander must be defined
run_description:
  other: Run your project scripts
scripts_description:
  other: Show project scripts
flag_json_desc:
  other: Changes output to machine-readable JSON
runtime_alternative_failed_artifact_order:
  other: "Could not write runtime.json file: internal error"
runtime_alternative_file_transforms_err:
  other: "Could not apply necessary file transformations after unpacking."
runtime_alternative_failed_destination:
  other: Installation failed due to to failed write to directory {{.V0}}
scripts_col_name:
  other: Name
scripts_col_description:
  other: Description
scripts_err:
  other: Error managing user's Scripts
scripts_no_scripts:
  other: No scripts in your 'activestate.yaml' or no scripts to run in for your environment
scripts_no_name:
  other: No script with name [NOTICE]{{.V0}}[/RESET]
organizations_err_output:
  other: Failed to display organizations output
edit_description:
  other: Edit a given script
edit_script_cmd_name_arg:
  other: name
edit_script_cmd_name_arg_description:
  other: The name of the script to be edited
edit_script_cmd_expand_flag:
  other: Whether or not to expand constants within the script
edit_scripts_no_name:
  other: Could not find script with the given name [NOTICE]{{.V0}}[/RESET]
edit_scripts_project_file_saved:
  other: "\nScript changes detected, updating activestate.yaml"
error_open_not_installed_lin:
  other: Please install '[ACTIONABLE]{{.V0}}[/RESET]' to edit scripts
error_edit_script:
  other: Failed to edit script
error_edit_unrecognized_platform:
  other: Could not open script file on this platform [NOTICE]{{.V0}}[/RESET]
error_edit_invalid_editor:
  other: The EDITOR environment variable was not correctly set, falling back to platform default editor
prompt_done_editing:
  other: Are you done editing?
arg_state_run_name:
  other: script
arg_state_run_name_description:
  other: Name of script to run
flag_state_run_standalone_description:
  other: Run a script, regardless of an activated state
flag_state_run_list_description:
  other: List available scripts
error_state_run_undefined_name:
  other: The script name must be provided
error_state_run_unknown_name:
  other: The script '[NOTICE]{{.V0}}[/RESET]' is not defined in activestate.yaml.
error_state_run_activate:
  other: Unable to activate a state for running the script in. Try manually running "state activate" first.
error_state_run_standalone_conflict:
  other: Script is configured as standalone while the language requires state activation. Please unset the standalone value, or use a language native to your shell.
error_state_run_unknown_exec:
  other: An executable language interpreter matching the script cannot be found. Please use a language defined in your project on the platform.
error_state_run_setup_scriptfile:
  other: Cannot setup runnable on-disk script file.
error_state_run_error:
  other: Failed to run script.
error_state_run_no_shell:
  other: Failed to obtain shell info.
err_sscommon_binary_path:
  other: Could not find [NOTICE]{{.V0}}[/RESET] in PATH
err_sscommon_unsupported_language:
  other: Unsupported language extension [NOTICE]{{.V0}}[/RESET]
env_description:
  other: Manage Project Variables
env_add_description:
  other:
    >
    add variable
env_remove_description:
  other:
    >
    remove variable
env_header_id:
  other: ID
env_header_variable:
  other: VARIABLE
env_header_value:
  other: VALUE
env_listing_variables:
  other: Listing defined variables
env_add_cannot_add_variable:
  other: "Cannot add Variable '[NOTICE]{{.Name}} {{.Value}}[/RESET]'"
env_add_cannot_add_existing_variable:
  other: "Identical variable already defined"
env_remove_cannot_remove:
  other: "Cannot remove variable"
arg_env_add_variable:
  other: VARIABLE
arg_env_add_variable_description:
  other: The variable that will be defined
error_env_add_invalid_variable:
  other: "Invalid variable name given: [NOTICE]{{.V0}}[/RESET]"
arg_env_add_value:
  other: VALUE
arg_env_add_value_description:
  other: The value that will be assigned
arg_env_remove_identifier:
  other: IDENTIFIER
arg_env_remove_identifier_description:
  other: Identifies what variable to remove, can be a hash or a variable name
prompt_choose_variable:
  other: Which variable do you wish to remove?
err_env_cannot_list:
  other: Cannot list variables
err_env_cannot_find:
  other: Cannot find variables matching your query
prompt_env_choose_remove:
  other: Which variable would you like to remove?
err_env_cannot_parse:
  other: Could not parse variables used in your request
prompt_env_option:
  other: "{{.Variable}}: `{{.Value}}` ({{.Constraints}}{{.Hash}})"
env_removed:
  other: "Variable removed: [NOTICE]{{.Variable}} ({{.Hash}}[/RESET])"
env_inherit_description:
  other: Update the current project to inherit environment variables from the current environment.
env_inherit_prompt_overwrite:
  other: Do you want to overwrite the project's existing variable [NOTICE]{{.Name}}[/RESET], whose value is "[NOTICE]{{.OldValue}}[/RESET]", with the new value "[NOTICE]{{.NewValue}}[/RESET]"?
env_inherit_inherit_aborted:
  other: "Unable to inherit from current environment: aborted."
show_project:
  other: Show information about a project
arg_state_show_remote_description:
  other: Namespace of remote project
private:
  other: Private
public:
  other: Public
field_package_name:
  other: Name
field_package_version:
  other: Version
field_namespace:
  other: Namespace
field_events:
  other: Events
field_scripts:
  other: Scripts
field_localcheckouts:
  other: Local Checkouts
field_platforms:
  other: Platforms
err_cannot_obtain_dist:
  other: "Could not obtain distribution for language: [NOTICE]{{.V0}}[/RESET]"
err_already_active:
  other: "You cannot activate a new state when you are already in an activated state."
run_listing_scripts:
  other: "Available Scripts: "

secrets_cmd_description:
  other: Manage your secrets
secrets_flag_filter:
  other: Show only secrets that match the given filter. The filter value is the config path that you want to see secrets for, eg. constants.foo, scripts.foo, secrets.project.foo, etc.
secrets_get_cmd_description:
  other: Get the value of a secret
secrets_get_arg_name_name:
  other: namespace
secrets_get_arg_name_description:
  other: Namespace of secret is '[NOTICE]SCOPE.NAME[/RESET]'. eg. '[ACTIONABLE]user.mySecret[/RESET]' or '[ACTIONABLE]project.ourSecret[/RESET]'
secrets_set_cmd_description:
  other: Set the value of a secret
secrets_set_arg_name_name:
  other: namespace
secrets_set_arg_name_description:
  other: Namespace of secret is '[NOTICE]SCOPE.NAME[/RESET]. eg. '[ACTIONABLE]user.mySecret[/RESET]' or '[ACTIONABLE]project.ourSecret[/RESET]'
secrets_set_arg_value_name:
  other: secret-value
secrets_set_arg_value_description:
  other: Value of unencrypted Secret
secrets_set_flag_project:
  other: Scope the secret to the current project
secrets_set_flag_user:
  other: Scope the secret to the current user
secrets_share_cmd_description:
  other: Share your organization and project secrets with another user
secrets_share_arg_user_name:
  other: user-handle
secrets_share_arg_user_description:
  other: Username of user in your organization
secrets_sync_cmd_description:
  other: Synchronize your shareable secrets to everyone in the organization for the current project
secrets_sync_results_message:
  other: Successfully synchronized [NOTICE]{{.V0}}[/RESET] users of the [NOTICE]{{.V1}}[/RESET] organization
secrets_col_name:
  other: Name
secrets_col_description:
  other: Description
secrets_col_setunset:
  other: Set/Unset
secrets_col_encrypted:
  other: Encrypted
secrets_col_shared:
  other: Shared
secrets_col_store:
  other: Store
secrets_value_secret_undefined:
  other: <undefined>
secrets_value_set:
  other: Set
secrets_value_unset:
  other: Unset
secrets_value_secret:
  other: <encrypted>
secrets_err_defined:
  other: Failed to obtain defined secrets
secrets_err_values:
  other: Failed to obtain secret value(s)
secrets_err_access:
  other: Unable to check access to project secrets. You will not be able to access any secrets for this project
secrets_warning_no_access:
  other: You are not authorized to view secrets for this project
secrets_err_missing_field:
  other: "Secret is missing required field: [NOTICE]{{.V0}}[/RESET]"
secrets_err_output:
  other: Failed to display secrets output
secrets_err_no_secrets_found:
  other: Unable to find any Secrets for User
secrets_err_encrypting:
  other: "Error encrypting a user's Secret: [NOTICE]{{.V0}}[/RESET]"
secrets_err_decrypting:
  other: "Error decrypting a user's Secret: [NOTICE]{{.V0}}[/RESET]"
secrets_err_save:
  other: "Error updating user's Secrets: {{.V0}}"
secrets_err_base64_decoding:
  other: Error base64 decoding variable value
secrets_err_no_publickey_found:
  other: Unable to find any public-key for User
secrets_err_check_access:
  other: Access check failed
secrets_expand_err_undefined:
  other: "Secret [NOTICE]\"{{.V0}}\"[/RESET] not defined in project"
secrets_expand_err_not_found:
  other: "Unable to obtain value for secret: [NOTICE]\"{{.V0}}\"[/RESET]."
secrets_expand_err_no_access:
  other: You are not a member of organization '[NOTICE]{{.V0}}[/RESET]' and therefore cannot access secrets belonging to its projects
secrets_err_invalid_store:
  other: "Invalid 'store' property used for variable, value used: [NOTICE]{{.V0}}[/RESET], should be one of: [ACTIONABLE]{{.V1}}[/RESET]"
secrets_err_invalid_share:
  other: "Invalid share level used for variable, value used: [NOTICE]{{.V0}}[/RESET], should be one of: [ACTIONABLE]{{.V1}}[/RESET]"
secrets_err_value_with_store:
  other: "Secret should not have a local value defined in the activestate.yaml if it's setting the 'share' or 'store' fields: {{.V0}}"
secrets_err_invalid_value:
  other: "Secret '[NOTICE]{{.V0}}[/RESET]' has an invalid value: [NOTICE]{{.V1}}[/RESET]"
secrets_err_value_empty:
  other: "Secret has no value defined: [NOTICE]{{.V0}}[/RESET]"
secrets_err_invalid_namespace:
  other: "Invalid namespace given for secret: [NOTICE]{{.V0}}[/RESET], namespace must be in format of 'scope.secretName', eg. 'user.mySecret' or 'project.ourSecret'."
secrets_warn_deprecated_namespace:
  other: "DEPRECATION WARNING: Setting or retrieving secrets without a namespace is deprecated and soon won't be supported. Please reference your secret along with its scope, eg. 'user.mySecret' or 'project.ourSecret'."
secrets_warn_deprecated_var:
  other: "DEPRECATION WARNING: 'state variables' (or 'state vars') has been retired in favour of secrets and constants. Please use 'state secrets' instead."
secrets_warn_deprecated_var_expand:
  other: "DEPRECATION WARNING: You are accessing a secret via '$variables.{{.V0}}', please update your activestate.yaml to instead use the format of '$secrets.project.{{.V0}}'"
secrets_err_user_not_defined:
  other: "Secret has not been defined: [NOTICE]{{.V0}}[/RESET]. Define it by running 'state secrets set [NOTICE]{{.V0}}[/RESET]'."
secrets_err_project_not_defined:
  other: "Secret has not been defined: [NOTICE]{{.V0}}[/RESET]. Either define it by running 'state secrets set [NOTICE]{{.V0}}[/RESET]' or have someone in your organization sync with you by having them run 'state secrets sync'."
secrets_err_not_authenticated:
  other: You are running a command that requires access to secrets, please authenticate by running 'state auth'.
secrets_header_name:
  other: Name
secrets_header_scope:
  other: Scope
secrets_header_value:
  other: Value
secrets_header_description:
  other: Description
secrets_header_usage:
  other: Usage
secrets_row_value_set:
  other: "[SUCCESS]✔ Defined[/RESET]"
secrets_row_value_unset:
  other: "[ERROR]× Not defined[/RESET]"
secrets_description_unset:
  other: "[DISABLED]Not provided.[/RESET]"
pull_not_updated:
  other: Your activestate.yaml is already up to date!
pull_updated:
  other: Your project in the activestate.yaml has been updated to {{.V0}}@{{.V1}}.
keypair_cmd_description:
  other: Manage Your Keypair
keypair_generate_cmd_description:
  other: Generate and upload a new Keypair
keypair_generate_flag_bits:
  other: Bit-length of keypair to generate
keypair_generate_flag_dryrun:
  other: Do not save any changes
keypair_generate_flag_skippassphrase:
  other: Do not require a passphrase for new Keypair (implies --dry-run)
keypair_generate_success:
  other: Keypair generated successfully
keypair_auth_cmd_description:
  other: Authenticate existing Keypair for future sessions
keypair_err_not_found:
  other: Keypair not yet generated
keypair_err_save:
  other: Keypair could not be saved
keypair_err_publickey_not_found:
  other: "No public-key found for user [NOTICE]\"{{.V0}}\"[/RESET] ([NOTICE]\"{{.V1}}\"[/RESET])"
keypair_err_passphrase_prompt:
  other: The provided passphrase is invalid
keypair_err_require_auth:
  other: You need to be authenticated to run this command, please run [ACTIONABLE]`state auth`[/RESET] first
keypairs_err_bitlength_too_short:
  other: bit-length too short
keypairs_err_pem_encoding:
  other: invalid PEM encoding
keypairs_err_passphrase_incorrect:
  other: provided passphrase is incorrect
keypairs_err_invalid_rsa_publickey:
  other: provided key not an RSA public-key
keypairs_err_load_not_found:
  other: Authorized keypair not found
keypairs_err_load_requires_mode:
  other: "Keypair [NOTICE]\"{{.V0}}\"[/RESET] file is too permissive, expects no more than [NOTICE]\"{{.V1}}\"[/RESET] permissions"
keypairs_err_base64_decoding:
  other: Message is not base-64 encoded
keypairs_err_override_with_save:
  other: "cannot save key to file while key override is set"
keypairs_err_override_with_delete:
  other: "cannot delete key file while key override is set"
err_command_requires_auth:
  other: You need to be authenticated to run this command. Authenticate by running [ACTIONABLE]`state auth`[/RESET].
warn_script_name_in_use:
  other: |
    The following scripts should be renamed:

      [DISABLED]-[/RESET] {{.V0}}

    These scripts were not aliased during activation but can still be run using [ACTIONABLE]`state run`[/RESET], eg. [ACTIONABLE]`state run {{.V1}}`[/RESET].

    Note that you can also access scripts by prefixing their script with your project name, eg. [ACTIONABLE]`{{.V2}}`[/RESET]

warn_move_incompatible_modes:
  other: "Permissions of files [NOTICE]{{.V0}}[/RESET] and [NOTICE]{{.V1}}[/RESET] differ. Using permissions of [NOTICE]{{.V0}}[/RESET]"
warn_move_destination_overwritten:
  other: "Overwriting existing file [NOTICE]{{.V1}}[/RESET] with file [NOTICE]{{.V0}}[/RESET]"
err_file_not_found_in_path:
  other: could not find file=[NOTICE]{{.V0}}[/RESET] in path=[NOTICE]{{.V1}}[/RESET]

secrets_err_expand_noproject:
  other: Expanding of variable failed because a project was not passed along. This indicates a problem in the underlying code, and is unlikely to be something an end-user can address.
developer_err_project_match:
  other: Encountered a situation where the tool is given different project paths. This indicates a bug in our code, please consider reporting it.

err_version_parse:
  other:  Could not determine the State Tool version to use to run this command. Please ensure the project field in your activestate.yaml is formatted correctly.
err_invalid_lock:
  other: "Invalid lock specified in your activestate.yaml: '{{.V0}}', should be in the format of: [NOTICE]channel@{number}.{number}.{number}-{hash}[/RESET]"
err_update_version:
  other: "Failed to automatically update your locked version schema. Please manually remove your 'version' and 'branch' fields in your activestate.yaml and substitute them for 'lock: <branch>@<version>'."
downloading_state_version:
  other: "Downloading State Tool version [NOTICE]{{.V0}}[/RESET], as specified by your activestate.yaml."
forward_fail:
  other: Could not forward command to the appropriate State Tool version
forward_fail_with_error:
  other: "Could not forward the command to the appropriate State Tool version, error: {{.V0}}"
forward_fail_info:
  other: The requested version of the State Tool does not exist, please ensure the version and branch are correct.
update_available_header:
  other: "[ACTIONABLE]Update Available[/RESET]"
update_available:
   other: |
     Your version: [NOTICE]{{.V0}}[/RESET]
     Available Version: [NOTICE]{{.V1}}[/RESET]
     You can update by running [ACTIONABLE]`state update`[/RESET]
runtime_update_notice_known_count:
  other: "Your activestate.yaml is [NOTICE]{{.V0}}[/RESET] commits behind."
runtime_update_notice_unknown_count:
  other: "Your activestate.yaml is behind."
runtime_update_help:
  other: "Run [ACTIONABLE]`state pull`[/RESET] to pull in the latest runtime environment as defined in your project on [NOTICE]https://platform.activestate.com/{{.V0}}/{{.V1}}[/RESET]"
err_no_credentials:
  other: Cannot authenticate without credentials
err_token_list:
  other: "Something went wrong whilst trying to retrieve api tokens: {{.V0}}"
err_token_delete:
  other: "Something went wrong whilst trying to delete an api token: {{.V0}}"
err_token_create:
  other: "Something went wrong whilst trying to create an api token: {{.V0}}"
installer_err_installdir_isfile:
  other: Expected installation path '[NOTICE]{{.V0}}[/RESET]' to be a directory
installer_err_installdir_notempty:
  other: Installation path '[NOTICE]{{.V0}}[/RESET]' is not empty
installer_err_archive_notfound:
  other: Distribution archive '[NOTICE]{{.V0}}[/RESET]' does not exist
installer_err_archive_badext:
  other: Expected runtime archive '[NOTICE]{{.V0}}[/RESET]' to have .tar.gz or .tgz extension
installer_err_runtime_missing_install_dir:
  other: Expected runtime '[NOTICE]{{.V0}}[/RESET]' to contain directory named one of '[ACTIONABLE]{{.V1}}[/RESET]'
installer_err_runtime_missing_meta:
  other: |
    The requested runtime does not appear to have a metadata file and the metadata could not be inferred.
    Possible causes are:
      - A previous installation of the runtime was improperly aborted before it could finish. Manually deleting
        directory "{{.V0}}" and retrying this command will fix this issue.
      - You are trying to use a much older build that is not supported by this version of the State Tool. It
        is recommended that you produce a new build.
installer_err_runtime_no_executable:
  other: Expected runtime installer '[NOTICE]{{.V0}}[/RESET]' to include '[ACTIONABLE]{{.V1}}[/RESET]' or '[ACTIONABLE]{{.V2}}[/RESET]'
installer_err_runtime_no_file:
  other: Expected runtime installer '[NOTICE]{{.V0}}[/RESET]' to include '[ACTIONABLE]{{.V1}}[/RESET]'
installer_err_runtime_executable_not_exec:
  other: Executable '[NOTICE]{{.V1}}[/RESET]' does not have execute permissions for runtime '[NOTICE]{{.V0}}[/RESET]'
installer_err_fail_obtain_prefixes:
  other: Unable to obtain relocation prefixes for runtime '[NOTICE]{{.V0}}[/RESET]'
installer_err_runtime_already_exists:
  other: A runtime is already installed at '[NOTICE]{{.V0}}[/RESET]'
installer_err_runtime_move_files_access_denied:
  other: |
    Unable to move runtime files.  Please ensure that you have write permissions for the directory '[NOTICE]{{.V0}}[/RESET]'
    If you believe this is happening due to antivirus software please report your issue on our forums: 
    [ACTIONABLE]{{.V1}}[/RESET]
installer_err_runtime_move_files_failed:
  other: Unable to move runtime files from '[NOTICE]{{.V0}}[/RESET]' to '[NOTICE]{{.V1}}[/RESET]'
installer_err_runtime_rm_installdir:
  other: Unable to remove '[NOTICE]{{.V0}}[/RESET]' after unpacking runtime
installer_err_runtime_no_commitid:
  other: A CommitID is required to install this runtime environment
fetch_err_runtime_no_commitid:
  other: Could not get a CommitID for this project
installer_err_runtime_preplatform:
  other: The version of the installer used in the project you specified is not compatible with the State Tool. Please make a new project.
installer_err_engine_unknown:
  other: Build engine is unknown.
build_status_unknown:
  other: "Build status could not be retrieved, please view the project at: [NOTICE]{{.V0}}[/RESET] for more information"
build_status_in_progress:
  other: "Your changes are currently being built remotely on the ActiveState Platform. Please visit [NOTICE]{{.V0}}[/RESET] to see the progress."
build_status_in_progress_headless:
  other: "Your changes are currently being built remotely on the ActiveState Platform. Please visit [NOTICE]{{.V0}}[/RESET] to see the progress (you may have to first convert your runtime to a project)."
build_status_unknown_error:
  other: "Build reported an unknown error: {{.V0}}; Please view the project at: [ACTIONABLE]{{.V1}}[/RESET] for more information"
build_status_failed:
  other: |
    The build for your project defined at: [NOTICE]{{.V0}}[/RESET] is not building correctly.
    Error message recieved was: {{.V1}}. Please correct by visiting the above link.
err_no_default_branch:
  other: This project has no default branch. This indicates malformed data, please contact support!
err_no_commit:
  other: Project branch has no commits
err_order_recipe:
  other: Could not get order from commit ID
err_order_marshal:
  other: Failed to marshal/unmarshal order
err_no_data_found:
  other: No data found
err_no_langauge:
  other: No language found
err_get_checkpoint:
  other: "Error occurred while trying to retrieve the checkpoint for your project: {{.V0}}"
err_project_no_languages:
  other: Your project does not have any languages configured
err_add_commit:
  other: "Error occurred while trying to create a commit: {{.V0}}"
err_update_branch:
  other: "Error occurred while trying to update a branch: {{.V0}}"
err_get_commit_history:
  other: "Error occurred while trying to retrieve the latest commit history for your project: {{.V0}}"
err_commit_count_no_latest_with_commit:
  other: "Latest commit id is not set while commit id is set"
err_commit_count_cannot_find:
  other: "Cannot find commit ([ACTIONABLE]{{.V0}}[/RESET]) in indexed"
err_commit_count_cannot_find_first:
  other: "Cannot find first commit ([ACTIONABLE]{{.V0}}[/RESET]) in indexed"
err_commit_count_missing_last:
  other: "Missing last commit id"
err_recipe_not_found:
  other: Your project does not have a configuration that is compatible with your platform
err_no_platform_data_remains:
  other: "Your current platform ([ACTIONABLE]{{.V0}}/{{.V1}}[/RESET]) does not appear to be configured in your project. You will need to add it before you are able to activate on this platform. Run 'state platforms --help' for more information on how to do this."
err_no_artifacts:
  other: Your project does not seem to produce any artifacts
err_no_valid_artifact:
  other: Your project is not producing any usable artifacts, is your State Tool up to date?
err_runtime_download_no_response:
  other: Could not find bits associated with your runtime environment, please contact support
err_signs3_invalid_url:
  other: API Responded with an invalid S3 URL, please contact support
err_artifact_invalid_url:
  other: API Responded with an invalid artifact URL, please contact support
err_activate_namespace:
  other: Could not activate project for the given namespace
err_activate_create_project:
  other: Could not create new project
err_invalid_namespace:
  other: "Invalid namespace: [NOTICE]{{.V0}}[/RESET]. Should be in the format of [NOTICE]ORGANISATION_NAME/PROJECT_NAME[/RESET], and can optionally contain a [NOTICE]#COMMIT_ID[/RESET] suffix. Names should be alphanumeric and may contain dashes and periods."
err_could_not_get_commit_behind_count:
  other: Could not obtain commit history properly
err_must_create_project:
  other: "You must create the project to activate it."
activate_namespace_existing:
  other: "You already have this project checked out, which one would you like to activate?"
activate_select_optout:
  other: "None, I want to create a new copy"
activate_namespace_location:
  other: Where would you like to place the project files for [NOTICE]{{.V0}}[/RESET]?
warn_deprecation:
  other: |
    You are running a deprecated version of the State Tool. This version will stop working as of [NOTICE]{{.V0}}[/RESET].

    Reason for deprecation: 
      [NOTICE]{{.V1}}[/RESET]

    Please update by running [ACTIONABLE]`state update`[/RESET].
err_deprecation:
  other: |
    You are running a version of the State Tool that is no longer supported! You will be encountering issues.

    Reason for deprecation: 
      [NOTICE]{{.V1}}[/RESET]

    Please update by running [ACTIONABLE]`state update`[/RESET].
err_auth_required:
  other: Authentication is required, please authenticate by running 'state auth'
auth_required_activate:
  other: You need to be authenticated to activate an ActiveState Platform project
prompt_login_or_signup:
  other: Would you like to login to an existing ActiveState Platform account, or create a new account?
prompt_login_action:
  other: Login with my existing account
prompt_signup_action:
  other: Signup for a new account
prompt_signup_browser_action:
  other: Signup for a new account using the ActiveState Platform website
prompt_login_after_browser_signup:
  other: Please login once you've registered your account
err_browser_open:
  other: "Could not open your browser, please manually open the following URL in your browser: {{.V0}}"
err_activate_auth_required:
  other: Activating a project requires you to be authenticated against the ActiveState Platform
err_os_not_a_directory:
  other: Expected '{{.V0}}' to be a valid directory
export_cmd_description:
  other: Print information based on the provided subcommand
export_recipe_cmd_description:
  other: Print json formatted recipe data
export_jwt_cmd_description:
  other: Print jwt credentials
export_recipe_cmd_commitid_arg:
  other: commitID
export_recipe_cmd_commitid_arg_description:
  other: "Sets target commit by ID (default: current commit)"
export_recipe_flag_pretty:
  other: Enables export format beautification
export_new_api_key_cmd_description:
  other: Create and print new API key
export_new_api_key_arg_name:
  other: name
export_new_api_key_arg_name_description:
  other: API key name
export_config_cmd_description:
  other: Export state tool configurations
export_config_flag_filter_description:
  other: "Filter configuration output. Accepts: [ACTIONABLE]{{.V0}}[/RESET]"
export_config_dir_description:
  other: Export the config directory details
export_apikey_user_notice:
  other: "Note that this key is not stored by ActiveState. Please store the value for later use as you cannot retrieve it again."
err_apikey_name_required:
  other: An API key name is required.
err_cannot_obtain_apikey:
  other: Cannot obtain API key.
export_recipe_flag_platform:
  other: Sets target platform
platforms_cmd_description:
  other: Manage platforms used in your project
platforms_add_cmd_description:
  other: Add a new platform to your project
platforms_remove_cmd_description:
  other: Remove a platform from your project
platforms_search_cmd_description:
  other: Search for available platforms that can be added to your project
flag_platforms_shared_bitwidth:
  other: bit-width
flag_platforms_shared_bitwidth_description:
  other: Platform architecture word size/width in bits (32,64)
arg_platforms_shared_name:
  other: name
arg_platforms_shared_name_description:
  other: Name[@<version>]
arg_platforms_shared_version:
  other: version
arg_platforms_shared_version_description:
  other: Platform version (e.g. 12.04.2)
field_version:
  other: Version
field_bitwidth:
  other: Bit Width
commit_message_add_platform:
  other: "Added platform: {{.V0}} {{.V1}}bit {{.V2}}"
commit_message_removed_platform:
  other: "Removed platform: {{.V0}} {{.V1}}bit {{.V2}}"
commit_message_add_language:
  other: "Added language: {{.V0}} {{.V1}}"
commit_message_removed_language:
  other: "Removed language: {{.V0}} {{.V1}}"
downloading_artifacts:
  other: "Downloading missing artifacts"
installing_artifacts:
  other: "Updating missing artifacts"
fileutils_err_amend_file:
  other: "Could not edit file: [NOTICE]{{.V0}}[/RESET]"
err_auth_empty_token:
  other: The provided token is empty
err_prompt_bad_flag:
  other: Could not validate input due to an unexpected flag, please contact support if this problem persists
err_invalid_project:
  other: Your activestate.yaml is missing the 'project' field.
err_persist_invalid_project:
  other: Trying to persist an invalid project
variable_deprecation_warning:
  other: "DEPRECATION WARNING: Your project holds a 'variables' field. Variables have been replaced by separate 'secrets' and 'constants' fields. Please update your activestate.yaml."
err_replaceall_check_log:
  other: "Error occurred while replacing file contents, please check the error log or contact support."
err_bad_project_url:
  other: "Invalid value for 'project' field in your activestate.yaml, please ensure it is in the format of: 'https://platform.activestate.com/Owner/ProjectName'."
err_deprection_404:
  other: Could not check for deprecation as the service returned a 404 not found
err_deprection_code:
  other: Could not check for deprecation as the service returned a code [NOTICE]{{.V0}}[/RESET]
err_set_commit_id:
  other: "Could not update your activestate.yaml with the latest commit ID. Please ensure you have your project defined in the format of [ACTIONABLE]`project: https://platform.activestate.com/Owner/ProjectName`[/RESET]"
err_set_project:
  other: "Could not update the project field in your activestate.yaml. Please ensure you have your project defined in the format of [ACTIONABLE]`project: https://platform.activestate.com/Owner/ProjectName`[/RESET]"
err_unauthorized:
  other: You are not authorized, did you provide valid login credentials?
err_projectfile_exists:
  other: A project already exists in the specified directory
err_projectfile_invalid_url:
  other: The provided URL is invalid
err_project_require_path:
  other: A project path was not supplied
err_project_require_owner:
  other: A project owner was not supplied
err_project_require_name:
  other: A project name was not supplied
error_git_project_url_mismatch:
  other: The project URL in the cloned activestate.yaml does not match the platfom project
error_git_target_dir_not_empty:
  other: Target directory for cloning already exists and is not empty
git_cloning_project_heading:
  other: Cloning Repository
git_cloning_project:
  other: Cloning git repository at [ACTIONABLE]{{.V0}}[/RESET]
language_name_unknown:
  other: Unknown
language_unknown_options:
  other: Unknown options
package_cmd_description:
  other: Manage packages used in your project
users_plural:
  other: users
package_install_cmd_description:
  other: Add a new package to your project
package_list_cmd_description:
  other: List the packages currently used by this project
package_update_cmd_description:
  other: Update a package in your project to the latest available version
package_uninstall_cmd_description:
  other: Remove a package from your project
package_import_cmd_description:
  other: Import packages from a list of dependencies
package_search_cmd_description:
  other: Search for available packages that can be added to your project
package_info_cmd_description:
  other: Display information for the specified package
package_arg_name:
  other: name
package_arg_name_description:
  other: Package name
package_info_flag_language_description:
  other: The language used to constrain package information selection
bundle_arg_name:
  other: name
bundle_arg_name_description:
  other: Bundle name
package_arg_nameversion:
  other: name[@version]
package_arg_nameversion_description:
  other: Package name and optionally the desired version
bundle_arg_nameversion:
  other: name[@version]
bundle_arg_nameversion_description:
  other: Bundle name and optionally the desired version
package_list_flag_commit_description:
  other: The commit that the listing should be based on
package_list_flag_name_description:
  other: The filter for package names to include in the listing
namespace_list_flag_project_description:
  other: The namespace packages should be listed from
package_search_flag_language_description:
  other: The language used to constrain search results
package_search_flag_exact-term_description:
  other: Ensures that search results match search term exactly
package_import_flag_filename_description:
  other: The file to import
package_import_flag_force_description:
  other: Run import operation without prompts
commit_message_add_package:
  other: "Added package: {{.V0}}@{{.V1}}"
commit_message_removed_package:
  other: "Removed package: {{.V0}}"
commit_message_updated_package:
  other: "Updated package: {{.V0}} to {{.V1}}"
commit_message_add_initial:
  other: Initialize project via the State Tool
confirm_remove_existing_prompt:
  other: "Your project already has packages configured for it, continuing will overwrite your existing package selection. Are you sure you want to do this?"
commit_reqstext_message:
  other: "Import from requirements file"
commit_reqstext_remove_existing_message:
  other: "Remove current packages prior to import from requirements file"
err_cannot_remove_existing:
  other: "The already configured packages were not able to be overwritten"
err_branch_not_bare:
  other: Branch is not bare and is unable to be initialized as such
err_package_added:
  other: Failed to add package
err_bundle_added:
  other: Failed to add bundle
package_err_cannot_fetch_checkpoint:
  other: Cannot fetch checkpoint for package listing
bundle_err_cannot_fetch_checkpoint:
  other: Cannot fetch checkpoint for bundle listing
package_err_cannot_obtain_commit:
  other: Cannot obtain commit for package listing
bundle_err_cannot_obtain_commit:
  other: Cannot obtain commit for bundle listing
package_err_cannot_obtain_language:
  other: Cannot obtain language for package search
bundle_err_cannot_obtain_language:
  other: Cannot obtain language for bundle search
package_err_cannot_obtain_search_results:
  other: Cannot obtain search results
err_cannot_commit_changeset:
  other: Cannot commit changeset
err_obtaining_change_request:
  other: Cannot obtain change request
package_no_data:
  other: No data found - Please verify the provided commit id
package_list_no_packages:
  other: The project has no packages to list.
bundle_list_no_packages:
  other: The project has no bundles to list.
package_name:
  other: Name
package_version:
  other: Version
package_added:
  other: "Package added: [NOTICE]{{.V0}}[/RESET]"
package_version_added:
  other: "Package added: [NOTICE]{{.V0}}@{{.V1}}[/RESET]"
bundle_added:
  other: "[SUCCESS]✔ {{.V0}} Bundle successfully installed![/RESET]"
bundle_version_added:
  other: "[SUCCESS]✔ {{.V0}} Bundle @ version {{.V1}} successfully installed![/RESET]"
err_package_updated:
  other: Failed to update package
err_bundle_updated:
  other: Failed to update bundle
err_package_project_no_commit:
  other: Could not find commit for project [NOTICE]{{.V0}}[/RESET]
package_updated:
  other: "Package updated: [NOTICE]{{.V0}}[/RESET]"
package_version_updated:
  other: "Package updated: [NOTICE]{{.V0}}@{{.V1}}[/RESET]"
bundle_updated:
  other: "Bundle updated: [NOTICE]{{.V0}}[/RESET]"
bundle_version_updated:
  other: "Bundle updated: [NOTICE]{{.V0}}@{{.V1}}[/RESET]"
package_headless_added:
  other: "Package added: [NOTICE]{{.V0}}[/RESET]"
package_headless_updated:
  other: "Package updated: [NOTICE]{{.V0}}[/RESET]"
package_headless_removed:
  other: "Package uninstalled: [NOTICE]{{.V0}}[/RESET]"
err_package_removed:
  other: Failed to remove package
err_bundle_removed:
  other: Failed to remove bundle
err_packages_removed:
  other: Failed to remove packages
package_removed:
  other: "Package uninstalled: [NOTICE]{{.V0}}[/RESET]"
bundle_removed:
  other: "Bundle uninstalled: [NOTICE]{{.V0}}[/RESET]"
update_config:
  other: To ensure your local project is synchronized with the ActiveState platform please use [ACTIONABLE]`state pull`[/RESET]
package_update_config_file:
  other: To ensure your local project is synchronized with the ActiveState platform please use [ACTIONABLE]`state pull`[/RESET]
inventory_ingredient_not_available:
  other: The package '[NOTICE]{{.V0}}[/RESET]' is not available on the ActiveState Platform, or does not have a matching version
command_flag_invalid_value:
  other: "Invalid value for {{.V0}} flag: [NOTICE]{{.V1}}[/RESET]"
err_cmdtree:
  other: Could not run the requested command
err_fetch_languages:
  other: "Could not retrieve languages for your project. Does your project exist on the Platform?"
err_no_languages:
  other: "Your project does not have any language configured"
err_target_path_namespace_match:
  other: "The project at the target path does not match the namespace you provided. Expected: [NOTICE]{{.V0}}[/RESET], Actual: [NOTICE]{{.V1}}[/RESET]."
err_project_notexist_push_first:
  other: The project does not exist on the ActiveState Platform. Please run 'state push' first.
err_project_notexist_asyaml:
  other: No activestate.yaml exists at the target directory, you should run 'state init' first.
err_project_from_path:
  other: Could not create a project in the target directory. Please ensure that the activestate.yaml exists and is formatted correctly.
err_must_provide_directory:
  other: You must provide a valid directory
err_incompatible_move_file_dir:
  other: |
    Could not move [NOTICE]{{.V0}}[/RESET] to [NOTICE]{{.V1}}[/RESET].  One is a file, the other a directory.
    This indicates that the requested build may be corrupted.
err_init_file_exists:
  other: The target directory '[NOTICE]{{.V0}}[/RESET]' already contains an activestate.yaml. Please change the current working directory or use the --path flag.
init_success:
  other: |
    Project '[NOTICE]{{.V0}}/{{.V1}}[/RESET]' has been successfully initialized at '[NOTICE]{{.V2}}[/RESET]'.
    You should run [ACTIONABLE]`state push`[/RESET] before activating your project for the first time.
    Once pushed you can activate your project with [ACTIONABLE]`state activate`[/RESET].
flag_state_init_skeleton_description:
  other: "The activestate.yaml template to use with project file creation. Accepts: {{.V0}}"
arg_state_init_namespace:
  other: ORG/PROJECT
arg_state_init_namespace_description:
  other: The namespace for the project that you wish to initialize
arg_state_init_language:
  other: Language[@version]
arg_state_init_language_description:
  other: The language that this project should use, and optionally the version of that language
flag_state_init_path:
  other: Path
flag_state_init_path_description:
  other: Where to initialize the project
err_wd:
  other: Could not retrieve the working directory
err_invalid_output_format:
  other: "Invalid output format specified: '[NOTICE]{{.V0}}[/RESET]'; Supported formats: [ACTIONABLE]{{.V1}}[/RESET]"
err_invalid_skeleton_style:
  other: "Invalid skeleton style specified: '[NOTICE]{{.V0}}[/RESET]'; Supported styles: [ACTIONABLE]{{.V1}}[/RESET]"
err_invalid_language:
  other: "Invalid language specified: '[NOTICE]{{.V0}}[/RESET]'; Supported languages: [ACTIONABLE]{{.V1}}[/RESET]"
err_push_invalid_language:
  other: "Invalid language specified: '[NOTICE]{{.V0}}[/RESET]', please re-initialize your project by deleting the activestate.yaml and running 'state init' again."
push_creating_project:
  other: "Creating project [NOTICE]{{.V1}}[/RESET] under [NOTICE]{{.V0}}[/RESET] on the ActiveState Platform"
push_project_updated:
  other: "The remote Project has been updated"
push_project_created:
  other: "Project created at [ACTIONABLE]{{.V0}}[/RESET]."
push_no_changes:
  other: "You have no local changes to push. To pull in remote changes run `[ACTIONABLE]state pull[/RESET]`."
init_description:
  other: Initialize a new project
push_description:
  other: Push your latest changes to the platform
push_first_new_project:
  other: "Since this is your first time running \"push\" you'll need to create a new project on the ActiveState Platform."
push_prompt_owner:
  other: "Who would you like the owner of this project to be?"
push_prompt_not_authorized:
  other: |
    You are not authorized to push to this project.
    Either get the project owner to invite you, or create a new project with these changes.
    Would you like to create a new project with your changes now?
export_privkey_cmd_description:
  other: Exports the private key, useful if you want to set it via environment variable (ACTIVESTATE_PRIVATE_KEY)
err_read_privkey:
  other: Could not read private key file
err_unknown_format:
  other: "Unknown format: [NOTICE]{{.V0}}[/RESET]"
err_unknown_type:
  other: "Unknown type: [NOTICE]{{.V0}}[/RESET]"
err_sprint:
  other: "Could not construct output. Encountered the following error: {{.V0}}"
field_localized_field:
  other: "Localized Field"
err_could_not_marshal_print:
  other: "Could not marshal the value being printed, please check the error log for more information."
err_main_outputer:
  other: "Could not create output writer, please contact developers if this problem persists. Error: {{.V0}}"
field_name:
  other: Name
field_description:
  other: Description
field_organization:
  other: Organization
request_timed_out:
  other: A request for data took too long - Trying again may help
err_recipe_no_platform:
  other: Filter returned no valid platform IDs.
no_commits:
  other: No commits exist yet for [NOTICE]{{.V0}}[/RESET]
err_orgs_length:
  other: Could not retrieve the requested users / organizations
err_user_not_found:
  other: "Could not find the requested user: [NOTICE]{{.V0}}[/RESET]"
field_date:
  other: Date
field_author:
  other: Author
field_id:
  other: ID
field_changes:
  other: Changes
change_added:
  other: "[SUCCESS]+[/RESET] {{.V0}} {{.V1}}"
change_removed:
  other: "[ERROR]-[/RESET] {{.V0}}"
change_updated:
  other: "[ACTIONABLE]•[/RESET] {{.V0}} ({{.V1}} → {{.V2}})"
namespace_label_platform:
  other: "Platform"
namespace_label_preplatform:
  other: "Bits"
print_commit:
  other: "[NOTICE]commit {{.V0}}[/RESET]"
print_commit_author:
  other: "Author: {{.V0}}"
print_commit_date:
  other: "Date: {{.V0}}"
print_commit_description:
  other: "Description: {{.V0}}"
history_cmd_description:
  other: View history of the active or given project
arg_state_history_namespace_description:
  other: "The namespace to view the history for (owner/name)"
err_history_namespace:
  other: "Please provide a namespace or run [ACTIONABLE]`state history`[/RESET] in a project directory"
clean_description:
  other: Clean caches, configuration files, or completely remove the state tool
uninstall_description:
  other: Remove the State Tool, installed languages, and any configuration files
cache_description:
  other: Removes cached Runtime Environments
config_description:
  other: Removes global State Tool configuration. Project configuration will not be affected.
flag_state_clean_uninstall_force_description:
  other: Run uninstall operation without prompts
flag_state_clean_ignore_errors_description:
  other: Does not stop when an error occurs, removing as much as possible
flag_state_clean_cache_force_description:
  other: Run clean cache operation without prompts
arg_state_clean_cache_project_description:
  other: The project to be removed from the local cache. Must be in the format of <Owner>/<ProjectName>
flag_state_clean_config_force_description:
  other: Run clean config operation without prompts
err_uninstall_activated:
  other: Cannot uninstall the State Tool while in an activated state. Please deactivate and try again.
err_clean_cache_activated:
  other: Cannot remove the cache directory while in an activated state. Please deactivate and try again.
err_clean_config_activated:
  other: Cannot remove the config directory while in an activated state. Please deactivate and try again.
uninstall_confirm:
  other: You are about to remove the State Tool, installed language runtimes, and all configuration information. Continue?
clean_cache_confirm:
  other: You are about to reset the State Tool cache. Continue?
clean_cache_artifact_confirm:
  other: You are about the remove the cached runtime for [NOTICE]{{.V0}}[/RESET]. Continue?
clean_config_confirm:
  other: You are about the remove the State Tool config directory. Continue?
clean_success_message:
  other: "Successfully removed State Tool and related files\n"
clean_message_windows:
  other: |
    Deletion of State Tool has been scheduled.
    To access the uninstall log please see: [NOTICE]{{.V0}}[/RESET]
clean_config_message_windows:
  other: |
    Deletion of State Tool config directory has been scheduled.
    To access a log of the process please see: [NOTICE]{{.V0}}[/RESET]
languages_cmd_description:
  other: View the languages of a project
languages_install_cmd_description:
  other: Update the language of a project
arg_languages_install_description:
  other: The language to update in the form of <language>@<version>
err_language_format:
  other: The language and version provided is not formatting correctly, must be in the form of <language>@<version>
err_update_not_found:
  other: "Could not find the requested language: [NOTICE]{{.V0}}[/RESET]. Please ensure the language name is correct and supported by the ActiveState platform"
err_language_version_not_found:
  other: The requested version [NOTICE]{{.V0}}[/RESET] for the language [NOTICE]{{.V1}}[/RESET] is not available
err_language_mismatch:
  other: Cannot change languages, only changes to the current project's language is allowed
field_languages:
  other: Languages
err_no_recipes:
  other: No build recipes could be generated for the current project
err_solve_order:
  other: "Could not solve order: {{.V0}}"
err_order_bad_request:
  other: "Bad request while resolving order: Please visit [ACTIONABLE]https://platform.activestate.com/commit/{{.V0}}[/RESET] to see details about the error: {{.V1}}"
err_order_unknown:
  other: Unknown error resolving order"
using_cached_env:
  other: "Reusing cached runtime environment"
update_attempt:
  other: |
    Updating state tool:  Downloading latest version of the state tool...
forward_version:
  other: "Using locked state tool version: [NOTICE]{{.V0}}[/RESET].\n"
err_project_env_file_not_exist:
  other: |
    Your activated environment appears to have been corrupted because the activestate.yaml cannot be found anymore.

    Expected the following file to exist: [NOTICE]{{.V0}}[/RESET]

    Either replace the missing file or deactivate your activated state as it will continue to malfunction without this file.
err_invalid_step:
  other: "Invalid step specified: [NOTICE]{{.V0}}[/RESET]. Step must be one of: [ACTIONABLE]{{.V1}}[/RESET]."
arg_state_deploy_namespace:
  other: ORG/PROJECT
arg_state_deploy_namespace_description:
  other: The namespace of the project that you wish to deploy
err_deploy_no_commits:
  other: "The project '[NOTICE]{{.V0}}[/RESET]' does not have any packages configured, please add add some packages first."
err_userrc_notfound:
  other: "Could not update your environment as your RC file could not be found, expecting to find one of [ACTIONABLE]{{.V0}}[/RESET] in your home directory."
err_windows_registry:
  other: Error while interacting with Windows registry
err_deploy_run_install:
  other: You need to run the install step at least once before you can run the configure or report steps. Run 'state deploy --help' for more information.
err_deploy_path_noperm:
  other: "No permission to create symlinks on any of the PATH entries: [NOTICE]{{.V0}}[/RESET]"
deploy_install:
  other: "Installing Runtime Environment"
deploy_configure_shell:
  other: "Configuring shell: [NOTICE]{{.V0}}[/RESET]"
deploy_symlink:
  other: "Symlinking executables to: [NOTICE]{{.V0}}[/RESET]"
deploy_overwrite_target:
  other: "Overwriting existing target: [NOTICE]{{.V0}}[/RESET]"
deploy_info:
  other: Deployment Information
deploy_restart:
  other: Action Required
deploy_cmd_description:
  other: |
    Deploys the given runtime environment on the local system. Deploy sets up the language so you can run it from any shell environment that matches the current shell, overriding any conflicting installations.
    You can run individual deploy steps by running the sub-commands, which is useful if you're preparing docker images, CI environments, or the like.
    If you're setting up a local development environment you probably won't need the sub-commands.
deploy_install_cmd_description:
  other: Only install the runtime environment files, but do not configure it in any way (effectively caches the runtime environment)
deploy_configure_cmd_description:
  other: Configure the runtime environment for your current shell (must have ran install first or this will err)
deploy_symlink_cmd_description:
  other: Symlink the executables to your PATH and to the target directory (must have ran install first or this will err)
deploy_report_cmd_description:
  other: Reports information about the deployed runtime environment, useful for further manual setup (must have ran install first or this will err)
field_binarydirectories:
  other: Binary Directories
field_environment:
  other: Environment Variables
deploy_restart_shell:
  other: |
    Please restart your terminal or start a new terminal session in order to start using the newly configured Runtime Environment.
deploy_restart_cmd:
  other: |
    Please log out and back in again in order to start using the newly configured Runtime Environment.
    Alternatively, you can run `setenv` from the installation directory to update your environment
flag_state_deploy_path_description:
  other: The path to deploy the runtime installation files to. This directory will not be affected by 'state clean'
flag_state_deploy_force_description:
  other: "Overwrites any existing files / configurations."
flag_state_deploy_user_path_description:
  other: "Updates the user PATH instead of the system PATH"
envdef_file_not_found:
  other: |
    Your installation seems to be corrupted.

    Cannot find runtime definition file at [NOTICE]{{.V0}}[/RESET].
    You can try to manually delete the cache directory and re-activating the project.
envdef_unmarshal_error:
  other: |
    Your installation seems to be corrupted.

    Cannot not parse runtime definition file at [NOTICE]{{.V0}}[/RESET]
    This indicates a problem with the build. You can try updating your project
err_corrupted_build_request_response:
  other: |
    Internal error.  You can try manually updating the state tool.

err_arg_required:
  other: "The following argument is required:\n  Name: [NOTICE]{{.V0}}[/RESET]\n  Description: [NOTICE]{{.V1}}[/RESET]"
err_init_no_language:
  other: "You need to supply the [NOTICE]language[/RESET] argument, run '[ACTIONABLE]state init --help[/RESET]' for more information."
err_project_no_commit:
  other: The activatestate.yaml for the project '[NOTICE]{{.V0}}[/RESET]' does not contain a commit ID. If this project was created with '[NOTICE]state init[/RESET]', please run [ACTIONABLE]`state push`[/RESET] and try again.
err_bad_platform_version:
  other: You have to supply a platform version.
platform_added:
  other: "[NOTICE]{{.V0}}@{{.V1}}[/RESET] has been added."
err_getwd:
  other: |
    Could not retrieve your working directory, error received: [NOTICE]{{.V0}}[/RESET].
    If this problem continues please report it on our forums: [ACTIONABLE]{{.V1}}[/RESET]
ppm_install_err:
  other: Failed to install PPM shim command.
ppm_header_message:
  other: |
    The Perl Package Manager (PPM) is no longer supported.
    To manage your Perl packages from the command line, use the State Tool (state) instead. You can find more information on the State Tool at
    [ACTIONABLE]https://www.activestate.com/products/platform/state-tool/[/RESET]
ppm_print_suggestion:
  other: |
    The Perl Package Manager (PPM) is no longer supported.
    To manage your Perl packages from the command line, use the State Tool (state) instead. You can find more information on the State Tool at
    [ACTIONABLE]https://www.activestate.com/products/platform/state-tool/[/RESET]

    To [NOTICE]{{.V0}}[/RESET], run:

      [NOTICE]{{.V1}}[/RESET]

    See [ACTIONABLE]https://docs.activestate.com/platform/{{.V2}}[/RESET] for details.
ppm_print_main:
  other: |
    The Perl Package Manager (PPM) is no longer supported.
    To manage your Perl packages from the command line, use the State Tool (state) instead. You can find more information on the State Tool at
    [ACTIONABLE]https://www.activestate.com/products/platform/state-tool/[/RESET]

    To see help for State Tool commands, run:

        [ACTIONABLE]state help[/RESET]

    See [ACTIONABLE]https://docs.activestate.com/platform/state/[/RESET] for details.
ppm_print_forward:
  other: |
    Your command is being forwarded to [ACTIONABLE]`{{.V0}}`[/RESET].
    In the future you can run [ACTIONABLE]`{{.V0}}`[/RESET] directly instead of running [ACTIONABLE]`{{.V1}}`[/RESET], which will soon be deprecated.
ppm_print_forward_after_convert:
  other: |
    Please navigate to your newly created project directory and run [ACTIONABLE]`{{.V1}}`[/RESET] again.
    You can also run [ACTIONABLE]`{{.V0}}`[/RESET] directly instead of running [ACTIONABLE]`{{.V1}}`[/RESET], which will soon be deprecated.
ppm_print_forward_failure:
  other: |
    Your command is being forwarded to [ACTIONABLE]`{{.V0}}`[/RESET].
    In the future you can run [ACTIONABLE]`{{.V0}}`[/RESET] directly instead of running [ACTIONABLE]`{{.V1}}`[/RESET], which will soon be deprecated.

    Note that [ACTIONABLE]`{{.V0}}`[/RESET] is not a direct analog for [ACTIONABLE]`{{.V1}}`[/RESET] and your command may have failed as a result.
    Please run [ACTIONABLE]`{{.V0}} --help`[/RESET] for further information on how to use it for your use-case.
ppm_print_area_redundant:
  other: |
    `ppm area` and its subcommands have been made redundant thanks to State Tool's use of virtual environments.
    You can simply start managing your packages, run [ACTIONABLE]`{{.V0}} --help`[/RESET] for more information.
ppm_install_intent:
  other: add new packages to your project 
ppm_upgrade_intent:
  other: upgrade an existing package
ppm_remove_intent:
  other: remove a package from your project
ppm_search_intent:
  other: search for a package in the ActiveState repository
ppm_area_message:
  other: |
    The Perl Package Manager (PPM) is no longer supported.
    To manage your Perl packages from the command line, use the State Tool (state) instead. You can find more information on the State Tool at
    [ACTIONABLE]https://www.activestate.com/products/platform/state-tool/[/RESET]

    To manage several projects with varying dependencies, you can organize them as
    projects on the ActiveState Platform: https://docs.activestate.com/platform/projects.html.

    To fork an existing project, run:

        [ACTIONABLE]state fork[/RESET]

    See [ACTIONABLE]https://docs.activestate.com/platform/state/fork.html[/RESET] for details.

    To create a new project, see the guide at [ACTIONABLE]https://docs.activestate.com/platform/state/start.html[/RESET] for details.
ppm_list_intent:
  other: list the packages installed for a project
deploy_usable_path:
  other: |
    Please ensure '[NOTICE]{{.V0}}[/RESET]' exists and is on your PATH.
script_watcher_watch_file:
  other: "Watching file changes at: [NOTICE]{{.V0}}[/RESET]"
confirm_exit_on_error_prompt:
  other: Press enter to continue...
tutorial_newproject_intro:
  other: |
    The State Tool lets you create and maintain a set of virtual environments (eg., one per project), allowing you to
    isolate and better manage language versions and dependencies on a per-project basis.
    [[BR]][[BR]]
    For every virtual environment, you'll be able to share the current configuration (language version & dependencies)
    with your teammates so everyone stays in sync, as well as share secrets (or store your own, for your eyes only),
    set up shared scripts, and much more.
    [[BR]][[BR]]
    We'll help you create your first virtual environment, after that you can create as many as you want by running
    [ACTIONABLE]`state init`[/RESET].
    [[BR]]
tutorial_newproject_outro:
  other: |
    Your Virtual Runtime Environment has been created.
    [[BR]][[BR]]
    To start using your project simply run [ACTIONABLE]`state activate`[/RESET] from your project directory at [ACTIONABLE]{{.Dir}}[/RESET].
    You can also manage your project in your browser at [ACTIONABLE]{{.URL}}[/RESET].
    [[BR]][[BR]]
    To create another project run [ACTIONABLE]`state init`[/RESET], or if you want to find out more about the State Tool and what it can do
    run [ACTIONABLE]`state --help`[/RESET] or check out [ACTIONABLE]{{.Docs}}[/RESET]
ppm_convert_after_tutorial:
  other: |
    For your convenience you can continue to use ppm commands once you've activated your virtual runtime environment.
    We'll give you handy tips on how your commands map to State Tool so you can learn as you go.
ppm_convert_explanation:
  other: |
    State Tool, like Perl 7, is being developed from the ground up with modern software development practices in mind.
    Best practices suggest one environment per project, which is the State Tool’s default option.
    State Tool was developed from the ground up with modern software development practices in mind.
    [[BR]]
ppm_convert_create_question:
  other: |
    PPM functionality is being replaced by the State Tool, which does things differently. For example, before you can
    start managing dependencies, you need to create a new virtual environment for your Perl project.
    [[BR]]
ppm_convert_ask_feedback:
  other: |
    We understand your need to do things traditionally, but we currently do not support it. We'd love to hear more about
    your use case to see if we can better meet your needs. Please consider posting to our forum at {{.ForumURL}}.
    [[BR]]
    To create another project run [ACTIONABLE]`state init`[/RESET], or if you want to find out more about the State Tool and what it can do
    run [ACTIONABLE]`state --help`[/RESET] or check out [ACTIONABLE]{{.Docs}}[/RESET]
windows_compatibility_warning:
  other: |
    Warning: State Tool is untested on Windows versions below 10. If you encounter issues please consider reporting them on {{.V0}}
exec_description:
  other: Intercept and run a script via a project runtime environment
flag_state_exec_path_description:
  other: The path of the project that you want to use the runtime environment of. If no path is given the current working directory is used.
artifact_started:
  other: "Build Starting Remotely: [NOTICE]{{.V0}}[/RESET]"
artifact_started_cached:
  other: "Already Cached: [NOTICE]{{.V0}}[/RESET]"
artifact_succeeded:
  other: "Completed: [NOTICE]{{.V0}} ({{.V1}}/{{.V2}})[/RESET]"
artifact_failed:
  other: "Failed: [NOTICE]{{.V0}}[/RESET]. Error returned: [ERROR]{{.V1}}[/RESET]"
prepare_instructions_linux:
  other: |
    Could not update user environment.
    To add the global installations directory to your environment please add the line [ACTIONABLE]`export PATH={{.V0}}:$PATH`[/RESET] to your RC file.
prepare_instructions_darwin:
  other: |
    Could not update user environment.
    To add the global installations directory to your environment please add the line [ACTIONABLE]`export PATH={{.V0}}:$PATH`[/RESET] to your RC file.
prepare_instructions_windows:
  other: |
    Could not update user environment.
    To add the global installations directory to your environment please add the path [ACTIONABLE]`{{.V0}}`[/RESET] to your user PATH in the System Properties dialog.
err_package_update_pjfile:
  other: "Could not update your activestate.yaml with the new commit ID. Please run [ACTIONABLE]`state pull`[/RESET] manually."
prepare_protocol_warning:
  other: Could not add state protocol
confirm:
  other: Please Confirm
err_no_project:
  other: To run this command you need to be in an existing project. You can create a new project with [ACTIONABLE]state init[/RESET] or run this command from a directory that is in an existing project. You can also mark a project as the default to use by running [ACTIONABLE]`state activate --default`[/RESET] inside your project directory.
activate_default_prompt:
  other: |
    Would you like to make [NOTICE]{{.V0}}[/RESET] your default project?
    This will allow you to operate on your project and run executables provided by its runtime without first "activating" it.
err_no_projectfile:
  other: No activestate.yaml file exists in the current working directory or its parent directories.
err_non_interactive_prompt:
  other: Prompt "{{.V0}}" cannot be resolved in non-interactive mode.
err_read_projectfile:
  other: The activestate.yaml at {{.V0}} could not be read.
err_auth_fail_totp:
  other: A two-factor authentication code is required.
ingredient_alternatives_more:
  other: " - .. (to see more results run `state search {{.V0}}`)"
err_lock_version_invalid:
  other: "The locked version '{{.V0}}' could not be verified, are you sure it's valid?"
config_get_error:
  other: Failed to read configuration.
cve_needs_authentication:
  other: You need to be authenticated in order to access vulnerability information about your project.
auth_tip:
  other: Run `state auth` to authenticate.
err_activate_platfrom_alternate_branches:
  other: |
    There are no valid dependencies for your platform in branch [ACTIONABLE]`{{.V0}}`[/RESET], perhaps you could try one of the alternate branches on your project:

     - {{.V1}}

    Type [ACTIONABLE]`state branch switch <NAME>`[/RESET] to switch to a different branch.
err_fetch_project:
  other: "Could not fetch details for project: {{.V0}}"
err_set_default_branch:
  other: Could not update project field with branch, please manually set the `branch={{.V0}}` query parameter on the project field in your activestate.yaml.
artifact_progress_step_download:
  other: Downloading
artifact_progress_step_unpack:
  other: Unpacking
artifact_progress_step_install:
  other: Installing
artifact_setup_failed:
  other: Failed to install artifact {{.V0}} ({{.V1}})
err_fetch_branch:
  other: "Could not get branch [NOTICE]{{.V0}}[/RESET] for project"
err_refresh_runtime:
  other: "Failed to update runtime"
browser_fallback:
  other: "Could not open {{.V0}} in your browser.\nYou can copy and paste the following URL manually in the address line of your browser:\n[NOTICE]{{.V1}}[/RESET]"
err_svcmanager_wait:
  other: "Timed out waiting for state-svc to start. Are you running software that could prevent State Tool from running local processes / servers?"
err_user_network_solution:
  other: |
    Please ensure your device has access to internet during installation. Make sure software like a VPN, Firewall or Anti-Virus are not blocking your connectivity.
    If your issue persists consider reporting it on our forums at {{.V0}}.
err_revert_refresh:
  other: Could not get revert commit to check if changes were indeed made
install_initial_success:
  other: "An activestate.yaml has been created at: {{.V0}}."
err_package_no_packages:
  other: No packages in our catalogue are an exact match for [NOTICE]"{{.V0}}"[/RESET].
package_try_search:
  other: "Valid package names can be searched using [ACTIONABLE]`state search {package_name}`[/RESET]"
package_info_request:
  other: "Request a package at [ACTIONABLE]https://community.activestate.com/[/RESET]"
err_push_outdated:
  other: |
    Your project has new changes available that need to be merged first. Please first run `[ACTIONABLE]state pull[/RESET]` to update your project.
err_pull_incompatible:
  other: |
    The remote project has an incompatible commit history. Target a different project with `[ACTIONABLE--set-project[/RESET]` or reset your local checkout with `[ACTIONABLE]state reset[/RESET]`.
pull_diverged_message:
  other: |
    A merge commit will be created for project [NOTICE]{{.V0}}[/RESET] on branch [NOTICE]{{.V1}}[/RESET].
    Merging commits [NOTICE]{{.V2}}[/RESET] (local) and [NOTICE]{{.V3}}[/RESET] (remote).
    Any conflicts will favour your local changes. To view the merge commit run `[ACTIONABLE]state history[/RESET]`
pull_merge_commit:
  other: Merged {{.V1}} into {{.V0}}
operation_success_local:
  other: |
    Your local project has been updated.
    Run [ACTIONABLE]state push[/RESET] to save changes to the platform.
    Run [ACTIONABLE]state history[/RESET] to review your local changes.
    Run [ACTIONABLE]state activate[/RESET] to start using your runtime.
err_initialize_runtime_event_handler:
  other: |
    Could not determine how to display progress of runtime installation.
solver_err:
  other: The Platform failed to resolve the dependencies for this build. {{.V0}}\n{{.V1}}
transient_solver_tip:
  other: You may want to retry this command if the failure was related to a resourcing or networking issue.
warning_git_project_mismatch:
  other: |
    [ERROR]Warning:[/RESET] The activestate.yaml used on "[NOTICE]{{.V0}}[/RESET]" does not match your project; "[NOTICE]{{.V1}}[/RESET]".
    We're updating it to match your current project. For more information check out {{.V2}}.
auto_update_permission_err:
  other: |
    Could not update to the latest available version of the state tool due to insufficient permissions.
    To manually update, run 'state update' as a privileged user.
    If your installation has become corrupted, please re-install using the instructions on {{.V0}}.
    If you want the state tool to auto-update, please re-install it in a user-writable directory.
    Error received: {{.V1}}
auto_update_to_version:
  other: Updating State Tool from [NOTICE]{{.V0}}[/RESET] to [NOTICE]{{.V1}}[/RESET].
auto_update_relaunch:
  other: Update installed. Forwarding input to updated State Tool.
lock_update_legacy_version:
  other: See [ACTIONABLE]{{.V0}}[/RESET] for more information on version locking and how to install a specific State Tool version.
lock_version_mismatch:
  other: This project is locked at State Tool version [NOTICE]{{.V0}}[/RESET]. Your current State Tool version is [NOTICE]{{.V1}}@{{.V2}}[/RESET].
lock_update_lock:
  other: You can lock the project to the running State Tool version with `[ACTIONABLE]state update lock[/RESET]`.
<<<<<<< HEAD
err_ping_version_mismatch:
  other: |
    The installed version of the State Tool Service does not match that of the client.
    Please stop the service with [ACTIONABLE]state-svc stop[/RESET] and try your command again.
    If this issue persists please reinstall the State Tool.
=======
err_get_wd:
  other: Unable to get appropriate parent directory for project, please ensure you have write permissions in your current directory.
err_directory_in_use:
  other: | 
    Project directory at {{.V0}} is not empty. When activating a new project the project directory must be empty.
    To use a custom path when activating a project use the [ACTIONABLE]--path <path/to/project>[/RESET] flag
>>>>>>> 776154ba
<|MERGE_RESOLUTION|>--- conflicted
+++ resolved
@@ -1729,17 +1729,14 @@
   other: This project is locked at State Tool version [NOTICE]{{.V0}}[/RESET]. Your current State Tool version is [NOTICE]{{.V1}}@{{.V2}}[/RESET].
 lock_update_lock:
   other: You can lock the project to the running State Tool version with `[ACTIONABLE]state update lock[/RESET]`.
-<<<<<<< HEAD
 err_ping_version_mismatch:
   other: |
     The installed version of the State Tool Service does not match that of the client.
     Please stop the service with [ACTIONABLE]state-svc stop[/RESET] and try your command again.
     If this issue persists please reinstall the State Tool.
-=======
 err_get_wd:
   other: Unable to get appropriate parent directory for project, please ensure you have write permissions in your current directory.
 err_directory_in_use:
   other: | 
     Project directory at {{.V0}} is not empty. When activating a new project the project directory must be empty.
-    To use a custom path when activating a project use the [ACTIONABLE]--path <path/to/project>[/RESET] flag
->>>>>>> 776154ba
+    To use a custom path when activating a project use the [ACTIONABLE]--path <path/to/project>[/RESET] flag