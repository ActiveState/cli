--- conflicted
+++ resolved
@@ -1640,10 +1640,7 @@
      - {{.V1}}
 
     Type [ACTIONABLE]`state branch switch <NAME>`[/RESET] to switch to a different branch.
-<<<<<<< HEAD
 err_fetch_project:
   other: "Could not fetch details for project: {{.V0}}"
-=======
 err_set_default_branch:
-  other: Could not update project field with branch, please manually set the `branch={{.V0}}` query parameter on the project field in your activestate.yaml.
->>>>>>> b189da4b
+  other: Could not update project field with branch, please manually set the `branch={{.V0}}` query parameter on the project field in your activestate.yaml.