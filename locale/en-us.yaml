undefined:
  other: undefined
confirmation:
  other: "Yes"
contradiction:
  other: "No"
state_description:
  other: The ActiveState CLI allows you to easily switch between your ActiveState environments
activate_project:
  other: activate a project
events_description:
  other: Manage Project Events
events_header_id:
  other: ID
events_header_event:
  other: Event
events_header_value:
  other: Value
event_listing:
  other: Listing configured events
usage_tpl:
  other: "
Usage:
  [[if .Runnable]][[BR]]
  [[.UseLine]] 
{{ range $key, $argument := .Arguments }}<{{$argument.Name}}> {{ end }}
  [[end]]
  [[if .HasAvailableSubCommands]][[BR]]
    [[.CommandPath]] [command]
  [[end]]

[[if gt (len .Aliases) 0]]
[[BR]][[BR]]Aliases:[[BR]]
  [[.NameAndAliases]][[end]]

[[if .HasExample]]
[[BR]][[BR]]
Examples:[[BR]]
  [[.Example]]
[[end]]

[[if .HasAvailableSubCommands]][[BR]][[BR]]Available Commands:
[[range .Commands]][[if (or .IsAvailableCommand (eq .Name \"help\"))]][[BR]]
  [[rpad .Name .NamePadding ]] [[.Short]]
[[end]][[end]][[end]]

[[if .HasAvailableLocalFlags]]
[[BR]][[BR]]
Flags:
[[BR]][[.LocalFlags.FlagUsages | trimTrailingWhitespaces]]
[[end]]

[[if .HasAvailableInheritedFlags]]
[[BR]][[BR]]
Global Flags: 
[[BR]][[.InheritedFlags.FlagUsages | trimTrailingWhitespaces]]
[[end]]

{{if gt (len .Arguments) 0}}
[[BR]][[BR]]
Arguments:[[BR]]
  {{ range $key, $argument := .Arguments }}
  <{{$argument.Name}}> {{if gt (len $argument.Required) 0}}          {{else}}(optional){{end}} {{$argument.Description}}[[BR]]
  {{ end }}
{{end}}

[[if .HasHelpSubCommands]]
[[BR]][[BR]]
Additional help topics: [[range .Commands]]
[[if .IsAdditionalHelpTopicCommand]][[BR]]
  [[rpad .CommandPath .CommandPathPadding]] [[.Short]]
[[end]][[end]][[end]]

[[if .HasAvailableSubCommands]]
[[BR]][[BR]]
Use \"[[.CommandPath]] [command] --help\" for more information about a command.[[end]][[BR]]"
arg_state_activate_namespace:
  other: ORG/PROJECT
arg_state_activate_namespace_description:
  other: The namespace of the project that you wish to activate
flag_state_locale_description:
  other: Set the localisation
flag_state_verbose_description:
  other: Verbose output
flag_state_version_description:
  other: Show the version of our state executable
flag_state_activate_path_description:
  other: Where to install the project
flag_state_activate_new_description:
  other: Create a new project on the platform
flag_state_activate_owner_description:
  other: The owner to create the project under
flag_state_activate_project_description:
  other: The project name to be used
flag_state_activate_language_description:
  other: The language for the new project
error_state_activate:
  other: Unable to activate. Please refer to the above error message, resolve the issue, and run activate again.
error_unsupported_shell:
  other: "You are using an unsupported shell: {{.Shell}}"
error_could_not_activate_subshell:
  other: Could not activate a new subshell
error_unable_to_monitor_pulls:
  other: Failed to setup pull monitoring
error_deactivating_subshell:
  other: Failed to deactivate subshell properly
error_in_active_subshell:
  other: Failure encountered in active subshell
info_reactivating:
  other: Reactivating state
info_deactivated:
  other: Deactivated {{.Owner}}/{{.Name}}
venv_installer_is_nil:
  other: Provided installer should not be nil
error_unsupported_language:
  other: "Unsupported language: {{.Language}}"
error_could_not_activate_venv:
  other: Could not activate the virtual environment
err_language_not_yet_supported:
  other: "The Platform responded with an artifact that is not supported by this version of the State Tool, artifact name: {{.V0}}. Is your State Tool up to date?"
error_missing_arg:
  other: "Argument missing: {{.Name}}"
err_no_projectfile:
  other: No activestate.yaml file exists in the current working directory
err_invalid_input:
  other: Invalid input received
events_empty:
  other: No events found for the current environment
err_no_update_info:
  other: Cannot retrieve update information
no_update_available:
  other: You are using the latest version available
updating_to_version:
  other: Updating from {{.fromVersion}} to {{.toVersion}}
err_update_failed:
  other: Update failed, check the error log for more information
version_info:
  other: | 
    ActiveState CLI version {{.Version}}
    Revision {{.Revision}}
    Branch {{.Branch}}
    Built {{.Date}}
update_complete:
  other: Update completed succesfully
update_hash_mismatch:
  other: The archive hash could not be verified
err_project_file_unavailable:
  other: Could not load the project file
err_project_unavailable:
  other: Could not load the project
err_project_parse:
  other: "Project file could not be parsed, the parser produced the following error: {{.Error}}"
err_failure_test:
  other: one {{.V0}} three {{.V1}}
distro_obtaining:
  other: "Obtaining Distribution"
distro_installing:
  other: "Installing Artifacts"
err_hash_mismatch:
  other: "Invalid file hash for file {{.V0}}, expected hash: {{.V2}}, got: {{.V1}}"
err_language_not_supported:
  other: "Language not yet supported: {{.V0}}"
err_artifact_not_supported:
  other: "Artifact not supported: {{.V0}}"
err_artifact_no_parent:
  other: "The given artifact has no parent: {{.V0}}. Only Language artifacts can be without parent."
err_invalid_status_code:
  other: "Invalid status code: {{.V0}}"
info_activating_state:
  other: "Activating state: {{.Owner}}/{{.Name}}"
info_state_active_repoexists:
  other: "Repo already exists: {{.Path}}"
panic_couldnt_detect_wd:
  other: "Could not detect working directory: {{.Error}}"
auth_description:
  other: Authenticate against the ActiveState platform
arg_state_auth_token_description:
  other: The API Token generated via your control panel
arg_state_auth_username_description:
  other: The username to authenticate with, will be prompted for otherwise
arg_state_auth_password_description:
  other: The password to authenticate with, will be prompted for otherwise
username_prompt:
  other: "Enter your username:"
password_prompt:
  other: "Enter your password:"
passphrase_prompt:
  other: "Enter your passphrase:"
previous_password_message:
  other: "Your password may have changed recently. We need to reencrypt your private-key so that you may continue using your secrets, but we need your previous password in order to do so."
auth_generate_new_keypair_message:
  other: "There is an unrecoverable issue with your existing keypair and the best course of action is to generate a new keypair."
auth_confirm_generate_new_keypair_prompt:
  other: Generate new keypair?
auth_unresolved_keypair_issue_message:
  other: "For security purposes regarding your keypair, we are logging you out."
auth_err_unrecoverable_keypair:
  other: "Unrecoverable keypair issue"
previous_password_prompt:
  other: "Enter your previous password:"
secret_value_prompt_summary:
  other: | 

    The action you are taking uses a secret that has not been given a value yet.
    Name: {{.V0}}
    Description: {{.V1}}
    Scope: {{.V2}} ({{.V3}})
secret_value_prompt:
  other: "Please enter a value for secret \"{{.V0}}\":"
secret_prompt_user:
  other: Only you can access the value
secret_prompt_project:
  other: Organization members can access the value
secret_no_description:
  other: "- (This secret has no description, you can set one via the web dashboard)"
username_prompt_signup:
  other: "Choose a username:"
password_prompt_signup:
  other: "Choose a password:"
password_prompt_confirm:
  other: "Enter your password again:"
name_prompt:
  other: "Enter your name:"
email_prompt:
  other: "Enter your email:"
totp_prompt:
  other: "Enter your two-factor authentication code:"
survey_error_template:
  other: "[[color \"red\"]] Invalid response: [[.Error]][[color \"reset\"]][[BR]]"
err_value_required: 
  other: value required
err_prompt_unkown:
  other: An unknown error occurred whilst processing your response, check the error log for more information
prompt_login_to_signup:
  other: No account was found for that username, would you like to register it?
err_auth_failed:
  other: Authentication failed
err_auth_signup_failed:
  other: Could not authenticate, signup failed
err_auth_username_check:
  other: Could not validate username, check the error log for more information
err_auth_failed_unknown_cause:
  other: Authentication failed due to an unknown cause, check the error log for more information
auth_err_password_prompt:
  other: The provided password is invalid
confirm_password_account_creation:
  other: Please enter your password again to create your account.
err_password_confirmation_failed:
  other: Your password confirmation does not match
err_username_taken:
  other: Username is already taken
signup_description:
  other: Signup a new account
err_auth_signup_email_exists:
  other: An account with that email address already exists
login_success_welcome_back:
  other: You have succesfully authenticated, hello {{.Name}}!
logged_in_as:
  other: You are logged in as {{.Name}}
logout_description:
  other: Logout
logged_out:
  other: You have been logged out
signup_success:
  other: Your account has been registered and a confirmation email has been sent to {{.Email}}, your account will have limited permissions until you confirm it.
login_cancelled:
  other: Authentication Cancelled
login_err_output:
  other: Failed to display user output
fetch_org_err:
  other: Failed to fetch organization {{.V0}} from ActivateState platform.  Is the organization name correct?
fork_project:
  other: Fork an existing platform project
flag_state_fork_org_description:
  other: The organization to fork the project to
flag_state_fork_private_description:
  other: Denotes if the forked project will be private
flag_state_fork_name_description:
  other: The name of the new project to be created
arg_state_fork_namespace:
  other: ORG/PROJECT
arg_state_fork_namespace_description:
  other: The namespace of the project to be forked
auth_required_fork:
  other: You need to be authenticated to fork an ActiveState Platform project
err_fork_auth_required:
  other: Forking a project requires you to be authenticated against the ActiveState Platform
err_fork_create_fork:
  other: Could not create the forked project
err_fork_invalid_namespace:
  other: Could not fork the given project as the namespace is incorrect
fork_select_org:
  other: Please select an owner for the forked project
state_fork_success:
  other: Successfully forked project {{.OriginalOwner}}/{{.OriginalName}} as {{.NewOwner}}/{{.NewName}}
local:
  other: Local
organization:
  other: Organization
organizations_description:
  other: List member organizations on the ActiveState platform
organizations_err:
  other: Unable to list member organizations
organizations_unknown_tier:
  other: Unknown tier `{{.Tier}}` in organization `{{.Organization}}`
organization_name:
  other: Organization Name
organization_no_orgs:
  other: You are not a member of any organizations
org_role_choice_owner:
  other: Owner (can edit members)
org_role_choice_member:
  other: Member (can only edit projects)
invite_description:
  other: Invite new members to an organization
invite_flag_organization_description:
  other: "Organization to invite to. If not set, invite to current project's organization"
invite_flag_role_description:
  other: Set user role to 'member' or 'owner'. If not set, prompt for the role
invite_arg_emails:
  other: "Email addresses to send the invitations to"
invite_role_needs_selection:
  other: "A user role needs to be selected"
invite_select_org_role:
  other: |
    You are about to invite {{.Invitees}} to the {{.Organization}} organization
    What role should the user(s) be given?
invite_limit_fetch_err:
  other: Failed to fetch the organization limits.  Please check your permissions for this organization.
invite_personal_org_err:
  other: This project does not belong to any organization and so cannot have any users invited to it. To invite users create an organization
invite_org_err:
  other: Unable to invite user. Please check the organization name.
invite_org_secrets_reminder:
  other: "

You should run 'state secrets sync' once they have accepted their invitation and authenticated with the State Tool."
invite_member_limit_err:
  other: Only {{.RemainingUsers}} can be added to the organization {{.Organization}} with a limit of {{.UserLimit}}.  The request exceeds the limit by {{.ExceededBy}} users.
invite_invitation_err:
  other: Invite of at least one new member failed
invite_invitation_sent:
  other: Invitation sent to {{.Email}}
invite_invalid_role_string:
  other: "Invalid role name provided: needs to be 'member' or 'owner'"
project:
  other: Project
project_name:
  other: Project Name
project_description:
  other: Project Description
project_err:
  other: Unable to list projects
error_state_activate_new_no_auth:
  other: Please authenticate by running "state auth" before creating a new project.
state_activate_prompt_create_project:
  other: The project {{.V0}} does not exist under {{.V1}}. Would you like to create it now?
state_activate_new_prompt_name:
  other: "Please provide a name for the new project:"
error_state_activate_new_flags:
  other: Flags do not contain value project values
error_state_activate_new_prompt:
  other: Invalid input value for new project
error_state_activate_new_create:
  other: Could not create new project
error_state_activate_copy_prompts:
  other: Invalid input value for copy project
error_state_activate_copy_project_url:
  other: Could not get project URL
err_activate_path:
  other: Could not get project file with given path '{{.V0}}'
error_state_activate_copy_save:
  other: Error saving project file
error_state_activate_new_no_commit_aborted:
  other: "Platform project created but cannot activate.  Try 'state activate {{.Owner}}/{{.ProjectName}}'."
state_activate_new_prompt_owner:
  other: "Please provide an owner for the new project:"
error_state_activate_new_fetch_organizations:
  other: "Unable to create new project: cannot determine potential owners."
state_activate_new_created:
  other: Created new project in {{.Dir}}
state_activate_new_platform_project:
  other: New platform project succesfully created as {{.Owner}}/{{.Project}}. To activate your new project run 'state activate {{.Owner}}/{{.Project}}'
state_activate_new_prompt_language:
  other: Which language would you like to use to manage your State Tool scripts?
state_activate_new_language_none:
  other: "None - I'll use shell scripting"
error_state_activate_owner_flag_not_set:
  other: The '--owner' flag is not set. This flag must be set in order to use the '--new' flag
error_state_activate_project_flag_not_set:
  other: The '--project' flag is not set. This flag must be set in order to use the '--new' flag
error_state_activate_language_flag_not_set:
  other: The '--language' flag is not set. This flag must be set in order to use the '--new' flag
error_state_activate_language_flag_invalid:
  other: The provided language does not match any of the known languages
project_empty:
  other: You have not created any projects yet
downloading:
  other: Downloading
installing:
  other: Installing
total:
  other: Total
projects_description:
  other: Manage Your Projects
err_api_not_authenticated:
  other: You are not authenticated, authenticate with `state auth`. For more information run `state auth --help`.
err_api_forbidden:
  other: You are not allowed to access or modify the requested resource
err_api_org_not_found:
  other: Unable to find requested Organization
err_api_project_not_found:
  other: The requested project {{.V0}} does not exist under {{.V1}}. Please ensure the owner is correct and that the project has been created.
err_api_member_not_found:
  other: Unable to find requested Member
err_api_org_invite_expected_one_invite:
  other: That should not happen.  Expected to receive at least one invitation receipt.
secrets_expander_err_empty_name:
  other: Expander handle can not be an empty string
secrets_expander_err_undefined:
  other: Expander must be defined
error_expand_variable_infinite_recursion:
  other: Infinite recursion trying to expand variable '{{.V0}}'
error_expand_variable_project_unknown_category:
  other: "Error expanding variable '{{.V0}}': unknown category '{{.V1}}'"
error_expand_variable_project_unknown_name:
  other: "Error expanding variable '{{.V0}}': {{.V1}}"
error_expand_variable_project_unrecognized_platform_var:
  other: "Unrecognized platform variable '{{.V0}}'"
run_description:
  other: Run Your Project Scripts
scripts_description:
  other: Show project scripts 
flag_json_desc:
  other: Changes output to machine-readable JSON
scripts_col_name:
  other: Name
scripts_col_description:
  other: Description
scripts_err:
  other: Error managing user's Scripts
scripts_no_scripts:
  other: No scripts in your 'activestate.yaml' or no scripts to run in for your environment
scripts_no_name:
  other: No script with name {{.V0}}
scripts_err_output:
  other: Failed to display scripts output
organizations_err_output:
  other: Failed to display organizations output
edit_description:
  other: Edit a given script
edit_script_cmd_name_arg:
  other: name
edit_script_cmd_name_arg_description:
  other: The name of the script to be edited
edit_script_cmd_expand_flag:
  other: Whether or not to expand constants within the script
edit_scripts_no_name:
  other: Could not find script with the given name {{.V0}}
edit_scripts_project_file_saved:
  other: Script changes dectect, updating activestate.yaml. Press (Y/y) when done editing
error_open_not_installed_lin:
  other: Please install '{{.V0}}' to edit scripts
error_edit_script:
  other: Failed to edit script
error_edit_unrecognized_platform:
  other: Could not open script file on this platform {{.V0}}
error_edit_invalid_editor:
  other: The EDITOR environment variable was not correctly set, falling back to platform default editor
error_edit_windows_invalid_editor:
  other: Editor path must contain a file extension
error_edit_watcher_channel_closed:
  other: Encountered error watching scriptfile. Please restart edit command
prompt_done_editing:
  other: Are you done editing?
arg_state_run_name:
  other: script
arg_state_run_name_description:
  other: Name of script to run
flag_state_run_standalone_description:
  other: Run a script, regardless of an activated state
flag_state_run_list_description:
  other: List available scripts
error_state_run_undefined_name:
  other: The script name must be provided
error_state_run_unknown_name:
  other: The script '{{.Name}}' is not defined in activestate.yaml.
info_state_run_activating_state:
  other: This script requires an activated state. Activating it now. To bypass this, use the --standalone flag.
error_state_run_activate:
  other: Unable to activate a state for running the script in. Try manually running "state activate" first.
error_state_run_standalone_conflict:
  other: Script is configured as standalone while the language requires state activation. Please unset the standalone value, or use a language native to your shell.
error_state_run_unknown_exec:
  other: An executable language interpreter matching the script cannot be found. Please use a language defined in your project on the platform.
error_state_run_setup_scriptfile:
  other: Cannot setup runnable on-disk script file.
info_state_run_running:
  other: "Running user-defined script: {{.V0}}\nDefined in {{.V1}}"
error_state_run_error:
  other: Failed to run script.
error_state_run_no_shell:
  other: Failed to obtain shell info.
env_description:
  other: Manage Project Variables
env_add_description:
  other: 
    >
    add variable
env_remove_description:
  other: 
    >
    remove variable
env_header_id:
  other: ID
env_header_variable:
  other: VARIABLE
env_header_value:
  other: VALUE
env_listing_variables:
  other: Listing defined variables
env_add_cannot_add_variable:
  other: "Cannot add Variable '{{.Name}} {{.Value}}'"
env_add_cannot_add_existing_variable:
  other: "Identical variable already defined"
env_remove_cannot_remove:
  other: "Cannot remove variable"
arg_env_add_variable:
  other: VARIABLE
arg_env_add_variable_description:
  other: The variable that will be defined
error_env_add_invalid_variable:
  other: "Invalid variable name given: {{.V0}}"
arg_env_add_value:
  other: VALUE
arg_env_add_value_description:
  other: The value that will be assigned
arg_env_remove_identifier:
  other: IDENTIFIER
arg_env_remove_identifier_description:
  other: Identifies what variable to remove, can be a hash or a variable name
prompt_choose_variable:
  other: Which variable do you wish to remove?
err_env_cannot_list:
  other: Cannot list variables
err_env_cannot_find:
  other: Cannot find variables matching your query
prompt_env_choose_remove:
  other: Which variable would you like to remove?
err_env_cannot_parse:
  other: Could not parse variables used in your request
prompt_env_option:
  other: "{{.Variable}}: `{{.Value}}` ({{.Constraints}}{{.Hash}})"
env_removed:
  other: "Variable removed: {{.Variable}} ({{.Hash}})"
env_inherit_description:
  other: Update the current project to inherit environment variables from the current environment.
env_inherit_prompt_overwrite:
  other: Do you want to overwrite the project's existing variable {{.Name}}, whose value is "{{.OldValue}}", with the new value "{{.NewValue}}"?
env_inherit_inherit_aborted:
  other: "Unable to inherit from current environment: aborted."
show_project:
  other: Shows information about a project.
arg_state_show_remote_description:
  other: Path to project
err_state_show_path_does_not_exist:
  other: Directory does not exist.
err_state_show_no_config:
  other: activestate.yaml file not found in the given location.
err_state_show_project_parse:
  other: Could not parse activestate.yaml.
print_state_show_name:
  other: Name
print_state_show_organization:
  other: Organization
print_state_show_url:
  other: URL
print_state_show_platforms:
  other: Platforms
print_state_show_events:
  other: Events
print_state_show_scripts:
  other: Scripts
print_state_show_languages:
  other: Languages
print_state_show_packages:
  other: Packages
print_state_show_secrets:
  other: Secret specifications
err_cannot_obtain_dist:
  other: "Could not obtain distribution for language: {{.V0}}"
err_already_active:
  other: "You cannot activate a new state when you are already in an activated state. You are in an activated state for project: {{.V0}}"
run_listing_scripts:
  other: "Available Scripts: "

secrets_cmd_description:
  other: Manage Your Secrets
secrets_flag_filter:
  other: Show only secrets that match the given filter. The filter value is the config path that you want to see secrets for, eg. constants.foo, scripts.foo, secrets.project.foo, etc.
secrets_get_cmd_description:
  other: Get the value of a secret
secrets_get_arg_name:
  other: namespace
secrets_get_arg_name_description:
  other: Namespace of secret is 'SCOPE.NAME'. eg. 'user.mySecret' or 'project.ourSecret'
secrets_set_cmd_description:
  other: Set the value of a secret
secrets_set_arg_name:
  other: namespace
secrets_set_arg_name_description:
  other: Namespace of secret is 'SCOPE.NAME. eg. 'user.mySecret' or 'project.ourSecret'
secrets_set_arg_value_name:
  other: secret-value
secrets_set_arg_value_description:
  other: Value of unencrypted Secret
secrets_set_flag_project:
  other: Scope the secret to the current project
secrets_set_flag_user:
  other: Scope the secret to the current user
secrets_share_cmd_description:
  other: Share your organization and project secrets with another user
secrets_share_arg_user_name:
  other: user-handle
secrets_share_arg_user_description:
  other: Username of user in your organization
secrets_sync_cmd_description:
  other: Synchronize your shareable secrets to everyone in the organization for the current project
secrets_sync_results_message:
  other: Successfully synchronized {{.V0}} users of the {{.V1}} organization
secrets_col_name:
  other: Name
secrets_col_description:
  other: Description
secrets_col_setunset:
  other: Set/Unset
secrets_col_encrypted:
  other: Encrypted
secrets_col_shared:
  other: Shared
secrets_col_store:
  other: Store
secrets_value_secret_undefined:
  other: <undefined>
secrets_value_set:
  other: Set
secrets_value_unset:
  other: Unset
secrets_value_secret:
  other: <encrypted>
secrets_err:
  other: Error managing user's Secrets
secrets_err_defined:
  other: Failed to obtain defined secrets
secrets_err_values:
  other: Failed to obtain secret values
secrets_err_access:
  other: Unable to check access to project secrets. You will not be able to access any secrets for this project
secrets_warning_no_access:
  other: You are not authorized to view secrets for this project
secrets_err_missing_field:
  other: "Secret is missing required field: {{.V0}}"
secrets_err_output:
  other: Failed to display secrets output
secrets_err_no_secrets_found:
  other: Unable to find any Secrets for User
secrets_err_encrypting:
  other: "Error encrypting a user's Secret: {{.V0}}"
secrets_err_decrypting:
  other: "Error decrypting a user's Secret: {{.V0}}"
secrets_err_save:
  other: Error updating user's Secrets
secrets_err_base64_decoding:
  other: Error base64 decoding variable value
secrets_err_no_publickey_found:
  other: Unable to find any public-key for User
secrets_err_value_prompt:
  other: The provided variable value is invalid 
secrets_expand_err_undefined:
  other: "Secret `{{.V0}}` not defined in project"
secrets_expand_err_not_found:
  other: "unable to obtain value for variable `{{.V0}}`"
secrets_expand_err_no_access:
  other: You are not a member of organization '{{.V0}}' and therefore cannot access secrets belonging to its projects
secrets_err_invalid_store:
  other: "Invalid 'store' property used for variable, value used: {{.V0}}, should be one of: {{.V1}}"
secrets_err_invalid_share:
  other: "Invalid share level used for variable, value used: {{.V0}}, should be one of: {{.V1}}"
secrets_err_value_with_store:
  other: "Secret should not have a local value defined in the activestate.yaml if it's setting the 'share' or 'store' fields: {{.V0}}"
secrets_err_invalid_value:
  other: "Secret '{{.V0}}' has an invalid value: {{.V1}}"
secrets_err_value_empty:
  other: "Secret has no value defined: {{.V0}}"
secrets_err_invalid_namespace:
  other: "Invalid namespace given for secret: {{.V0}}, namespace must be in format of 'scope.secretName', eg. 'user.mySecret' or 'project.ourSecret'."
secrets_warn_deprecated_namespace:
  other: "DEPRECATION WARNING: Setting or retrieving secrets without a namespace is deprecated and soon won't be supported. Please reference your secret along with its scope, eg. 'user.mySecret' or 'project.ourSecret'."
secrets_warn_deprecated_var:
  other: "DEPRECATION WARNING: 'state variables' (or 'state vars') has been retired in favour of secrets and constants. Please use 'state secrets' instead."
secrets_warn_deprecated_var_expand:
  other: "DEPRECATION WARNING: You are accessing a secret via '$variables.{{.V0}}', please update your activestate.yaml to instead use the format of '$secrets.project.{{.V0}}'"
secrets_err_user_not_defined:
  other: "Secret has not been defined: {{.V0}}. Define it by running 'state secrets set {{.V0}}'."
secrets_err_project_not_defined:
  other: "Secret has not been defined: {{.V0}}. Either define it by running 'state secrets set {{.V0}}' or have someone in your organization sync with you by having them run 'state secrets sync'."
secrets_header_name:
  other: Name
secrets_header_scope:
  other: Scope
secrets_header_value:
  other: Value
secrets_header_description:
  other: Description
secrets_header_usage:
  other: Usage
secrets_row_value_set:
  other: Defined
secrets_row_value_unset:
  other: Undefined
variable_field_deprecation_warning:
  other: The variable field has been deprecated in favour of secrets and constants. Please update your activestate.yaml.
pull_is_updated:
  other: Your activestate.yaml has been updated to the latest version available
pull_not_updated:
  other: Your activestate.yaml is already up to date!
notify_user_to_reactivate_instances:
  other: Please reactivate any activated instances of the State Tool
keypair_cmd_description:
  other: Manage Your Keypair
keypair_generate_cmd_description:
  other: Generate and upload a new Keypair
keypair_generate_flag_bits:
  other: Bit-length of keypair to generate
keypair_generate_flag_dryrun:
  other: Do not save any changes
keypair_generate_flag_skippassphrase:
  other: Do not require a passphrase for new Keypair (implies --dry-run)
keypair_generate_success:
  other: Keypair generated successfully
keypair_auth_cmd_description:
  other: Authenticate existing Keypair for future sessions
keypair_err:
  other: Unable to access user's Keypair
keypair_err_not_found:
  other: Keypair not yet generated
keypair_err_save:
  other: Keypair could not be saved
keypair_err_publickey_not_found:
  other: No public-key found for user `{{.V0}}` ({{.V1}})
keypair_err_passphrase_prompt:
  other: The provided passphrase is invalid
keypair_err_require_auth:
  other: Your keypair is not authenticated, run `state auth` first

keypairs_err_bitlength_too_short:
  other: bit-length too short
keypairs_err_pem_encoding:
  other: invalid PEM encoding
keypairs_err_passphrase_incorrect:
  other: provided passphrase is incorrect
keypairs_err_invalid_rsa_publickey:
  other: provided key not an RSA public-key
keypairs_err_load_not_found:
  other: Authorized keypair not found
keypairs_err_load_requires_mode:
  other: "Keypair `{{.V0}}` file is too permissive, expects no more than `{{.V1}}` permissions"
keypairs_err_base64_decoding:
  other: Message is not base-64 encoded
keypairs_err_override_with_save:
  other: "cannot save key to file while key override is set"
keypairs_err_override_with_delete:
  other: "cannot delete key file while key override is set"
err_command_requires_auth:
  other: You need to be authenticated to run this command. Authenticate by running `state auth`.
warn_script_name_in_use:
  other: | 
    The following script names are already in use:
     
      - {{.V0}}
    
    These scripts were not aliased during activation but can still be run using `state run`, eg. `state run {{.V1}}`.
    
    Note that you can also access scripts by prefixing their script with your project name ({{.V2}}), eg. `{{.V3}}`

err_file_not_found_in_path:
  other: could not find file={{.V0}} in path={{.V1}}

secrets_err_expand_noproject:
  other: Expanding of variable failed because a project was not passed along. This indicates a problem in the underlying code, and is unlikely to be something an end-user can address.
developer_err_project_match:
  other: Encountered a situation where the tool is given different project paths. This indicates a bug in our code, please consider reporting it.

err_version_parse:
  other: Could not parse the version field from your activestate.yaml
err_invalid_version:
  other: "Invalid version specified in your activestate.yaml, should be in the format of: {number}.{number}.{number}-{number}"
downloading_state_version:
  other: "Downloading state tool version {{.V0}}, as specified by your activestate.yaml (this only needs to happen once for each version you specify)."
forward_fail:
  other: Could not forward command to the appropriate state tool version
forward_fail_with_error:
  other: "Could not forward the command to the appropriate state tool version, error: {{.V0}}"
forward_fail_info:
  other: Could not forward command to the appropriate state tool version, the specified version is not available
flag_update_lock_description:
  other: Lock the state tool at the current version, this disables automatic updates. You can still force an update by manually running the update command.
err_lock_failed:
  other: Locking the version failed
locking_version:
  other: Locking state tool to the current version
version_locked:
  other: Version locked at {{.V0}}
update_available:
  other: |
    A new update is available!

    Your version: {{.V0}}
    Available Version: {{.V1}}

    You can update by running `state self-update`
runtime_update_notice_known_count:
  other: Your activestate.yaml is {{.V0}} commits behind.
runtime_update_notice_unknown_count:
  other: Your activestate.yaml is behind.
runtime_update_help:
  other: Run `state pull` to pull in the latest runtime environment as defined in your project on https://platform.activestate.com/{{.V0}}/{{.V1}}
err_no_credentials:
  other: Cannot authenticate without credentials
err_token_list:
  other: "Something went wrong whilst trying to retrieve api tokens: {{.V0}}"
err_token_delete:
  other: "Something went wrong whilst trying to delete an api token: {{.V0}}"
err_token_create:
  other: "Something went wrong whilst trying to create an api token: {{.V0}}"
installer_err_installdir_isfile:
  other: Expected installation path '{{.V0}}' to be a directory
installer_err_installdir_notempty:
  other: Installation path '{{.V0}}' is not empty
installer_err_archive_notfound:
  other: Distribution archive '{{.V0}}' does not exist
installer_err_archive_badext:
  other: Expected runtime archive '{{.V0}}' to have .tar.gz or .tgz extension
installer_err_runtime_missing_install_dir:
  other: Expected runtime '{{.V0}}' to contain directory named one of '{{.V1}}'
installer_err_runtime_missing_meta:
  other: | 
    The requested runtime does not appear to have a metadata file and the metadata could not be inferred, this usually 
    means you're trying to use a much older build that is not supported by this version of the State Tool. It is 
    recommended that you produce a new build.
installer_err_runtime_no_executable:
  other: Expected runtime installer '{{.V0}}' to include '{{.V1}}' or '{{.V2}}'
installer_err_runtime_no_file:
  other: Expected runtime installer '{{.V0}}' to include '{{.V1}}'
installer_err_runtime_executable_not_exec:
  other: Executable '{{.V1}}' does not have execute permissions for runtime '{{.V0}}'
installer_err_fail_obtain_prefixes:
  other: Unable to obtain relocation prefixes for runtime '{{.V0}}'
installer_err_runtime_already_exists:
  other: A runtime is already installed at '{{.V0}}'
installer_err_runtime_move_files_failed:
  other: Unable to move runtime files from '{{.V0}}'
installer_err_runtime_rm_installdir:
  other: Unable to remove '{{.V0}}' after unpacking runtime
installer_err_runtime_no_commits:
  other: Your project does not have a language configured, please head over to {{.V0}} and configure a language.
installer_err_runtime_preplatform:
  other: The version of the installer used in the project you specified is not compatible with the state tool. Please make a new project.
build_status_unknown:
  other: Build status could not be retrieved, please check the dashboard for more information
build_status_in_progress:
  other: Build is in progress, please try again later
build_status_unknown_error:
  other: "Build reported an unknown error: {{.V0}}; Please check the dashboard for more information"
err_no_default_branch:
  other: This project has no default branch. This indicates malformed data, please contact support!
err_no_commit:
  other: Project branch has no commits
err_get_checkpoint:
  other: "Error occurred while trying to retrieve the checkpoint for your project: {{.V0}}"
err_project_no_languages:
  other: Your project does not have any languages configured
err_add_commit:
  other: "Error occurred while trying to create a commit: {{.V0}}"
err_update_branch:
  other: "Error occurred while trying to update a branch: {{.V0}}"
err_get_commit_history:
  other: "Error occurred while trying to retrieve the latest commit history for your project: {{.V0}}"
err_commit_count_no_latest_with_commit:
  other: "Latest commit id is not set while commit id is set"
err_commit_count_cannot_find:
  other: "Cannot find commit ({{.V0}}) in indexed"
err_commit_count_cannot_find_first:
  other: "Cannot find first commit ({{.V0}}) in indexed"
err_commit_count_missing_last:
  other: "Missing last commit id"
err_recipe_not_found:
  other: Your project does not have a configuration that is compatible with your platform
err_no_artifacts:
  other: Your project does not seem to produce any artifacts
err_no_valid_artifact:
  other: Your project is not producing any usable artifacts, is your state tool up to date?
err_runtime_download_no_response:
  other: Could not find bits associated with your runtime environment, please contact support
err_signs3_invalid_url:
  other: API Responded with an invalid S3 URL, please contact support
err_artifact_invalid_url:
  other: API Responded with an invalid artifact URL, please contact support
err_activate_namespace:
  other: Could not activate project for the given namespace
err_activate_create_project:
  other: Could not create new project
err_invalid_namespace:
  other: "Invalid namespace: {{.V0}}. Should be in the format of ORGANISATION_NAME/PROJECT_NAME. Names should be alphanumeric and may contain dashes and periods."
err_namespace_dir_inuse:
  other: "Target directory already contains an activestate.yaml"
err_namespace_and_project_do_not_match:
  other: "Target directory already contains an activestate.yaml.  activestate.yaml namespace does not match namespace provided."
err_could_not_get_commit_behind_count:
  other: Could not obtain commit history properly
err_must_create_project:
  other: "You must create the project to activate it."
activate_namespace_existing:
  other: "You already have this project checked out, which one would you like to activate?"
activate_select_optout:
  other: "None, I want to create a new checkout"
activate_namespace_location:
  other: Where would you like to checkout {{.V0}}?
warn_deprecation:
  other: | 
    You are running a deprecated version of the state tool. This version will stop working as of {{.V0}}. 
    
    Reason for deprecation: 
      {{.V1}}
    
    Please update soon!
err_deprecation:
  other: |
    You are running a version of the state tool that is no longer supported! You will be encountering issues. 
    
    Reason for deprecation: 
      {{.V1}}
      
    Please update now!"
err_auth_required:
  other: Authentication is required
auth_required_activate:
  other: You need to be authenticated to activate an ActiveState Platform project
prompt_login_or_signup:
  other: Would you like to login to an existing ActiveState Platform account, or create a new account?
prompt_login_action:
  other: Login with my existing account
prompt_signup_action:
  other: Signup for a new account
prompt_signup_browser_action:
  other: Signup for a new account using the ActiveState Platform website
prompt_login_after_browser_signup:
  other: Please login once you've registered your account
err_browser_open:
  other: "Could not open your browser, please manually open the following URL in your browser: {{.V0}}"
err_activate_auth_required:
  other: Activating a project requires you to be authenticated against the ActiveState Platform
err_pull_get_latest_commit_id:
  other: Cannot get latest commit id from project
err_pull_update_commit_id:
  other: Cannot update commit id in project file
pull_latest: 
  other: Pull in the latest version of your project from the ActiveState Platform
err_os_not_a_directory:
  other: Expected '{{.V0}}' to be a valid directory
unstable_version_warning:
  other: The State Tool is currently in beta, we are actively changing and adding features based on developer feedback.
export_cmd_description:
  other: Print information based on the provided subcommand
export_recipe_cmd_description:
  other: Print json formatted recipe data
export_jwt_cmd_description:
  other: Print jwt credentials
export_recipe_cmd_commitid_arg:
  other: commitID
export_recipe_cmd_commitid_arg_description:
  other: "Sets target commit by ID (default: current commit)"
export_recipe_flag_pretty:
  other: Enables export format beautification
export_recipe_flag_platform:
  other: Sets target platform
err_fetching_recipe_data:
  other: Cannot fetch recipe data
err_processing_recipe_data:
  other: Cannot process recipe data
update_description:
  other: Updates the state tool to the latest available version
downloading_artifacts:
  other: Downloading required artifacts
installing_artifacts:
  other: Installing required artifacts
fileutils_err_ammend_file:
  other: "Could not edit file: '{{.V0}}'"
err_auth_fail_totp:
  other: Failed to receive Authentication Token input
fail_prompt_bad_flag:
  other: Could not validate input due to an unexpected flag, please contact support if this problem persists
err_invalid_project:
  other: Your activestate.yaml is missing the 'project' field.
err_persist_invalid_project:
  other: Trying to persist an invalid project
variable_deprecation_warning:
  other: "DEPRECATION WARNING: Your project holds a 'variables' field. Variables have been replaced by separate 'secrets' and 'constants' fields. Please update your activestate.yaml."
err_replaceall_check_log:
  other: "Error occurred while replacing file contents, please check the error log or contact support."
err_bad_project_url:
  other: "Invalid value for 'project' field in your activestate.yaml, please ensure it is in the format of: 'https://platform.activestate.com/Owner/ProjectName'."
warn_deprecation_owner_name_fields:
  other: "DEPRECATION WARNING: Your project is using 'owner' and 'name' fields, these should be replaced with a single project field, eg. 'project: https://platform.activestate.com/{{.V0}}/{{.V1}}'"
cpu_profiling_setup_failed:
  other: CPU profiling setup failed
err_main_panic:
  other: |
    An unexpected error occurred while running the State tool
    Check the error log for more information
err_deprection_404:
  other: Could not check for deprecation as the service returned a 404 not found
err_deprection_code:
  other: Could not check for deprecation as the service returned a code {{.V0}}
err_set_commit_id:
  other: "Could not update your activestate.yaml with the latest commit ID. Please ensure you have your project defined in the format of 'project: https://platform.activestate.com/Owner/ProjectName'"
err_unauthorized:
  other: You are not authorized, did you provide valid login credentials?
err_projectfile_exists:
  other: A project already exists in the specified directory
err_project_require_path:
  other: A project path was not supplied
error_git_project_url_mistmatch:
  other: The project URL in the cloned activestate.yaml does not match the platfom project
error_git_target_dir_exists:
  other: Target directory for cloning is already in use
git_cloning_project:
  other: Cloning the git repository associated with '{{.V0}}/{{.V1}}'
language_name_unknown:
  other: Unknown
sample_yaml:
  other: |
    scripts:
    # This script uses a secret. Note that you can define your own secrets at
    # https://platform.activestate.com/{{.Owner}}/{{.Project}}/scripts
      - name: helloWorld
        value: echo ${secrets.user.world}
    events:
      # This is the ACTIVATE event, it will run whenever a new virtual environment is created (eg. by running `state activate`)
      # On Linux and macOS this will be ran as part of your shell's rc file, so you can use it to set up aliases, functions, environment variables, etc.
      - name: ACTIVATE
        constraints: 
          os: macos,linux 
        value: |
          echo "You are now in an 'activated state', this will give you a virtual environment to work in that doesn't affect the rest of your system."
          echo ""
          echo "Your 'activated state' allows you to define scripts, events and constants via the activestate.yaml file at the root of your project directory."
          echo ""
          echo "To expand your language and/or package selection, or to define client-side encrypted secrets, please visit https://platform.activestate.com/{{.Owner}}/{{.Project}}."
          echo ""
          echo "To try out scripts with client-side encrypted secrets we've created a simple script for you in your activestate.yaml, try it out by running 'helloWorld'"
      - name: ACTIVATE
        constraints: 
          os: windows 
        value: |
          echo You are now in an 'activated state', this will give you a virtual environment to work in that doesn't affect the rest of your system.
          echo. 
          echo Your 'activated state' allows you to define scripts, events and constants via the activestate.yaml file at the root of your project directory.
          echo. 
          echo To expand your language and/or package selection, or to define client-side encrypted secrets, please visit https://platform.activestate.com/{{.Owner}}/{{.Project}}.
          echo. 
          echo To try out scripts with client-side encrypted secrets we've created a simple script for you in your activestate.yaml, try it out by running 'helloWorld'
package_description:
  other: Manage packages used in your project
users_plural:
  other: users
package_add_description:
  other: Add a new package to your project
package_update_description:
  other: Update a package in your project to the latest available version
package_remove_description:
  other: Remove a package from your project
package_err_help:
  other: Error occurred while trying to produce help information
package_arg_name:
  other: name
package_arg_name_description:
  other: Package name
package_arg_nameversion:
  other: name[@version]
package_arg_nameversion_description:
  other: Package name and optionally the desired version
commit_message_add_package:
  other: "Added package: {{.V0}}@{{.V1}}"
commit_message_removed_package:
  other: "Removed package: {{.V0}}"
commit_message_updated_package:
  other: "Updated package: {{.V0}} to {{.V1}}"
commit_message_add_initial:
  other: Initialize project via the State Tool
err_branch_not_bare:
  other: Branch is not bare and is unable to be initialized as such
err_package_add:
  other: Failed to add package
package_add:
  other: "Package added: {{.V0}}"
package_version_add:
  other: "Package added: {{.V0}}@{{.V1}}"
err_package_update:
  other: Failed to update package
package_update:
  other: "Package updated: {{.V0}}"
package_version_update:
  other: "Package updated: {{.V0}}@{{.V1}}"
package_ingredient_err:
  other: Could not verify package name
package_ingredient_not_found:
  other: The provided package does not exist
package_ingredient_version_not_available:
  other: The provided package does not have any versions available
err_package_removed:
  other: Failed to remove package
package_removed:
  other: "Package removed: {{.V0}}"
<<<<<<< HEAD
err_cmdtree:
  other: Could not run the requested command
=======
err_fetch_languages:
  other: "Could not retrieve languages for your project. Does your project exist on the Platform?"
err_no_languages:
  other: "Your project does not have any language configured"
>>>>>>> 5d539a6f
<|MERGE_RESOLUTION|>--- conflicted
+++ resolved
@@ -1122,12 +1122,9 @@
   other: Failed to remove package
 package_removed:
   other: "Package removed: {{.V0}}"
-<<<<<<< HEAD
 err_cmdtree:
   other: Could not run the requested command
-=======
 err_fetch_languages:
   other: "Could not retrieve languages for your project. Does your project exist on the Platform?"
 err_no_languages:
-  other: "Your project does not have any language configured"
->>>>>>> 5d539a6f
+  other: "Your project does not have any language configured"