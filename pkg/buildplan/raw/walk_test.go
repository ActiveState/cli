package raw_test

import (
	"fmt"
	"strings"
	"testing"

	"github.com/ActiveState/cli/internal/errs"
	"github.com/ActiveState/cli/internal/rtutils/ptr"
	"github.com/ActiveState/cli/pkg/buildplan/mock"
<<<<<<< HEAD
=======
	"github.com/ActiveState/cli/pkg/buildplan/raw"
>>>>>>> d627c74b
	"github.com/go-openapi/strfmt"
	"github.com/stretchr/testify/assert"
	"github.com/stretchr/testify/require"
)

func TestRawBuild_walkNodesViaSteps(t *testing.T) {
	type walkCall struct {
		nodeID         strfmt.UUID
		nodeType       string
		parentArtifact strfmt.UUID
	}

	tests := []struct {
		name      string
		nodeIDs   []strfmt.UUID
		tag       raw.StepInputTag
		build     *raw.Build
		wantCalls []walkCall
		wantErr   bool
	}{
		{
			"Ingredient from step",
			[]strfmt.UUID{"00000000-0000-0000-0000-000000000002"},
<<<<<<< HEAD
			TagSource,
=======
			raw.TagSource,
>>>>>>> d627c74b
			mock.BuildWithSourceFromStep,
			[]walkCall{
				{"00000000-0000-0000-0000-000000000002", "Artifact", ""},
				{"00000000-0000-0000-0000-000000000004", "Artifact", strfmt.UUID("00000000-0000-0000-0000-000000000002")},
				{"00000000-0000-0000-0000-000000000006", "Source", strfmt.UUID("00000000-0000-0000-0000-000000000004")},
			},
			false,
		},
		{
			"Ingredient from generatedBy, multiple artifacts to same ingredient",
			[]strfmt.UUID{"00000000-0000-0000-0000-000000000002", "00000000-0000-0000-0000-000000000003"},
<<<<<<< HEAD
			TagSource,
=======
			raw.TagSource,
>>>>>>> d627c74b
			mock.BuildWithSourceFromGeneratedBy,
			[]walkCall{
				{"00000000-0000-0000-0000-000000000002", "Artifact", ""},
				{"00000000-0000-0000-0000-000000000004", "Source", strfmt.UUID("00000000-0000-0000-0000-000000000002")},
				{"00000000-0000-0000-0000-000000000003", "Artifact", ""},
				{"00000000-0000-0000-0000-000000000004", "Source", strfmt.UUID("00000000-0000-0000-0000-000000000003")},
			},
			false,
		},
		{
			"Build time deps",
			[]strfmt.UUID{"00000000-0000-0000-0000-000000000002"},
<<<<<<< HEAD
			TagDependency,
=======
			raw.TagDependency,
>>>>>>> d627c74b
			mock.BuildWithBuildDeps,
			[]walkCall{
				{"00000000-0000-0000-0000-000000000002", "Artifact", ""},
				{"00000000-0000-0000-0000-000000000004", "Artifact", strfmt.UUID("00000000-0000-0000-0000-000000000002")},
				{"00000000-0000-0000-0000-000000000006", "Source", strfmt.UUID("00000000-0000-0000-0000-000000000004")},
			},
			false,
		},
	}
	for _, tt := range tests {
		t.Run(tt.name, func(t *testing.T) {

			calls := []walkCall{}
			walk := func(node interface{}, parent *raw.Artifact) error {
				var parentID *strfmt.UUID
				if parent != nil {
					parentID = &parent.NodeID
				}
				var id strfmt.UUID
				switch v := node.(type) {
				case *raw.Artifact:
					id = v.NodeID
				case *raw.Source:
					id = v.NodeID
				default:
					t.Fatalf("unexpected node type %T", v)
				}
				calls = append(calls, walkCall{
					nodeID:         id,
					nodeType:       strings.Split(fmt.Sprintf("%T", node), ".")[1],
					parentArtifact: ptr.From(parentID, ""),
				})
				return nil
			}

			if err := tt.build.WalkViaSteps(tt.nodeIDs, tt.tag, walk); (err != nil) != tt.wantErr {
				t.Errorf("walkNodes() error = %v, wantErr %v", errs.JoinMessage(err), tt.wantErr)
			}

			// Compare each individual call rather than the entire list of calls, so failures are easier to digest
			for n, want := range tt.wantCalls {
				if n > len(calls)-1 {
					t.Fatalf("expected call %d, but it didn't happen. Missing: %#v", n, want)
				}
				got := calls[n]
				require.Equal(t, want.nodeID, got.nodeID, fmt.Sprintf("call %d gave wrong nodeID", n))
				require.Equal(t, want.nodeType, got.nodeType, fmt.Sprintf("call %d gave wrong nodeType", n))
				require.Equal(t, want.parentArtifact, got.parentArtifact, fmt.Sprintf("call %d gave wrong parentArtifact", n))
			}

			// Final sanity check, in case we forgot to update the above
			assert.Equal(t, tt.wantCalls, calls)
		})
	}
}

func TestRawBuild_walkNodesViaRuntimeDeps(t *testing.T) {
	type walkCall struct {
		nodeID         strfmt.UUID
		nodeType       string
		parentArtifact strfmt.UUID
	}

	tests := []struct {
		name      string
		nodeIDs   []strfmt.UUID
		build     *raw.Build
		wantCalls []walkCall
		wantErr   bool
	}{
		{
			"Runtime deps",
			mock.BuildWithRuntimeDeps.Terminals[0].NodeIDs,
			mock.BuildWithRuntimeDeps,
			[]walkCall{
				{"00000000-0000-0000-0000-000000000002", "Artifact", ""},
				{"00000000-0000-0000-0000-000000000007", "Artifact", "00000000-0000-0000-0000-000000000002"},
			},
			false,
		},
		{
			"Runtime deps via src step",
			mock.BuildWithRuntimeDepsViaSrc.Terminals[0].NodeIDs,
			mock.BuildWithRuntimeDepsViaSrc,
			[]walkCall{
				{"00000000-0000-0000-0000-000000000007", "Artifact", "00000000-0000-0000-0000-000000000002"},
			},
			false,
		},
		{
			"Runtime deps with cycle",
			mock.BuildWithRuntimeDepsViaSrcCycle.Terminals[0].NodeIDs,
			mock.BuildWithRuntimeDepsViaSrcCycle,
			[]walkCall{
				{"00000000-0000-0000-0000-000000000013", "Artifact", "00000000-0000-0000-0000-000000000010"},
			},
			false,
		},
	}
	for _, tt := range tests {
		t.Run(tt.name, func(t *testing.T) {

			calls := []walkCall{}
			walk := func(node interface{}, parent *raw.Artifact) error {
				var parentID *strfmt.UUID
				if parent != nil {
					parentID = &parent.NodeID
				}
				var id strfmt.UUID
				switch v := node.(type) {
				case *raw.Artifact:
					id = v.NodeID
				case *raw.Source:
					id = v.NodeID
				default:
					t.Fatalf("unexpected node type %T", v)
				}
				calls = append(calls, walkCall{
					nodeID:         id,
					nodeType:       strings.Split(fmt.Sprintf("%T", node), ".")[1],
					parentArtifact: ptr.From(parentID, ""),
				})
				return nil
			}

			if err := tt.build.WalkViaRuntimeDeps(tt.nodeIDs, walk); (err != nil) != tt.wantErr {
				t.Errorf("walkNodes() error = %v, wantErr %v", errs.JoinMessage(err), tt.wantErr)
			}

			// Compare each individual call rather than the entire list of calls, so failures are easier to digest
			for n, want := range tt.wantCalls {
				if n > len(calls)-1 {
					t.Fatalf("expected call %d, but it didn't happen. Missing: %#v", n, want)
				}
				got := calls[n]
				require.Equal(t, want.nodeID, got.nodeID, fmt.Sprintf("call %d gave wrong nodeID", n))
				require.Equal(t, want.nodeType, got.nodeType, fmt.Sprintf("call %d gave wrong nodeType", n))
				require.Equal(t, want.parentArtifact, got.parentArtifact, fmt.Sprintf("call %d gave wrong parentArtifact", n))
			}

			// Final sanity check, in case we forgot to update the above
			assert.Equal(t, tt.wantCalls, calls)
		})
	}
}<|MERGE_RESOLUTION|>--- conflicted
+++ resolved
@@ -8,10 +8,7 @@
 	"github.com/ActiveState/cli/internal/errs"
 	"github.com/ActiveState/cli/internal/rtutils/ptr"
 	"github.com/ActiveState/cli/pkg/buildplan/mock"
-<<<<<<< HEAD
-=======
 	"github.com/ActiveState/cli/pkg/buildplan/raw"
->>>>>>> d627c74b
 	"github.com/go-openapi/strfmt"
 	"github.com/stretchr/testify/assert"
 	"github.com/stretchr/testify/require"
@@ -35,11 +32,7 @@
 		{
 			"Ingredient from step",
 			[]strfmt.UUID{"00000000-0000-0000-0000-000000000002"},
-<<<<<<< HEAD
-			TagSource,
-=======
 			raw.TagSource,
->>>>>>> d627c74b
 			mock.BuildWithSourceFromStep,
 			[]walkCall{
 				{"00000000-0000-0000-0000-000000000002", "Artifact", ""},
@@ -51,11 +44,7 @@
 		{
 			"Ingredient from generatedBy, multiple artifacts to same ingredient",
 			[]strfmt.UUID{"00000000-0000-0000-0000-000000000002", "00000000-0000-0000-0000-000000000003"},
-<<<<<<< HEAD
-			TagSource,
-=======
 			raw.TagSource,
->>>>>>> d627c74b
 			mock.BuildWithSourceFromGeneratedBy,
 			[]walkCall{
 				{"00000000-0000-0000-0000-000000000002", "Artifact", ""},
@@ -68,11 +57,7 @@
 		{
 			"Build time deps",
 			[]strfmt.UUID{"00000000-0000-0000-0000-000000000002"},
-<<<<<<< HEAD
-			TagDependency,
-=======
 			raw.TagDependency,
->>>>>>> d627c74b
 			mock.BuildWithBuildDeps,
 			[]walkCall{
 				{"00000000-0000-0000-0000-000000000002", "Artifact", ""},
