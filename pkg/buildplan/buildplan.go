--- conflicted
+++ resolved
@@ -2,13 +2,9 @@
 
 import (
 	"encoding/json"
-<<<<<<< HEAD
 	"fmt"
+	"time"
 	"sort"
-	"time"
-=======
-	"sort"
->>>>>>> 42309b36
 
 	"github.com/ActiveState/cli/internal/fileutils"
 	"github.com/go-openapi/strfmt"
