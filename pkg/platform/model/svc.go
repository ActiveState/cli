--- conflicted
+++ resolved
@@ -30,18 +30,6 @@
 	if err := m.client.Run(r, &resp); err != nil {
 		return nil, err
 	}
-<<<<<<< HEAD
-	return v, nil
-}
-
-func (m *SvcModel) UpdateDistribution(channel, version string) (*graph.DeferredUpdate, error) {
-	r := request.NewUpdateRequest(channel, version)
-	u := &graph.DeferredUpdate{}
-	if err := m.client.Run(r, &u); err != nil {
-		return nil, errs.Wrap(err, "Error updating to version %s at channel %s", version, channel)
-	}
-	return u, nil
-=======
 	return &resp.Version, nil
 }
 
@@ -52,5 +40,13 @@
 		return nil, err
 	}
 	return response.Projects, nil
->>>>>>> 4d6152fc
+}
+
+func (m *SvcModel) UpdateDistribution(channel, version string) (*graph.DeferredUpdate, error) {
+	r := request.NewUpdateRequest(channel, version)
+	u := &graph.DeferredUpdate{}
+	if err := m.client.Run(r, &u); err != nil {
+		return nil, errs.Wrap(err, "Error updating to version %s at channel %s", version, channel)
+	}
+	return u, nil
 }