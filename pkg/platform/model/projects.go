package model

import (
	"fmt"
	"strings"

	"github.com/go-openapi/strfmt"

	"github.com/ActiveState/cli/internal/errs"
	"github.com/ActiveState/cli/pkg/platform/api/graphql"
	"github.com/ActiveState/cli/pkg/platform/api/graphql/model"
	"github.com/ActiveState/cli/pkg/platform/api/graphql/request"

	"github.com/ActiveState/cli/internal/constants"
	"github.com/ActiveState/cli/internal/locale"
	"github.com/ActiveState/cli/internal/logging"
	"github.com/ActiveState/cli/pkg/platform/api"
	"github.com/ActiveState/cli/pkg/platform/api/mono/mono_client/projects"
	clientProjects "github.com/ActiveState/cli/pkg/platform/api/mono/mono_client/projects"
	"github.com/ActiveState/cli/pkg/platform/api/mono/mono_models"
	"github.com/ActiveState/cli/pkg/platform/authentication"
)

type ErrProjectNameConflict struct{ *locale.LocalizedError }

type ErrProjectNotFound struct{ *locale.LocalizedError }

// FetchProjectByName fetches a project for an organization.
func FetchProjectByName(orgName string, projectName string) (*mono_models.Project, error) {
	logging.Debug("fetching project (%s) in organization (%s)", projectName, orgName)

	request := request.ProjectByOrgAndName(orgName, projectName)

	gql := graphql.New()
	response := model.Projects{}
	err := gql.Run(request, &response)
	if err != nil {
		return nil, errs.Wrap(err, "GraphQL request failed")
	}

	if len(response.Projects) == 0 {
		if !authentication.LegacyGet().Authenticated() {
			return nil, locale.NewInputError("err_api_project_not_found_unauthenticated", "", orgName, projectName)
		}
		return nil, &ErrProjectNotFound{locale.NewInputError("err_api_project_not_found", "", projectName, orgName)}
	}

	return response.Projects[0].ToMonoProject()
}

// FetchOrganizationProjects fetches the projects for an organization
func FetchOrganizationProjects(orgName string) ([]*mono_models.Project, error) {
	projParams := clientProjects.NewListProjectsParams()
	projParams.SetOrganizationName(orgName)
	orgProjects, err := authentication.Client().Projects.ListProjects(projParams, authentication.ClientAuth())
	if err != nil {
		return nil, processProjectErrorResponse(err)
	}
	return orgProjects.Payload, nil
}

func LanguageByCommit(commitID strfmt.UUID) (Language, error) {
	languages, err := FetchLanguagesForCommit(commitID)
	if err != nil {
		return Language{}, err
	}

	if len(languages) == 0 {
		return Language{}, locale.NewInputError("err_no_languages")
	}

	return languages[0], nil
}

// DefaultBranchForProjectName retrieves the default branch for the given project owner/name.
func DefaultBranchForProjectName(owner, name string) (*mono_models.Branch, error) {
	proj, err := FetchProjectByName(owner, name)
	if err != nil {
		return nil, err
	}

	return DefaultBranchForProject(proj)
}

func BranchesForProject(owner, name string) ([]*mono_models.Branch, error) {
	proj, err := FetchProjectByName(owner, name)
	if err != nil {
		return nil, err
	}
	return proj.Branches, nil
}

func BranchNamesForProjectFiltered(owner, name string, excludes ...string) ([]string, error) {
	proj, err := FetchProjectByName(owner, name)
	if err != nil {
		return nil, err
	}
	branches := make([]string, 0)
	for _, branch := range proj.Branches {
		for _, exclude := range excludes {
			if branch.Label != exclude {
				branches = append(branches, branch.Label)
			}
		}
	}
	return branches, nil
}

// DefaultBranchForProject retrieves the default branch for the given project
func DefaultBranchForProject(pj *mono_models.Project) (*mono_models.Branch, error) {
	for _, branch := range pj.Branches {
		if branch.Default {
			return branch, nil
		}
	}
	return nil, locale.NewError("err_no_default_branch")
}

// BranchForProjectNameByName retrieves the named branch for the given project
// org/name
func BranchForProjectNameByName(owner, name, branch string) (*mono_models.Branch, error) {
	proj, err := FetchProjectByName(owner, name)
	if err != nil {
		return nil, err
	}

	return BranchForProjectByName(proj, branch)
}

// BranchForProjectByName retrieves the named branch for the given project
func BranchForProjectByName(pj *mono_models.Project, name string) (*mono_models.Branch, error) {
	if name == "" {
		return nil, locale.NewInputError("err_empty_branch", "Empty branch name provided.")
	}

	for _, branch := range pj.Branches {
		if branch.Label != "" && branch.Label == name {
			return branch, nil
		}
	}

	return nil, locale.NewInputError(
		"err_no_matching_branch_label",
		"This project has no branch with label matching [NOTICE]{{.V0}}[/RESET].",
		name,
	)
}

// CreateEmptyProject will create the project on the platform
func CreateEmptyProject(owner, name string, private bool) (*mono_models.Project, error) {
	addParams := projects.NewAddProjectParams()
	addParams.SetOrganizationName(owner)
	addParams.SetProject(&mono_models.Project{Name: name, Private: private})
	pj, err := authentication.Client().Projects.AddProject(addParams, authentication.ClientAuth())
	if err != nil {
		msg := api.ErrorMessageFromPayload(err)
		if _, ok := err.(*projects.AddProjectConflict); ok {
			return nil, &ErrProjectNameConflict{locale.WrapInputError(err, msg)}
		}
		return nil, locale.WrapError(err, msg)
	}

	return pj.Payload, nil
}

func CreateCopy(sourceOwner, sourceName, targetOwner, targetName string, makePrivate bool) (*mono_models.Project, error) {
	// Retrieve the source project that we'll be forking
	sourceProject, err := FetchProjectByName(sourceOwner, sourceName)
	if err != nil {
		return nil, locale.WrapInputError(err, "err_fork_fetchProject", "Could not find the source project: {{.V0}}/{{.V1}}", sourceOwner, sourceName)
	}

	// Create the target project
	targetProject, err := CreateEmptyProject(targetOwner, targetName, false)
	if err != nil {
		return nil, locale.WrapError(err, "err_fork_createProject", "Could not create project: {{.V0}}/{{.V1}}", targetOwner, targetName)
	}

	sourceBranch, err := DefaultBranchForProject(sourceProject)
	if err != nil {
		return nil, locale.WrapError(err, "err_branch_nodefault", "Project has no default branch.")
	}
	if sourceBranch.CommitID != nil {
		targetBranch, err := DefaultBranchForProject(targetProject)
		if err != nil {
			return nil, locale.WrapError(err, "err_branch_nodefault", "Project has no default branch.")
		}
		if err := UpdateBranchCommit(targetBranch.BranchID, *sourceBranch.CommitID); err != nil {
			return nil, locale.WrapError(err, "err_fork_branchupdate", "Failed to update branch.")
		}
	}

	// Turn the target project private if this was requested (unfortunately this can't be done int the Creation step)
	if makePrivate {
		if err := MakeProjectPrivate(targetOwner, targetName); err != nil {
			logging.Debug("Cannot make forked project private; deleting public fork.")
			deleteParams := projects.NewDeleteProjectParams()
			deleteParams.SetOrganizationName(targetOwner)
			deleteParams.SetProjectName(targetName)
			if _, err := authentication.Client().Projects.DeleteProject(deleteParams, authentication.ClientAuth()); err != nil {
				return nil, locale.WrapError(
					err, "err_fork_private_but_project_created",
					"Your project was created but could not be made private, please head over to https://{{.V0}}/{{.V1}}/{{.V2}} to manually update your privacy settings.",
					constants.PlatformURL, targetOwner, targetName)
			}
			return nil, locale.WrapError(err, "err_fork_private", "Your fork could not be made private.")
		}
	}

	return targetProject, nil
}

// MakeProjectPrivate turns the given project private
func MakeProjectPrivate(owner, name string) error {
	editParams := projects.NewEditProjectParams()
	yes := true
	editParams.SetProject(&mono_models.ProjectEditable{
		Private: &yes,
	})
	editParams.SetOrganizationName(owner)
	editParams.SetProjectName(name)

	_, err := authentication.Client().Projects.EditProject(editParams, authentication.ClientAuth())
	if err != nil {
		msg := api.ErrorMessageFromPayload(err)
		return locale.WrapError(err, msg)
	}

	return nil
}

// ProjectURL creates a valid platform URL for the given project parameters
func ProjectURL(owner, name, commitID string) string {
	url := fmt.Sprintf("https://%s/%s/%s", constants.PlatformURL, owner, name)
	if commitID != "" {
		url = url + "?commitID=" + commitID
	}
	return url
}

// CommitURL creates a valid platform commit URL for the given commit
func CommitURL(commitID string) string {
	return fmt.Sprintf("%s/%s", strings.TrimSuffix(constants.DashboardCommitURL, "/"), commitID)
}

func processProjectErrorResponse(err error, params ...string) error {
	switch statusCode := api.ErrorCode(err); statusCode {
	case 401:
		return locale.WrapInputError(err, "err_api_not_authenticated")
	case 404:
		p := append([]string{""}, params...)
		return &ErrProjectNotFound{locale.WrapInputError(err, "err_api_project_not_found", p...)}
	default:
		return locale.WrapError(err, "err_api_unknown", "Unexpected API error")
	}
}

func AddBranch(projectID strfmt.UUID, label string) (strfmt.UUID, error) {
	var branchID strfmt.UUID
	addParams := projects.NewAddBranchParams()
	addParams.SetProjectID(projectID)
	addParams.Body.Label = label

	res, err := authentication.Client().Projects.AddBranch(addParams, authentication.ClientAuth())
	if err != nil {
		msg := api.ErrorMessageFromPayload(err)
		return branchID, locale.WrapError(err, msg)
	}

	return res.Payload.BranchID, nil
}

<<<<<<< HEAD
func EditProject(owner, name string, project *mono_models.ProjectEditable) error {
	editParams := projects.NewEditProjectParams()
	editParams.SetOrganizationName(owner)
	editParams.SetProjectName(name)
	editParams.SetProject(project)

	_, err := authentication.Client().Projects.EditProject(editParams, authentication.ClientAuth())
=======
func DeleteProject(owner, project string, auth *authentication.Auth) error {
	params := projects.NewDeleteProjectParams()
	params.SetOrganizationName(owner)
	params.SetProjectName(project)

	_, err := auth.Client().Projects.DeleteProject(params, auth.ClientAuth())
>>>>>>> 0b81180d
	if err != nil {
		msg := api.ErrorMessageFromPayload(err)
		return locale.WrapError(err, msg)
	}

	return nil
}<|MERGE_RESOLUTION|>--- conflicted
+++ resolved
@@ -270,7 +270,6 @@
 	return res.Payload.BranchID, nil
 }
 
-<<<<<<< HEAD
 func EditProject(owner, name string, project *mono_models.ProjectEditable) error {
 	editParams := projects.NewEditProjectParams()
 	editParams.SetOrganizationName(owner)
@@ -278,14 +277,20 @@
 	editParams.SetProject(project)
 
 	_, err := authentication.Client().Projects.EditProject(editParams, authentication.ClientAuth())
-=======
+	if err != nil {
+		msg := api.ErrorMessageFromPayload(err)
+		return locale.WrapError(err, msg)
+	}
+
+	return nil
+}
+
 func DeleteProject(owner, project string, auth *authentication.Auth) error {
 	params := projects.NewDeleteProjectParams()
 	params.SetOrganizationName(owner)
 	params.SetProjectName(project)
 
 	_, err := auth.Client().Projects.DeleteProject(params, auth.ClientAuth())
->>>>>>> 0b81180d
 	if err != nil {
 		msg := api.ErrorMessageFromPayload(err)
 		return locale.WrapError(err, msg)
