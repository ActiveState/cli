--- conflicted
+++ resolved
@@ -392,7 +392,6 @@
 	return res.Payload.IngredientVersions, nil
 }
 
-<<<<<<< HEAD
 // FetchLatestTimeStamp fetches the latest timestamp from the inventory service.
 func FetchLatestTimeStamp() (*strfmt.DateTime, error) {
 	client := inventory.Get()
@@ -402,7 +401,8 @@
 	}
 
 	return result.Payload.Timestamp, nil
-=======
+}
+
 func FetchNormalizedName(namespace Namespace, name string) (string, error) {
 	client := inventory.Get()
 	params := inventory_operations.NewNormalizeNamesParams()
@@ -417,5 +417,4 @@
 		return "", errs.New("Normalized name for %s not found", name)
 	}
 	return *res.Payload.NormalizedNames[0].Normalized, nil
->>>>>>> 5f8a7363
 }