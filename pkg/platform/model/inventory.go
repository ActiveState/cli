package model

import (
	"fmt"
	"strconv"
	"strings"
	"time"

	"github.com/go-openapi/strfmt"

	"github.com/ActiveState/cli/internal/errs"
	"github.com/ActiveState/cli/internal/locale"
	"github.com/ActiveState/cli/pkg/platform/api"
	"github.com/ActiveState/cli/pkg/platform/api/inventory"
	"github.com/ActiveState/cli/pkg/platform/api/inventory/inventory_client/inventory_operations"
	"github.com/ActiveState/cli/pkg/platform/api/inventory/inventory_models"
	"github.com/ActiveState/cli/pkg/platform/authentication"
)

type ErrNoMatchingPlatform struct{ *locale.LocalizedError }

type ErrSearch404 struct{ *locale.LocalizedError }

// IngredientAndVersion is a sane version of whatever the hell it is go-swagger thinks it's doing
type IngredientAndVersion struct {
	*inventory_models.SearchIngredientsResponseItem
	Version string
}

// Platform is a sane version of whatever the hell it is go-swagger thinks it's doing
type Platform = inventory_models.Platform

// Authors is a collection of inventory Author data.
type Authors []*inventory_models.Author

var platformCache []*Platform

// SearchIngredients will return all ingredients+ingredientVersions that fuzzily
// match the ingredient name.
func SearchIngredients(namespace string, name string, includeVersions bool, ts *time.Time) ([]*IngredientAndVersion, error) {
	return searchIngredientsNamespace(namespace, name, includeVersions, false, ts)
}

// SearchIngredientsStrict will return all ingredients+ingredientVersions that
// strictly match the ingredient name.
func SearchIngredientsStrict(namespace string, name string, caseSensitive bool, includeVersions bool, ts *time.Time) ([]*IngredientAndVersion, error) {
	results, err := searchIngredientsNamespace(namespace, name, includeVersions, true, ts)
	if err != nil {
		return nil, err
	}

	if !caseSensitive {
		name = strings.ToLower(name)
	}

	ingredients := results[:0]
	for _, ing := range results {
		var ingName string
		if ing.Ingredient.Name != nil {
			ingName = *ing.Ingredient.Name
		}
		if !caseSensitive {
			ingName = strings.ToLower(ingName)
		}
		if ingName == name {
			ingredients = append(ingredients, ing)
		}
	}

	return ingredients, nil
}

// FetchAuthors obtains author info for an ingredient at a particular version.
func FetchAuthors(ingredID, ingredVersionID *strfmt.UUID) (Authors, error) {
	if ingredID == nil {
		return nil, errs.New("nil ingredient id provided")
	}
	if ingredVersionID == nil {
		return nil, errs.New("nil ingredient version id provided")
	}

	lim := int64(32)
	client := inventory.Get()

	params := inventory_operations.NewGetIngredientVersionAuthorsParams()
	params.SetIngredientID(*ingredID)
	params.SetIngredientVersionID(*ingredVersionID)
	params.SetLimit(&lim)
	params.SetHTTPClient(api.NewHTTPClient())

	results, err := client.GetIngredientVersionAuthors(params, authentication.ClientAuth())
	if err != nil {
		return nil, errs.Wrap(err, "GetIngredientVersionAuthors failed")
	}

	return results.Payload.Authors, nil
}

func searchIngredientsNamespace(ns string, name string, includeVersions bool, exactOnly bool, ts *time.Time) ([]*IngredientAndVersion, error) {
	limit := int64(100)
	offset := int64(0)

	client := inventory.Get()

	params := inventory_operations.NewSearchIngredientsParams()
	params.SetQ(&name)
	if exactOnly {
		params.SetExactOnly(&exactOnly)
	}
	if ns != "" {
		params.SetNamespaces(&ns)
	}
	params.SetLimit(&limit)
	params.SetHTTPClient(api.NewHTTPClient())

	if ts != nil {
		dt := strfmt.DateTime(*ts)
		params.SetStateAt(&dt)
	}

	var ingredients []*IngredientAndVersion
	var entries []*inventory_models.SearchIngredientsResponseItem
	for offset == 0 || len(entries) == int(limit) {
		if offset > (limit * 10) { // at most we will get 10 pages of ingredients (that's ONE THOUSAND ingredients)
			// Guard against queries that match TOO MANY ingredients
			return nil, locale.NewError("err_searchingredient_toomany", "Query matched too many ingredients. Please use a more specific query.")
		}

		params.SetOffset(&offset)
		results, err := client.SearchIngredients(params, authentication.ClientAuth())
		if err != nil {
			if sidErr, ok := err.(*inventory_operations.SearchIngredientsDefault); ok {
				errv := locale.NewError(*sidErr.Payload.Message)
				if sidErr.Code() == 404 {
					return nil, &ErrSearch404{errv}
				}
				return nil, errv
			}
			return nil, errs.Wrap(err, "SearchIngredients failed")
		}
		entries = results.Payload.Ingredients

		for _, res := range entries {
			if res.Ingredient.PrimaryNamespace == nil {
				continue // Shouldn't ever happen, but this at least guards around nil pointer panics
			}
			if includeVersions {
				for _, v := range res.Versions {
					ingredients = append(ingredients, &IngredientAndVersion{res, v.Version})
				}
			} else {
				ingredients = append(ingredients, &IngredientAndVersion{res, ""})
			}
		}

		offset += limit
	}

	return ingredients, nil
}

func FetchPlatforms() ([]*Platform, error) {
	if platformCache == nil {
		client := inventory.Get()

		params := inventory_operations.NewGetPlatformsParams()
		limit := int64(99999)
		params.SetLimit(&limit)
		params.SetHTTPClient(api.NewHTTPClient())

		response, err := client.GetPlatforms(params)
		if err != nil {
			return nil, errs.Wrap(err, "GetPlatforms failed")
		}

		// remove unwanted platforms
		var platforms []*Platform
		for _, p := range response.Payload.Platforms {
			if p.KernelVersion == nil || p.KernelVersion.Version == nil {
				continue
			}
			version := *p.KernelVersion.Version
			if version == "" || version == "0" {
				continue
			}
			platforms = append(platforms, p)
		}

		platformCache = platforms
	}

	return platformCache, nil
}

func FetchPlatformsForCommit(commitID strfmt.UUID) ([]*Platform, error) {
	checkpt, _, err := FetchCheckpointForCommit(commitID)
	if err != nil {
		return nil, err
	}

	platformIDs := CheckpointToPlatforms(checkpt)

	var platforms []*Platform
	for _, pID := range platformIDs {
		platform, err := FetchPlatformByUID(pID)
		if err != nil {
			return nil, err
		}

		platforms = append(platforms, platform)
	}

	return platforms, nil
}

func filterPlatformIDs(hostPlatform, hostArch string, platformIDs []strfmt.UUID) ([]strfmt.UUID, error) {
	runtimePlatforms, err := FetchPlatforms()
	if err != nil {
		return nil, err
	}

	var pids []strfmt.UUID
	var fallback []strfmt.UUID
	for _, platformID := range platformIDs {
		for _, rtPf := range runtimePlatforms {
			if rtPf.PlatformID == nil || platformID != *rtPf.PlatformID {
				continue
			}
			if rtPf.Kernel == nil || rtPf.Kernel.Name == nil {
				continue
			}
			if rtPf.CPUArchitecture == nil || rtPf.CPUArchitecture.Name == nil {
				continue
			}
			if *rtPf.Kernel.Name != HostPlatformToKernelName(hostPlatform) {
				continue
			}

			platformArch := platformArchToHostArch(
				*rtPf.CPUArchitecture.Name,
				*rtPf.CPUArchitecture.BitWidth,
			)
			if fallbackArch(hostPlatform, hostArch) == platformArch {
				fallback = append(fallback, platformID)
			}
			if hostArch != platformArch {
				continue
			}

			pids = append(pids, platformID)
			break
		}
	}

	if len(pids) > 0 {
		return pids, nil
	}
	if len(fallback) > 0 {
		return fallback, nil
	}

	return nil, &ErrNoMatchingPlatform{locale.NewInputError(
		"err_no_platform_data_remains", "", hostPlatform, hostArch,
	)}
}

func FetchPlatformByUID(uid strfmt.UUID) (*Platform, error) {
	platforms, err := FetchPlatforms()
	if err != nil {
		return nil, err
	}

	for _, platform := range platforms {
		if platform.PlatformID != nil && *platform.PlatformID == uid {
			return platform, nil
		}
	}

	return nil, nil
}

func FetchPlatformByDetails(name, version string, word int) (*Platform, error) {
	runtimePlatforms, err := FetchPlatforms()
	if err != nil {
		return nil, err
	}

	lower := strings.ToLower

	for _, rtPf := range runtimePlatforms {
		if rtPf.Kernel == nil || rtPf.Kernel.Name == nil {
			continue
		}
		if lower(*rtPf.Kernel.Name) != lower(name) {
			continue
		}

		if rtPf.KernelVersion == nil || rtPf.KernelVersion.Version == nil {
			continue
		}
		if lower(*rtPf.KernelVersion.Version) != lower(version) {
			continue
		}

		if rtPf.CPUArchitecture == nil {
			continue
		}
		if rtPf.CPUArchitecture.BitWidth == nil || *rtPf.CPUArchitecture.BitWidth != strconv.Itoa(word) {
			continue
		}

		return rtPf, nil
	}

	details := fmt.Sprintf("%s %d %s", name, word, version)

	return nil, locale.NewInputError("err_unsupported_platform", "", details)
}

func FetchLanguageForCommit(commitID strfmt.UUID) (*Language, error) {
	langs, err := FetchLanguagesForCommit(commitID)
	if err != nil {
		return nil, locale.WrapError(err, "err_detect_language")
	}
	if len(langs) == 0 {
		return nil, locale.NewError("err_detect_language")
	}
	return &langs[0], nil
}

func FetchLanguageByDetails(name, version string) (*Language, error) {
	languages, err := FetchLanguages()
	if err != nil {
		return nil, err
	}

	for _, language := range languages {
		if language.Name == name && language.Version == version {
			return &language, nil
		}
	}

	return nil, locale.NewInputError("err_language_not_found", "", name, version)
}

func FetchLanguageVersions(name string) ([]string, error) {
	languages, err := FetchLanguages()
	if err != nil {
		return nil, err
	}

	var versions []string
	for _, lang := range languages {
		if lang.Name == name {
			versions = append(versions, lang.Version)
		}
	}

	return versions, nil
}

func FetchLanguages() ([]Language, error) {
	client := inventory.Get()

	params := inventory_operations.NewGetNamespaceIngredientsParams()
	params.SetNamespace("language")
	limit := int64(10000)
	params.SetLimit(&limit)
	params.SetHTTPClient(api.NewHTTPClient())

	res, err := client.GetNamespaceIngredients(params, authentication.ClientAuth())
	if err != nil {
		return nil, errs.Wrap(err, "GetNamespaceIngredients failed")
	}

	var languages []Language
	for _, ting := range res.Payload.IngredientsAndVersions {
		languages = append(languages, Language{
			Name:    *ting.Ingredient.Name,
			Version: *ting.Version.Version,
		})
	}

	return languages, nil
}

func FetchIngredientVersions(ingredientID *strfmt.UUID) ([]*inventory_models.IngredientVersion, error) {
	client := inventory.Get()

	params := inventory_operations.NewGetIngredientVersionsParams()
	params.SetIngredientID(*ingredientID)
	limit := int64(10000)
	params.SetLimit(&limit)
	params.SetHTTPClient(api.NewHTTPClient())

	res, err := client.GetIngredientVersions(params, authentication.ClientAuth())
	if err != nil {
		return nil, errs.Wrap(err, "GetIngredientVersions failed")
	}

	return res.Payload.IngredientVersions, nil
}

// FetchLatestTimeStamp fetches the latest timestamp from the inventory service.
<<<<<<< HEAD
func FetchLatestTimeStamp() (time.Time, error) {
=======
func FetchLatestTimeStamp() (*strfmt.DateTime, error) {
>>>>>>> 82fd975a
	client := inventory.Get()
	result, err := client.GetLatestTimestamp(inventory_operations.NewGetLatestTimestampParams())
	if err != nil {
		return time.Now(), errs.Wrap(err, "GetLatestTimestamp failed")
	}

<<<<<<< HEAD
	return time.Time(*result.Payload.Timestamp), nil
=======
	return result.Payload.Timestamp, nil
}

func FetchNormalizedName(namespace Namespace, name string) (string, error) {
	client := inventory.Get()
	params := inventory_operations.NewNormalizeNamesParams()
	params.SetNamespace(namespace.String())
	params.SetNames(&inventory_models.UnnormalizedNames{Names: []string{name}})
	params.SetHTTPClient(api.NewHTTPClient())
	res, err := client.NormalizeNames(params, authentication.ClientAuth())
	if err != nil {
		return "", errs.Wrap(err, "NormalizeName failed")
	}
	if len(res.Payload.NormalizedNames) == 0 {
		return "", errs.New("Normalized name for %s not found", name)
	}
	return *res.Payload.NormalizedNames[0].Normalized, nil
>>>>>>> 82fd975a
}<|MERGE_RESOLUTION|>--- conflicted
+++ resolved
@@ -402,21 +402,14 @@
 }
 
 // FetchLatestTimeStamp fetches the latest timestamp from the inventory service.
-<<<<<<< HEAD
 func FetchLatestTimeStamp() (time.Time, error) {
-=======
-func FetchLatestTimeStamp() (*strfmt.DateTime, error) {
->>>>>>> 82fd975a
 	client := inventory.Get()
 	result, err := client.GetLatestTimestamp(inventory_operations.NewGetLatestTimestampParams())
 	if err != nil {
 		return time.Now(), errs.Wrap(err, "GetLatestTimestamp failed")
 	}
 
-<<<<<<< HEAD
 	return time.Time(*result.Payload.Timestamp), nil
-=======
-	return result.Payload.Timestamp, nil
 }
 
 func FetchNormalizedName(namespace Namespace, name string) (string, error) {
@@ -433,5 +426,4 @@
 		return "", errs.New("Normalized name for %s not found", name)
 	}
 	return *res.Payload.NormalizedNames[0].Normalized, nil
->>>>>>> 82fd975a
 }