package model

import (
	"net/http"
	"os"
	"strings"
	"time"

	"github.com/ActiveState/cli/internal/constants"
	"github.com/ActiveState/cli/internal/errs"
	"github.com/ActiveState/cli/internal/gqlclient"
	"github.com/ActiveState/cli/internal/locale"
	"github.com/ActiveState/cli/internal/logging"
	"github.com/ActiveState/cli/internal/multilog"
	"github.com/ActiveState/cli/pkg/platform/api"
	bpModel "github.com/ActiveState/cli/pkg/platform/api/buildplanner/model"
	"github.com/ActiveState/cli/pkg/platform/api/buildplanner/request"
	"github.com/ActiveState/cli/pkg/platform/api/headchef"
	"github.com/ActiveState/cli/pkg/platform/api/headchef/headchef_models"
	"github.com/ActiveState/cli/pkg/platform/authentication"
	"github.com/ActiveState/cli/pkg/platform/runtime/artifact"
	"github.com/ActiveState/cli/pkg/platform/runtime/buildexpression"
	"github.com/ActiveState/cli/pkg/sysinfo"
	"github.com/go-openapi/strfmt"
	"github.com/machinebox/graphql"
)

const (
	pollInterval = 1 * time.Second
	pollTimeout  = 30 * time.Second
)

// HostPlatform stores a reference to current platform
var HostPlatform string

func init() {
	HostPlatform = sysinfo.OS().String()
	if osName, ok := os.LookupEnv(constants.OverrideOSNameEnvVarName); ok {
		HostPlatform = osName
	}
}

// BuildResult is the unified response of a Build request
type BuildResult struct {
	BuildEngine         BuildEngine
	RecipeID            strfmt.UUID
	CommitID            strfmt.UUID
	Build               *bpModel.Build
	BuildStatusResponse *headchef_models.V1BuildStatusResponse
	BuildStatus         headchef.BuildStatusEnum
	BuildReady          bool
	BuildExpression     *buildexpression.BuildExpression
}

func (b *BuildResult) OrderedArtifacts() []artifact.ArtifactID {
	res := make([]artifact.ArtifactID, 0, len(b.Build.Artifacts))
	for _, a := range b.Build.Artifacts {
		res = append(res, a.NodeID)
	}
	return res
}

type BuildPlanner struct {
	auth   *authentication.Auth
	client *gqlclient.Client
}

func NewBuildPlannerModel(auth *authentication.Auth) *BuildPlanner {
	bpURL := api.GetServiceURL(api.ServiceBuildPlanner).String()
	logging.Debug("Using build planner at: %s", bpURL)

	client := gqlclient.NewWithOpts(bpURL, 0, graphql.WithHTTPClient(&http.Client{}))

	if auth != nil && auth.Authenticated() {
		client.SetTokenProvider(auth)
	}

	return &BuildPlanner{
		auth:   auth,
		client: client,
	}
}

func (bp *BuildPlanner) FetchBuildResult(commitID strfmt.UUID, owner, project string) (*BuildResult, error) {
	logging.Debug("FetchBuildResult, commitID: %s, owner: %s, project: %s", commitID, owner, project)
	resp := bpModel.NewBuildPlanResponse(owner, project)
	err := bp.client.Run(request.BuildPlan(commitID.String(), owner, project), resp)
	if err != nil {
		return nil, errs.Wrap(err, "failed to fetch build plan")
	}

	build, err := resp.Build()
	if err != nil {
		return nil, errs.Wrap(err, "Could not get build from response")
	}

	// The BuildPlanner will return a build plan with a status of
	// "planning" if the build plan is not ready yet. We need to
	// poll the BuildPlanner until the build is ready.
	if build.Status == bpModel.Planning {
		resp, err = bp.pollBuildPlan(commitID.String(), owner, project)
		if err != nil {
			return nil, errs.Wrap(err, "failed to poll build plan")
		}
	}

	// The type aliasing in the query populates the
	// response with emtpy targets that we should remove
	removeEmptyTargets(build)

	// Extract the available platforms from the build plan
	var bpPlatforms []strfmt.UUID
	for _, t := range build.Terminals {
		if t.Tag == bpModel.TagOrphan {
			continue
		}
		bpPlatforms = append(bpPlatforms, strfmt.UUID(strings.TrimPrefix(t.Tag, "platform:")))
	}

	// Get the platform ID for the current platform
	platformID, err := FilterCurrentPlatform(HostPlatform, bpPlatforms)
	if err != nil {
		return nil, locale.WrapError(err, "err_filter_current_platform")
	}

	// Filter the build terminals to only include the current platform
	var filteredTerminals []*bpModel.NamedTarget
	for _, t := range build.Terminals {
		if platformID.String() == strings.TrimPrefix(t.Tag, "platform:") {
			filteredTerminals = append(filteredTerminals, t)
		}
	}
	build.Terminals = filteredTerminals

	buildEngine := Alternative
	for _, s := range build.Sources {
		if s.Namespace == "builder" && s.Name == "camel" {
			buildEngine = Camel
			break
		}
	}

<<<<<<< HEAD
	expr, err := buildexpression.New(resp.Project.Commit.Script)
=======
	id, err := resp.CommitID()
>>>>>>> d409ef64
	if err != nil {
		return nil, errs.Wrap(err, "Response does not contain commitID")
	}

	res := BuildResult{
		BuildEngine:     buildEngine,
		Build:           build,
		BuildReady:      build.Status == bpModel.Completed,
		CommitID:        id,
		BuildExpression: expr,
	}

	// We want to extract the recipe ID from the BuildLogIDs.
	// We do this because if the build is in progress we will need to reciepe ID to
	// initialize the build log streamer.
	// This information will only be populated if the build is an alternate build.
	// This is specified in the build planner queries.
	for _, id := range build.BuildLogIDs {
		if res.RecipeID != "" {
			return nil, errs.Wrap(err, "Build plan contains multiple recipe IDs")
		}
		res.RecipeID = strfmt.UUID(id.ID)
		break
	}

	return &res, nil
}

func (bp *BuildPlanner) pollBuildPlan(commitID, owner, project string) (bpModel.BuildPlan, error) {
	var resp bpModel.BuildPlan
	ticker := time.NewTicker(pollInterval)
	for {
		select {
		case <-ticker.C:
			err := bp.client.Run(request.BuildPlan(commitID, owner, project), resp)
			if err != nil {
				return nil, errs.Wrap(err, "failed to fetch build plan")
			}

			if resp == nil {
				multilog.Error("Build plan response is nil in pollBuildPlan")
				continue
			}

			build, err := resp.Build()
			if err != nil {
				return nil, errs.Wrap(err, "Could not get build from response")
			}

			if build.Status != bpModel.Planning {
				return resp, nil
			}
		case <-time.After(pollTimeout):
			return nil, locale.NewError("err_buildplanner_timeout", "Timed out waiting for build plan")
		}
	}
}

func removeEmptyTargets(bp *bpModel.Build) {
	var steps []*bpModel.Step
	for _, step := range bp.Steps {
		if step.StepID == "" {
			continue
		}
		steps = append(steps, step)
	}

	var sources []*bpModel.Source
	for _, source := range bp.Sources {
		if source.NodeID == "" {
			continue
		}
		sources = append(sources, source)
	}

	var artifacts []*bpModel.Artifact
	for _, artifact := range bp.Artifacts {
		if artifact.NodeID == "" {
			continue
		}
		artifacts = append(artifacts, artifact)
	}

	bp.Steps = steps
	bp.Sources = sources
	bp.Artifacts = artifacts
}

type StageCommitParams struct {
	Owner        string
	Project      string
	ParentCommit string
	// Commits can have either an operation (e.g. installing a package)...
	PackageName      string
	PackageVersion   string
	PackageNamespace Namespace
	Operation        bpModel.Operation
	TimeStamp        *strfmt.DateTime
	// ... or commits can have a script (e.g. from pull). When pulling a script, we do not compute
	// its changes into a series of above operations. Instead, we just pass the new script directly.
	Script *buildexpression.BuildExpression
}

func (bp *BuildPlanner) StageCommit(params StageCommitParams) (strfmt.UUID, error) {
	logging.Debug("StageCommit, params: %+v", params)
	expression := params.Expression
	if expression == nil {
		var err error
		expression, err = bp.GetBuildExpression(params.Owner, params.Project, params.ParentCommit)
		if err != nil {
			return "", errs.Wrap(err, "Failed to get build expression")
		}

		requirement := bpModel.Requirement{
			Namespace: params.PackageNamespace.String(),
			Name:      params.PackageName,
		}

		if params.PackageVersion != "" {
			requirement.VersionRequirement = []bpModel.VersionRequirement{{bpModel.VersionRequirementComparatorKey: bpModel.ComparatorEQ, bpModel.VersionRequirementVersionKey: params.PackageVersion}}
		}

<<<<<<< HEAD
		err = script.Update(params.Operation, requirement, params.TimeStamp)
=======
		err = expression.Update(params.Operation, requirement, *params.TimeStamp)
>>>>>>> d409ef64
		if err != nil {
			return "", errs.Wrap(err, "Failed to update build graph")
		}
	}

	// With the updated build expression call the stage commit mutation
	request := request.StageCommit(params.Owner, params.Project, params.ParentCommit, expression)
	resp := &bpModel.StageCommitResult{}
	err := bp.client.Run(request, resp)
	if err != nil {
		return "", locale.WrapError(err, "err_buildplanner_stage_commit", "Failed to stage commit, error: {{.V0}}", err.Error())
	}

	if resp.Commit == nil {
		return "", errs.New("Staged commit is nil")
	}

	if resp.Commit.Build == nil {
		if resp.Error != nil {
			return "", errs.New(resp.Error.Message)
		}
		return "", errs.New("Commit does not contain build")
	}

	if resp.Commit.Build.PlanningError != nil {
		var errs []string
		var isTransient bool
		for _, se := range resp.Commit.Build.SubErrors {
			errs = append(errs, se.Message)
			isTransient = se.IsTransient
		}
		return "", &bpModel.BuildPlannerError{
			Wrapped:          locale.NewInputError("err_buildplanner", resp.Commit.Build.Message),
			ValidationErrors: errs,
			IsTransient:      isTransient,
		}
	}

	if resp.Commit.Build.Status == bpModel.Planning {
		buildResult, err := bp.FetchBuildResult(strfmt.UUID(resp.Commit.CommitID), params.Owner, params.Project)
		if err != nil {
			return "", errs.Wrap(err, "failed to fetch build result")
		}

		return buildResult.CommitID, nil
	}

	return strfmt.UUID(resp.Commit.CommitID), nil
}

func (bp *BuildPlanner) GetBuildExpression(owner, project, commitID string) (*buildexpression.BuildExpression, error) {
	logging.Debug("GetBuildExpression, owner: %s, project: %s, commitID: %s", owner, project, commitID)
	resp := &bpModel.BuildExpression{}
	err := bp.client.Run(request.BuildExpression(commitID), resp)
	if err != nil {
		return nil, errs.Wrap(err, "failed to fetch build expression")
	}

	if resp.Commit == nil {
		return nil, errs.New("Commit is nil")
	}

	if resp.Commit.Expression == nil {
		return nil, errs.New("Commit does not contain expression")
	}

	expression, err := buildexpression.New(resp.Commit.Expression)
	if err != nil {
		return nil, errs.Wrap(err, "failed to parse build expression")
	}

	return expression, nil
}<|MERGE_RESOLUTION|>--- conflicted
+++ resolved
@@ -140,11 +140,12 @@
 		}
 	}
 
-<<<<<<< HEAD
 	expr, err := buildexpression.New(resp.Project.Commit.Script)
-=======
+	if err != nil {
+		return nil, errs.Wrap(err, "Unable to parse buildexpression")
+	}
+
 	id, err := resp.CommitID()
->>>>>>> d409ef64
 	if err != nil {
 		return nil, errs.Wrap(err, "Response does not contain commitID")
 	}
@@ -267,11 +268,7 @@
 			requirement.VersionRequirement = []bpModel.VersionRequirement{{bpModel.VersionRequirementComparatorKey: bpModel.ComparatorEQ, bpModel.VersionRequirementVersionKey: params.PackageVersion}}
 		}
 
-<<<<<<< HEAD
-		err = script.Update(params.Operation, requirement, params.TimeStamp)
-=======
 		err = expression.Update(params.Operation, requirement, *params.TimeStamp)
->>>>>>> d409ef64
 		if err != nil {
 			return "", errs.Wrap(err, "Failed to update build graph")
 		}
