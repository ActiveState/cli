package model

import (
	"errors"
	"net/http"
	"os"
	"regexp"
	"strconv"
	"strings"
	"time"

	"github.com/ActiveState/cli/internal/constants"
	"github.com/ActiveState/cli/internal/errs"
	"github.com/ActiveState/cli/internal/gqlclient"
	"github.com/ActiveState/cli/internal/locale"
	"github.com/ActiveState/cli/internal/logging"
	"github.com/ActiveState/cli/pkg/platform/api"
	"github.com/ActiveState/cli/pkg/platform/api/buildplanner/model"
	bpModel "github.com/ActiveState/cli/pkg/platform/api/buildplanner/model"
	"github.com/ActiveState/cli/pkg/platform/api/buildplanner/request"
	"github.com/ActiveState/cli/pkg/platform/api/headchef"
	"github.com/ActiveState/cli/pkg/platform/api/headchef/headchef_models"
	"github.com/ActiveState/cli/pkg/platform/api/reqsimport"
	"github.com/ActiveState/cli/pkg/platform/authentication"
	"github.com/ActiveState/cli/pkg/platform/runtime/artifact"
	"github.com/ActiveState/cli/pkg/platform/runtime/buildexpression"
	"github.com/ActiveState/cli/pkg/sysinfo"
	"github.com/ActiveState/graphql"
	"github.com/go-openapi/strfmt"
)

const (
	pollInterval = 1 * time.Second
	pollTimeout  = 30 * time.Second

	codeExtensionKey          = "code"
	clientDeprecationErrorKey = "CLIENT_DEPRECATION_ERROR"
)

// HostPlatform stores a reference to current platform
var HostPlatform string

func init() {
	HostPlatform = sysinfo.OS().String()
	if osName, ok := os.LookupEnv(constants.OverrideOSNameEnvVarName); ok {
		HostPlatform = osName
	}
}

// BuildResult is the unified response of a Build request
type BuildResult struct {
	BuildEngine         BuildEngine
	RecipeID            strfmt.UUID
	CommitID            strfmt.UUID
	Build               *bpModel.Build
	BuildStatusResponse *headchef_models.V1BuildStatusResponse
	BuildStatus         headchef.BuildStatusEnum
	BuildReady          bool
	BuildExpression     *buildexpression.BuildExpression
}

func (b *BuildResult) OrderedArtifacts() []artifact.ArtifactID {
	res := make([]artifact.ArtifactID, 0, len(b.Build.Artifacts))
	for _, a := range b.Build.Artifacts {
		res = append(res, a.NodeID)
	}
	return res
}

type BuildPlanner struct {
	auth   *authentication.Auth
	client *gqlclient.Client
}

func NewBuildPlannerModel(auth *authentication.Auth) *BuildPlanner {
	bpURL := api.GetServiceURL(api.ServiceBuildPlanner).String()
	logging.Debug("Using build planner at: %s", bpURL)

	client := gqlclient.NewWithOpts(bpURL, 0, graphql.WithHTTPClient(&http.Client{}))

	if auth != nil && auth.Authenticated() {
		client.SetTokenProvider(auth)
	}

	return &BuildPlanner{
		auth:   auth,
		client: client,
	}
}

func (bp *BuildPlanner) FetchBuildResult(commitID strfmt.UUID, owner, project string) (*BuildResult, error) {
	logging.Debug("FetchBuildResult, commitID: %s, owner: %s, project: %s", commitID, owner, project)
	resp := bpModel.NewBuildPlanResponse(owner, project)
	err := bp.client.Run(request.BuildPlan(commitID.String(), owner, project), resp)
	if err != nil {
		return nil, processBuildPlannerError(err, "failed to fetch build plan")
	}

	build, err := resp.Build()
	if err != nil {
		return nil, errs.Wrap(err, "Could not get build from response")
	}

	// The BuildPlanner will return a build plan with a status of
	// "planning" if the build plan is not ready yet. We need to
	// poll the BuildPlanner until the build is ready.
	if build.Status == bpModel.Planning {
		build, err = bp.pollBuildPlan(commitID.String(), owner, project)
		if err != nil {
			return nil, errs.Wrap(err, "failed to poll build plan")
		}
	}

	// The type aliasing in the query populates the
	// response with emtpy targets that we should remove
	removeEmptyTargets(build)

	// Extract the available platforms from the build plan
	var bpPlatforms []strfmt.UUID
	for _, t := range build.Terminals {
		if t.Tag == bpModel.TagOrphan {
			continue
		}
		bpPlatforms = append(bpPlatforms, strfmt.UUID(strings.TrimPrefix(t.Tag, "platform:")))
	}

	// Get the platform ID for the current platform
	platformID, err := FilterCurrentPlatform(HostPlatform, bpPlatforms)
	if err != nil {
		return nil, locale.WrapError(err, "err_filter_current_platform")
	}

	// Filter the build terminals to only include the current platform
	var filteredTerminals []*bpModel.NamedTarget
	for _, t := range build.Terminals {
		if platformID.String() == strings.TrimPrefix(t.Tag, "platform:") {
			filteredTerminals = append(filteredTerminals, t)
		}
	}
	build.Terminals = filteredTerminals

	buildEngine := Alternative
	for _, s := range build.Sources {
		if s.Namespace == "builder" && s.Name == "camel" {
			buildEngine = Camel
			break
		}
	}

	id, err := resp.CommitID()
	if err != nil {
		return nil, errs.Wrap(err, "Response does not contain commitID")
	}

	expr, err := bp.GetBuildExpression(owner, project, commitID.String())
	if err != nil {
		return nil, errs.Wrap(err, "Failed to get build expression")
	}

	res := BuildResult{
		BuildEngine:     buildEngine,
		Build:           build,
		BuildReady:      build.Status == bpModel.Completed,
		CommitID:        id,
		BuildExpression: expr,
	}

	// We want to extract the recipe ID from the BuildLogIDs.
	// We do this because if the build is in progress we will need to reciepe ID to
	// initialize the build log streamer.
	// This information will only be populated if the build is an alternate build.
	// This is specified in the build planner queries.
	for _, id := range build.BuildLogIDs {
		if res.RecipeID != "" {
			return nil, errs.Wrap(err, "Build plan contains multiple recipe IDs")
		}
		res.RecipeID = strfmt.UUID(id.ID)
		break
	}

	return &res, nil
}

func (bp *BuildPlanner) pollBuildPlan(commitID, owner, project string) (*bpModel.Build, error) {
	resp := model.NewBuildPlanResponse(owner, project)
	ticker := time.NewTicker(pollInterval)
	for {
		select {
		case <-ticker.C:
			err := bp.client.Run(request.BuildPlan(commitID, owner, project), resp)
			if err != nil {
				return nil, processBuildPlannerError(err, "failed to fetch build plan")
			}

			if resp == nil {
				return nil, errs.New("Build plan response is nil")
			}

			build, err := resp.Build()
			if err != nil {
				return nil, errs.Wrap(err, "Could not get build from response")
			}

			if build.Status != bpModel.Planning {
				return build, nil
			}
		case <-time.After(pollTimeout):
			return nil, locale.NewError("err_buildplanner_timeout", "Timed out waiting for build plan")
		}
	}
}

func removeEmptyTargets(bp *bpModel.Build) {
	var steps []*bpModel.Step
	for _, step := range bp.Steps {
		if step.StepID == "" {
			continue
		}
		steps = append(steps, step)
	}

	var sources []*bpModel.Source
	for _, source := range bp.Sources {
		if source.NodeID == "" {
			continue
		}
		sources = append(sources, source)
	}

	var artifacts []*bpModel.Artifact
	for _, artifact := range bp.Artifacts {
		if artifact.NodeID == "" {
			continue
		}
		artifacts = append(artifacts, artifact)
	}

	bp.Steps = steps
	bp.Sources = sources
	bp.Artifacts = artifacts
}

type StageCommitParams struct {
	Owner        string
	Project      string
	ParentCommit string
	// Commits can have either an operation (e.g. installing a package)...
	RequirementName      string
	RequirementVersion   []bpModel.VersionRequirement
	RequirementNamespace Namespace
	Operation            bpModel.Operation
	TimeStamp            *strfmt.DateTime
	// ... or commits can have an expression (e.g. from pull). When pulling an expression, we do not
	// compute its changes into a series of above operations. Instead, we just pass the new
	// expression directly.
	Expression *buildexpression.BuildExpression
}

func (bp *BuildPlanner) StageCommit(params StageCommitParams) (strfmt.UUID, error) {
	logging.Debug("StageCommit, params: %+v", params)
	expression := params.Expression
	if expression == nil {
		var err error
		expression, err = bp.GetBuildExpression(params.Owner, params.Project, params.ParentCommit)
		if err != nil {
<<<<<<< HEAD
			return "", errs.Wrap(err, "Failed to get build expression")
		}

		if params.RequirementNamespace.Type() == NamespacePlatform {
			err = expression.UpdatePlatform(params.Operation, strfmt.UUID(params.RequirementName))
			if err != nil {
				return "", errs.Wrap(err, "Failed to update build expression with platform")
			}
		} else {
			requirement := bpModel.Requirement{
				Namespace: params.RequirementNamespace.String(),
				Name:      params.RequirementName,
			}

			if params.RequirementVersion != "" {
				requirement.VersionRequirement = []bpModel.VersionRequirement{{
					bpModel.VersionRequirementComparatorKey: bpModel.ComparatorEQ,
					bpModel.VersionRequirementVersionKey:    params.RequirementVersion,
				}}
			}

			err = expression.UpdateRequirement(params.Operation, requirement)
			if err != nil {
				return "", errs.Wrap(err, "Failed to update build expression with requirement")
			}
=======
			return "", errs.Wrap(err, "Failed to update build expression with platform")
		}
	} else {
		requirement := bpModel.Requirement{
			Namespace:          params.RequirementNamespace.String(),
			Name:               params.RequirementName,
			VersionRequirement: params.RequirementVersion,
>>>>>>> 1363ba45
		}

		err = expression.UpdateTimestamp(*params.TimeStamp)
		if err != nil {
			return "", errs.Wrap(err, "Failed to update build expression with timestamp")
		}
	}

	// With the updated build expression call the stage commit mutation
	request := request.StageCommit(params.Owner, params.Project, params.ParentCommit, expression)
	resp := &bpModel.StageCommitResult{}
	err := bp.client.Run(request, resp)
	if err != nil {
		return "", processBuildPlannerError(err, "failed to stage commit")
	}

	if resp.Error != nil {
		return "", locale.NewError("Failed to stage commit, API returned message: {{.V0}}", resp.Error.Message)
	}

	if resp.ParseError != nil {
		return "", locale.NewInputError(
			"err_stage_commit_parse",
			"The platform failed to parse the build expression, received the following message: {{.V0}}. Path: {{.V1}}",
			resp.ParseError.Message,
			resp.ParseError.Path,
		)
	}

	if resp.Commit == nil {
		return "", errs.New("Staged commit is nil")
	}

	if resp.Commit.CommitID == "" {
		return "", errs.New("Staged commit does not contain commitID")
	}

	if resp.Commit.Build == nil {
		if resp.Error != nil {
			return "", errs.New(resp.Error.Message)
		}
		return "", errs.New("Commit does not contain build")
	}

	if resp.Commit.Build.PlanningError != nil {
		var errs []string
		var isTransient bool
		for _, se := range resp.Commit.Build.SubErrors {
			if se.Type != bpModel.RemediableSolveErrorType {
				continue
			}

			if se.Message != "" {
				errs = append(errs, se.Message)
				isTransient = se.IsTransient
			}
			for _, ve := range se.ValidationErrors {
				if ve.Error != "" {
					errs = append(errs, ve.Error)
				}
			}
		}
		return "", &bpModel.BuildPlannerError{
			ValidationErrors: errs,
			IsTransient:      isTransient,
		}
	}

	return resp.Commit.CommitID, nil
}

func (bp *BuildPlanner) GetBuildExpression(owner, project, commitID string) (*buildexpression.BuildExpression, error) {
	logging.Debug("GetBuildExpression, owner: %s, project: %s, commitID: %s", owner, project, commitID)
	resp := &bpModel.BuildExpression{}
	err := bp.client.Run(request.BuildExpression(commitID), resp)
	if err != nil {
		return nil, processBuildPlannerError(err, "failed to fetch build expression")
	}

	if resp.Commit == nil {
		return nil, errs.New("Commit is nil")
	}

	if resp.Commit.Expression == nil {
		return nil, errs.New("Commit does not contain expression")
	}

	expression, err := buildexpression.New(resp.Commit.Expression)
	if err != nil {
		return nil, errs.Wrap(err, "failed to parse build expression")
	}

	return expression, nil
}

// processBuildPlannerError will check for special error types that should be
// handled differently. If no special error type is found, the fallback message
// will be used.
func processBuildPlannerError(bpErr error, fallbackMessage string) error {
	graphqlErr := &graphql.GraphErr{}
	if errors.As(bpErr, graphqlErr) {
		code, ok := graphqlErr.Extensions[codeExtensionKey].(string)
		if ok && code == clientDeprecationErrorKey {
			return locale.NewInputError("err_buildplanner_deprecated", "Encountered deprecation error: {{.V0}}", graphqlErr.Message)
		}
	}
	return errs.Wrap(bpErr, fallbackMessage)
}

var versionRe = regexp.MustCompile(`^\d+(\.\d+)*$`)

func isExactVersion(version string) bool {
	return versionRe.MatchString(version)
}

func isWildcardVersion(version string) bool {
	return strings.Index(version, ".x") >= 0 || strings.Index(version, ".X") >= 0
}

func VersionStringToRequirements(version string) ([]bpModel.VersionRequirement, error) {
	if isExactVersion(version) {
		return []bpModel.VersionRequirement{{
			bpModel.VersionRequirementComparatorKey: "eq",
			bpModel.VersionRequirementVersionKey:    version,
		}}, nil
	}

	if !isWildcardVersion(version) {
		// Ask the Platform to translate a string like ">=1.2,<1.3" into a list of requirements.
		// Note that:
		// - The given requirement name does not matter; it is not looked up.
		changeset, err := reqsimport.Init().Changeset([]byte("name "+version), "")
		if err != nil {
			return nil, locale.WrapInputError(err, "err_invalid_version_string", "Invalid version string")
		}
		requirements := []bpModel.VersionRequirement{}
		for _, change := range changeset {
			for _, constraint := range change.VersionConstraints {
				requirements = append(requirements, bpModel.VersionRequirement{
					bpModel.VersionRequirementComparatorKey: constraint.Comparator,
					bpModel.VersionRequirementVersionKey:    constraint.Version,
				})
			}
		}
		return requirements, nil
	}

	// Construct version constraints to be >= given version, and < given version's last part + 1.
	// For example, given a version number of 3.10.x, constraints should be >= 3.10, < 3.11.
	// Given 2.x, constraints should be >= 2, < 3.
	requirements := []bpModel.VersionRequirement{}
	parts := strings.Split(version, ".")
	for i, part := range parts {
		if part != "x" && part != "X" {
			continue
		}
		if i == 0 {
			return nil, locale.NewInputError("err_version_wildcard_start", "A version number cannot start with a wildcard")
		}
		requirements = append(requirements, bpModel.VersionRequirement{
			bpModel.VersionRequirementComparatorKey: "gte",
			bpModel.VersionRequirementVersionKey:    strings.Join(parts[:i], "."),
		})
		previousPart, err := strconv.Atoi(parts[i-1])
		if err != nil {
			return nil, locale.WrapInputError(err, "err_version_number_expected", "Version parts are expected to be numeric")
		}
		parts[i-1] = strconv.Itoa(previousPart + 1)
		requirements = append(requirements, bpModel.VersionRequirement{
			bpModel.VersionRequirementComparatorKey: "lt",
			bpModel.VersionRequirementVersionKey:    strings.Join(parts[:i], "."),
		})
	}
	return requirements, nil
}<|MERGE_RESOLUTION|>--- conflicted
+++ resolved
@@ -263,7 +263,6 @@
 		var err error
 		expression, err = bp.GetBuildExpression(params.Owner, params.Project, params.ParentCommit)
 		if err != nil {
-<<<<<<< HEAD
 			return "", errs.Wrap(err, "Failed to get build expression")
 		}
 
@@ -274,30 +273,15 @@
 			}
 		} else {
 			requirement := bpModel.Requirement{
-				Namespace: params.RequirementNamespace.String(),
-				Name:      params.RequirementName,
-			}
-
-			if params.RequirementVersion != "" {
-				requirement.VersionRequirement = []bpModel.VersionRequirement{{
-					bpModel.VersionRequirementComparatorKey: bpModel.ComparatorEQ,
-					bpModel.VersionRequirementVersionKey:    params.RequirementVersion,
-				}}
+				Namespace:          params.RequirementNamespace.String(),
+				Name:               params.RequirementName,
+				VersionRequirement: params.RequirementVersion,
 			}
 
 			err = expression.UpdateRequirement(params.Operation, requirement)
 			if err != nil {
 				return "", errs.Wrap(err, "Failed to update build expression with requirement")
 			}
-=======
-			return "", errs.Wrap(err, "Failed to update build expression with platform")
-		}
-	} else {
-		requirement := bpModel.Requirement{
-			Namespace:          params.RequirementNamespace.String(),
-			Name:               params.RequirementName,
-			VersionRequirement: params.RequirementVersion,
->>>>>>> 1363ba45
 		}
 
 		err = expression.UpdateTimestamp(*params.TimeStamp)
