package model

import (
	"errors"
	"os"
	"regexp"
	"strconv"
	"strings"
	"time"

	"github.com/ActiveState/cli/internal/constants"
	"github.com/ActiveState/cli/internal/errs"
	"github.com/ActiveState/cli/internal/gqlclient"
	"github.com/ActiveState/cli/internal/locale"
	"github.com/ActiveState/cli/internal/logging"
	"github.com/ActiveState/cli/pkg/platform/api"
	"github.com/ActiveState/cli/pkg/platform/api/buildplanner/model"
	bpModel "github.com/ActiveState/cli/pkg/platform/api/buildplanner/model"
	"github.com/ActiveState/cli/pkg/platform/api/buildplanner/request"
	"github.com/ActiveState/cli/pkg/platform/api/headchef/headchef_models"
	"github.com/ActiveState/cli/pkg/platform/api/reqsimport"
	"github.com/ActiveState/cli/pkg/platform/authentication"
	"github.com/ActiveState/cli/pkg/platform/runtime/artifact"
	"github.com/ActiveState/cli/pkg/platform/runtime/buildexpression"
	"github.com/ActiveState/cli/pkg/sysinfo"
	"github.com/ActiveState/graphql"
	"github.com/go-openapi/strfmt"
)

const (
	pollInterval = 1 * time.Second
	pollTimeout  = 30 * time.Second

	codeExtensionKey          = "code"
	clientDeprecationErrorKey = "CLIENT_DEPRECATION_ERROR"
)

// HostPlatform stores a reference to current platform
var HostPlatform string

func init() {
	HostPlatform = sysinfo.OS().String()
	if osName, ok := os.LookupEnv(constants.OverrideOSNameEnvVarName); ok {
		HostPlatform = osName
	}
}

// BuildResult is the unified response of a Build request
type BuildResult struct {
	BuildEngine         BuildEngine
	RecipeID            strfmt.UUID
	CommitID            strfmt.UUID
	Build               *bpModel.Build
	BuildStatusResponse *headchef_models.V1BuildStatusResponse
	BuildStatus         string
	BuildReady          bool
	BuildExpression     *buildexpression.BuildExpression
}

func (b *BuildResult) OrderedArtifacts() []artifact.ArtifactID {
	res := make([]artifact.ArtifactID, 0, len(b.Build.Artifacts))
	for _, a := range b.Build.Artifacts {
		res = append(res, a.NodeID)
	}
	return res
}

type BuildPlanner struct {
	auth   *authentication.Auth
	client *gqlclient.Client
}

func NewBuildPlannerModel(auth *authentication.Auth) *BuildPlanner {
	bpURL := api.GetServiceURL(api.ServiceBuildPlanner).String()
	logging.Debug("Using build planner at: %s", bpURL)

	client := gqlclient.NewWithOpts(bpURL, 0, graphql.WithHTTPClient(api.NewHTTPClient()))

	if auth != nil && auth.Authenticated() {
		client.SetTokenProvider(auth)
	}

	return &BuildPlanner{
		auth:   auth,
		client: client,
	}
}

func (bp *BuildPlanner) FetchBuildResult(commitID strfmt.UUID, owner, project string) (*BuildResult, error) {
	logging.Debug("FetchBuildResult, commitID: %s, owner: %s, project: %s", commitID, owner, project)
	resp := bpModel.NewBuildPlanResponse(owner, project)
	err := bp.client.Run(request.BuildPlan(commitID.String(), owner, project), resp)
	if err != nil {
		return nil, processBuildPlannerError(err, "failed to fetch build plan")
	}

	build, err := resp.Build()
	if err != nil {
		return nil, errs.Wrap(err, "Could not get build from response")
	}

	// The BuildPlanner will return a build plan with a status of
	// "planning" if the build plan is not ready yet. We need to
	// poll the BuildPlanner until the build is ready.
	if build.Status == bpModel.Planning {
		build, err = bp.pollBuildPlan(commitID.String(), owner, project)
		if err != nil {
			return nil, errs.Wrap(err, "failed to poll build plan")
		}
	}

	// The type aliasing in the query populates the
	// response with emtpy targets that we should remove
	removeEmptyTargets(build)

	buildEngine := Alternative
	for _, s := range build.Sources {
		if s.Namespace == "builder" && s.Name == "camel" {
			buildEngine = Camel
			break
		}
	}

	id, err := resp.CommitID()
	if err != nil {
		return nil, errs.Wrap(err, "Response does not contain commitID")
	}

	expr, err := bp.GetBuildExpression(owner, project, commitID.String())
	if err != nil {
		return nil, errs.Wrap(err, "Failed to get build expression")
	}

	res := BuildResult{
		BuildEngine:     buildEngine,
		Build:           build,
		BuildReady:      build.Status == bpModel.Completed,
		CommitID:        id,
		BuildExpression: expr,
		BuildStatus:     build.Status,
	}

	// We want to extract the recipe ID from the BuildLogIDs.
	// We do this because if the build is in progress we will need to reciepe ID to
	// initialize the build log streamer.
	// This information will only be populated if the build is an alternate build.
	// This is specified in the build planner queries.
	for _, id := range build.BuildLogIDs {
		if res.RecipeID != "" {
			return nil, errs.Wrap(err, "Build plan contains multiple recipe IDs")
		}
		res.RecipeID = strfmt.UUID(id.ID)
		break
	}

	return &res, nil
}

func (bp *BuildPlanner) pollBuildPlan(commitID, owner, project string) (*bpModel.Build, error) {
	resp := model.NewBuildPlanResponse(owner, project)
	ticker := time.NewTicker(pollInterval)
	for {
		select {
		case <-ticker.C:
			err := bp.client.Run(request.BuildPlan(commitID, owner, project), resp)
			if err != nil {
				return nil, processBuildPlannerError(err, "failed to fetch build plan")
			}

			if resp == nil {
				return nil, errs.New("Build plan response is nil")
			}

			build, err := resp.Build()
			if err != nil {
				return nil, errs.Wrap(err, "Could not get build from response")
			}

			if build.Status != bpModel.Planning {
				return build, nil
			}
		case <-time.After(pollTimeout):
			return nil, locale.NewError("err_buildplanner_timeout", "Timed out waiting for build plan")
		}
	}
}

func removeEmptyTargets(bp *bpModel.Build) {
	var steps []*bpModel.Step
	for _, step := range bp.Steps {
		if step.StepID == "" {
			continue
		}
		steps = append(steps, step)
	}

	var sources []*bpModel.Source
	for _, source := range bp.Sources {
		if source.NodeID == "" {
			continue
		}
		sources = append(sources, source)
	}

	var artifacts []*bpModel.Artifact
	for _, artifact := range bp.Artifacts {
		if artifact.NodeID == "" {
			continue
		}
		artifacts = append(artifacts, artifact)
	}

	bp.Steps = steps
	bp.Sources = sources
	bp.Artifacts = artifacts
}

type StageCommitParams struct {
	Owner        string
	Project      string
	ParentCommit string
	Description  string
	// Commits can have either an operation (e.g. installing a package)...
	RequirementName      string
	RequirementVersion   []bpModel.VersionRequirement
	RequirementNamespace Namespace
	Operation            bpModel.Operation
	TimeStamp            *strfmt.DateTime
	// ... or commits can have an expression (e.g. from pull). When pulling an expression, we do not
	// compute its changes into a series of above operations. Instead, we just pass the new
	// expression directly.
	Expression *buildexpression.BuildExpression
}

func (bp *BuildPlanner) StageCommit(params StageCommitParams) (strfmt.UUID, error) {
	logging.Debug("StageCommit, params: %+v", params)
	expression := params.Expression
	if expression == nil {
		var err error
		expression, err = bp.GetBuildExpression(params.Owner, params.Project, params.ParentCommit)
		if err != nil {
			return "", errs.Wrap(err, "Failed to get build expression")
		}

		if params.RequirementNamespace.Type() == NamespacePlatform {
			err = expression.UpdatePlatform(params.Operation, strfmt.UUID(params.RequirementName))
			if err != nil {
				return "", errs.Wrap(err, "Failed to update build expression with platform")
			}
		} else {
			requirement := bpModel.Requirement{
				Namespace:          params.RequirementNamespace.String(),
				Name:               params.RequirementName,
				VersionRequirement: params.RequirementVersion,
			}

			err = expression.UpdateRequirement(params.Operation, requirement)
			if err != nil {
				return "", errs.Wrap(err, "Failed to update build expression with requirement")
			}
		}

		err = expression.UpdateTimestamp(*params.TimeStamp)
		if err != nil {
			return "", errs.Wrap(err, "Failed to update build expression with timestamp")
		}
	}

	// With the updated build expression call the stage commit mutation
	request := request.StageCommit(params.Owner, params.Project, params.ParentCommit, params.Description, expression)
	resp := &bpModel.StageCommitResult{}
	err := bp.client.Run(request, resp)
	if err != nil {
		return "", processBuildPlannerError(err, "failed to stage commit")
	}

	if resp.Commit == nil {
		return "", errs.New("Staged commit is nil")
	}

	if bpModel.IsErrorResponse(resp.Commit.Type) {
		return "", bpModel.ProcessCommitError(resp.Commit, "Could not process error response from stage commit")
	}

	if resp.Commit.CommitID == "" {
		return "", errs.New("Staged commit does not contain commitID")
	}

	if resp.Commit.Build == nil {
		return "", errs.New("Commit does not contain build")
	}

	if bpModel.IsErrorResponse(resp.Commit.Build.Type) {
		return "", bpModel.ProcessBuildError(resp.Commit.Build, "Could not get build from commit")
	}

	return resp.Commit.CommitID, nil
}

func (bp *BuildPlanner) GetBuildExpression(owner, project, commitID string) (*buildexpression.BuildExpression, error) {
	logging.Debug("GetBuildExpression, owner: %s, project: %s, commitID: %s", owner, project, commitID)
	resp := &bpModel.BuildExpression{}
	err := bp.client.Run(request.BuildExpression(commitID), resp)
	if err != nil {
		return nil, processBuildPlannerError(err, "failed to fetch build expression")
	}

	if resp.Commit == nil {
		return nil, errs.New("Commit is nil")
	}

	if bpModel.IsErrorResponse(resp.Commit.Type) {
		return nil, bpModel.ProcessCommitError(resp.Commit, "Could not get build expression from commit")
	}

	if resp.Commit.Expression == nil {
		return nil, errs.New("Commit does not contain expression")
	}

	expression, err := buildexpression.New(resp.Commit.Expression)
	if err != nil {
		return nil, errs.Wrap(err, "failed to parse build expression")
	}

	return expression, nil
}

// CreateProjectParams contains information for the project to create.
// When creating a project from scratch, the PlatformID, Language, Version, and Timestamp fields
// are used to create a buildexpression to use.
// When creating a project based off of another one, the Expr field is used (PlatformID, Language,
// Version, and Timestamp are ignored).
type CreateProjectParams struct {
	Owner       string
	Project     string
	PlatformID  strfmt.UUID
	Language    string
	Version     string
	Private     bool
	Timestamp   strfmt.DateTime
	Description string
	Expr        *buildexpression.BuildExpression
}

func (bp *BuildPlanner) CreateProject(params *CreateProjectParams) (strfmt.UUID, error) {
	logging.Debug("CreateProject, owner: %s, project: %s, language: %s, version: %s", params.Owner, params.Project, params.Language, params.Version)

	expr := params.Expr
	if expr == nil {
		// Construct an initial buildexpression for the new project.
		var err error
		expr, err = buildexpression.NewEmpty()
		if err != nil {
			return "", errs.Wrap(err, "Unable to create initial buildexpression")
		}

		// Add the platform.
		expr.UpdatePlatform(model.OperationAdded, params.PlatformID)

		// Create a requirement for the given language and version.
		versionRequirements, err := VersionStringToRequirements(params.Version)
		if err != nil {
			return "", errs.Wrap(err, "Unable to read version")
		}
		expr.UpdateRequirement(model.OperationAdded, bpModel.Requirement{
			Name:               params.Language,
			Namespace:          "language", // TODO: make this a constant DX-1738
			VersionRequirement: versionRequirements,
		})

		// Add the timestamp.
		expr.UpdateTimestamp(params.Timestamp)
	}

	// Create the project.
	request := request.CreateProject(params.Owner, params.Project, params.Private, expr, params.Description)
	resp := &bpModel.CreateProjectResult{}
	err := bp.client.Run(request, resp)
	if err != nil {
		return "", processBuildPlannerError(err, "Failed to create project")
	}

	if resp.ProjectCreated == nil {
		return "", errs.New("ProjectCreated is nil")
	}

	if bpModel.IsErrorResponse(resp.ProjectCreated.Type) {
		return "", bpModel.ProcessProjectCreatedError(resp.ProjectCreated, "Could not create project")
	}

	if resp.ProjectCreated.Commit == nil {
		return "", errs.New("ProjectCreated.Commit is nil")
	}

	return resp.ProjectCreated.Commit.CommitID, nil
}

<<<<<<< HEAD
func (bp *BuildPlanner) RevertCommit(organization, project, branch, commitID string) (strfmt.UUID, error) {
	logging.Debug("RevertCommit, organization: %s, project: %s, commitID: %s", organization, project, commitID)
	resp := &bpModel.RevertCommitResult{}
	err := bp.client.Run(request.RevertCommit(organization, project, branch, commitID), resp)
	if err != nil {
		return "", processBuildPlannerError(err, "failed to revert commit")
	}

	if resp.RevertedCommit == nil {
		return "", errs.New("Commit is nil")
	}

	if bpModel.IsErrorResponse(resp.RevertedCommit.Type) {
		return "", bpModel.ProcessCommitError(resp.RevertedCommit.Commit, "Could not revert commit")
	}

	if resp.RevertedCommit.Commit.CommitID == "" {
		return "", errs.New("Commit does not contain commitID")
	}

	return resp.RevertedCommit.Commit.CommitID, nil
=======
type MergeCommitParams struct {
	Owner     string
	Project   string
	TargetRef string // the commit ID or branch name to merge into
	OtherRef  string // the commit ID or branch name to merge from
	Strategy  model.MergeStrategy
}

func (bp *BuildPlanner) MergeCommit(params *MergeCommitParams) (strfmt.UUID, error) {
	logging.Debug("MergeCommit, owner: %s, project: %s", params.Owner, params.Project)
	request := request.MergeCommit(params.Owner, params.Project, params.TargetRef, params.OtherRef, params.Strategy)
	resp := &bpModel.MergeCommitResult{}
	err := bp.client.Run(request, resp)
	if err != nil {
		return "", processBuildPlannerError(err, "Failed to merge commit")
	}

	if resp.MergedCommit == nil {
		return "", errs.New("MergedCommit is nil")
	}

	if bpModel.IsErrorResponse(resp.MergedCommit.Type) {
		return "", bpModel.ProcessMergedCommitError(resp.MergedCommit, "Could not merge commit")
	}

	if resp.MergedCommit.Commit == nil {
		return "", errs.New("Merge commit's commit is nil'")
	}

	if bpModel.IsErrorResponse(resp.MergedCommit.Commit.Type) {
		return "", bpModel.ProcessCommitError(resp.MergedCommit.Commit, "Could not process error response from merge commit")
	}

	return resp.MergedCommit.Commit.CommitID, nil
>>>>>>> da528fd0
}

// processBuildPlannerError will check for special error types that should be
// handled differently. If no special error type is found, the fallback message
// will be used.
// It expects the errors field to be the top-level field in the response. This is
// different from special error types that are returned as part of the data field.
// Example:
//
//	{
//	  "errors": [
//	    {
//	      "message": "deprecation error",
//	      "locations": [
//	        {
//	          "line": 7,
//	          "column": 11
//	        }
//	      ],
//	      "path": [
//	        "project",
//	        "commit",
//	        "build"
//	      ],
//	      "extensions": {
//	        "code": "CLIENT_DEPRECATION_ERROR"
//	      }
//	    }
//	  ],
//	  "data": null
//	}
func processBuildPlannerError(bpErr error, fallbackMessage string) error {
	graphqlErr := &graphql.GraphErr{}
	if errors.As(bpErr, graphqlErr) {
		code, ok := graphqlErr.Extensions[codeExtensionKey].(string)
		if ok && code == clientDeprecationErrorKey {
			return &bpModel.BuildPlannerError{Err: locale.NewInputError("err_buildplanner_deprecated", "Encountered deprecation error: {{.V0}}", graphqlErr.Message)}
		}
	}
	return &bpModel.BuildPlannerError{Err: errs.Wrap(bpErr, fallbackMessage)}
}

var versionRe = regexp.MustCompile(`^\d+(\.\d+)*$`)

func isExactVersion(version string) bool {
	return versionRe.MatchString(version)
}

func isWildcardVersion(version string) bool {
	return strings.Index(version, ".x") >= 0 || strings.Index(version, ".X") >= 0
}

func VersionStringToRequirements(version string) ([]bpModel.VersionRequirement, error) {
	if isExactVersion(version) {
		return []bpModel.VersionRequirement{{
			bpModel.VersionRequirementComparatorKey: "eq",
			bpModel.VersionRequirementVersionKey:    version,
		}}, nil
	}

	if !isWildcardVersion(version) {
		// Ask the Platform to translate a string like ">=1.2,<1.3" into a list of requirements.
		// Note that:
		// - The given requirement name does not matter; it is not looked up.
		changeset, err := reqsimport.Init().Changeset([]byte("name "+version), "")
		if err != nil {
			return nil, locale.WrapInputError(err, "err_invalid_version_string", "Invalid version string")
		}
		requirements := []bpModel.VersionRequirement{}
		for _, change := range changeset {
			for _, constraint := range change.VersionConstraints {
				requirements = append(requirements, bpModel.VersionRequirement{
					bpModel.VersionRequirementComparatorKey: constraint.Comparator,
					bpModel.VersionRequirementVersionKey:    constraint.Version,
				})
			}
		}
		return requirements, nil
	}

	// Construct version constraints to be >= given version, and < given version's last part + 1.
	// For example, given a version number of 3.10.x, constraints should be >= 3.10, < 3.11.
	// Given 2.x, constraints should be >= 2, < 3.
	requirements := []bpModel.VersionRequirement{}
	parts := strings.Split(version, ".")
	for i, part := range parts {
		if part != "x" && part != "X" {
			continue
		}
		if i == 0 {
			return nil, locale.NewInputError("err_version_wildcard_start", "A version number cannot start with a wildcard")
		}
		requirements = append(requirements, bpModel.VersionRequirement{
			bpModel.VersionRequirementComparatorKey: "gte",
			bpModel.VersionRequirementVersionKey:    strings.Join(parts[:i], "."),
		})
		previousPart, err := strconv.Atoi(parts[i-1])
		if err != nil {
			return nil, locale.WrapInputError(err, "err_version_number_expected", "Version parts are expected to be numeric")
		}
		parts[i-1] = strconv.Itoa(previousPart + 1)
		requirements = append(requirements, bpModel.VersionRequirement{
			bpModel.VersionRequirementComparatorKey: "lt",
			bpModel.VersionRequirementVersionKey:    strings.Join(parts[:i], "."),
		})
	}
	return requirements, nil
}<|MERGE_RESOLUTION|>--- conflicted
+++ resolved
@@ -395,7 +395,6 @@
 	return resp.ProjectCreated.Commit.CommitID, nil
 }
 
-<<<<<<< HEAD
 func (bp *BuildPlanner) RevertCommit(organization, project, branch, commitID string) (strfmt.UUID, error) {
 	logging.Debug("RevertCommit, organization: %s, project: %s, commitID: %s", organization, project, commitID)
 	resp := &bpModel.RevertCommitResult{}
@@ -417,7 +416,8 @@
 	}
 
 	return resp.RevertedCommit.Commit.CommitID, nil
-=======
+}
+
 type MergeCommitParams struct {
 	Owner     string
 	Project   string
@@ -452,7 +452,6 @@
 	}
 
 	return resp.MergedCommit.Commit.CommitID, nil
->>>>>>> da528fd0
 }
 
 // processBuildPlannerError will check for special error types that should be
