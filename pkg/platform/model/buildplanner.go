package model

import (
	"encoding/json"
	"errors"
	"os"
	"regexp"
	"runtime"
	"strconv"
	"strings"
	"time"

	"github.com/ActiveState/cli/internal/constants"
	"github.com/ActiveState/cli/internal/errs"
	"github.com/ActiveState/cli/internal/gqlclient"
	"github.com/ActiveState/cli/internal/locale"
	"github.com/ActiveState/cli/internal/logging"
	"github.com/ActiveState/cli/pkg/platform/api"
	"github.com/ActiveState/cli/pkg/platform/api/buildplanner/model"
	bpModel "github.com/ActiveState/cli/pkg/platform/api/buildplanner/model"
	"github.com/ActiveState/cli/pkg/platform/api/buildplanner/request"
	"github.com/ActiveState/cli/pkg/platform/api/headchef/headchef_models"
	"github.com/ActiveState/cli/pkg/platform/api/reqsimport"
	"github.com/ActiveState/cli/pkg/platform/authentication"
	"github.com/ActiveState/cli/pkg/platform/runtime/artifact"
	"github.com/ActiveState/cli/pkg/platform/runtime/buildexpression"
	"github.com/ActiveState/cli/pkg/sysinfo"
	"github.com/ActiveState/graphql"
	"github.com/go-openapi/strfmt"
)

const (
	pollInterval       = 1 * time.Second
	pollTimeout        = 30 * time.Second
	buildStatusTimeout = 24 * time.Hour

	codeExtensionKey          = "code"
	clientDeprecationErrorKey = "CLIENT_DEPRECATION_ERROR"
)

// HostPlatform stores a reference to current platform
var HostPlatform string

type client struct {
	gqlClient *gqlclient.Client
}

func (c *client) Run(req gqlclient.Request, resp interface{}) error {
	logRequestVariables(req)
	return c.gqlClient.Run(req, resp)
}

func logRequestVariables(req gqlclient.Request) {
	if !strings.EqualFold(os.Getenv(constants.DebugServiceRequestsEnvVarName), "true") {
		return
	}

	vars, err := req.Vars()
	if err != nil {
		// Don't fail request because of this errors
		logging.Error("Failed to get request vars: %s", err)
		return
	}

	for _, v := range vars {
		if _, ok := v.(*buildexpression.BuildExpression); !ok {
			continue
		}

		beData, err := json.MarshalIndent(v, "", "  ")
		if err != nil {
			logging.Error("Failed to marshal build expression: %s", err)
			return
		}
		logging.Debug("Build Expression: %s", string(beData))
	}
}

type SolverError struct {
	wrapped          error
	validationErrors []string
	isTransient      bool
}

func (e *SolverError) Error() string {
	return "buildplan_error"
}

func (e *SolverError) Unwrap() error {
	return e.wrapped
}

func (e *SolverError) ValidationErrors() []string {
	return e.validationErrors
}

func (e *SolverError) IsTransient() bool {
	return e.isTransient
}

func init() {
	HostPlatform = sysinfo.OS().String()
	if osName, ok := os.LookupEnv(constants.OverrideOSNameEnvVarName); ok {
		HostPlatform = osName
	}
}

// BuildResult is the unified response of a Build request
type BuildResult struct {
	BuildEngine         BuildEngine
	RecipeID            strfmt.UUID
	CommitID            strfmt.UUID
	Build               *bpModel.Build
	BuildStatusResponse *headchef_models.V1BuildStatusResponse
	BuildStatus         string
	BuildReady          bool
	BuildExpression     *buildexpression.BuildExpression
}

func (b *BuildResult) OrderedArtifacts() []artifact.ArtifactID {
	res := make([]artifact.ArtifactID, 0, len(b.Build.Artifacts))
	for _, a := range b.Build.Artifacts {
		res = append(res, a.NodeID)
	}
	return res
}

type BuildPlanner struct {
	auth   *authentication.Auth
	client *client
}

func NewBuildPlannerModel(auth *authentication.Auth) *BuildPlanner {
	bpURL := api.GetServiceURL(api.ServiceBuildPlanner).String()
	logging.Debug("Using build planner at: %s", bpURL)

	gqlClient := gqlclient.NewWithOpts(bpURL, 0, graphql.WithHTTPClient(api.NewHTTPClient()))

	if auth != nil && auth.Authenticated() {
		gqlClient.SetTokenProvider(auth)
	}

	return &BuildPlanner{
		auth: auth,
		client: &client{
			gqlClient: gqlClient,
		},
	}
}

func (bp *BuildPlanner) FetchBuildResult(commitID strfmt.UUID, owner, project string) (*BuildResult, error) {
	logging.Debug("FetchBuildResult, commitID: %s, owner: %s, project: %s", commitID, owner, project)
	resp := bpModel.NewBuildPlanResponse(owner, project)
	err := bp.client.Run(request.BuildPlan(commitID.String(), owner, project), resp)
	if err != nil {
		return nil, processBuildPlannerError(err, "failed to fetch build plan")
	}

	build, err := resp.Build()
	if err != nil {
		return nil, errs.Wrap(err, "Could not get build from response")
	}

	// The BuildPlanner will return a build plan with a status of
	// "planning" if the build plan is not ready yet. We need to
	// poll the BuildPlanner until the build is ready.
	if build.Status == bpModel.Planning {
		build, err = bp.pollBuildPlan(commitID.String(), owner, project)
		if err != nil {
			return nil, errs.Wrap(err, "failed to poll build plan")
		}
	}

	// The type aliasing in the query populates the
	// response with emtpy targets that we should remove
	removeEmptyTargets(build)

	buildEngine := Alternative
	for _, s := range build.Sources {
		if s.Namespace == "builder" && s.Name == "camel" {
			buildEngine = Camel
			break
		}
	}

	id, err := resp.CommitID()
	if err != nil {
		return nil, errs.Wrap(err, "Response does not contain commitID")
	}

	expr, err := bp.GetBuildExpression(commitID.String())
	if err != nil {
		return nil, errs.Wrap(err, "Failed to get build expression")
	}

	res := BuildResult{
		BuildEngine:     buildEngine,
		Build:           build,
		BuildReady:      build.Status == bpModel.Completed,
		CommitID:        id,
		BuildExpression: expr,
		BuildStatus:     build.Status,
	}

	// We want to extract the recipe ID from the BuildLogIDs.
	// We do this because if the build is in progress we will need to reciepe ID to
	// initialize the build log streamer.
	// This information will only be populated if the build is an alternate build.
	// This is specified in the build planner queries.
	for _, id := range build.BuildLogIDs {
		if res.RecipeID != "" {
			return nil, errs.Wrap(err, "Build plan contains multiple recipe IDs")
		}
		res.RecipeID = strfmt.UUID(id.ID)
		break
	}

	return &res, nil
}

func (bp *BuildPlanner) pollBuildPlan(commitID, owner, project string) (*bpModel.Build, error) {
	resp := model.NewBuildPlanResponse(owner, project)
	ticker := time.NewTicker(pollInterval)
	for {
		select {
		case <-ticker.C:
			err := bp.client.Run(request.BuildPlan(commitID, owner, project), resp)
			if err != nil {
				return nil, processBuildPlannerError(err, "failed to fetch build plan")
			}

			if resp == nil {
				return nil, errs.New("Build plan response is nil")
			}

			build, err := resp.Build()
			if err != nil {
				return nil, errs.Wrap(err, "Could not get build from response")
			}

			if build.Status != bpModel.Planning {
				return build, nil
			}
		case <-time.After(pollTimeout):
			return nil, locale.NewError("err_buildplanner_timeout", "Timed out waiting for build plan")
		}
	}
}

func removeEmptyTargets(bp *bpModel.Build) {
	var steps []*bpModel.Step
	for _, step := range bp.Steps {
		if step.StepID == "" {
			continue
		}
		steps = append(steps, step)
	}

	var sources []*bpModel.Source
	for _, source := range bp.Sources {
		if source.NodeID == "" {
			continue
		}
		sources = append(sources, source)
	}

	var artifacts []*bpModel.Artifact
	for _, artifact := range bp.Artifacts {
		if artifact.NodeID == "" {
			continue
		}
		artifacts = append(artifacts, artifact)
	}

	bp.Steps = steps
	bp.Sources = sources
	bp.Artifacts = artifacts
}

type StageCommitParams struct {
	Owner        string
	Project      string
	ParentCommit string
	Description  string
	// Commits can have either an operation (e.g. installing a package)...
	RequirementName      string
	RequirementVersion   []bpModel.VersionRequirement
	RequirementNamespace Namespace
	RequirementRevision  *int
	Operation            bpModel.Operation
	// ... or commits can have an expression (e.g. from pull). When pulling an expression, we do not
	// compute its changes into a series of above operations. Instead, we just pass the new
	// expression directly.
	Expression *buildexpression.BuildExpression
	TimeStamp  *time.Time
}

func (bp *BuildPlanner) StageCommit(params StageCommitParams) (strfmt.UUID, error) {
	logging.Debug("StageCommit, params: %+v", params)
	expression := params.Expression
	if expression == nil {
		var err error
		expression, err = bp.GetBuildExpression(params.ParentCommit)
		if err != nil {
			return "", errs.Wrap(err, "Failed to get build expression")
		}

		if params.RequirementNamespace.Type() == NamespacePlatform {
			err = expression.UpdatePlatform(params.Operation, strfmt.UUID(params.RequirementName))
			if err != nil {
				return "", errs.Wrap(err, "Failed to update build expression with platform")
			}
		} else {
			requirement := bpModel.Requirement{
				Namespace:          params.RequirementNamespace.String(),
				Name:               params.RequirementName,
				VersionRequirement: params.RequirementVersion,
				Revision:           params.RequirementRevision,
			}

			err = expression.UpdateRequirement(params.Operation, requirement)
			if err != nil {
				return "", errs.Wrap(err, "Failed to update build expression with requirement")
			}

			if _, err := expression.SetDefaultTimestamp(); err != nil {
				return "", errs.Wrap(err, "Failed to set default timestamp")
			}
		}
	}

	// With the updated build expression call the stage commit mutation
	request := request.StageCommit(params.Owner, params.Project, params.ParentCommit, params.Description, params.TimeStamp, expression)
	resp := &bpModel.StageCommitResult{}
	err := bp.client.Run(request, resp)
	if err != nil {
		return "", processBuildPlannerError(err, "failed to stage commit")
	}

	if resp.Commit == nil {
		return "", errs.New("Staged commit is nil")
	}

	if bpModel.IsErrorResponse(resp.Commit.Type) {
		return "", bpModel.ProcessCommitError(resp.Commit, "Could not process error response from stage commit")
	}

	if resp.Commit.CommitID == "" {
		return "", errs.New("Staged commit does not contain commitID")
	}

	return resp.Commit.CommitID, nil
}

func (bp *BuildPlanner) GetBuildExpression(commitID string) (*buildexpression.BuildExpression, error) {
	logging.Debug("GetBuildExpression, commitID: %s", commitID)
	resp := &bpModel.BuildExpression{}
	err := bp.client.Run(request.BuildExpression(commitID), resp)
	if err != nil {
		return nil, processBuildPlannerError(err, "failed to fetch build expression")
	}

	if resp.Commit == nil {
		return nil, errs.New("Commit is nil")
	}

	if bpModel.IsErrorResponse(resp.Commit.Type) {
		return nil, bpModel.ProcessCommitError(resp.Commit, "Could not get build expression from commit")
	}

	if resp.Commit.Expression == nil {
		return nil, errs.New("Commit does not contain expression")
	}

	expression, err := buildexpression.New(resp.Commit.Expression)
	if err != nil {
		return nil, errs.Wrap(err, "failed to parse build expression")
	}

	err = expression.MaybeUpdateTimestamp(resp.Commit.AtTime)
	if err != nil {
		return nil, errs.Wrap(err, "failed to possibly update %s in build expression", buildexpression.AtTimeKey)
	}

	return expression, nil
}

// CreateProjectParams contains information for the project to create.
// When creating a project from scratch, the PlatformID, Language, Version, and Timestamp fields
// are used to create a buildexpression to use.
// When creating a project based off of another one, the Expr field is used (PlatformID, Language,
// Version, and Timestamp are ignored).
type CreateProjectParams struct {
	Owner       string
	Project     string
	PlatformID  strfmt.UUID
	Language    string
	Version     string
	Private     bool
	Description string
	Expr        *buildexpression.BuildExpression
}

func (bp *BuildPlanner) CreateProject(params *CreateProjectParams) (strfmt.UUID, error) {
	logging.Debug("CreateProject, owner: %s, project: %s, language: %s, version: %s", params.Owner, params.Project, params.Language, params.Version)

	expr := params.Expr
	if expr == nil {
		// Construct an initial buildexpression for the new project.
		var err error
		expr, err = buildexpression.NewEmpty()
		if err != nil {
			return "", errs.Wrap(err, "Unable to create initial buildexpression")
		}

		// Add the platform.
		expr.UpdatePlatform(model.OperationAdded, params.PlatformID)

		// Create a requirement for the given language and version.
		versionRequirements, err := VersionStringToRequirements(params.Version)
		if err != nil {
			return "", errs.Wrap(err, "Unable to read version")
		}
		expr.UpdateRequirement(model.OperationAdded, bpModel.Requirement{
			Name:               params.Language,
			Namespace:          "language", // TODO: make this a constant DX-1738
			VersionRequirement: versionRequirements,
		})
	}

	// Create the project.
	request := request.CreateProject(params.Owner, params.Project, params.Private, expr, params.Description)
	resp := &bpModel.CreateProjectResult{}
	err := bp.client.Run(request, resp)
	if err != nil {
		return "", processBuildPlannerError(err, "Failed to create project")
	}

	if resp.ProjectCreated == nil {
		return "", errs.New("ProjectCreated is nil")
	}

	if bpModel.IsErrorResponse(resp.ProjectCreated.Type) {
		return "", bpModel.ProcessProjectCreatedError(resp.ProjectCreated, "Could not create project")
	}

	if resp.ProjectCreated.Commit == nil {
		return "", errs.New("ProjectCreated.Commit is nil")
	}

	return resp.ProjectCreated.Commit.CommitID, nil
}

func (bp *BuildPlanner) RevertCommit(organization, project, parentCommitID, commitID string) (strfmt.UUID, error) {
	logging.Debug("RevertCommit, organization: %s, project: %s, commitID: %s", organization, project, commitID)
	resp := &bpModel.RevertCommitResult{}
	err := bp.client.Run(request.RevertCommit(organization, project, parentCommitID, commitID), resp)
	if err != nil {
		return "", processBuildPlannerError(err, "Failed to revert commit")
	}

	if resp.RevertedCommit == nil {
		return "", errs.New("Revert commit response is nil")
	}

	if bpModel.IsErrorResponse(resp.RevertedCommit.Type) {
		return "", bpModel.ProcessRevertCommitError(resp.RevertedCommit, "Could not revert commit")
	}

	if resp.RevertedCommit.Commit == nil {
		return "", errs.New("Revert commit's commit is nil'")
	}

	if bpModel.IsErrorResponse(resp.RevertedCommit.Commit.Type) {
		return "", bpModel.ProcessCommitError(resp.RevertedCommit.Commit, "Could not process error response from revert commit")
	}

	if resp.RevertedCommit.Commit.CommitID == "" {
		return "", errs.New("Commit does not contain commitID")
	}

	return resp.RevertedCommit.Commit.CommitID, nil
}

type MergeCommitParams struct {
	Owner     string
	Project   string
	TargetRef string // the commit ID or branch name to merge into
	OtherRef  string // the commit ID or branch name to merge from
	Strategy  model.MergeStrategy
}

func (bp *BuildPlanner) MergeCommit(params *MergeCommitParams) (strfmt.UUID, error) {
	logging.Debug("MergeCommit, owner: %s, project: %s", params.Owner, params.Project)
	request := request.MergeCommit(params.Owner, params.Project, params.TargetRef, params.OtherRef, params.Strategy)
	resp := &bpModel.MergeCommitResult{}
	err := bp.client.Run(request, resp)
	if err != nil {
		return "", processBuildPlannerError(err, "Failed to merge commit")
	}

	if resp.MergedCommit == nil {
		return "", errs.New("MergedCommit is nil")
	}

	if bpModel.IsErrorResponse(resp.MergedCommit.Type) {
		return "", bpModel.ProcessMergedCommitError(resp.MergedCommit, "Could not merge commit")
	}

	if resp.MergedCommit.Commit == nil {
		return "", errs.New("Merge commit's commit is nil'")
	}

	if bpModel.IsErrorResponse(resp.MergedCommit.Commit.Type) {
		return "", bpModel.ProcessCommitError(resp.MergedCommit.Commit, "Could not process error response from merge commit")
	}

	return resp.MergedCommit.Commit.CommitID, nil
}

// processBuildPlannerError will check for special error types that should be
// handled differently. If no special error type is found, the fallback message
// will be used.
// It expects the errors field to be the top-level field in the response. This is
// different from special error types that are returned as part of the data field.
// Example:
//
//	{
//	  "errors": [
//	    {
//	      "message": "deprecation error",
//	      "locations": [
//	        {
//	          "line": 7,
//	          "column": 11
//	        }
//	      ],
//	      "path": [
//	        "project",
//	        "commit",
//	        "build"
//	      ],
//	      "extensions": {
//	        "code": "CLIENT_DEPRECATION_ERROR"
//	      }
//	    }
//	  ],
//	  "data": null
//	}
func processBuildPlannerError(bpErr error, fallbackMessage string) error {
	graphqlErr := &graphql.GraphErr{}
	if errors.As(bpErr, graphqlErr) {
		code, ok := graphqlErr.Extensions[codeExtensionKey].(string)
		if ok && code == clientDeprecationErrorKey {
			return &bpModel.BuildPlannerError{Err: locale.NewInputError("err_buildplanner_deprecated", "Encountered deprecation error: {{.V0}}", graphqlErr.Message)}
		}
	}
	return &bpModel.BuildPlannerError{Err: errs.Wrap(bpErr, fallbackMessage)}
}

var versionRe = regexp.MustCompile(`^\d+(\.\d+)*$`)

func isExactVersion(version string) bool {
	return versionRe.MatchString(version)
}

func isWildcardVersion(version string) bool {
	return strings.Index(version, ".x") >= 0 || strings.Index(version, ".X") >= 0
}

func VersionStringToRequirements(version string) ([]bpModel.VersionRequirement, error) {
	if isExactVersion(version) {
		return []bpModel.VersionRequirement{{
			bpModel.VersionRequirementComparatorKey: "eq",
			bpModel.VersionRequirementVersionKey:    version,
		}}, nil
	}

	if !isWildcardVersion(version) {
		// Ask the Platform to translate a string like ">=1.2,<1.3" into a list of requirements.
		// Note that:
		// - The given requirement name does not matter; it is not looked up.
		changeset, err := reqsimport.Init().Changeset([]byte("name "+version), "")
		if err != nil {
			return nil, locale.WrapInputError(err, "err_invalid_version_string", "Invalid version string")
		}
		requirements := []bpModel.VersionRequirement{}
		for _, change := range changeset {
			for _, constraint := range change.VersionConstraints {
				requirements = append(requirements, bpModel.VersionRequirement{
					bpModel.VersionRequirementComparatorKey: constraint.Comparator,
					bpModel.VersionRequirementVersionKey:    constraint.Version,
				})
			}
		}
		return requirements, nil
	}

	// Construct version constraints to be >= given version, and < given version's last part + 1.
	// For example, given a version number of 3.10.x, constraints should be >= 3.10, < 3.11.
	// Given 2.x, constraints should be >= 2, < 3.
	requirements := []bpModel.VersionRequirement{}
	parts := strings.Split(version, ".")
	for i, part := range parts {
		if part != "x" && part != "X" {
			continue
		}
		if i == 0 {
			return nil, locale.NewInputError("err_version_wildcard_start", "A version number cannot start with a wildcard")
		}
		requirements = append(requirements, bpModel.VersionRequirement{
			bpModel.VersionRequirementComparatorKey: bpModel.ComparatorGTE,
			bpModel.VersionRequirementVersionKey:    strings.Join(parts[:i], "."),
		})
		previousPart, err := strconv.Atoi(parts[i-1])
		if err != nil {
			return nil, locale.WrapInputError(err, "err_version_number_expected", "Version parts are expected to be numeric")
		}
		parts[i-1] = strconv.Itoa(previousPart + 1)
		requirements = append(requirements, bpModel.VersionRequirement{
			bpModel.VersionRequirementComparatorKey: bpModel.ComparatorLT,
			bpModel.VersionRequirementVersionKey:    strings.Join(parts[:i], "."),
		})
	}
	return requirements, nil
}

<<<<<<< HEAD
func FilterCurrentPlatform(hostPlatform string, platforms []strfmt.UUID, cfg Configurable) (strfmt.UUID, error) {
	platformIDs, err := filterPlatformIDs(hostPlatform, runtime.GOARCH, platforms, cfg)
	if err != nil {
		return "", errs.Wrap(err, "filterPlatformIDs failed")
	}

	if len(platformIDs) == 0 {
		return "", locale.NewInputError("err_recipe_no_platform")
	} else if len(platformIDs) > 1 {
		logging.Debug("Received multiple platform IDs. Picking the first one: %s", platformIDs[0])
	}

	return platformIDs[0], nil
=======
func (bp *BuildPlanner) BuildTarget(owner, project, commitID, target string) error {
	logging.Debug("BuildTarget, owner: %s, project: %s, commitID: %s, target: %s", owner, project, commitID, target)
	resp := &bpModel.BuildTargetResult{}
	err := bp.client.Run(request.Evaluate(owner, project, commitID, target), resp)
	if err != nil {
		return processBuildPlannerError(err, "Failed to evaluate target")
	}

	if resp.Project == nil {
		return errs.New("Project is nil")
	}

	if bpModel.IsErrorResponse(resp.Project.Type) {
		return bpModel.ProcessProjectError(resp.Project, "Could not evaluate target")
	}

	if resp.Project.Commit == nil {
		return errs.New("Commit is nil")
	}

	if bpModel.IsErrorResponse(resp.Project.Commit.Type) {
		return bpModel.ProcessCommitError(resp.Project.Commit, "Could not process error response from evaluate target")
	}

	if resp.Project.Commit.Build == nil {
		return errs.New("Build is nil")
	}

	if bpModel.IsErrorResponse(resp.Project.Commit.Build.Type) {
		return bpModel.ProcessBuildError(resp.Project.Commit.Build, "Could not process error response from evaluate target")
	}

	return nil
}

func (bp *BuildPlanner) PollBuildStatus(commitID string) error {
	resp := model.NewBuildPlanResponse("", "")
	ticker := time.NewTicker(pollInterval)
	for {
		select {
		case <-ticker.C:
			err := bp.client.Run(request.BuildPlan(commitID, "", ""), resp)
			if err != nil {
				return processBuildPlannerError(err, "failed to fetch build plan")
			}

			if resp == nil {
				return errs.New("Build plan response is nil")
			}

			build, err := resp.Build()
			if err != nil {
				return errs.Wrap(err, "Could not get build from response")
			}

			// The type aliasing in the query populates the
			// response with emtpy targets that we should remove
			removeEmptyTargets(build)

			// If the build status is completed then we are done.
			if build.Status == bpModel.Completed {
				return nil
			}

			// If the build status is planning it may not have any artifacts yet.
			if build.Status == bpModel.Planning {
				continue
			}

			// If all artifacts are completed then we are done.
			completed := true
			for _, artifact := range build.Artifacts {
				if artifact.Status == bpModel.ArtifactFailedPermanently ||
					artifact.Status == bpModel.ArtifactFailedTransiently {
					return errs.New("Artifact %s failed", artifact.NodeID)
				}

				if artifact.Status == bpModel.ArtifactNotSubmitted {
					continue
				}

				if artifact.Status != bpModel.ArtifactSucceeded {
					completed = false
					break
				}
			}

			if completed {
				return nil
			}
		case <-time.After(buildStatusTimeout):
			return locale.NewError("err_buildplanner_timeout", "Timed out waiting for build plan")
		}
	}
>>>>>>> c3d0bf7a
}<|MERGE_RESOLUTION|>--- conflicted
+++ resolved
@@ -625,7 +625,6 @@
 	return requirements, nil
 }
 
-<<<<<<< HEAD
 func FilterCurrentPlatform(hostPlatform string, platforms []strfmt.UUID, cfg Configurable) (strfmt.UUID, error) {
 	platformIDs, err := filterPlatformIDs(hostPlatform, runtime.GOARCH, platforms, cfg)
 	if err != nil {
@@ -639,7 +638,8 @@
 	}
 
 	return platformIDs[0], nil
-=======
+}
+
 func (bp *BuildPlanner) BuildTarget(owner, project, commitID, target string) error {
 	logging.Debug("BuildTarget, owner: %s, project: %s, commitID: %s, target: %s", owner, project, commitID, target)
 	resp := &bpModel.BuildTargetResult{}
@@ -734,5 +734,4 @@
 			return locale.NewError("err_buildplanner_timeout", "Timed out waiting for build plan")
 		}
 	}
->>>>>>> c3d0bf7a
 }