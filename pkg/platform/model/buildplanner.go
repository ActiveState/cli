--- conflicted
+++ resolved
@@ -225,15 +225,11 @@
 	RequirementVersion   []bpModel.VersionRequirement
 	RequirementNamespace Namespace
 	Operation            bpModel.Operation
-<<<<<<< HEAD
-	TimeStamp            time.Time
-=======
-	TimeStamp            *strfmt.DateTime
+	TimeStamp            *time.Time
 	// ... or commits can have an expression (e.g. from pull). When pulling an expression, we do not
 	// compute its changes into a series of above operations. Instead, we just pass the new
 	// expression directly.
 	Expression *buildexpression.BuildExpression
->>>>>>> a99f2005
 }
 
 func (bp *BuildPlanner) StageCommit(params StageCommitParams) (strfmt.UUID, error) {
@@ -333,7 +329,7 @@
 	Language    string
 	Version     string
 	Private     bool
-	Timestamp   strfmt.DateTime
+	Timestamp   *time.Time
 	Description string
 	Expr        *buildexpression.BuildExpression
 }
@@ -365,7 +361,7 @@
 		})
 
 		// Add the timestamp.
-		expr.UpdateTimestamp(params.Timestamp)
+		expr.UpdateTimestamp(*params.Timestamp)
 	}
 
 	// Create the project.
