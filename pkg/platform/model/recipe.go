package model

import (
	"context"
	"encoding/json"
	"fmt"
	"runtime"
	"time"

	"github.com/go-openapi/strfmt"

	"github.com/ActiveState/sysinfo"

	"github.com/ActiveState/cli/internal/errs"
	"github.com/ActiveState/cli/internal/locale"
	"github.com/ActiveState/cli/internal/logging"
	"github.com/ActiveState/cli/internal/retryhttp"
	"github.com/ActiveState/cli/pkg/platform/api/inventory"
	iop "github.com/ActiveState/cli/pkg/platform/api/inventory/inventory_client/inventory_operations"
	"github.com/ActiveState/cli/pkg/platform/api/inventory/inventory_models"
	"github.com/ActiveState/cli/pkg/platform/api/mono/mono_models"
	"github.com/ActiveState/cli/pkg/platform/authentication"
)

// HostPlatform stores a reference to current platform
var HostPlatform string

// Recipe aliases recipe model
type Recipe = inventory_models.V1RecipeResponseRecipesItems

// OrderAnnotations are sent with every order for analytical purposes described here:
// https://docs.google.com/document/d/1nXeNCRWX-4ULtk20t3C7kTZDCSBJchJJHhzz-lQuVsU/edit#heading=h.o93wm4bt5ul9
type OrderAnnotations struct {
	CommitID     string `json:"commit_id"`
	Project      string `json:"project"`
	Organization string `json:"organization"`
}

func init() {
	HostPlatform = sysinfo.OS().String()
}

// FetchRawRecipeForCommit returns a recipe from a project based off a commitID
func FetchRawRecipeForCommit(commitID strfmt.UUID, owner, project string) (string, error) {
	return fetchRawRecipe(commitID, owner, project, nil)
}

// FetchRawRecipeForCommitAndPlatform returns a recipe from a project based off a commitID and platform
func FetchRawRecipeForCommitAndPlatform(commitID strfmt.UUID, owner, project string, platform string) (string, error) {
	return fetchRawRecipe(commitID, owner, project, &platform)
}

<<<<<<< HEAD
// FetchRecipeIDForCommit returns a recipe ID for a project based on the given commitID and the current platform
func FetchRecipeIDForCommit(commitID strfmt.UUID, owner, project, orgID string, private bool) (*strfmt.UUID, error) {
	return fetchRecipeID(commitID, owner, project, orgID, private, &HostPlatform)
}

// FetchRecipeIDForCommitAndPlatform returns a recipe ID for a project based on the given commitID and platform string
func FetchRecipeIDForCommitAndPlatform(commitID strfmt.UUID, owner, project, orgID string, private bool, hostPlatform string) (*strfmt.UUID, error) {
	return fetchRecipeID(commitID, owner, project, orgID, private, &hostPlatform)
}

func FetchRecipeByID(recipeID strfmt.UUID) (*inventory_models.Recipe, error) {
	params := iop.NewGetSolutionRecipeParams()
	params.RecipeID = recipeID

	client, _ := inventory.Init()
	recipe, err := client.GetSolutionRecipe(params, authentication.ClientAuth())
	if err != nil {
		return nil, errs.Wrap(err, "Unknown error while retrieving full order, error: %v, recipe: %s", err, string(recipeID))
	}

	return recipe.Payload.Recipe, nil
}

=======
>>>>>>> 8b30682a
func ResolveRecipe(commitID strfmt.UUID, owner, projectName string, project *mono_models.Project) (*inventory_models.Recipe, error) {
	if commitID == "" {
		return nil, locale.NewError("err_no_commit", "Missing Commit ID")
	}

<<<<<<< HEAD
	private := false
	orgID := strfmt.UUID(constants.ValidZeroUUID)

	if project != nil {
		orgID = project.OrganizationID
		private = project.Private
	}

	recipeID, err := FetchRecipeIDForCommitAndPlatform(commitID, owner, projectName, orgID.String(), private, HostPlatform)
	if err != nil {
		return nil, err
=======
	recipe, fail := FetchRecipe(commitID, owner, projectName, &HostPlatform)
	if fail != nil {
		return nil, fail.ToError()
>>>>>>> 8b30682a
	}

	if recipe.RecipeID == nil {
		return nil, errs.New("Resulting recipe does not have a recipeID")
	}

	return recipe, nil
}

func fetchRawRecipe(commitID strfmt.UUID, owner, project string, hostPlatform *string) (string, error) {
	_, transport := inventory.Init()

	var err error
	params := iop.NewResolveRecipesParams()
	params.SetHTTPClient(retryhttp.DefaultClient.StandardClient())
	params.SetTimeout(time.Second * 60)
	params.Order, err = commitToOrder(commitID, owner, project)
	if err != nil {
		return "", errs.Wrap(err, "commitToOrder failed")
	}

	if hostPlatform != nil {
		params.Order.Platforms, err = filterPlatformIDs(*hostPlatform, runtime.GOARCH, params.Order.Platforms)
		if err != nil {
			return "", err
		}
	}

	recipe, err := inventory.ResolveRecipes(transport, params, authentication.ClientAuth())
	if err != nil {
		if err == context.DeadlineExceeded {
			return "", locale.WrapError(err, "request_timed_out")
		}

		orderBody, err2 := json.Marshal(params.Order)
		if err2 != nil {
			orderBody = []byte(fmt.Sprintf("Could not marshal order, error: %v", err2))
		}
		switch rrErr := err.(type) {
		case *iop.ResolveRecipesDefault:
			msg := *rrErr.Payload.Message
			logging.Error("Could not resolve order, error: %s, order: %s", msg, string(orderBody))
			return "", locale.WrapInputError(err, "err_solve_order", "", msg)
		case *iop.ResolveRecipesBadRequest:
			msg := *rrErr.Payload.Message
			logging.Error("Bad request while resolving order, error: %s, order: %s", msg, string(orderBody))
			return "", locale.WrapError(err, "err_order_bad_request", "", commitID.String(), msg)
		default:
			logging.Error("Unknown error while resolving order, error: %v, order: %s", err, string(orderBody))
			return "", locale.WrapError(err, "err_order_unknown")
		}
	}

	return recipe, nil
}

func commitToOrder(commitID strfmt.UUID, owner, project string) (*inventory_models.Order, error) {
	monoOrder, err := FetchOrderFromCommit(commitID)
	if err != nil {
		return nil, locale.WrapError(err, "err_order_recipe")
	}

	orderData, err := monoOrder.MarshalBinary()
	if err != nil {
		return nil, locale.WrapError(err, "err_order_marshal")
	}

	order := &inventory_models.Order{}
	err = order.UnmarshalBinary(orderData)
	if err != nil {
		return nil, locale.WrapError(err, "err_order_marshal")
	}

	order.Annotations = OrderAnnotations{
		CommitID:     commitID.String(),
		Project:      project,
		Organization: owner,
	}

	return order, nil
}

<<<<<<< HEAD
func fetchRecipeID(commitID strfmt.UUID, owner, project, orgID string, private bool, hostPlatform *string) (*strfmt.UUID, error) {
=======
func FetchRecipe(commitID strfmt.UUID, owner, project string, hostPlatform *string) (*inventory_models.Recipe, *failures.Failure) {
>>>>>>> 8b30682a
	var err error
	params := iop.NewResolveRecipesParams()
	params.SetHTTPClient(retryhttp.DefaultClient.StandardClient())
	params.SetTimeout(time.Second * 60)
	params.Order, err = commitToOrder(commitID, owner, project)
	if err != nil {
		return nil, errs.Wrap(err, "commitToOrder failed")
	}

	client, _ := inventory.Init()

	response, err := client.ResolveRecipes(params, authentication.ClientAuth())
	if err != nil {
		if err == context.DeadlineExceeded {
			return nil, locale.WrapError(err, "request_timed_out")
		}

		orderBody, _ := json.Marshal(params.Order)
		switch rrErr := err.(type) {
		case *iop.SolveOrderDefault:
			msg := *rrErr.Payload.Message
			logging.Error("Could not solve order, error: %s, order: %s", msg, string(orderBody))
			return nil, locale.WrapInputError(err, "err_solve_order", "", msg)
		case *iop.SolveOrderBadRequest:
			msg := *rrErr.Payload.Message
			logging.Error("Bad request while resolving order, error: %s, order: %s", msg, string(orderBody))
			return nil, locale.WrapError(err, "err_order_bad_request", "", commitID.String(), msg)
		default:
			logging.Error("Unknown error while resolving order, error: %v, order: %s", err, string(orderBody))
			return nil, locale.WrapError(err, "err_order_unknown")
		}
	}

	platformIDs, err := filterPlatformIDs(*hostPlatform, runtime.GOARCH, params.Order.Platforms)
	if err != nil {
		return nil, errs.Wrap(err, "filterPlatformIDs failed")
	}
	if len(platformIDs) == 0 {
		return nil, locale.NewInputError("err_recipe_no_platform")
	} else if len(platformIDs) > 1 {
		logging.Debug("Received multiple platform IDs.  Picking the first one.")
	}
	platformID := platformIDs[0]

<<<<<<< HEAD
	if _, ok := response.Payload[platformID]; !ok {
		return nil, locale.NewInputError("err_recipe_not_found")
=======
	for _, recipe := range response.Payload.Recipes {
		if recipe.Platform != nil && recipe.Platform.PlatformID != nil && *recipe.Platform.PlatformID == platformID {
			return recipe, nil
		}
>>>>>>> 8b30682a
	}

	return nil, FailOrderRecipes.New("err_recipe_not_found")
}

func IngredientVersionMap(recipe *inventory_models.Recipe) map[strfmt.UUID]*inventory_models.ResolvedIngredient {
	ingredientVersionMap := map[strfmt.UUID]*inventory_models.ResolvedIngredient{}

	for _, re := range recipe.ResolvedIngredients {
		if re.Ingredient.PrimaryNamespace != nil &&
			(*re.Ingredient.PrimaryNamespace == "builder" || *re.Ingredient.PrimaryNamespace == "builder-lib" || *re.Ingredient.PrimaryNamespace == NamespaceLanguage.String()) {
			continue
		}

		if re.IngredientVersion == nil || re.IngredientVersion.IngredientVersionID == nil {
			continue
		}
		ingredientVersionMap[*re.IngredientVersion.IngredientVersionID] = re
	}
	return ingredientVersionMap
}

func ArtifactMap(recipe *inventory_models.Recipe) map[strfmt.UUID]*inventory_models.ResolvedIngredient {
	artifactMap := map[strfmt.UUID]*inventory_models.ResolvedIngredient{}

	for _, re := range recipe.ResolvedIngredients {
		if re.Ingredient.PrimaryNamespace != nil &&
			(*re.Ingredient.PrimaryNamespace == "builder" || *re.Ingredient.PrimaryNamespace == "builder-lib" || *re.Ingredient.PrimaryNamespace == NamespaceLanguage.String()) {
			continue
		}

		artifactMap[re.ArtifactID] = re
	}
	return artifactMap
}

func ArtifactDescription(artifactID strfmt.UUID, artifactMap map[strfmt.UUID]*inventory_models.ResolvedIngredient) string {
	v, ok := artifactMap[artifactID]
	if !ok || v.Ingredient.Name == nil {
		return locale.Tl("unknown_artifact_description", "Artifact {{.V0}}", artifactID.String())
	}

	version := ""
	if v.IngredientVersion != nil {
		version = "@" + *v.IngredientVersion.Version
	}

	return *v.Ingredient.Name + version
}

func ParseDepTree(ingredients []*inventory_models.ResolvedIngredient, ingredientVersionMap map[strfmt.UUID]*inventory_models.ResolvedIngredient) (directdeptree map[strfmt.UUID][]strfmt.UUID, recursive map[strfmt.UUID][]strfmt.UUID) {
	directdeptree = map[strfmt.UUID][]strfmt.UUID{}
	for _, ingredient := range ingredients {
		if ingredient.IngredientVersion == nil || ingredient.IngredientVersion.IngredientVersionID == nil {
			continue
		}

		id := ingredient.IngredientVersion.IngredientVersionID
		// skip ingredients that are not mapped to artifacts
		if _, ok := ingredientVersionMap[*id]; !ok {
			continue
		}
		// Construct directdeptree entry
		if _, ok := directdeptree[*id]; !ok {
			directdeptree[*id] = []strfmt.UUID{}
		}

		// Add direct dependencies
		for _, dep := range ingredient.Dependencies {
			if dep.IngredientVersionID == nil {
				continue
			}
			// skip ingredients that are not mapped to artifacts
			if _, ok := ingredientVersionMap[*dep.IngredientVersionID]; !ok {
				continue
			}
			directdeptree[*id] = append(directdeptree[*id], *dep.IngredientVersionID)
		}
	}

	// Now resolve ALL dependencies, not just the direct ones
	deptree := map[strfmt.UUID][]strfmt.UUID{}
	for ingredientID := range directdeptree {
		deps := []strfmt.UUID{}
		deptree[ingredientID] = recursiveDeps(deps, directdeptree, ingredientID, map[strfmt.UUID]struct{}{})
	}

	return directdeptree, deptree
}

func recursiveDeps(deps []strfmt.UUID, directdeptree map[strfmt.UUID][]strfmt.UUID, id strfmt.UUID, skip map[strfmt.UUID]struct{}) []strfmt.UUID {
	if _, ok := directdeptree[id]; !ok {
		return deps
	}

	for _, dep := range directdeptree[id] {
		if _, ok := skip[dep]; ok {
			continue
		}
		skip[dep] = struct{}{}

		deps = append(deps, dep)
		deps = recursiveDeps(deps, directdeptree, dep, skip)
	}

	return deps
}<|MERGE_RESOLUTION|>--- conflicted
+++ resolved
@@ -50,54 +50,14 @@
 	return fetchRawRecipe(commitID, owner, project, &platform)
 }
 
-<<<<<<< HEAD
-// FetchRecipeIDForCommit returns a recipe ID for a project based on the given commitID and the current platform
-func FetchRecipeIDForCommit(commitID strfmt.UUID, owner, project, orgID string, private bool) (*strfmt.UUID, error) {
-	return fetchRecipeID(commitID, owner, project, orgID, private, &HostPlatform)
-}
-
-// FetchRecipeIDForCommitAndPlatform returns a recipe ID for a project based on the given commitID and platform string
-func FetchRecipeIDForCommitAndPlatform(commitID strfmt.UUID, owner, project, orgID string, private bool, hostPlatform string) (*strfmt.UUID, error) {
-	return fetchRecipeID(commitID, owner, project, orgID, private, &hostPlatform)
-}
-
-func FetchRecipeByID(recipeID strfmt.UUID) (*inventory_models.Recipe, error) {
-	params := iop.NewGetSolutionRecipeParams()
-	params.RecipeID = recipeID
-
-	client, _ := inventory.Init()
-	recipe, err := client.GetSolutionRecipe(params, authentication.ClientAuth())
-	if err != nil {
-		return nil, errs.Wrap(err, "Unknown error while retrieving full order, error: %v, recipe: %s", err, string(recipeID))
-	}
-
-	return recipe.Payload.Recipe, nil
-}
-
-=======
->>>>>>> 8b30682a
 func ResolveRecipe(commitID strfmt.UUID, owner, projectName string, project *mono_models.Project) (*inventory_models.Recipe, error) {
 	if commitID == "" {
 		return nil, locale.NewError("err_no_commit", "Missing Commit ID")
 	}
 
-<<<<<<< HEAD
-	private := false
-	orgID := strfmt.UUID(constants.ValidZeroUUID)
-
-	if project != nil {
-		orgID = project.OrganizationID
-		private = project.Private
-	}
-
-	recipeID, err := FetchRecipeIDForCommitAndPlatform(commitID, owner, projectName, orgID.String(), private, HostPlatform)
+	recipe, err := FetchRecipe(commitID, owner, projectName, &HostPlatform)
 	if err != nil {
 		return nil, err
-=======
-	recipe, fail := FetchRecipe(commitID, owner, projectName, &HostPlatform)
-	if fail != nil {
-		return nil, fail.ToError()
->>>>>>> 8b30682a
 	}
 
 	if recipe.RecipeID == nil {
@@ -180,11 +140,7 @@
 	return order, nil
 }
 
-<<<<<<< HEAD
-func fetchRecipeID(commitID strfmt.UUID, owner, project, orgID string, private bool, hostPlatform *string) (*strfmt.UUID, error) {
-=======
-func FetchRecipe(commitID strfmt.UUID, owner, project string, hostPlatform *string) (*inventory_models.Recipe, *failures.Failure) {
->>>>>>> 8b30682a
+func FetchRecipe(commitID strfmt.UUID, owner, project string, hostPlatform *string) (*inventory_models.Recipe, error) {
 	var err error
 	params := iop.NewResolveRecipesParams()
 	params.SetHTTPClient(retryhttp.DefaultClient.StandardClient())
@@ -229,18 +185,13 @@
 	}
 	platformID := platformIDs[0]
 
-<<<<<<< HEAD
-	if _, ok := response.Payload[platformID]; !ok {
-		return nil, locale.NewInputError("err_recipe_not_found")
-=======
 	for _, recipe := range response.Payload.Recipes {
 		if recipe.Platform != nil && recipe.Platform.PlatformID != nil && *recipe.Platform.PlatformID == platformID {
 			return recipe, nil
 		}
->>>>>>> 8b30682a
-	}
-
-	return nil, FailOrderRecipes.New("err_recipe_not_found")
+	}
+
+	return nil, locale.NewInputError("err_recipe_not_found")
 }
 
 func IngredientVersionMap(recipe *inventory_models.Recipe) map[strfmt.UUID]*inventory_models.ResolvedIngredient {
