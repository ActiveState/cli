--- conflicted
+++ resolved
@@ -62,22 +62,18 @@
 	return FetchRawRecipeForCommitAndPlatform(*branch.CommitID, hostPlatform)
 }
 
-<<<<<<< HEAD
-=======
 // FetchRecipeIDForCommitAndPlatform returns a recipe ID for a project based on the given commitID and platform string
 func FetchRecipeIDForCommitAndPlatform(commitID strfmt.UUID, hostPlatform string) (*strfmt.UUID, *failures.Failure) {
 	return fetchRecipeID(commitID, &hostPlatform)
 }
 
->>>>>>> dd98ddaa
 func fetchRawRecipe(commitID strfmt.UUID, hostPlatform *string) (string, *failures.Failure) {
 	_, transport := inventory.Init()
 
 	var fail *failures.Failure
 	params := iop.NewResolveRecipesParams()
-<<<<<<< HEAD
 	var err error
-	params.Order, err = commitToOrder(commitID)
+	params.Order, err = commitToOrder(commitID, hostPlatform)
 	if err != nil {
 		return "", FailOrderRecipes.Wrap(err)
 	}
@@ -90,13 +86,6 @@
 		}
 	}
 
-=======
-	params.Order, fail = prepareOrder(commitID, hostPlatform)
-	if fail != nil {
-		return "", fail
-	}
-
->>>>>>> dd98ddaa
 	recipe, err := inventory.ResolveRecipes(transport, params, authentication.ClientAuth())
 	if err != nil {
 		if err == context.DeadlineExceeded {
@@ -125,8 +114,7 @@
 	return recipe, nil
 }
 
-<<<<<<< HEAD
-func commitToOrder(commitID strfmt.UUID) (*inventory_models.V1Order, error) {
+func commitToOrder(commitID strfmt.UUID, hostPlatform *string) (*inventory_models.V1Order, error) {
 	monoOrder, err := FetchOrderFromCommit(commitID)
 	if err != nil {
 		return nil, FailOrderRecipes.Wrap(err, locale.T("err_order_recipe"))
@@ -141,11 +129,22 @@
 	err = order.UnmarshalBinary(data)
 	if err != nil {
 		return nil, failures.FailMarshal.New(locale.T("err_order_marshal"))
-=======
+	}
+
+	if hostPlatform != nil {
+		order.Platforms, fail = filterPlatformIDs(*hostPlatform, runtime.GOARCH, order.Platforms)
+		if fail != nil {
+			return nil, fail
+		}
+	}
+
+	return order, nil
+}
+
 func fetchRecipeID(commitID strfmt.UUID, hostPlatform *string) (*strfmt.UUID, *failures.Failure) {
 	var fail *failures.Failure
 	params := iop.NewSolveOrderParams()
-	params.Order, fail = prepareOrder(commitID, hostPlatform)
+	params.Order, fail = commitToOrder(commitID, hostPlatform)
 	if fail != nil {
 		return nil, fail
 	}
@@ -185,26 +184,4 @@
 	}
 
 	return nil, FailNoData.New("err_recipe_not_found")
-}
-
-func prepareOrder(commitID strfmt.UUID, hostPlatform *string) (*inventory_models.V1Order, *failures.Failure) {
-	checkpoint, atTime, fail := FetchCheckpointForCommit(commitID)
-	if fail != nil {
-		return nil, fail
-	}
-
-	order := CheckpointToOrder(commitID, atTime, checkpoint)
-	if fail != nil {
-		return nil, fail
-	}
-
-	if hostPlatform != nil {
-		order.Platforms, fail = filterPlatformIDs(*hostPlatform, runtime.GOARCH, order.Platforms)
-		if fail != nil {
-			return nil, fail
-		}
->>>>>>> dd98ddaa
-	}
-
-	return order, nil
 }