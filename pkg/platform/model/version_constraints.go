--- conflicted
+++ resolved
@@ -40,7 +40,6 @@
 	return versionConstraintsToString(constraints)
 }
 
-<<<<<<< HEAD
 func BuildPlannerVersionConstraintsToString(requirements []bpModel.VersionRequirement) string {
 	if requirements == nil {
 		return ""
@@ -51,7 +50,9 @@
 		constraints = append(constraints, &versionConstraints{constraint[bpModel.VersionRequirementComparatorKey], constraint[bpModel.VersionRequirementVersionKey]})
 	}
 
-=======
+	return versionConstraintsToString(constraints)
+}
+
 func MonoConstraintsToString(monoConstraints mono_models.Constraints) string {
 	if monoConstraints == nil {
 		return ""
@@ -61,7 +62,6 @@
 	for i, constraint := range monoConstraints {
 		constraints[i] = &versionConstraints{constraint.Comparator, constraint.Version}
 	}
->>>>>>> 65e9993d
 	return versionConstraintsToString(constraints)
 }
 
