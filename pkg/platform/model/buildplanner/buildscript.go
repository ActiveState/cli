package buildplanner

import (
<<<<<<< HEAD
	"os"
=======
	"encoding/json"
	"strings"
>>>>>>> b050ee0d
	"time"

	"github.com/ActiveState/cli/internal/constants"
	"github.com/ActiveState/cli/internal/errs"
	"github.com/ActiveState/cli/internal/logging"
	"github.com/ActiveState/cli/internal/multilog"
	"github.com/ActiveState/cli/pkg/buildscript"
	"github.com/ActiveState/cli/pkg/platform/api/buildplanner/request"
	bpResp "github.com/ActiveState/cli/pkg/platform/api/buildplanner/response"
	"github.com/ActiveState/cli/pkg/projectfile"
)

<<<<<<< HEAD
func (b *BuildPlanner) GetBuildScript(owner, project, branch, commitID string) (*buildscript.BuildScript, error) {
	logging.Debug("GetBuildExpression, commitID: %s", commitID)
=======
func (b *BuildPlanner) GetBuildScript(commitID string) (*buildscript.BuildScript, error) {
	logging.Debug("GetBuildScript, commitID: %s", commitID)
>>>>>>> b050ee0d
	resp := &bpResp.BuildExpressionResponse{}

	cacheKey := strings.Join([]string{"GetBuildScript", commitID}, "-")
	respRaw, err := b.cache.GetCache(cacheKey)
	if err != nil {
		return nil, errs.Wrap(err, "failed to get cache")
	}
	if respRaw != "" {
		if err := json.Unmarshal([]byte(respRaw), resp); err != nil {
			return nil, errs.Wrap(err, "failed to unmarshal cache: %s", cacheKey)
		}
	} else {
		err := b.client.Run(request.BuildExpression(commitID), resp)
		if err != nil {
			return nil, processBuildPlannerError(err, "failed to fetch build expression")
		}
		respBytes, err := json.Marshal(resp)
		if err != nil {
			return nil, errs.Wrap(err, "failed to marshal cache")
		}
		if err := b.cache.SetCache(cacheKey, string(respBytes), fetchCommitCacheExpiry); err != nil {
			return nil, errs.Wrap(err, "failed to set cache")
		}
	}

	if resp.Commit == nil {
		return nil, errs.New("Commit is nil")
	}

	if bpResp.IsErrorResponse(resp.Commit.Type) {
		return nil, bpResp.ProcessCommitError(resp.Commit, "Could not get build expression from commit")
	}

	if resp.Commit.Expression == nil {
		return nil, errs.New("Commit does not contain expression")
	}

	checkoutInfo := &buildscript.CheckoutInfo{
		Project: projectURL(owner, project, branch, commitID),
		AtTime:  time.Time(resp.Commit.AtTime),
	}
	script, err := buildscript.UnmarshalBuildExpression(resp.Commit.Expression, checkoutInfo)
	if err != nil {
		return nil, errs.Wrap(err, "failed to parse build expression")
	}

	return script, nil
}

func projectURL(owner, project, branch, commitID string) string {
	// Note: cannot use api.GetPlatformURL() due to import cycle.
	host := constants.DefaultAPIHost
	if hostOverride := os.Getenv(constants.APIHostEnvVarName); hostOverride != "" {
		host = hostOverride
	}
	pjf := projectfile.NewProjectField()
	err := pjf.LoadProject("https://" + host)
	if err != nil {
		multilog.Error("could not initialize new project field: %v", err)
		return ""
	}
	pjf.SetNamespace(owner, project)
	pjf.SetBranch(branch)
	pjf.SetLegacyCommitID(commitID)
	return pjf.String()
}<|MERGE_RESOLUTION|>--- conflicted
+++ resolved
@@ -1,12 +1,9 @@
 package buildplanner
 
 import (
-<<<<<<< HEAD
+	"encoding/json"
 	"os"
-=======
-	"encoding/json"
 	"strings"
->>>>>>> b050ee0d
 	"time"
 
 	"github.com/ActiveState/cli/internal/constants"
@@ -19,13 +16,8 @@
 	"github.com/ActiveState/cli/pkg/projectfile"
 )
 
-<<<<<<< HEAD
 func (b *BuildPlanner) GetBuildScript(owner, project, branch, commitID string) (*buildscript.BuildScript, error) {
-	logging.Debug("GetBuildExpression, commitID: %s", commitID)
-=======
-func (b *BuildPlanner) GetBuildScript(commitID string) (*buildscript.BuildScript, error) {
 	logging.Debug("GetBuildScript, commitID: %s", commitID)
->>>>>>> b050ee0d
 	resp := &bpResp.BuildExpressionResponse{}
 
 	cacheKey := strings.Join([]string{"GetBuildScript", commitID}, "-")
