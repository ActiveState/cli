--- conflicted
+++ resolved
@@ -696,44 +696,13 @@
 	return changeset
 }
 
-<<<<<<< HEAD
-// FetchOrderFromCommit retrieves an order from a given commit ID
-func FetchOrderFromCommit(commitID strfmt.UUID, auth *authentication.Auth) (*mono_models.Order, error) {
-	params := vcsClient.NewGetOrderParams()
-	params.CommitID = commitID
-	params.SetHTTPClient(api.NewHTTPClient())
-
-	var res *vcsClient.GetOrderOK
-	var err error
-	if auth.Authenticated() {
-		res, err = mono.New().VersionControl.GetOrder(params, auth.ClientAuth())
-		if err != nil {
-			return nil, errors.New(api.ErrorMessageFromPayload(err))
-		}
-	} else {
-		// Allow activation of public projects if user is not authenticated
-		res, err = mono.New().VersionControl.GetOrder(params, nil)
-		if err != nil {
-			code := api.ErrorCode(err)
-			if code == 401 || code == 403 {
-				return nil, errs.Pack(err, ErrOrderForbidden)
-			}
-			return nil, errors.New(api.ErrorMessageFromPayload(err))
-		}
-	}
-
-	return res.Payload, err
-}
-
 func TrackBranch(source, target *mono_models.Project, auth *authentication.Auth) error {
 	authClient, err := auth.Client()
 	if err != nil {
 		return errs.Wrap(err, "Could not get auth client")
 	}
 
-=======
 func TrackBranch(source, target *mono_models.Project) error {
->>>>>>> 1672e41e
 	sourceBranch, err := DefaultBranchForProject(source)
 	if err != nil {
 		return err
