--- conflicted
+++ resolved
@@ -532,7 +532,6 @@
 	return changeset
 }
 
-<<<<<<< HEAD
 // FetchOrderFromCommit retrieves an order that is ready for submission from
 // a given commit ID
 func FetchOrderFromCommit(commitID strfmt.UUID) (*mono_models.Order, error) {
@@ -545,7 +544,8 @@
 	}
 
 	return res.Payload, err
-=======
+}
+
 func TrackBranch(source, target *mono_models.Project) *failures.Failure {
 	sourceBranch, fail := DefaultBranchForProject(source)
 	if fail != nil {
@@ -573,5 +573,4 @@
 		return api.FailUnknown.Wrap(err, msg)
 	}
 	return nil
->>>>>>> dd98ddaa
 }