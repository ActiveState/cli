package model

import (
	"errors"
	"fmt"
	"regexp"
	"strconv"

	"github.com/go-openapi/strfmt"

	"github.com/ActiveState/cli/internal/constants"
	"github.com/ActiveState/cli/internal/failures"
	"github.com/ActiveState/cli/internal/locale"
	"github.com/ActiveState/cli/internal/logging"
	"github.com/ActiveState/cli/internal/retryhttp"
	"github.com/ActiveState/cli/pkg/platform/api"
	"github.com/ActiveState/cli/pkg/platform/api/mono"
	vcsClient "github.com/ActiveState/cli/pkg/platform/api/mono/mono_client/version_control"
	"github.com/ActiveState/cli/pkg/platform/api/mono/mono_models"
	"github.com/ActiveState/cli/pkg/platform/authentication"
	auth "github.com/ActiveState/cli/pkg/platform/authentication"
)

var (
	// FailGetCommitHistory is a failure in the call to api.GetCommitHistory
	FailGetCommitHistory = failures.Type("model.fail.getcommithistory", failures.FailNonFatal)
	// FailCommitCountImpossible is a failure counting between commits
	FailCommitCountImpossible = failures.Type("model.fail.commitcountimpossible", failures.FailNonFatal)
	// FailCommitCountUnknowable is a failure counting between commits
	FailCommitCountUnknowable = failures.Type("model.fail.commitcountunknowable", failures.FailNonFatal)
	// FailAddCommit is a failure in adding a new commit
	FailAddCommit = failures.Type("model.fail.addcommit")
	// FailUpdateBranch is a failure in updating a branch
	FailUpdateBranch = failures.Type("model.fail.updatebranch")
	// FailNoCommit is a failure due to a non-existent commit
	FailNoCommit = failures.Type("model.fail.nocommit")
	// FailNoLanguages is a failure due to the checkpoint not having any languages
	FailNoLanguages = failures.Type("model.fail.nolanguages")
	// FailNoCommitID indicates that no commit id is provided and not
	// obtainable from the current project.
	FailNoCommitID = failures.Type("languages.fail.nocommitid", failures.FailNonFatal)
)

// Operation is the action to be taken in a commit
type Operation string

const (
	// OperationAdded is for adding a new requirement
	OperationAdded = Operation(mono_models.CommitChangeEditableOperationAdded)
	// OperationUpdated is for updating an existing requirement
	OperationUpdated = Operation(mono_models.CommitChangeEditableOperationUpdated)
	// OperationRemoved is for removing an existing requirement
	OperationRemoved = Operation(mono_models.CommitChangeEditableOperationRemoved)
)

// NamespaceMatchable represents regular expression strings used for defining matchable
// requirements.
type NamespaceMatchable string

const (
	// NamespacePlatformMatch is the namespace used for platform requirements
	NamespacePlatformMatch NamespaceMatchable = `^platform$`

	// NamespaceLanguageMatch is the namespace used for language requirements
	NamespaceLanguageMatch = `^language$`

	// NamespacePackageMatch is the namespace used for package requirements
	NamespacePackageMatch = `^language\/\w+$`

	// NamespacePrePlatformMatch is the namespace used for pre-platform bits
	NamespacePrePlatformMatch = `^pre-platform-installer$`

	// NamespaceCamelFlagsMatch is the namespace used for passing camel flags
	NamespaceCamelFlagsMatch = `^camel-flags$`
)

// NamespaceMatch Checks if the given namespace query matches the given namespace
func NamespaceMatch(query string, namespace NamespaceMatchable) bool {
	match, err := regexp.Match(string(namespace), []byte(query))
	if err != nil {
		logging.Error("Could not match regex for %v, query: %s, error: %v", namespace, query, err)
	}
	return match
}

// Namespace is the type used for communicating namespaces, mainly just allows for self documenting code
type Namespace string

// NamespacePackage creates a new package namespace
func NamespacePackage(language string) Namespace {
	return Namespace(fmt.Sprintf("language/%s", language))
}

// NamespaceLanguage provides the base language namespace.
func NamespaceLanguage() Namespace {
	return Namespace("language")
}

// NamespacePlatform provides the base platform namespace.
func NamespacePlatform() Namespace {
	return Namespace("platform")
}

// LatestCommitID returns the latest commit id by owner and project names. It
// possible for a nil commit id to be returned without failure.
func LatestCommitID(ownerName, projectName string) (*strfmt.UUID, *failures.Failure) {
	proj, fail := FetchProjectByName(ownerName, projectName)
	if fail != nil {
		return nil, fail
	}

	branch, fail := DefaultBranchForProject(proj)
	if fail != nil {
		return nil, fail
	}

	if branch.CommitID == nil {
		return nil, failures.FailUserInput.New(locale.Tl(
			"err_project_no_commit",
			"Your project does not have any commits yet, head over to https://{{.V0}}/{{.V1}}/{{.V2}} to set up your project.", constants.PlatformURL, ownerName, projectName))
	}

	return branch.CommitID, nil
}

// CommitHistory will return the commit history for the given owner / project
func CommitHistory(ownerName, projectName string) ([]*mono_models.Commit, *failures.Failure) {
	offset := int64(0)
	limit := int64(100)
	var commits []*mono_models.Commit

	cont := true
	for cont {
		payload, fail := CommitHistoryPaged(ownerName, projectName, offset, limit)
		if fail != nil {
			return commits, fail
		}
		commits = append(commits, payload.Commits...)
		cont = payload.TotalCommits > (offset + limit)
	}

	return commits, nil
}

// CommitHistory will return the commit history for the given owner / project
func CommitHistoryPaged(ownerName, projectName string, offset, limit int64) (*mono_models.CommitHistoryInfo, *failures.Failure) {
	latestCID, fail := LatestCommitID(ownerName, projectName)
	if fail != nil {
		return nil, fail
	}

	params := vcsClient.NewGetCommitHistoryParams()
	params.SetCommitID(*latestCID)
	params.Limit = &limit
	params.Offset = &offset
	res, err := authentication.Client().VersionControl.GetCommitHistory(params, authentication.ClientAuth())
	if err != nil {
		return nil, FailGetCommitHistory.New(locale.Tr("err_get_commit_history", api.ErrorMessageFromPayload(err)))
	}

	return res.Payload, nil
}

// CommitsBehindLatest compares the provided commit id with the latest commit
// id and returns the count of commits it is behind. If an error is returned
// along with a value of -1, then the provided commit is more than likely
// behind, but it is not possible to clarify the count exactly.
func CommitsBehindLatest(ownerName, projectName, commitID string) (int, *failures.Failure) {
	latestCID, fail := LatestCommitID(ownerName, projectName)
	if fail != nil {
		return 0, fail
	}

	if latestCID == nil {
		if commitID == "" {
			return 0, nil // ok, nothing to do
		}
		return 0, FailCommitCountImpossible.New(locale.T("err_commit_count_no_latest_with_commit"))
	}

	if latestCID.String() == commitID {
		return 0, nil
	}

	params := vcsClient.NewGetCommitHistoryParams()
	params.SetCommitID(*latestCID)
	res, err := authentication.Client().VersionControl.GetCommitHistory(params, authentication.ClientAuth())
	if err != nil {
		return 0, FailGetCommitHistory.New(locale.Tr("err_get_commit_history", err.Error()))
	}

	indexed := makeIndexedCommits(res.Payload.Commits)
	return indexed.countBetween(commitID, latestCID.String())
}

// Changeset aliases for eased usage and to act as a disconnect from the underlying dep.
type Changeset = []*mono_models.CommitChangeEditable

// AddChangeset creates a new commit with multiple changes as provided. This is lower level than CommitChangeset.
func AddChangeset(parentCommitID strfmt.UUID, commitMessage string, changeset Changeset) (*mono_models.Commit, *failures.Failure) {
	params := vcsClient.NewAddCommitParams()
	params.SetCommit(&mono_models.CommitEditable{
		Changeset:      changeset,
		Message:        commitMessage,
		ParentCommitID: parentCommitID,
	})

	res, err := authentication.Client().VersionControl.AddCommit(params, authentication.ClientAuth())
	if err != nil {
		logging.Error("AddCommit Error: %s", err.Error())
		return nil, FailAddCommit.New(locale.Tr("err_add_commit", api.ErrorMessageFromPayload(err)))
	}
	return res.Payload, nil
}

// AddCommit creates a new commit with a single change. This is lower level than Commit{X} functions.
func AddCommit(parentCommitID strfmt.UUID, commitMessage string, operation Operation, namespace Namespace, requirement string, version string) (*mono_models.Commit, *failures.Failure) {
	changeset := []*mono_models.CommitChangeEditable{
		{
			Operation:         string(operation),
			Namespace:         string(namespace),
			Requirement:       requirement,
			VersionConstraint: version,
		},
	}

	return AddChangeset(parentCommitID, commitMessage, changeset)
}

// UpdateBranchCommit updates the commit that a branch is pointed at
func UpdateBranchCommit(branchID strfmt.UUID, commitID strfmt.UUID) *failures.Failure {
	params := vcsClient.NewUpdateBranchParams()
	params.SetBranchID(branchID)
	params.SetBranch(&mono_models.BranchEditable{
		CommitID: &commitID,
	})

	_, err := authentication.Client().VersionControl.UpdateBranch(params, authentication.ClientAuth())
	if err != nil {
		return FailUpdateBranch.New(locale.Tr("err_update_branch", err.Error()))
	}
	return nil
}

<<<<<<< HEAD
// CommitPackage commits a package to an existing parent commit
func CommitPackage(parentCommitID strfmt.UUID, operation Operation, packageName, packageVersion string) (strfmt.UUID, *failures.Failure) {
	languages, fail := FetchLanguagesForCommit(parentCommitID)
	if fail != nil {
		return "", fail
	}

	if len(languages) == 0 {
		return "", FailNoLanguages.New(locale.T("err_project_no_languages"))
=======
// CommitPackage commits a single package commit
func CommitPackage(projectOwner, projectName string, operation Operation, packageName, packageVersion string) (strfmt.UUID, *failures.Failure) {
	commitID := strfmt.UUID("")
	proj, fail := FetchProjectByName(projectOwner, projectName)
	if fail != nil {
		return commitID, fail
	}

	branch, fail := DefaultBranchForProject(proj)
	if fail != nil {
		return commitID, fail
	}

	if branch.CommitID == nil {
		return commitID, FailNoCommit.New(locale.T("err_project_no_languages"))
	}

	languages, fail := FetchLanguagesForCommit(*branch.CommitID)
	if fail != nil {
		return commitID, fail
	}

	if len(languages) == 0 {
		return commitID, FailNoLanguages.New(locale.T("err_project_no_languages"))
>>>>>>> 678c4710
	}

	var message string
	switch operation {
	case OperationAdded:
		message = "commit_message_add_package"
	case OperationUpdated:
		message = "commit_message_updated_package"
	case OperationRemoved:
		message = "commit_message_removed_package"
	}

	commit, fail := AddCommit(parentCommitID, locale.Tr(message, packageName, packageVersion),
		operation, NamespacePackage(languages[0].Name),
		packageName, packageVersion)
	return commit.CommitID, fail
}

// CommitPackageInBranch commits a single package commit and updates the project's VCS branch
func CommitPackageInBranch(projectOwner, projectName string, operation Operation, packageName, packageVersion string) *failures.Failure {
	proj, fail := FetchProjectByName(projectOwner, projectName)
	if fail != nil {
		return commitID, fail
	}

	branch, fail := DefaultBranchForProject(proj)
	if fail != nil {
		return fail
	}

	if branch.CommitID == nil {
		return FailNoCommit.New(locale.T("err_project_no_languages"))
	}

	commitID, fail := CommitPackage(*branch.CommitID, operation, packageName, packageVersion)

	fail = UpdateBranchCommit(branch.BranchID, commitID)
	if fail != nil {
		return commitID, fail
	}

	return commit.CommitID, nil
}

// CommitChangeset commits multiple changes in one commit
func CommitChangeset(projOwner, projName, commitMsg string, changeset Changeset) *failures.Failure {
	branch, fail := DefaultBranchForProjectName(projOwner, projName)
	if fail != nil {
		return fail
	}

	if branch.CommitID == nil {
		return FailNoCommit.New(locale.T("err_project_no_languages"))
	}

	languages, fail := FetchLanguagesForCommit(*branch.CommitID)
	if fail != nil {
		return fail
	}

	if len(languages) == 0 {
		return FailNoLanguages.New(locale.T("err_project_no_languages"))
	}

	commit, fail := AddChangeset(*branch.CommitID, commitMsg, changeset)
	if fail != nil {
		return fail
	}

	return UpdateBranchCommit(branch.BranchID, commit.CommitID)
}

// CommitInitial ...
func CommitInitial(projectOwner, projectName, hostPlatform, language, langVersion string) (*mono_models.Project, strfmt.UUID, *failures.Failure) {
	platformID, fail := hostPlatformToPlatformID(hostPlatform)
	if fail != nil {
		return nil, "", fail
	}

	proj, fail := FetchProjectByName(projectOwner, projectName)
	if fail != nil {
		return nil, "", fail
	}

	branch, fail := DefaultBranchForProject(proj)
	if fail != nil {
		return nil, "", fail
	}

	if branch.CommitID != nil {
		return nil, "", FailUpdateBranch.New(locale.T("err_branch_not_bare"))
	}

	var changes []*mono_models.CommitChangeEditable

	if language != "" {
		c := &mono_models.CommitChangeEditable{
			Operation:         string(OperationAdded),
			Namespace:         string(NamespaceLanguage()),
			Requirement:       language,
			VersionConstraint: langVersion,
		}
		changes = append(changes, c)
	}

	c := &mono_models.CommitChangeEditable{
		Operation:         string(OperationAdded),
		Namespace:         string(NamespacePlatform()),
		Requirement:       platformID,
		VersionConstraint: "",
	}
	changes = append(changes, c)

	commit := &mono_models.CommitEditable{
		Changeset: changes,
		Message:   locale.T("commit_message_add_initial"),
	}
	params := vcsClient.NewAddCommitParams()
	params.SetCommit(commit)

	res, err := authentication.Client().VersionControl.AddCommit(params, authentication.ClientAuth())
	if err != nil {
		logging.Error("AddCommit Error: %s", err.Error())
		return nil, "", FailAddCommit.New(locale.Tr("err_add_commit", api.ErrorMessageFromPayload(err)))
	}

	fail = UpdateBranchCommit(branch.BranchID, res.Payload.CommitID)
	if fail != nil {
		return nil, "", fail
	}

	return proj, res.Payload.CommitID, nil
}

type indexedCommits map[string]string // key == commit id / val == parent id

func makeIndexedCommits(cs []*mono_models.Commit) indexedCommits {
	m := make(indexedCommits)

	for _, c := range cs {
		m[string(c.CommitID)] = string(c.ParentCommitID)
	}

	return m
}

// countBetween returns 0 if same or if unable to determine the count. If the
// last commit is empty, -1 is returned. Caution: Currently, the logic does not
// verify that the first commit is "before" the last commit.
func (cs indexedCommits) countBetween(first, last string) (int, *failures.Failure) {
	if first == last {
		return 0, nil
	}

	if last == "" {
		return 0, FailCommitCountImpossible.New(locale.T("err_commit_count_missing_last"))
	}

	if first != "" {
		if _, ok := cs[first]; !ok {
			return 0, FailCommitCountUnknowable.New(locale.Tr("err_commit_count_cannot_find_first", first))
		}
	}

	next := last
	var ct int
	for ct <= len(cs) {
		if next == first {
			return ct, nil
		}

		ct++

		var ok bool
		next, ok = cs[next]
		if !ok {
			return 0, FailCommitCountUnknowable.New(locale.Tr("err_commit_count_cannot_find", next))
		}
	}

	return ct, nil
}

// CommitPlatform commits a single platform commit
func CommitPlatform(owner, prjName string, op Operation, name, version string, word int) *failures.Failure {
	platform, fail := FetchPlatformByDetails(name, version, word)
	if fail != nil {
		return fail
	}

	proj, fail := FetchProjectByName(owner, prjName)
	if fail != nil {
		return fail
	}

	branch, fail := DefaultBranchForProject(proj)
	if fail != nil {
		return fail
	}

	if branch.CommitID == nil {
		return FailNoCommit.New(locale.T("err_project_no_languages"))
	}

	var msgL10nKey string
	switch op {
	case OperationAdded:
		msgL10nKey = "commit_message_add_platform"
	case OperationUpdated:
		return failures.FailDeveloper.New("this is not supported yet")
	case OperationRemoved:
		msgL10nKey = "commit_message_removed_platform"
	}

	bCommitID := *branch.CommitID
	msg := locale.Tr(msgL10nKey, name, strconv.Itoa(word), version)
	platformID := platform.PlatformID.String()

	// version is not the value that AddCommit needs - platforms do not post a version
	commit, fail := AddCommit(bCommitID, msg, op, NamespacePlatform(), platformID, "")
	if fail != nil {
		return fail
	}

	return UpdateBranchCommit(branch.BranchID, commit.CommitID)
}

// CommitLanguage commits a single language to the platform
func CommitLanguage(owner, project string, op Operation, name, version string) *failures.Failure {
	lang, fail := FetchLanguageByDetails(name, version)
	if fail != nil {
		return fail
	}

	proj, fail := FetchProjectByName(owner, project)
	if fail != nil {
		return fail
	}

	branch, fail := DefaultBranchForProject(proj)
	if fail != nil {
		return fail
	}

	if branch.CommitID == nil {
		return FailNoCommit.New(locale.T("err_project_no_languages"))
	}

	var msgL10nKey string
	switch op {
	case OperationAdded:
		msgL10nKey = "commit_message_add_language"
	case OperationUpdated:
		return failures.FailDeveloper.New("this is not supported yet")
	case OperationRemoved:
		msgL10nKey = "commit_message_removed_language"
	}

	branchCommitID := *branch.CommitID
	msg := locale.Tr(msgL10nKey, name, version)

	commit, fail := AddCommit(branchCommitID, msg, op, NamespaceLanguage(), lang.Name, lang.Version)
	if fail != nil {
		return fail
	}

	return UpdateBranchCommit(branch.BranchID, commit.CommitID)
}

func ChangesetFromRequirements(op Operation, reqs Checkpoint) Changeset {
	var changeset Changeset

	for _, req := range reqs {
		change := &mono_models.CommitChangeEditable{
			Operation:         string(op),
			Namespace:         req.Namespace,
			Requirement:       req.Requirement,
			VersionConstraint: req.VersionConstraint,
		}

		changeset = append(changeset, change)
	}

	return changeset
}

// FetchOrderFromCommit retrieves an order from a given commit ID
func FetchOrderFromCommit(commitID strfmt.UUID) (*mono_models.Order, error) {
	params := vcsClient.NewGetOrderParams()
	params.CommitID = commitID
	params.SetHTTPClient(retryhttp.DefaultClient.StandardClient())

	var res *vcsClient.GetOrderOK
	var err error
	if auth.Get().Authenticated() {
		res, err = mono.New().VersionControl.GetOrder(params, authentication.ClientAuth())
	} else {
		// Allow activation of public projects if user is not authenticated
		res, err = mono.New().VersionControl.GetOrder(params, nil)
	}
	if err != nil {
		return nil, errors.New(api.ErrorMessageFromPayload(err))
	}

	return res.Payload, err
}

func TrackBranch(source, target *mono_models.Project) *failures.Failure {
	sourceBranch, fail := DefaultBranchForProject(source)
	if fail != nil {
		return fail
	}

	targetBranch, fail := DefaultBranchForProject(target)
	if fail != nil {
		return fail
	}

	trackingType := mono_models.BranchEditableTrackingTypeNotify

	updateParams := vcsClient.NewUpdateBranchParams()
	branch := &mono_models.BranchEditable{
		TrackingType: &trackingType,
		Tracks:       &sourceBranch.BranchID,
	}
	updateParams.SetBranch(branch)
	updateParams.SetBranchID(targetBranch.BranchID)

	_, err := authentication.Client().VersionControl.UpdateBranch(updateParams, authentication.ClientAuth())
	if err != nil {
		msg := api.ErrorMessageFromPayload(err)
		return api.FailUnknown.Wrap(err, msg)
	}
	return nil
}<|MERGE_RESOLUTION|>--- conflicted
+++ resolved
@@ -142,7 +142,7 @@
 	return commits, nil
 }
 
-// CommitHistory will return the commit history for the given owner / project
+// CommitHistoryPaged will return the commit history for the given owner / project
 func CommitHistoryPaged(ownerName, projectName string, offset, limit int64) (*mono_models.CommitHistoryInfo, *failures.Failure) {
 	latestCID, fail := LatestCommitID(ownerName, projectName)
 	if fail != nil {
@@ -242,42 +242,16 @@
 	return nil
 }
 
-<<<<<<< HEAD
 // CommitPackage commits a package to an existing parent commit
 func CommitPackage(parentCommitID strfmt.UUID, operation Operation, packageName, packageVersion string) (strfmt.UUID, *failures.Failure) {
+	var commitID strfmt.UUID
 	languages, fail := FetchLanguagesForCommit(parentCommitID)
-	if fail != nil {
-		return "", fail
-	}
-
-	if len(languages) == 0 {
-		return "", FailNoLanguages.New(locale.T("err_project_no_languages"))
-=======
-// CommitPackage commits a single package commit
-func CommitPackage(projectOwner, projectName string, operation Operation, packageName, packageVersion string) (strfmt.UUID, *failures.Failure) {
-	commitID := strfmt.UUID("")
-	proj, fail := FetchProjectByName(projectOwner, projectName)
-	if fail != nil {
-		return commitID, fail
-	}
-
-	branch, fail := DefaultBranchForProject(proj)
-	if fail != nil {
-		return commitID, fail
-	}
-
-	if branch.CommitID == nil {
-		return commitID, FailNoCommit.New(locale.T("err_project_no_languages"))
-	}
-
-	languages, fail := FetchLanguagesForCommit(*branch.CommitID)
 	if fail != nil {
 		return commitID, fail
 	}
 
 	if len(languages) == 0 {
 		return commitID, FailNoLanguages.New(locale.T("err_project_no_languages"))
->>>>>>> 678c4710
 	}
 
 	var message string
@@ -297,7 +271,8 @@
 }
 
 // CommitPackageInBranch commits a single package commit and updates the project's VCS branch
-func CommitPackageInBranch(projectOwner, projectName string, operation Operation, packageName, packageVersion string) *failures.Failure {
+func CommitPackageInBranch(projectOwner, projectName string, operation Operation, packageName, packageVersion string) (strfmt.UUID, *failures.Failure) {
+	var commitID strfmt.UUID
 	proj, fail := FetchProjectByName(projectOwner, projectName)
 	if fail != nil {
 		return commitID, fail
@@ -305,21 +280,21 @@
 
 	branch, fail := DefaultBranchForProject(proj)
 	if fail != nil {
-		return fail
+		return commitID, fail
 	}
 
 	if branch.CommitID == nil {
-		return FailNoCommit.New(locale.T("err_project_no_languages"))
-	}
-
-	commitID, fail := CommitPackage(*branch.CommitID, operation, packageName, packageVersion)
+		return commitID, FailNoCommit.New(locale.T("err_project_no_languages"))
+	}
+
+	commitID, fail = CommitPackage(*branch.CommitID, operation, packageName, packageVersion)
 
 	fail = UpdateBranchCommit(branch.BranchID, commitID)
 	if fail != nil {
 		return commitID, fail
 	}
 
-	return commit.CommitID, nil
+	return commitID, nil
 }
 
 // CommitChangeset commits multiple changes in one commit
