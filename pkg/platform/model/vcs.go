--- conflicted
+++ resolved
@@ -254,12 +254,7 @@
 
 	_, err := authentication.Client().VersionControl.UpdateBranch(params, authentication.ClientAuth())
 	if err != nil {
-<<<<<<< HEAD
-		msg := api.ErrorMessageFromPayload(err)
-		return FailUpdateBranch.New(locale.Tr("err_update_branch", msg))
-=======
 		return FailUpdateBranch.New(locale.Tr("err_update_branch", api.ErrorMessageFromPayload(err)))
->>>>>>> d16d16c8
 	}
 	return nil
 }
