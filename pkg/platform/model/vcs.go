package model

import (
	"errors"
	"fmt"
	"regexp"
	"strings"

	"github.com/ActiveState/cli/internal/constants"
	"github.com/ActiveState/cli/internal/errs"
	"github.com/ActiveState/cli/internal/locale"
	"github.com/ActiveState/cli/internal/logging"
	"github.com/ActiveState/cli/internal/multilog"
	"github.com/ActiveState/cli/internal/singleton/uniqid"
	"github.com/ActiveState/cli/pkg/platform/api"
	bpModel "github.com/ActiveState/cli/pkg/platform/api/buildplanner/model"
	gqlModel "github.com/ActiveState/cli/pkg/platform/api/graphql/model"
	"github.com/ActiveState/cli/pkg/platform/api/mediator/model"
	"github.com/ActiveState/cli/pkg/platform/api/mono"
	"github.com/ActiveState/cli/pkg/platform/api/mono/mono_client/version_control"
	vcsClient "github.com/ActiveState/cli/pkg/platform/api/mono/mono_client/version_control"
	"github.com/ActiveState/cli/pkg/platform/api/mono/mono_models"
	"github.com/ActiveState/cli/pkg/platform/authentication"
	auth "github.com/ActiveState/cli/pkg/platform/authentication"
	"github.com/go-openapi/strfmt"
)

var (
	ErrCommitCountUnknowable = errs.New("Commit count is unknowable")

	ErrMergeFastForward = errs.New("No merge required")

	ErrMergeCommitInHistory = errs.New("Can't merge commit thats already in target commits history")
)

var ErrOrderForbidden = errs.New("no permission to retrieve order")

type ErrUpdateBranchAuth struct{ *locale.LocalizedError }

type ProjectInfo interface {
	Owner() string
	Name() string
	CommitUUID() strfmt.UUID
	BranchName() string
}

// Operation is the action to be taken in a commit
type Operation string

const (
	// OperationAdded is for adding a new requirement
	OperationAdded = Operation(mono_models.CommitChangeEditableOperationAdded)
	// OperationUpdated is for updating an existing requirement
	OperationUpdated = Operation(mono_models.CommitChangeEditableOperationUpdated)
	// OperationRemoved is for removing an existing requirement
	OperationRemoved = Operation(mono_models.CommitChangeEditableOperationRemoved)
)

// NamespaceMatchable represents regular expression strings used for defining matchable
// requirements.
type NamespaceMatchable string

const (
	// NamespacePlatformMatch is the namespace used for platform requirements
	NamespacePlatformMatch NamespaceMatchable = `^platform$`

	// NamespaceLanguageMatch is the namespace used for language requirements
	NamespaceLanguageMatch = `^language$`

	// NamespacePackageMatch is the namespace used for language package requirements
	NamespacePackageMatch = `^language\/(\w+)$`

	// NamespacePackageMatch is the namespace used for language package requirements
	NamespaceBuilderMatch = `^builder(-lib){0,1}$`

	// NamespaceBundlesMatch is the namespace used for bundle package requirements
	NamespaceBundlesMatch = `^bundles\/(\w+)$`

	// NamespacePrePlatformMatch is the namespace used for pre-platform bits
	NamespacePrePlatformMatch = `^pre-platform-installer$`

	// NamespaceCamelFlagsMatch is the namespace used for passing camel flags
	NamespaceCamelFlagsMatch = `^camel-flags$`

<<<<<<< HEAD
	// NamespaceSharedMatch is the namespace used for shared requirements (usually runtime libraries)
	NamespaceSharedMatch = `^shared$`

	// NamespaceBuildFlagsMatch is the namespace used for passing build flags
	NamespaceBuildFlagsMatch = `^build-flags$`
=======
	// NamespaceOrgMatch is the namespace used for org specific requirements
	NamespaceOrgMatch = `^org\/`
>>>>>>> d5d0ef7e
)

type TrackingType string

const (
	// TrackingNotify represents the notify tracking type for branches and will
	// notify the project owner of upstream changes
	TrackingNotify TrackingType = TrackingType(mono_models.BranchEditableTrackingTypeNotify)
	// TrackingIgnore represents the ignore tracking type for branches and will
	// ignore upstream changes
	TrackingIgnore = TrackingType(mono_models.BranchEditableTrackingTypeIgnore)
	// TrackingAutoUpdate represents the auto update tracking type for branches and will
	// auto update the branch with any upstream changes
	TrackingAutoUpdate = TrackingType(mono_models.BranchEditableTrackingTypeAutoUpdate)
)

func (t TrackingType) String() string {
	switch t {
	case TrackingNotify:
		return mono_models.BranchEditableTrackingTypeNotify
	case TrackingAutoUpdate:
		return mono_models.BranchEditableTrackingTypeAutoUpdate
	default:
		return mono_models.BranchEditableTrackingTypeIgnore
	}
}

// NamespaceMatch Checks if the given namespace query matches the given namespace
func NamespaceMatch(query string, namespace NamespaceMatchable) bool {
	match, err := regexp.Match(string(namespace), []byte(query))
	if err != nil {
		multilog.Error("Could not match regex for %v, query: %s, error: %v", namespace, query, err)
	}
	return match
}

type NamespaceType struct {
	name      string
	prefix    string
	matchable NamespaceMatchable
}

var (
	NamespacePackage  = NamespaceType{"package", "language", NamespacePackageMatch} // these values should match the namespace prefix
	NamespaceBundle   = NamespaceType{"bundle", "bundles", NamespaceBundlesMatch}
	NamespaceLanguage = NamespaceType{"language", "", NamespaceLanguageMatch}
	NamespacePlatform = NamespaceType{"platform", "", NamespacePlatformMatch}
	NamespaceOrg      = NamespaceType{"org", "org", NamespaceOrgMatch}
	NamespaceRaw      = NamespaceType{"raw", "", ""}
	NamespaceBlank    = NamespaceType{"", "", ""}
)

func (t NamespaceType) String() string {
	return t.name
}

func (t NamespaceType) Prefix() string {
	return t.prefix
}

func (t NamespaceType) Matchable() NamespaceMatchable {
	return t.matchable
}

// Namespace is the type used for communicating namespaces, mainly just allows for self documenting code
type Namespace struct {
	nsType NamespaceType
	value  string
}

func (n Namespace) IsValid() bool {
	return n.nsType.name != "" && n.nsType != NamespaceBlank && n.value != ""
}

func (n Namespace) Type() NamespaceType {
	return n.nsType
}

func (n Namespace) String() string {
	return n.value
}

func NewNamespacePkgOrBundle(language string, nstype NamespaceType) Namespace {
	if nstype == NamespaceBundle {
		return NewNamespaceBundle(language)
	}
	return NewNamespacePackage(language)
}

// NewNamespacePackage creates a new package namespace
func NewNamespacePackage(language string) Namespace {
	return Namespace{NamespacePackage, fmt.Sprintf("language/%s", language)}
}

func NewRawNamespace(value string) Namespace {
	return Namespace{NamespaceRaw, value}
}

func NewBlankNamespace() Namespace {
	return Namespace{NamespaceBlank, ""}
}

// NewNamespaceBundle creates a new bundles namespace
func NewNamespaceBundle(language string) Namespace {
	return Namespace{NamespaceBundle, fmt.Sprintf("bundles/%s", language)}
}

// NewNamespaceLanguage provides the base language namespace.
func NewNamespaceLanguage() Namespace {
	return Namespace{NamespaceLanguage, "language"}
}

// NewNamespacePlatform provides the base platform namespace.
func NewNamespacePlatform() Namespace {
	return Namespace{NamespacePlatform, "platform"}
}

func NewOrgNamespace(orgName string) Namespace {
	return Namespace{
		nsType: NamespaceOrg,
		value:  fmt.Sprintf("org/%s", orgName),
	}
}

func LanguageFromNamespace(ns string) string {
	values := strings.Split(ns, "/")
	if len(values) != 2 {
		return ""
	}
	return values[1]
}

// FilterSupportedIngredients filters a list of ingredients, returning only those that are currently supported (such that they can be built) by the Platform
func FilterSupportedIngredients(supported []model.SupportedLanguage, ingredients []*IngredientAndVersion) ([]*IngredientAndVersion, error) {
	var res []*IngredientAndVersion

	for _, i := range ingredients {
		language := LanguageFromNamespace(*i.Ingredient.PrimaryNamespace)

		for _, l := range supported {
			if l.Name != language {
				continue
			}
			res = append(res, i)
			break
		}
	}

	return res, nil
}

// BranchCommitID returns the latest commit id by owner and project names. It
// is possible for a nil commit id to be returned without failure.
func BranchCommitID(ownerName, projectName, branchName string) (*strfmt.UUID, error) {
	proj, err := LegacyFetchProjectByName(ownerName, projectName)
	if err != nil {
		return nil, err
	}

	branch, err := BranchForProjectByName(proj, branchName)
	if err != nil {
		return nil, err
	}

	if branch.CommitID == nil {
		return nil, locale.NewInputError(
			"err_project_no_commit",
			"Your project does not have any commits yet, head over to https://{{.V0}}/{{.V1}}/{{.V2}} to set up your project.", constants.PlatformURL, ownerName, projectName)
	}

	return branch.CommitID, nil
}

func CommitBelongsToBranch(ownerName, projectName, branchName string, commitID strfmt.UUID) (bool, error) {
	latestCID, err := BranchCommitID(ownerName, projectName, branchName)
	if err != nil {
		return false, errs.Wrap(err, "Could not get latest commit ID of branch")
	}

	return CommitWithinCommitHistory(*latestCID, commitID)
}

func CommitWithinCommitHistory(latestCommitID, searchCommitID strfmt.UUID) (bool, error) {
	history, err := CommitHistoryFromID(latestCommitID)
	if err != nil {
		return false, errs.Wrap(err, "Could not get commit history from commit ID")
	}

	for _, commit := range history {
		if commit.CommitID == searchCommitID {
			return true, nil
		}
	}

	return false, nil
}

// CommitHistory will return the commit history for the given owner / project
func CommitHistory(ownerName, projectName, branchName string) ([]*mono_models.Commit, error) {
	latestCID, err := BranchCommitID(ownerName, projectName, branchName)
	if err != nil {
		return nil, err
	}
	return commitHistory(*latestCID)
}

// CommitHistoryFromID will return the commit history from the given commitID
func CommitHistoryFromID(commitID strfmt.UUID) ([]*mono_models.Commit, error) {
	return commitHistory(commitID)
}

func commitHistory(commitID strfmt.UUID) ([]*mono_models.Commit, error) {
	offset := int64(0)
	limit := int64(100)
	var commits []*mono_models.Commit

	cont := true
	for cont {
		payload, err := CommitHistoryPaged(commitID, offset, limit)
		if err != nil {
			return commits, err
		}
		commits = append(commits, payload.Commits...)
		offset += limit
		cont = payload.TotalCommits > offset
	}

	return commits, nil
}

// CommitHistoryPaged will return the commit history for the given owner / project
func CommitHistoryPaged(commitID strfmt.UUID, offset, limit int64) (*mono_models.CommitHistoryInfo, error) {
	params := vcsClient.NewGetCommitHistoryParams()
	params.SetCommitID(commitID)
	params.Limit = &limit
	params.Offset = &offset

	var res *vcsClient.GetCommitHistoryOK
	var err error
	if authentication.LegacyGet().Authenticated() {
		res, err = authentication.Client().VersionControl.GetCommitHistory(params, authentication.ClientAuth())
	} else {
		res, err = mono.New().VersionControl.GetCommitHistory(params, nil)
	}
	if err != nil {
		return nil, locale.WrapError(err, "err_get_commit_history", "", api.ErrorMessageFromPayload(err))
	}

	return res.Payload, nil
}

// CommonParent returns the first commit id which both provided commit id
// histories have in common.
func CommonParent(commit1, commit2 *strfmt.UUID) (*strfmt.UUID, error) {
	if commit1 == nil || commit2 == nil {
		return nil, nil
	}

	if *commit1 == *commit2 {
		return commit1, nil
	}

	history1, err := CommitHistoryFromID(*commit1)
	if err != nil {
		return nil, errs.Wrap(err, "Could not get commit history for %s", commit1.String())
	}

	history2, err := CommitHistoryFromID(*commit2)
	if err != nil {
		return nil, errs.Wrap(err, "Could not get commit history for %s", commit2.String())
	}

	return commonParentWithHistory(commit1, commit2, history1, history2), nil
}

func commonParentWithHistory(commit1, commit2 *strfmt.UUID, history1, history2 []*mono_models.Commit) *strfmt.UUID {
	if commit1 == nil || commit2 == nil {
		return nil
	}

	if *commit1 == *commit2 {
		return commit1
	}

	for _, c := range history1 {
		if c.CommitID == *commit2 {
			return commit2 // commit1 history contains commit2
		}
		for _, c2 := range history2 {
			if c.CommitID == c2.CommitID {
				return &c.CommitID // commit1 and commit2 have a common parent
			}
		}
	}

	for _, c2 := range history2 {
		if c2.CommitID == *commit1 {
			return commit1 // commit2 history contains commit1
		}
	}

	return nil
}

// CommitsBehind compares the provided commit id with the latest commit
// id and returns the count of commits it is behind. A negative return value
// indicates the provided commit id is ahead of the latest commit id (that is,
// there are local commits).
func CommitsBehind(latestCID, currentCommitID strfmt.UUID) (int, error) {
	if latestCID == "" {
		if currentCommitID == "" {
			return 0, nil // ok, nothing to do
		}
		return 0, locale.NewError("err_commit_count_no_latest_with_commit")
	}

	if latestCID.String() == currentCommitID.String() {
		return 0, nil
	}

	// Assume current is behind or equal to latest.
	commits, err := CommitHistoryFromID(latestCID)
	if err != nil {
		return 0, locale.WrapError(err, "err_get_commit_history", "", err.Error())
	}

	indexed := makeIndexedCommits(commits)
	if behind, err := indexed.countBetween(currentCommitID.String(), latestCID.String()); err == nil {
		return behind, nil
	}

	// Assume current is ahead of latest.
	commits, err = CommitHistoryFromID(currentCommitID)
	if err != nil {
		return 0, locale.WrapError(err, "err_get_commit_history", "", err.Error())
	}

	indexed = makeIndexedCommits(commits)
	ahead, err := indexed.countBetween(latestCID.String(), currentCommitID.String())
	return -ahead, err
}

// Changeset aliases for eased usage and to act as a disconnect from the underlying dep.
type Changeset = []*mono_models.CommitChangeEditable

// AddChangeset creates a new commit with multiple changes as provided. This is lower level than CommitChangeset.
func AddChangeset(parentCommitID strfmt.UUID, commitMessage string, changeset Changeset) (*mono_models.Commit, error) {
	params := vcsClient.NewAddCommitParams()

	commit := &mono_models.CommitEditable{
		Changeset:      changeset,
		Message:        commitMessage,
		ParentCommitID: parentCommitID,
		UniqueDeviceID: uniqid.Text(),
	}

	params.SetCommit(commit)

	res, err := mono.New().VersionControl.AddCommit(params, authentication.ClientAuth())
	if err != nil {
		switch err.(type) {
		case *version_control.AddCommitBadRequest,
			*version_control.AddCommitConflict,
			*version_control.AddCommitNotFound:
			return nil, locale.WrapInputError(err, "err_add_commit", "", api.ErrorMessageFromPayload(err))
		case *version_control.AddCommitForbidden:
			return nil, locale.WrapInputError(err, "err_add_commit", "", locale.T("err_auth_required"))
		default:
			return nil, locale.WrapError(err, "err_add_commit", "", api.ErrorMessageFromPayload(err))
		}
	}
	return res.Payload, nil
}

func UpdateBranchForProject(pj ProjectInfo, commitID strfmt.UUID) error {
	pjm, err := LegacyFetchProjectByName(pj.Owner(), pj.Name())
	if err != nil {
		return errs.Wrap(err, "Could not fetch project")
	}

	branch, err := BranchForProjectByName(pjm, pj.BranchName())
	if err != nil {
		return errs.Wrap(err, "Could not fetch branch: %s", pj.BranchName())
	}

	err = UpdateBranchCommit(branch.BranchID, commitID)
	if err != nil {
		return errs.Wrap(err, "Could no update branch to commit %s", commitID.String())
	}

	return nil
}

// UpdateBranchCommit updates the commit that a branch is pointed at
func UpdateBranchCommit(branchID strfmt.UUID, commitID strfmt.UUID) error {
	changeset := &mono_models.BranchEditable{
		CommitID: &commitID,
	}

	return updateBranch(branchID, changeset)
}

// UpdateBranchTracking updates the tracking information for the given branch
func UpdateBranchTracking(branchID, commitID, trackingBranchID strfmt.UUID, trackingType TrackingType) error {
	tracking := trackingType.String()
	changeset := &mono_models.BranchEditable{
		CommitID:     &commitID,
		TrackingType: &tracking,
		Tracks:       &trackingBranchID,
	}

	return updateBranch(branchID, changeset)
}

func updateBranch(branchID strfmt.UUID, changeset *mono_models.BranchEditable) error {
	params := vcsClient.NewUpdateBranchParams()
	params.SetBranchID(branchID)
	params.SetBranch(changeset)

	_, err := authentication.Client().VersionControl.UpdateBranch(params, authentication.ClientAuth())
	if err != nil {
		if _, ok := err.(*version_control.UpdateBranchForbidden); ok {
			return &ErrUpdateBranchAuth{locale.NewInputError("err_branch_update_auth", "Branch update failed with authentication error")}
		}
		return locale.NewError("err_update_branch", "", api.ErrorMessageFromPayload(err))
	}
	return nil
}

func DeleteBranch(branchID strfmt.UUID) error {
	params := vcsClient.NewDeleteBranchParams()
	params.SetBranchID(branchID)

	_, err := authentication.Client().VersionControl.DeleteBranch(params, authentication.ClientAuth())
	if err != nil {
		return locale.WrapError(err, "err_delete_branch", "Could not delete branch")
	}

	return nil
}

// UpdateProjectBranchCommitByName updates the vcs branch for a project given by its namespace with a new commitID
func UpdateProjectBranchCommit(pj ProjectInfo, commitID strfmt.UUID) error {
	pjm, err := LegacyFetchProjectByName(pj.Owner(), pj.Name())
	if err != nil {
		return errs.Wrap(err, "Could not fetch project")
	}

	return UpdateProjectBranchCommitWithModel(pjm, pj.BranchName(), commitID)
}

// UpdateProjectBranchCommitByName updates the vcs branch for a project given by its namespace with a new commitID
func UpdateProjectBranchCommitWithModel(pjm *mono_models.Project, branchName string, commitID strfmt.UUID) error {
	branch, err := BranchForProjectByName(pjm, branchName)
	if err != nil {
		return errs.Wrap(err, "Could not fetch branch: %s", branchName)
	}

	err = UpdateBranchCommit(branch.BranchID, commitID)
	if err != nil {
		return errs.Wrap(err, "Could update branch %s to commitID %s", branchName, commitID.String())
	}
	return nil
}

// CommitChangeset commits multiple changes in one commit
func CommitChangeset(parentCommitID strfmt.UUID, commitMsg string, changeset Changeset) (strfmt.UUID, error) {
	var commitID strfmt.UUID
	languages, err := FetchLanguagesForCommit(parentCommitID)
	if err != nil {
		return commitID, err
	}

	if len(languages) == 0 {
		return commitID, locale.NewError("err_project_no_languages")
	}

	commit, err := AddChangeset(parentCommitID, commitMsg, changeset)
	if err != nil {
		return commitID, err
	}
	return commit.CommitID, nil
}

// CommitInitial creates a root commit for a new branch
func CommitInitial(hostPlatform string, langName, langVersion string) (strfmt.UUID, error) {
	platformID, err := hostPlatformToPlatformID(hostPlatform)
	if err != nil {
		return "", err
	}

	var changes []*mono_models.CommitChangeEditable

	if langName != "" {
		versionConstraints, err := versionStringToConstraints(langVersion)
		if err != nil {
			return "", errs.Wrap(err, "Could not process version string into constraints")
		}
		c := &mono_models.CommitChangeEditable{
			Operation:          string(OperationAdded),
			Namespace:          NewNamespaceLanguage().String(),
			Requirement:        langName,
			VersionConstraints: versionConstraints,
		}
		changes = append(changes, c)
	}

	c := &mono_models.CommitChangeEditable{
		Operation:   string(OperationAdded),
		Namespace:   NewNamespacePlatform().String(),
		Requirement: platformID,
	}
	changes = append(changes, c)

	commit := &mono_models.CommitEditable{
		Changeset: changes,
		Message:   locale.T("commit_message_add_initial"),
	}
	params := vcsClient.NewAddCommitParams()
	params.SetCommit(commit)

	res, err := mono.New().VersionControl.AddCommit(params, authentication.ClientAuth())
	if err != nil {
		return "", locale.WrapError(err, "err_add_commit", "", api.ErrorMessageFromPayload(err))
	}

	return res.Payload.CommitID, nil
}

func versionStringToConstraints(version string) ([]*mono_models.Constraint, error) {
	requirements, err := VersionStringToRequirements(version)
	if err != nil {
		return nil, errs.Wrap(err, "Unable to process version string into requirements")
	}

	constraints := make([]*mono_models.Constraint, len(requirements))
	for i, constraint := range requirements {
		constraints[i] = &mono_models.Constraint{
			Comparator: constraint[bpModel.VersionRequirementComparatorKey],
			Version:    constraint[bpModel.VersionRequirementVersionKey],
		}
	}
	return constraints, nil
}

type indexedCommits map[string]string // key == commit id / val == parent id

func makeIndexedCommits(cs []*mono_models.Commit) indexedCommits {
	m := make(indexedCommits)

	for _, c := range cs {
		m[string(c.CommitID)] = string(c.ParentCommitID)
	}

	return m
}

// countBetween returns 0 if same or if unable to determine the count.
// Caution: Currently, the logic does not verify that the first commit is "before" the last commit.
func (cs indexedCommits) countBetween(first, last string) (int, error) {
	if first == last {
		return 0, nil
	}

	if last == "" {
		return 0, locale.NewError("err_commit_count_missing_last")
	}

	if first != "" {
		if _, ok := cs[first]; !ok {
			return 0, locale.WrapError(ErrCommitCountUnknowable, "err_commit_count_cannot_find_first", "", first)
		}
	}

	next := last
	var ct int
	for ct <= len(cs) {
		if next == first {
			return ct, nil
		}

		ct++

		var ok bool
		next, ok = cs[next]
		if !ok {
			return 0, locale.WrapError(ErrCommitCountUnknowable, "err_commit_count_cannot_find", next)
		}
	}

	return ct, nil
}

func ResolveRequirementNameAndVersion(name, version string, word int, namespace Namespace) (string, string, error) {
	if namespace.Type() == NamespacePlatform {
		platform, err := FetchPlatformByDetails(name, version, word)
		if err != nil {
			return "", "", errs.Wrap(err, "Could not fetch platform")
		}
		name = platform.PlatformID.String()
		version = ""
	}

	return name, version, nil
}

func commitChangeset(parentCommit strfmt.UUID, op Operation, ns Namespace, requirement, version string) ([]*mono_models.CommitChangeEditable, error) {
	var res []*mono_models.CommitChangeEditable
	if ns.Type() == NamespaceLanguage {
		res = append(res, &mono_models.CommitChangeEditable{
			Operation:         string(OperationUpdated),
			Namespace:         ns.String(),
			Requirement:       requirement,
			VersionConstraint: version,
		})
	} else {
		res = append(res, &mono_models.CommitChangeEditable{
			Operation:         string(op),
			Namespace:         ns.String(),
			Requirement:       requirement,
			VersionConstraint: version,
		})
	}

	return res, nil
}

func ChangesetFromRequirements(op Operation, reqs []*gqlModel.Requirement) Changeset {
	var changeset Changeset

	for _, req := range reqs {
		change := &mono_models.CommitChangeEditable{
			Operation:         string(op),
			Namespace:         req.Namespace,
			Requirement:       req.Requirement,
			VersionConstraint: req.VersionConstraint,
		}

		changeset = append(changeset, change)
	}

	return changeset
}

// FetchOrderFromCommit retrieves an order from a given commit ID
func FetchOrderFromCommit(commitID strfmt.UUID) (*mono_models.Order, error) {
	params := vcsClient.NewGetOrderParams()
	params.CommitID = commitID
	params.SetHTTPClient(api.NewHTTPClient())

	var res *vcsClient.GetOrderOK
	var err error
	if auth.LegacyGet().Authenticated() {
		res, err = mono.New().VersionControl.GetOrder(params, authentication.ClientAuth())
		if err != nil {
			return nil, errors.New(api.ErrorMessageFromPayload(err))
		}
	} else {
		// Allow activation of public projects if user is not authenticated
		res, err = mono.New().VersionControl.GetOrder(params, nil)
		if err != nil {
			code := api.ErrorCode(err)
			if code == 401 || code == 403 {
				return nil, errs.Pack(err, ErrOrderForbidden)
			}
			return nil, errors.New(api.ErrorMessageFromPayload(err))
		}
	}

	return res.Payload, err
}

func TrackBranch(source, target *mono_models.Project) error {
	sourceBranch, err := DefaultBranchForProject(source)
	if err != nil {
		return err
	}

	targetBranch, err := DefaultBranchForProject(target)
	if err != nil {
		return err
	}

	trackingType := mono_models.BranchEditableTrackingTypeNotify

	updateParams := vcsClient.NewUpdateBranchParams()
	branch := &mono_models.BranchEditable{
		TrackingType: &trackingType,
		Tracks:       &sourceBranch.BranchID,
	}
	updateParams.SetBranch(branch)
	updateParams.SetBranchID(targetBranch.BranchID)

	_, err = authentication.Client().VersionControl.UpdateBranch(updateParams, authentication.ClientAuth())
	if err != nil {
		msg := api.ErrorMessageFromPayload(err)
		return locale.WrapError(err, msg)
	}
	return nil
}

func GetRootBranches(branches mono_models.Branches) mono_models.Branches {
	var rootBranches mono_models.Branches
	for _, branch := range branches {
		// Account for forked projects where the root branches contain
		// a tracking ID that is not in the current project's branches
		if branch.Tracks != nil && containsBranch(branch.Tracks, branches) {
			continue
		}
		rootBranches = append(rootBranches, branch)
	}
	return rootBranches
}

func containsBranch(id *strfmt.UUID, branches mono_models.Branches) bool {
	for _, branch := range branches {
		if branch.BranchID.String() == id.String() {
			return true
		}
	}
	return false
}

// GetBranchChildren returns the direct children of the given branch
func GetBranchChildren(branch *mono_models.Branch, branches mono_models.Branches) mono_models.Branches {
	var children mono_models.Branches
	if branch == nil {
		return children
	}

	for _, b := range branches {
		if b.Tracks != nil && b.Tracks.String() == branch.BranchID.String() {
			children = append(children, b)
		}
	}
	return children
}

func GetRevertCommit(from, to strfmt.UUID) (*mono_models.Commit, error) {
	params := vcsClient.NewGetRevertCommitParams()
	params.SetCommitFromID(from)
	params.SetCommitToID(to)

	client := mono.New()
	if authentication.LegacyGet().Authenticated() {
		client = authentication.Client()
	}
	res, err := client.VersionControl.GetRevertCommit(params, authentication.ClientAuth())
	if err != nil {
		return nil, locale.WrapError(err, "err_get_revert_commit", "Could not revert from commit ID {{.V0}} to {{.V1}}", from.String(), to.String())
	}

	return res.Payload, nil
}

func RevertCommitWithinHistory(from, to, latest strfmt.UUID) (*mono_models.Commit, error) {
	targetCommit := from
	preposition := ""
	if from == latest { // reverting to
		targetCommit = to
		preposition = " to" // need leading whitespace
	}
	ok, err := CommitWithinCommitHistory(latest, targetCommit)
	if err != nil {
		return nil, errs.Wrap(err, "API communication failed.")
	}
	if !ok {
		return nil, locale.WrapError(err, "err_revert_commit_within_history_not_in", "The commit being reverted{{.V0}} is not within the current commit's history.", preposition)
	}

	return RevertCommit(from, to, latest)
}

func RevertCommit(from, to, latest strfmt.UUID) (*mono_models.Commit, error) {
	revertCommit, err := GetRevertCommit(from, to)
	if err != nil {
		return nil, err
	}
	if from != latest {
		// The platform assumes revert commits are reverting to a particular commit, rather than
		// reverting the changes in a commit. As a result, commit messages are of the form "Revert to
		// commit X" and parent commit IDs are X. Change the message to reflect the fact we're
		// reverting changes from X and change the parent to be the latest commit so that the revert
		// commit applies to the latest project commit.
		revertCommit.Message = locale.Tl("revert_commit", "Revert commit {{.V0}}", from.String())
		revertCommit.ParentCommitID = latest
	}

	addCommit, err := AddRevertCommit(revertCommit)
	if err != nil {
		return nil, err
	}
	return addCommit, nil
}

func MergeCommit(commitReceiving, commitWithChanges strfmt.UUID) (*mono_models.MergeStrategies, error) {
	params := vcsClient.NewMergeCommitsParams()
	params.SetCommitReceivingChanges(commitReceiving)
	params.SetCommitWithChanges(commitWithChanges)
	params.SetHTTPClient(api.NewHTTPClient())

	res, noContent, err := mono.New().VersionControl.MergeCommits(params)
	if err != nil {
		if api.ErrorCodeFromPayload(err) == 409 {
			logging.Debug("Received 409 from MergeCommit: %s", err.Error())
			return nil, ErrMergeCommitInHistory
		}
		return nil, locale.WrapError(err, "err_api_mergecommit", api.ErrorMessageFromPayload(err))
	}
	if noContent != nil {
		return nil, ErrMergeFastForward
	}

	return res.Payload, nil
}

func MergeRequired(commitReceiving, commitWithChanges strfmt.UUID) (bool, error) {
	_, err := MergeCommit(commitReceiving, commitWithChanges)
	if err != nil {
		if errors.Is(err, ErrMergeFastForward) || errors.Is(err, ErrMergeCommitInHistory) {
			return false, nil
		}
		return false, err
	}
	return true, nil
}

func GetCommit(commitID strfmt.UUID) (*mono_models.Commit, error) {
	params := vcsClient.NewGetCommitParams()
	params.SetCommitID(commitID)
	params.SetHTTPClient(api.NewHTTPClient())

	client := mono.New()
	if authentication.LegacyGet().Authenticated() {
		client = authentication.Client()
	}
	res, err := client.VersionControl.GetCommit(params, authentication.ClientAuth())
	if err != nil {
		return nil, locale.WrapError(err, "err_get_commit", "Could not get commit from ID: {{.V0}}", commitID.String())
	}
	return res.Payload, nil
}

func GetCommitWithinCommitHistory(currentCommitID, targetCommitID strfmt.UUID) (*mono_models.Commit, error) {
	commit, err := GetCommit(targetCommitID)
	if err != nil {
		return nil, err
	}

	ok, err := CommitWithinCommitHistory(currentCommitID, targetCommitID)
	if err != nil {
		return nil, errs.Wrap(err, "API communication failed.")
	}
	if !ok {
		return nil, locale.WrapError(err, "err_get_commit_within_history_not_in", "The target commit is not within the current commit's history.")
	}

	return commit, nil
}

func AddRevertCommit(commit *mono_models.Commit) (*mono_models.Commit, error) {
	params := vcsClient.NewAddCommitParams()

	editableCommit, err := commitToCommitEditable(commit)
	if err != nil {
		return nil, locale.WrapError(err, "err_convert_commit", "Could not convert commit data")
	}
	params.SetCommit(editableCommit)

	res, err := mono.New().VersionControl.AddCommit(params, authentication.ClientAuth())
	if err != nil {
		return nil, locale.WrapError(err, "err_add_revert_commit", "Could not add revert commit")
	}
	return res.Payload, nil
}

func commitToCommitEditable(from *mono_models.Commit) (*mono_models.CommitEditable, error) {
	editableData, err := from.MarshalBinary()
	if err != nil {
		return nil, locale.WrapError(err, "err_commit_marshal", "Could not marshall commit data")
	}

	commit := &mono_models.CommitEditable{}
	err = commit.UnmarshalBinary(editableData)
	if err != nil {
		return nil, locale.WrapError(err, "err_commit_unmarshal", "Could not unmarshal commit data")
	}
	return commit, nil
}<|MERGE_RESOLUTION|>--- conflicted
+++ resolved
@@ -82,16 +82,11 @@
 	// NamespaceCamelFlagsMatch is the namespace used for passing camel flags
 	NamespaceCamelFlagsMatch = `^camel-flags$`
 
-<<<<<<< HEAD
-	// NamespaceSharedMatch is the namespace used for shared requirements (usually runtime libraries)
-	NamespaceSharedMatch = `^shared$`
+	// NamespaceOrgMatch is the namespace used for org specific requirements
+	NamespaceOrgMatch = `^org\/`
 
 	// NamespaceBuildFlagsMatch is the namespace used for passing build flags
 	NamespaceBuildFlagsMatch = `^build-flags$`
-=======
-	// NamespaceOrgMatch is the namespace used for org specific requirements
-	NamespaceOrgMatch = `^org\/`
->>>>>>> d5d0ef7e
 )
 
 type TrackingType string
