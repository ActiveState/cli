--- conflicted
+++ resolved
@@ -9,7 +9,6 @@
 
 	"github.com/ActiveState/cli/internal/constants"
 	"github.com/ActiveState/cli/internal/errs"
-	"github.com/ActiveState/cli/internal/language"
 	"github.com/ActiveState/cli/internal/locale"
 	"github.com/ActiveState/cli/internal/logging"
 	"github.com/ActiveState/cli/internal/multilog"
@@ -22,7 +21,6 @@
 	"github.com/ActiveState/cli/pkg/platform/api/mono/mono_client/version_control"
 	vcsClient "github.com/ActiveState/cli/pkg/platform/api/mono/mono_client/version_control"
 	"github.com/ActiveState/cli/pkg/platform/api/mono/mono_models"
-	"github.com/ActiveState/cli/pkg/platform/api/reqsimport"
 	"github.com/ActiveState/cli/pkg/platform/authentication"
 	auth "github.com/ActiveState/cli/pkg/platform/authentication"
 	"github.com/go-openapi/strfmt"
@@ -603,44 +601,10 @@
 	return res.Payload.CommitID, nil
 }
 
-<<<<<<< HEAD
-var versionRe = regexp.MustCompile(`^\d+(\.\d+)+$`)
-
-func isExactVersion(version string) bool {
-	return versionRe.MatchString(version)
-}
-
-func isWildcardVersion(version string) bool {
-	return strings.Index(version, "x") >= 0 || strings.Index(version, "X") >= 0
-}
-
-func VersionStringToConstraints(version string) ([]*mono_models.Constraint, error) {
-	if isExactVersion(version) {
-		return []*mono_models.Constraint{{Comparator: "eq", Version: version}}, nil
-	}
-
-	if !isWildcardVersion(version) {
-		// Ask the Platform to translate a string like ">=1.2,<1.3" into a list of constraints.
-		// Note that:
-		// - The given requirement name does not matter; it is not looked up.
-		// - The given language only needs to exist. It has no bearing on the translation and is not
-		//   present in the requirements read and returned.
-		dummyLanguage := language.Python3.Requirement()
-		changeset, err := reqsimport.Init().Changeset([]byte("name "+version), dummyLanguage)
-		if err != nil {
-			return nil, errs.Wrap(err, "Unable to translate version string into requirement list")
-		}
-		constraints := []*mono_models.Constraint{}
-		for _, change := range changeset {
-			constraints = append(constraints, change.VersionConstraints...)
-		}
-		return constraints, nil
-=======
 func versionStringToConstraints(version string) ([]*mono_models.Constraint, error) {
 	requirements, err := VersionStringToRequirements(version)
 	if err != nil {
 		return nil, errs.Wrap(err, "Unable to process version string into requirements")
->>>>>>> b9a2b54d
 	}
 
 	constraints := make([]*mono_models.Constraint, len(requirements))
