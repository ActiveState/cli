--- conflicted
+++ resolved
@@ -258,31 +258,10 @@
 	return nil
 }
 
-<<<<<<< HEAD
 // CommitPackage commits a package to an existing parent commit
-func CommitPackage(parentCommitID strfmt.UUID, operation Operation, packageName, packageVersion string) (strfmt.UUID, *failures.Failure) {
+func CommitPackage(parentCommitID strfmt.UUID, operation Operation, packageName, packageNamespace, packageVersion string) (strfmt.UUID, *failures.Failure) {
 	var commitID strfmt.UUID
 	languages, fail := FetchLanguagesForCommit(parentCommitID)
-=======
-// CommitPackage commits a single package commit
-func CommitPackage(projectOwner, projectName string, operation Operation, packageName, packageNamespace, packageVersion string) (strfmt.UUID, *failures.Failure) {
-	commitID := strfmt.UUID("")
-	proj, fail := FetchProjectByName(projectOwner, projectName)
-	if fail != nil {
-		return commitID, fail
-	}
-
-	branch, fail := DefaultBranchForProject(proj)
-	if fail != nil {
-		return commitID, fail
-	}
-
-	if branch.CommitID == nil {
-		return commitID, FailNoCommit.New(locale.T("err_project_no_languages"))
-	}
-
-	languages, fail := FetchLanguagesForCommit(*branch.CommitID)
->>>>>>> 2c5d247d
 	if fail != nil {
 		return commitID, fail
 	}
@@ -301,19 +280,16 @@
 		message = "commit_message_removed_package"
 	}
 
-<<<<<<< HEAD
-	commit, fail := AddCommit(parentCommitID, locale.Tr(message, packageName, packageVersion),
-		operation, NamespacePackage(languages[0].Name),
-=======
 	namespace := NamespacePackage(languages[0].Name)
 	if packageNamespace == BundlesNamespacePrefix {
 		namespace = NamespaceBundles(languages[0].Name)
 	}
 
-	commit, fail := AddCommit(*branch.CommitID, locale.Tr(message, packageName, packageVersion),
+	commit, fail := AddCommit(
+		parentCommitID, locale.Tr(message, packageName, packageVersion),
 		operation, namespace,
->>>>>>> 2c5d247d
-		packageName, packageVersion)
+		packageName, packageVersion,
+	)
 	if fail != nil {
 		return commitID, fail
 	}
@@ -321,8 +297,8 @@
 }
 
 // CommitPackageInBranch commits a single package commit and updates the project's VCS branch
-func CommitPackageInBranch(projectOwner, projectName string, operation Operation, packageName, packageVersion string) (strfmt.UUID, *failures.Failure) {
-	var commitID strfmt.UUID
+func CommitPackageInBranch(projectOwner, projectName string, operation Operation, packageName, packageNamespace, packageVersion string) (strfmt.UUID, *failures.Failure) {
+	commitID := strfmt.UUID("")
 	proj, fail := FetchProjectByName(projectOwner, projectName)
 	if fail != nil {
 		return commitID, fail
@@ -337,7 +313,7 @@
 		return commitID, FailNoCommit.New(locale.T("err_project_no_languages"))
 	}
 
-	commitID, fail = CommitPackage(*branch.CommitID, operation, packageName, packageVersion)
+	commitID, fail = CommitPackage(*branch.CommitID, operation, packageName, packageVersion, packageNamespace)
 
 	fail = UpdateBranchCommit(branch.BranchID, commitID)
 	if fail != nil {
