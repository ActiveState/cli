--- conflicted
+++ resolved
@@ -259,12 +259,8 @@
 }
 
 // CommitPackage commits a single package commit
-<<<<<<< HEAD
-func CommitPackage(projectOwner, projectName string, operation Operation, packageName, packageNamespace, packageVersion string) *failures.Failure {
-=======
-func CommitPackage(projectOwner, projectName string, operation Operation, packageName, packageVersion string) (strfmt.UUID, *failures.Failure) {
+func CommitPackage(projectOwner, projectName string, operation Operation, packageName, packageNamespace, packageVersion string) (strfmt.UUID, *failures.Failure) {
 	commitID := strfmt.UUID("")
->>>>>>> 678c4710
 	proj, fail := FetchProjectByName(projectOwner, projectName)
 	if fail != nil {
 		return commitID, fail
