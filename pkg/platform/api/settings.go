--- conflicted
+++ resolved
@@ -40,13 +40,8 @@
 	// ServiceRequirementsImport is our service that processes requirements.txt files.
 	ServiceRequirementsImport = "requirements-import"
 
-<<<<<<< HEAD
-	// ServiceBuildPlan is our service that processes build plans.
-	ServiceBuildPlan = "build-plan"
-=======
 	// ServiceBuildPlanner is our service that processes build plans.
 	ServiceBuildPlanner = "build-planner"
->>>>>>> 6791be89
 )
 
 var urlsByService = map[Service]*url.URL{
@@ -90,17 +85,10 @@
 		Host:   constants.DefaultAPIHost,
 		Path:   constants.RequirementsImportAPIPath,
 	},
-<<<<<<< HEAD
-	ServiceBuildPlan: {
-		Scheme: "https",
-		Host:   constants.DefaultAPIHost,
-		Path:   constants.BuildplanAPIPath,
-=======
 	ServiceBuildPlanner: {
 		Scheme: "https",
 		Host:   constants.DefaultAPIHost,
 		Path:   constants.BuildPlannerAPIPath,
->>>>>>> 6791be89
 	},
 }
 
