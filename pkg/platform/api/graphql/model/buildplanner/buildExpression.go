--- conflicted
+++ resolved
@@ -59,16 +59,10 @@
 type VersionRequirement map[string]string
 
 type BuildExpression struct {
-<<<<<<< HEAD
-	expression       map[string]interface{}
-	solveNode        *map[string]interface{}
-	requirementsNode []interface{}
-	raw              json.RawMessage
-=======
 	expression   map[string]interface{}
 	solveNode    *map[string]interface{}
 	requirements []Requirement
->>>>>>> 3c966441
+	raw          json.RawMessage
 }
 
 // NewBuildExpression creates a BuildExpression from a JSON byte array.
@@ -140,16 +134,10 @@
 	}
 
 	return &BuildExpression{
-<<<<<<< HEAD
-		expression:       expression,
-		solveNode:        &solveNode,
-		requirementsNode: requirementsNode,
-		raw:              data,
-=======
 		expression:   expression,
 		solveNode:    &solveNode,
 		requirements: requirements,
->>>>>>> 3c966441
+		raw:          data,
 	}, nil
 }
 
