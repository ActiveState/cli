--- conflicted
+++ resolved
@@ -1,172 +1,11 @@
 package request
 
-<<<<<<< HEAD
-func BuildPlan(owner, project, commitID string) *buildPlanByCommitID {
-	return &buildPlanByCommitID{vars: map[string]interface{}{
-		"organization": owner,
-		"project":      project,
-		"commitID":     commitID,
-	}}
-}
-=======
 import "github.com/ActiveState/cli/internal/gqlclient"
->>>>>>> 82fd975a
 
 func BuildPlan(commitID, organization, project string) gqlclient.Request {
 	if organization == "" && project == "" {
 		return BuildPlanByCommitID(commitID)
 	}
 
-<<<<<<< HEAD
-func (b *buildPlanByCommitID) Query() string {
-	return `
-query ($organization: String!, $project: String!, $commitID: String!) {
-  project(organization: $organization, project: $project) {
-    ... on Project {
-      __typename
-      commit(vcsRef: $commitID) {
-        ... on Commit {
-          __typename
-          script
-          build {
-            __typename
-            ... on BuildReady {
-              buildLogIds {
-                id
-                type
-                platformId
-              }
-            }
-            ... on BuildStarted {
-              buildLogIds {
-                id
-                type
-                platformId
-              }
-            }
-            ... on Build {
-              status
-              terminals {
-                tag
-                targetIDs
-              }
-              sources: targets {
-                ... on Source {
-                  targetID
-                  name
-                  namespace
-                  version
-                }
-              }
-              steps: targets {
-                ... on Step {
-                  targetID
-                  inputs {
-                    tag
-                    targetIDs
-                  }
-                  outputs
-                }
-              }
-              artifacts: targets {
-                ... on ArtifactSucceeded {
-                  __typename
-                  targetID
-                  mimeType
-                  generatedBy
-                  runtimeDependencies
-                  status
-                  logURL
-                  url
-                  checksum
-                }
-                ... on ArtifactUnbuilt {
-                  __typename
-                  targetID
-                  mimeType
-                  generatedBy
-                  runtimeDependencies
-                  status
-                }
-                ... on ArtifactBuilding {
-                  __typename
-                  targetID
-                  mimeType
-                  generatedBy
-                  runtimeDependencies
-                  status
-                }
-                ... on ArtifactTransientlyFailed {
-                  __typename
-                  targetID
-                  mimeType
-                  generatedBy
-                  runtimeDependencies
-                  status
-                  logURL
-                  errors
-                  attempts
-                  nextAttemptAt
-                }
-                ... on ArtifactPermanentlyFailed {
-                  __typename
-                  targetID
-                  mimeType
-                  generatedBy
-                  runtimeDependencies
-                  status
-                  logURL
-                  errors
-                }
-              }
-            }
-            ... on PlanningError {
-              subErrors {
-                __typename
-                ... on GenericSolveError {
-                  path
-                  message
-                  isTransient
-                  validationErrors {
-                    jsonPath
-                  }
-                }
-                ... on RemediableSolveError {
-                  path
-                  message
-                  isTransient
-                  errorType
-                  validationErrors {
-                    jsonPath
-                  }
-                  suggestedRemediations {
-                    remediationType
-                    command
-                    parameters
-                  }
-                }
-              }
-            }
-          }
-        }
-        ... on NotFound {
-          __typename
-          message
-        }
-      }
-    }
-    ... on NotFound {
-      __typename
-      message
-    }
-  }
-}
-`
-}
-
-func (b *buildPlanByCommitID) Vars() (map[string]interface{}, error) {
-	return b.vars, nil
-=======
 	return BuildPlanByProject(organization, project, commitID)
->>>>>>> 82fd975a
 }