--- conflicted
+++ resolved
@@ -3,10 +3,7 @@
 type AnalyticsEvent struct {
 	category       string
 	action         string
-<<<<<<< HEAD
-=======
 	source         string
->>>>>>> a99f2005
 	label          string
 	dimensionsJson string
 	outputType     string
@@ -17,10 +14,7 @@
 	return &AnalyticsEvent{
 		category:       category,
 		action:         action,
-<<<<<<< HEAD
-=======
 		source:         source,
->>>>>>> a99f2005
 		label:          label,
 		dimensionsJson: dimensionsJson,
 	}
@@ -38,10 +32,7 @@
 	return map[string]interface{}{
 		"category":       e.category,
 		"action":         e.action,
-<<<<<<< HEAD
-=======
 		"source":         e.source,
->>>>>>> a99f2005
 		"label":          e.label,
 		"dimensionsJson": e.dimensionsJson,
 	}, nil
