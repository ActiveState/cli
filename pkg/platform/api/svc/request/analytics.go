--- conflicted
+++ resolved
@@ -3,10 +3,7 @@
 type AnalyticsEvent struct {
 	category       string
 	action         string
-<<<<<<< HEAD
 	source         string
-=======
->>>>>>> d5d0ef7e
 	label          string
 	dimensionsJson string
 	outputType     string
@@ -17,10 +14,7 @@
 	return &AnalyticsEvent{
 		category:       category,
 		action:         action,
-<<<<<<< HEAD
 		source:         source,
-=======
->>>>>>> d5d0ef7e
 		label:          label,
 		dimensionsJson: dimensionsJson,
 	}
@@ -38,10 +32,7 @@
 	return map[string]interface{}{
 		"category":       e.category,
 		"action":         e.action,
-<<<<<<< HEAD
 		"source":         e.source,
-=======
->>>>>>> d5d0ef7e
 		"label":          e.label,
 		"dimensionsJson": e.dimensionsJson,
 	}, nil
