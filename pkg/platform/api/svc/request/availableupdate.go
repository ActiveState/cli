package request

type AvailableUpdate struct {
	desiredChannel string
	desiredVersion string
}

func NewAvailableUpdate(desiredChannel, desiredVersion string) *AvailableUpdate {
	return &AvailableUpdate{
		desiredChannel: desiredChannel,
		desiredVersion: desiredVersion,
	}
}

func (u *AvailableUpdate) Query() string {
	return `query($desiredChannel: String!, $desiredVersion: String!) {
	availableUpdate(desiredChannel: $desiredChannel, desiredVersion: $desiredVersion) {
			channel
			version
			path
			platform
			sha256
		}
	}`
}

<<<<<<< HEAD
func (u *AvailableUpdate) Vars() map[string]interface{} {
	return map[string]interface{}{
		"desiredChannel": u.desiredChannel,
		"desiredVersion": u.desiredVersion,
	}
=======
func (u *AvailableUpdate) Vars() (map[string]interface{}, error) {
	return nil, nil
>>>>>>> d5d0ef7e
}<|MERGE_RESOLUTION|>--- conflicted
+++ resolved
@@ -24,14 +24,9 @@
 	}`
 }
 
-<<<<<<< HEAD
-func (u *AvailableUpdate) Vars() map[string]interface{} {
+func (u *AvailableUpdate) Vars() (map[string]interface{}, error) {
 	return map[string]interface{}{
 		"desiredChannel": u.desiredChannel,
 		"desiredVersion": u.desiredVersion,
-	}
-=======
-func (u *AvailableUpdate) Vars() (map[string]interface{}, error) {
-	return nil, nil
->>>>>>> d5d0ef7e
+	}, nil
 }