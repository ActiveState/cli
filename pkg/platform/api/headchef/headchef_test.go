--- conflicted
+++ resolved
@@ -1,7 +1,6 @@
 package headchef_test
 
 import (
-	"encoding/json"
 	"testing"
 	"time"
 
@@ -33,17 +32,9 @@
 	suite.mock.MockBuilds(rt)
 
 	client := headchef.NewClient(api.GetServiceURL(api.ServiceHeadChef))
-<<<<<<< HEAD
-	buildRequest := headchef.BuildRequest{
-		headchef_models.V1BuildRequest{
-			Requester: &headchef_models.Requester{},
-		},
-		json.RawMessage(""),
-=======
 	buildRequest := &headchef_models.V1BuildRequest{
 		Requester: &headchef_models.V1BuildRequestRequester{},
 		Recipe:    &headchef_models.V1BuildRequestRecipe{},
->>>>>>> eec530ef
 	}
 	return client.RequestBuild(buildRequest)
 }
