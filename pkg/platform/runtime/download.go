package runtime

import (
	"net/url"
	"path"
	"path/filepath"

	"github.com/go-openapi/strfmt"

	"github.com/ActiveState/cli/internal/analytics"
	"github.com/ActiveState/cli/internal/constants"
	"github.com/ActiveState/cli/internal/download"
	"github.com/ActiveState/cli/internal/errs"
	"github.com/ActiveState/cli/internal/failures"
	"github.com/ActiveState/cli/internal/locale"
	"github.com/ActiveState/cli/internal/logging"
	"github.com/ActiveState/cli/internal/progress"
	"github.com/ActiveState/cli/pkg/platform/api"
	"github.com/ActiveState/cli/pkg/platform/api/buildlogstream"
	"github.com/ActiveState/cli/pkg/platform/api/headchef"
	"github.com/ActiveState/cli/pkg/platform/api/headchef/headchef_models"
	"github.com/ActiveState/cli/pkg/platform/api/inventory/inventory_models"
	"github.com/ActiveState/cli/pkg/platform/api/mono/mono_models"
	"github.com/ActiveState/cli/pkg/platform/authentication"
	"github.com/ActiveState/cli/pkg/platform/model"
	"github.com/ActiveState/cli/pkg/project"
)

// ensure that Downloader implements the Download interface
var _ Downloader = &Download{}

// InstallerTestsSubstr is used to exclude test artifacts, we don't care about them
const InstallerTestsSubstr = "-tests."

var (
	// FailNoCommit indicates a failure due to there not being a commit
	FailNoCommit = failures.Type("runtime.fail.nocommit")

	// FailNoArtifacts indicates a failure due to the project not containing any artifacts
	FailNoArtifacts = failures.Type("runtime.fail.noartifacts")

	// FailNoValidArtifact indicates a failure due to the project not containing any valid artifacts
	FailNoValidArtifact = failures.Type("runtime.fail.novalidartifact")

	// FailBuildFailed indicates a failure due to the build failing
	FailBuildFailed = failures.Type("runtime.fail.buildfailed", failures.FailUser)

	// FailBuildInProgress indicates a failure due to the build being in progress
	FailBuildInProgress = failures.Type("runtime.fail.buildinprogress", failures.FailUser)

	// FailBuildBadResponse indicates a failure due to the build req/resp malfunctioning
	FailBuildBadResponse = failures.Type("runtime.fail.buildbadresponse")

	// FailBuildErrResponse indicates a failure due to the build req/resp returning an error
	FailBuildErrResponse = failures.Type("runtime.fail.builderrresponse")

	// FailArtifactInvalidURL indicates a failure due to an artifact having an invalid URL
	FailArtifactInvalidURL = failures.Type("runtime.fail.invalidurl")
)

// HeadChefArtifact is a convenient type alias cause swagger generates some really shitty code
type HeadChefArtifact = headchef_models.Artifact

// FetchArtifactsResult stores the information needed by the installer to
// install and assemble a runtime environment.
// This information is extracted from a build request response in the
// FetchArtifacts() method
type FetchArtifactsResult struct {
	BuildEngine BuildEngine
	Artifacts   []*HeadChefArtifact
	RecipeID    strfmt.UUID
}

// DownloadDirectoryProvider provides download directories for individual artifacts
type DownloadDirectoryProvider interface {

	// DownloadDirectory returns the download path for a given artifact
	DownloadDirectory(artf *HeadChefArtifact) (string, error)
}

// Downloader defines the behavior required to be a runtime downloader.
type Downloader interface {
	// Download will attempt to download some runtime locally and return back the filename of
	// the downloaded archive or a Failure.
	Download(artifacts []*HeadChefArtifact, d DownloadDirectoryProvider, progress *progress.Progress) (files map[string]*HeadChefArtifact, fail error)

	// FetchArtifacts will fetch artifact
<<<<<<< HEAD
	FetchArtifacts() (*FetchArtifactsResult, error)
=======
	FetchArtifacts(recipe *inventory_models.Recipe, project *mono_models.Project) (*FetchArtifactsResult, *failures.Failure)
>>>>>>> a888c85f
}

// Download is the main struct for orchestrating the download of all the artifacts belonging to a runtime
type Download struct {
	runtime *Runtime
	orgID   string
	private bool
}

// NewDownload creates a new RuntimeDownload using all custom args
func NewDownload(runtime *Runtime) Downloader {
	return &Download{
		runtime: runtime,
	}
}

// fetchRecipe juggles API's to get the build request that can be sent to the head-chef
func (r *Download) fetchRecipeID() (strfmt.UUID, error) {
	commitID := r.runtime.commitID
	if commitID == "" {
		return "", FailNoCommit.New(locale.T("err_no_commit"))
	}

	recipeID, fail := model.FetchRecipeIDForCommitAndPlatform(commitID, r.runtime.owner, r.runtime.projectName, r.orgID, r.private, model.HostPlatform)
	if fail != nil {
		return "", fail
	}

	return *recipeID, nil
}

// FetchArtifacts will retrieve artifact information from the head-chef (eg language installers)
// The first return argument specifies whether we are dealing with an alternative build
<<<<<<< HEAD
func (r *Download) FetchArtifacts() (*FetchArtifactsResult, error) {
	orgID := strfmt.UUID(constants.ValidZeroUUID)
	projectID := strfmt.UUID(constants.ValidZeroUUID)

	if r.runtime.owner != "" && r.runtime.projectName != "" {
		platProject, fail := model.FetchProjectByName(r.runtime.owner, r.runtime.projectName)
		if fail != nil {
			return nil, fail
		}

		projectID = platProject.ProjectID
		orgID = platProject.OrganizationID
		r.orgID = platProject.OrganizationID.String()
		r.private = platProject.Private
	}

	recipeID, fail := r.fetchRecipeID()
	if fail != nil {
		return nil, fail
	}

	return r.fetchArtifacts(r.runtime.commitID, recipeID, orgID, projectID)
}

func (r *Download) fetchArtifacts(commitID, recipeID, orgID, projectID strfmt.UUID) (*FetchArtifactsResult, error) {
=======
func (r *Download) FetchArtifacts(recipe *inventory_models.Recipe, platProj *mono_models.Project) (*FetchArtifactsResult, *failures.Failure) {
>>>>>>> a888c85f
	result := &FetchArtifactsResult{}

	buildAnnotations := headchef.BuildAnnotations{
		CommitID:     r.runtime.CommitID().String(),
		Project:      r.runtime.ProjectName(),
		Organization: r.runtime.Owner(),
	}

	orgID := strfmt.UUID(constants.ValidZeroUUID)
	projectID := strfmt.UUID(constants.ValidZeroUUID)
	if platProj != nil {
		orgID = platProj.OrganizationID
		projectID = platProj.ProjectID
	}

	logging.Debug("sending request to head-chef")
	buildRequest, fail := headchef.NewBuildRequest(*recipe.RecipeID, orgID, projectID, buildAnnotations)
	if fail != nil {
		return result, fail
	}
	buildStatus := headchef.InitClient().RequestBuild(buildRequest)

	for {
		select {
		case resp := <-buildStatus.Completed:
			if len(resp.Artifacts) == 0 {
				return result, FailNoArtifacts.New(locale.T("err_no_artifacts"))
			}

			result.BuildEngine = BuildEngineFromResponse(resp)
			if result.BuildEngine == UnknownEngine {
				return result, FailRuntimeUnknownEngine.New("installer_err_engine_unknown")
			}

			if resp.RecipeID == nil {
				return result, FailBuildBadResponse.New(locale.T("err_corrupted_build_request_response"))
			}
			result.RecipeID = *resp.RecipeID
			result.Artifacts = resp.Artifacts
			logging.Debug("request engine=%v, recipeID=%s", result.BuildEngine, result.RecipeID.String())
			return result, nil

		case msg := <-buildStatus.Failed:
			logging.Debug("BuildFailed: %s", msg)
			return result, FailBuildFailed.New(locale.Tr("build_status_failed", r.projectURL(), msg))

		case resp := <-buildStatus.Started:
			logging.Debug("BuildStarted")
			namespaced := project.Namespaced{
				Owner:   r.runtime.owner,
				Project: r.runtime.projectName,
			}
			analytics.EventWithLabel(
				analytics.CatBuild, analytics.ActBuildProject, namespaced.String(),
			)

			// For non-alternate builds we do not support in-progress builds
			engine := BuildEngineFromResponse(resp)
			if engine != Alternative && engine != Hybrid {
				return result, FailBuildInProgress.New(locale.Tr("build_status_in_progress", r.projectURL()))
			}

			if err := r.waitForArtifacts(recipe); err != nil {
				return nil, failures.FailMisc.Wrap(err, locale.Tl("err_wait_artifacts", "Error happened while waiting for packages"))
			}
			return r.FetchArtifacts(recipe, platProj)

		case fail := <-buildStatus.RunFail:
			logging.Debug("Failure: %v", fail)

			switch {
			case fail.Type.Matches(headchef.FailBuildReqErrorResp):
				l10n := locale.Tr("build_status_unknown_error", fail.Error(), r.projectURL())
				return result, FailBuildErrResponse.New(l10n)
			default:
				l10n := locale.Tr("build_status_unknown", r.projectURL())
				return result, FailBuildBadResponse.New(l10n)
			}
		}
	}
}

func (r *Download) waitForArtifacts(recipe *inventory_models.Recipe) error {
	logstream := buildlogstream.NewRequest(recipe, r.runtime.msgHandler)
	if err := logstream.Wait(); err != nil {
		return errs.Wrap(err, "Error happened while waiting for builds to complete")
	}

	return nil
}

func (r *Download) projectURL() string {
	url := api.GetServiceURL(api.ServiceHeadChef)
	url.Path = path.Join(r.runtime.owner, r.runtime.projectName)
	return url.String()
}

// Download is the main function used to kick off the runtime download
func (r *Download) Download(artifacts []*HeadChefArtifact, dp DownloadDirectoryProvider, progress *progress.Progress) (files map[string]*HeadChefArtifact, fail error) {
	files = map[string]*HeadChefArtifact{}
	entries := []*download.Entry{}

	for _, artf := range artifacts {
		artifactURL, err := url.Parse(artf.URI.String())
		if err != nil {
			return files, FailArtifactInvalidURL.New(locale.T("err_artifact_invalid_url"))
		}
		u, fail := model.SignS3URL(artifactURL)
		if fail != nil {
			return files, fail
		}

		// Ideally we'd be passing authentication down the chain somehow, but for now this would require way too much
		// additional plumbing, so we're going to use the global version until the higher level architecture is refactored
		auth := authentication.Get()
		uid := "00000000-0000-0000-0000-000000000000"
		if auth.Authenticated() {
			uid = auth.UserID().String()
		}

		q := u.Query()
		q.Set("x-uuid", uid) // x-uuid is used so our analytics can filter out activator traffic

		// Disabled for now as `x-` seems to interact with signing negatively
		// And adding it to the URL to be signed just drops it from the resulting URL
		// u.RawQuery = q.Encode()

		targetDir, fail := dp.DownloadDirectory(artf)
		if fail != nil {
			return files, fail
		}

		targetPath := filepath.Join(targetDir, filepath.Base(u.Path))
		entries = append(entries, &download.Entry{
			Path:     targetPath,
			Download: u.String(),
		})
		files[targetPath] = artf
	}

	downloader := download.New(entries, 1, progress)
	return files, downloader.Download()
}<|MERGE_RESOLUTION|>--- conflicted
+++ resolved
@@ -85,11 +85,7 @@
 	Download(artifacts []*HeadChefArtifact, d DownloadDirectoryProvider, progress *progress.Progress) (files map[string]*HeadChefArtifact, fail error)
 
 	// FetchArtifacts will fetch artifact
-<<<<<<< HEAD
-	FetchArtifacts() (*FetchArtifactsResult, error)
-=======
-	FetchArtifacts(recipe *inventory_models.Recipe, project *mono_models.Project) (*FetchArtifactsResult, *failures.Failure)
->>>>>>> a888c85f
+	FetchArtifacts(recipe *inventory_models.Recipe, project *mono_models.Project) (*FetchArtifactsResult, error)
 }
 
 // Download is the main struct for orchestrating the download of all the artifacts belonging to a runtime
@@ -123,35 +119,7 @@
 
 // FetchArtifacts will retrieve artifact information from the head-chef (eg language installers)
 // The first return argument specifies whether we are dealing with an alternative build
-<<<<<<< HEAD
-func (r *Download) FetchArtifacts() (*FetchArtifactsResult, error) {
-	orgID := strfmt.UUID(constants.ValidZeroUUID)
-	projectID := strfmt.UUID(constants.ValidZeroUUID)
-
-	if r.runtime.owner != "" && r.runtime.projectName != "" {
-		platProject, fail := model.FetchProjectByName(r.runtime.owner, r.runtime.projectName)
-		if fail != nil {
-			return nil, fail
-		}
-
-		projectID = platProject.ProjectID
-		orgID = platProject.OrganizationID
-		r.orgID = platProject.OrganizationID.String()
-		r.private = platProject.Private
-	}
-
-	recipeID, fail := r.fetchRecipeID()
-	if fail != nil {
-		return nil, fail
-	}
-
-	return r.fetchArtifacts(r.runtime.commitID, recipeID, orgID, projectID)
-}
-
-func (r *Download) fetchArtifacts(commitID, recipeID, orgID, projectID strfmt.UUID) (*FetchArtifactsResult, error) {
-=======
-func (r *Download) FetchArtifacts(recipe *inventory_models.Recipe, platProj *mono_models.Project) (*FetchArtifactsResult, *failures.Failure) {
->>>>>>> a888c85f
+func (r *Download) FetchArtifacts(recipe *inventory_models.Recipe, platProj *mono_models.Project) (*FetchArtifactsResult, error) {
 	result := &FetchArtifactsResult{}
 
 	buildAnnotations := headchef.BuildAnnotations{
