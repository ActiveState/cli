--- conflicted
+++ resolved
@@ -117,16 +117,11 @@
 // FetchArtifacts will retrieve artifact information from the head-chef (eg language installers)
 // The first return argument specifies whether we are dealing with an alternative build
 func (r *Download) FetchArtifacts() (*FetchArtifactsResult, *failures.Failure) {
-<<<<<<< HEAD
-	platProject, fail := model.FetchProjectByName(r.runtime.owner, r.runtime.projectName)
-	if fail != nil {
-		return nil, fail
-=======
 	orgID := strfmt.UUID(constants.ValidZeroUUID)
 	projectID := strfmt.UUID(constants.ValidZeroUUID)
 
-	if r.owner != "" && r.projectName != "" {
-		platProject, fail := model.FetchProjectByName(r.owner, r.projectName)
+	if r.runtime.owner != "" && r.runtime.projectName != "" {
+		platProject, fail := model.FetchProjectByName(r.runtime.owner, r.runtime.projectName)
 		if fail != nil {
 			return nil, fail
 		}
@@ -135,7 +130,6 @@
 		orgID = platProject.OrganizationID
 		r.orgID = platProject.OrganizationID.String()
 		r.private = platProject.Private
->>>>>>> 2c5d247d
 	}
 
 	recipeID, fail := r.fetchRecipeID()
@@ -143,7 +137,7 @@
 		return nil, fail
 	}
 
-	return r.fetchArtifacts(r.commitID, recipeID, orgID, projectID)
+	return r.fetchArtifacts(r.runtime.commitID, recipeID, orgID, projectID)
 }
 
 func (r *Download) fetchArtifacts(commitID, recipeID, orgID, projectID strfmt.UUID) (*FetchArtifactsResult, *failures.Failure) {
