package runtime

import (
	"net/url"
	"path/filepath"

	"github.com/go-openapi/strfmt"

	"github.com/ActiveState/cli/internal/download"
	"github.com/ActiveState/cli/internal/failures"
	"github.com/ActiveState/cli/internal/locale"
	"github.com/ActiveState/cli/internal/logging"
	"github.com/ActiveState/cli/internal/progress"
	"github.com/ActiveState/cli/pkg/platform/api/headchef"
	"github.com/ActiveState/cli/pkg/platform/api/headchef/headchef_models"
	"github.com/ActiveState/cli/pkg/platform/model"
	"github.com/ActiveState/cli/pkg/project"
)

// ensure that Downloader implements the Download interface
var _ Downloader = &Download{}

// InstallerTestsSubstr is used to exclude test artifacts, we don't care about them
const InstallerTestsSubstr = "-tests."

var (
	// FailNoCommit indicates a failure due to there not being a commit
	FailNoCommit = failures.Type("runtime.fail.nocommit")

	// FailNoArtifacts indicates a failure due to the project not containing any artifacts
	FailNoArtifacts = failures.Type("runtime.fail.noartifacts")

	// FailNoValidArtifact indicates a failure due to the project not containing any valid artifacts
	FailNoValidArtifact = failures.Type("runtime.fail.novalidartifact")

	// FailBuildFailed indicates a failure due to the build failing
	FailBuildFailed = failures.Type("runtime.fail.buildfailed")

	// FailBuildInProgress indicates a failure due to the build being in progress
	FailBuildInProgress = failures.Type("runtime.fail.buildinprogress", failures.FailUser)

	// FailBuildBadResponse indicates a failure due to the build req/resp malfunctioning
	FailBuildBadResponse = failures.Type("runtime.fail.buildbadresponse")

	// FailBuildErrResponse indicates a failure due to the build req/resp returning an error
	FailBuildErrResponse = failures.Type("runtime.fail.builderrresponse")

	// FailArtifactInvalidURL indicates a failure due to an artifact having an invalid URL
	FailArtifactInvalidURL = failures.Type("runtime.fail.invalidurl")
)

// HeadChefArtifact is a convenient type alias cause swagger generates some really shitty code
type HeadChefArtifact = headchef_models.Artifact

// FetchArtifactsResult stores the information needed by the installer to
// install and assemble a runtime environment.
// This information is extracted from a build request response in the
// FetchArtifacts() method
type FetchArtifactsResult struct {
	IsAlternative bool
	Artifacts     []*HeadChefArtifact
	RecipeID      strfmt.UUID
}

// DownloadDirectoryProvider provides download directories for individual artifacts
type DownloadDirectoryProvider interface {

	// DownloadDirectory returns the download path for a given artifact
	DownloadDirectory(artf *HeadChefArtifact) (string, *failures.Failure)
}

// Downloader defines the behavior required to be a runtime downloader.
type Downloader interface {
	// Download will attempt to download some runtime locally and return back the filename of
	// the downloaded archive or a Failure.
	Download(artifacts []*HeadChefArtifact, d DownloadDirectoryProvider, progress *progress.Progress) (files map[string]*HeadChefArtifact, fail *failures.Failure)

	// FetchArtifacts will fetch artifact
	FetchArtifacts() (*FetchArtifactsResult, *failures.Failure)
}

// Download is the main struct for orchestrating the download of all the artifacts belonging to a runtime
type Download struct {
<<<<<<< HEAD
	commitID    strfmt.UUID
	owner       string
	projectName string
	targetDir   string
}

// InitDownload creates a new RuntimeDownload instance and assumes default values for everything but the target dir
func InitDownload(targetDir string) Downloader {
	pj := project.Get()
	return NewDownload(pj.CommitUUID(), pj.Owner(), pj.Name(), targetDir)
}

// NewDownload creates a new RuntimeDownload using all custom args
func NewDownload(commitID strfmt.UUID, owner, projectName, targetDir string) Downloader {
	return &Download{commitID, owner, projectName, targetDir}
=======
	project *project.Project
}

// InitDownload creates a new RuntimeDownload instance and assumes default values for everything
func InitDownload() Downloader {
	return NewDownload(project.Get())
}

// NewDownload creates a new RuntimeDownload using all custom args
func NewDownload(project *project.Project) Downloader {
	return &Download{project}
>>>>>>> 18dca217
}

// fetchRecipe juggles API's to get the build request that can be sent to the head-chef
func (r *Download) fetchRecipe() (string, *failures.Failure) {
	commitID := strfmt.UUID(r.commitID)
	if commitID == "" {
		return "", FailNoCommit.New(locale.T("err_no_commit"))
	}

	recipe, fail := model.FetchRawRecipeForCommitAndPlatform(commitID, model.HostPlatform)
	if fail != nil {
		return "", fail
	}

	return recipe, nil
}

// FetchArtifacts will retrieve artifact information from the head-chef (eg language installers)
// The first return argument specifies whether we are dealing with an alternative build
func (r *Download) FetchArtifacts() (*FetchArtifactsResult, *failures.Failure) {
	result := &FetchArtifactsResult{
		IsAlternative: false,
	}

	recipe, fail := r.fetchRecipe()
	if fail != nil {
		return nil, fail
	}

	platProject, fail := model.FetchProjectByName(r.owner, r.projectName)
	if fail != nil {
		return nil, fail
	}

	logging.Debug("sending request to head-chef")
	buildRequest, fail := headchef.NewBuildRequest(recipe, platProject.OrganizationID, platProject.ProjectID)
	if fail != nil {
		return result, fail
	}
	buildStatus := headchef.InitClient().RequestBuild(buildRequest)

	for {
		select {
		case resp := <-buildStatus.Completed:
			if len(resp.Artifacts) == 0 {
				return result, FailNoArtifacts.New(locale.T("err_no_artifacts"))
			}

			result.IsAlternative = resp.BuildEngine != nil && *resp.BuildEngine == headchef_models.BuildStatusResponseBuildEngineAlternative
			if resp.RecipeID == nil {
				return result, FailBuildBadResponse.New(locale.T("err_corrupted_build_request_response"))
			}
			result.RecipeID = *resp.RecipeID
			result.Artifacts = resp.Artifacts
			logging.Debug("request isAlternative=%v, recipeID=%s", result.IsAlternative, result.RecipeID.String())

			return result, nil

		case msg := <-buildStatus.Failed:
			logging.Debug("BuildFailed: %s", msg)
			return result, FailBuildFailed.New(msg)

		case <-buildStatus.Started:
			logging.Debug("BuildStarted")
			return result, FailBuildInProgress.New(locale.T("build_status_in_progress"))

		case fail := <-buildStatus.RunFail:
			logging.Debug("Failure: %v", fail)

			switch {
			case fail.Type.Matches(headchef.FailBuildReqErrorResp):
				l10n := locale.Tr("build_status_unknown_error", fail.Error())
				return result, FailBuildErrResponse.New(l10n)
			default:
				l10n := locale.T("build_status_unknown")
				return result, FailBuildBadResponse.New(l10n)
			}
		}
	}
}

// Download is the main function used to kick off the runtime download
func (r *Download) Download(artifacts []*HeadChefArtifact, dp DownloadDirectoryProvider, progress *progress.Progress) (files map[string]*HeadChefArtifact, fail *failures.Failure) {
	files = map[string]*HeadChefArtifact{}
	entries := []*download.Entry{}

	for _, artf := range artifacts {
		artifactURL, err := url.Parse(artf.URI.String())
		if err != nil {
			return files, FailArtifactInvalidURL.New(locale.T("err_artifact_invalid_url"))
		}
		u, fail := model.SignS3URL(artifactURL)
		if fail != nil {
			return files, fail
		}

		targetDir, fail := dp.DownloadDirectory(artf)
		if fail != nil {
			return files, fail
		}

		targetPath := filepath.Join(targetDir, filepath.Base(u.Path))
		entries = append(entries, &download.Entry{
			Path:     targetPath,
			Download: u.String(),
		})
		files[targetPath] = artf
	}

	downloader := download.New(entries, 1, progress)
	return files, downloader.Download()
}<|MERGE_RESOLUTION|>--- conflicted
+++ resolved
@@ -3,6 +3,7 @@
 import (
 	"net/url"
 	"path/filepath"
+	"strings"
 
 	"github.com/go-openapi/strfmt"
 
@@ -81,7 +82,6 @@
 
 // Download is the main struct for orchestrating the download of all the artifacts belonging to a runtime
 type Download struct {
-<<<<<<< HEAD
 	commitID    strfmt.UUID
 	owner       string
 	projectName string
@@ -97,19 +97,6 @@
 // NewDownload creates a new RuntimeDownload using all custom args
 func NewDownload(commitID strfmt.UUID, owner, projectName, targetDir string) Downloader {
 	return &Download{commitID, owner, projectName, targetDir}
-=======
-	project *project.Project
-}
-
-// InitDownload creates a new RuntimeDownload instance and assumes default values for everything
-func InitDownload() Downloader {
-	return NewDownload(project.Get())
-}
-
-// NewDownload creates a new RuntimeDownload using all custom args
-func NewDownload(project *project.Project) Downloader {
-	return &Download{project}
->>>>>>> 18dca217
 }
 
 // fetchRecipe juggles API's to get the build request that can be sent to the head-chef
