--- conflicted
+++ resolved
@@ -87,7 +87,6 @@
 
 // Download is the main struct for orchestrating the download of all the artifacts belonging to a runtime
 type Download struct {
-<<<<<<< HEAD
 	runtime *Runtime
 	orgID   string
 	private bool
@@ -97,29 +96,12 @@
 func NewDownload(runtime *Runtime) Downloader {
 	return &Download{
 		runtime: runtime,
-=======
-	commitID    strfmt.UUID
-	owner       string
-	projectName string
-	orgID       string
-	private     bool
-	msgHandler  buildlogstream.MessageHandler
-}
-
-// NewDownload creates a new RuntimeDownload using all custom args
-func NewDownload(commitID strfmt.UUID, owner, projectName string, msgHandler buildlogstream.MessageHandler) Downloader {
-	return &Download{
-		commitID:    commitID,
-		owner:       owner,
-		projectName: projectName,
-		msgHandler:  msgHandler,
->>>>>>> 4259f398
 	}
 }
 
 // fetchRecipe juggles API's to get the build request that can be sent to the head-chef
 func (r *Download) fetchRecipeID() (strfmt.UUID, *failures.Failure) {
-	commitID := strfmt.UUID(r.runtime.CommitID)
+	commitID := r.runtime.CommitID
 	if commitID == "" {
 		return "", FailNoCommit.New(locale.T("err_no_commit"))
 	}
@@ -135,13 +117,7 @@
 // FetchArtifacts will retrieve artifact information from the head-chef (eg language installers)
 // The first return argument specifies whether we are dealing with an alternative build
 func (r *Download) FetchArtifacts() (*FetchArtifactsResult, *failures.Failure) {
-<<<<<<< HEAD
-	result := &FetchArtifactsResult{}
-
 	platProject, fail := model.FetchProjectByName(r.runtime.Owner, r.runtime.ProjectName)
-=======
-	platProject, fail := model.FetchProjectByName(r.owner, r.projectName)
->>>>>>> 4259f398
 	if fail != nil {
 		return nil, fail
 	}
@@ -245,7 +221,7 @@
 }
 
 func (r *Download) waitForArtifacts(recipeID strfmt.UUID) error {
-	logstream := buildlogstream.NewRequest(recipeID, r.msgHandler)
+	logstream := buildlogstream.NewRequest(recipeID, r.runtime.msgHandler)
 	if err := logstream.Wait(); err != nil {
 		return locale.WrapError(err, "err_wait_artifacts_logstream", "Error happened while waiting for builds to complete")
 	}
