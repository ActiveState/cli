--- conflicted
+++ resolved
@@ -75,19 +75,9 @@
 	return New(data)
 }
 
-<<<<<<< HEAD
-func Update(proj projecter, newExpr *buildexpression.BuildExpression, auth *authentication.Auth) error {
-	if script, err := ScriptFromProjectWithFallback(proj, auth); err == nil && (script == nil || !script.EqualsBuildExpression(newExpr)) {
-		err := update(proj.ProjectDir(), newExpr, auth)
-		if err != nil {
-			return errs.Wrap(err, "Could not update build script")
-		}
-	} else if err != nil {
-=======
 func Update(proj projecter, atTime *strfmt.DateTime, newExpr *buildexpression.BuildExpression, auth *authentication.Auth) error {
 	script, err := ScriptFromProjectWithFallback(proj, auth)
 	if err != nil {
->>>>>>> d47d8ff3
 		return errs.Wrap(err, "Could not read build script")
 	}
 
