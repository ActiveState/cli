--- conflicted
+++ resolved
@@ -152,17 +152,10 @@
 	}
 
 	res := BuildResult{
-<<<<<<< HEAD
-		BuildEngine:     buildEngine,
-		Build:           resp.Project.Commit.Build,
-		BuildReady:      resp.Project.Commit.Build.Status == model.Ready,
-		BuildExpression: resp.Project.Commit.Script,
-=======
 		BuildEngine: buildEngine,
 		Build:       resp.Project.Commit.Build,
 		BuildReady:  resp.Project.Commit.Build.Status == model.Ready,
 		CommitID:    strfmt.UUID(resp.Project.Commit.CommitID),
->>>>>>> 5b7bbee2
 	}
 
 	// We want to extract the recipe ID from the BuildLogIDs.
@@ -231,22 +224,6 @@
 	bp.Project.Commit.Build.Artifacts = artifacts
 }
 
-<<<<<<< HEAD
-type PushCommitParams struct {
-	Owner           string
-	Project         string
-	ParentCommit    string
-	Description     string
-	BranchRef       string
-	BuildExpression *model.BuildScript
-}
-
-func (bp *BuildPlanner) PushCommit(params PushCommitParams) (*model.Commit, error) {
-	// With the updated build graph call the push commit mutation
-	request := request.PushCommit(params.Owner, params.Project, params.ParentCommit, params.BranchRef, params.Description, params.BuildExpression)
-	resp := &model.PushCommitResult{}
-	err := bp.client.Run(request, resp)
-=======
 type StateCommitParams struct {
 	Owner            string
 	Project          string
@@ -282,18 +259,10 @@
 	request := request.StageCommit(params.Owner, params.Project, params.ParentCommit, script)
 	resp := &model.StageCommitResult{}
 	err = bp.client.Run(request, resp)
->>>>>>> 5b7bbee2
 	if err != nil {
 		return nil, errs.Wrap(err, "failed to fetch build plan")
 	}
 
-<<<<<<< HEAD
-	if resp.Commit.Type == model.NotFound {
-		return nil, errs.New("Commit not found: %s", resp.Commit.Message)
-	}
-
-	return resp.Commit, nil
-=======
 	if resp.NotFoundError != nil {
 		return "", errs.New("Commit not found: %s", resp.NotFoundError.Message)
 	}
@@ -308,7 +277,6 @@
 	}
 
 	return strfmt.UUID(resp.Commit.CommitID), nil
->>>>>>> 5b7bbee2
 }
 
 func (bp *BuildPlanner) GetBuildExpression(owner, project, commitID string) (*model.BuildExpression, error) {
