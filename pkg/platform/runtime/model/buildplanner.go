package model

import (
	"net/http"
	"os"
	"strings"
	"time"

	"github.com/ActiveState/cli/internal/constants"
	"github.com/ActiveState/cli/internal/errs"
	"github.com/ActiveState/cli/internal/gqlclient"
	"github.com/ActiveState/cli/internal/locale"
	"github.com/ActiveState/cli/internal/logging"
	"github.com/ActiveState/cli/pkg/platform/api"
	model "github.com/ActiveState/cli/pkg/platform/api/graphql/model/buildplanner"
	"github.com/ActiveState/cli/pkg/platform/api/graphql/request"
	"github.com/ActiveState/cli/pkg/platform/authentication"
	platformModel "github.com/ActiveState/cli/pkg/platform/model"
	vcsModel "github.com/ActiveState/cli/pkg/platform/model"
	"github.com/ActiveState/cli/pkg/sysinfo"
	"github.com/go-openapi/strfmt"
	"github.com/machinebox/graphql"
)

const (
	pollInterval = 1 * time.Second
	pollTimeout  = 30 * time.Second
)

// HostPlatform stores a reference to current platform
var HostPlatform string

func init() {
	HostPlatform = sysinfo.OS().String()
	if osName, ok := os.LookupEnv(constants.OverrideOSNameEnvVarName); ok {
		HostPlatform = osName
	}
}

type BuildPlannerError struct {
	wrapped          error
	validationErrors []string
	isTransient      bool
}

func (e *BuildPlannerError) Error() string {
	return "resolve_err"
}

func (e *BuildPlannerError) Unwrap() error {
	return e.wrapped
}

func (e *BuildPlannerError) ValidationErrors() []string {
	return e.validationErrors
}

func (e *BuildPlannerError) IsTransient() bool {
	return e.isTransient
}

type BuildPlanner struct {
	auth   *authentication.Auth
	client *gqlclient.Client
	def    *Recipe
}

func NewBuildPlanner(auth *authentication.Auth) *BuildPlanner {
	bpURL := api.GetServiceURL(api.ServiceBuildPlanner).String()
	logging.Debug("Using build planner at: %s", bpURL)

	client := gqlclient.NewWithOpts(bpURL, 0, graphql.WithHTTPClient(&http.Client{}))

	if auth.Authenticated() {
		client.SetTokenProvider(auth)
	}

	return &BuildPlanner{
		auth:   auth,
		client: client,
		def:    NewRecipe(auth),
	}
}

func (bp *BuildPlanner) FetchBuildResult(commitID strfmt.UUID, owner, project string) (*BuildResult, error) {
	resp := &model.BuildPlan{}
	err := bp.client.Run(request.BuildPlan(owner, project, commitID.String()), resp)
	if err != nil {
		return nil, errs.Wrap(err, "failed to fetch build plan")
	}

	// Check for errors in the response
	if resp.Project.Type == model.NotFound {
		return nil, locale.NewError("err_buildplanner_project_not_found", "Build plan does not contain project")
	}
	if resp.Project.Commit.Type == model.NotFound {
		return nil, locale.NewError("err_buildplanner_commit_not_found", "Build plan does not contain commit")
	}
	if resp.Project.Commit.Build.Type == model.BuildResultPlanningError {
		var errs []string
		var isTransient bool
		for _, se := range resp.Project.Commit.Build.SubErrors {
			errs = append(errs, se.Message)
			isTransient = se.IsTransient
		}
		return nil, &BuildPlannerError{
			wrapped:          locale.NewError("err_buildplanner", resp.Project.Commit.Build.Error),
			validationErrors: errs,
			isTransient:      isTransient,
		}
	}

	if resp.Project.Commit.Build.Status == model.Planning {
		resp, err = bp.pollBuildPlan(owner, project, commitID.String())
		if err != nil {
			return nil, errs.Wrap(err, "failed to poll build plan")
		}
	}

	// The type aliasing in the query populates the
	// response with emtpy targets that we should remove
	removeEmptyTargets(resp)

	// Extract the available platforms from the build plan
	var bpPlatforms []strfmt.UUID
	for _, t := range resp.Project.Commit.Build.Terminals {
		if t.Tag == model.TagOrphan {
			continue
		}
		bpPlatforms = append(bpPlatforms, strfmt.UUID(strings.TrimPrefix(t.Tag, "platform:")))
	}

	// Get the platform ID for the current platform
	platformID, err := platformModel.FilterCurrentPlatform(HostPlatform, bpPlatforms)
	if err != nil {
		return nil, locale.WrapError(err, "err_filter_current_platform")
	}

	// Filter the build terminals to only include the current platform
	var filteredTerminals []*model.NamedTarget
	for _, t := range resp.Project.Commit.Build.Terminals {
		if platformID.String() == strings.TrimPrefix(t.Tag, "platform:") {
			filteredTerminals = append(filteredTerminals, t)
		}
	}
	resp.Project.Commit.Build.Terminals = filteredTerminals

	buildEngine := Alternative
	for _, s := range resp.Project.Commit.Build.Sources {
		if s.Namespace == "builder" && s.Name == "camel" {
			buildEngine = Camel
			break
		}
	}

	res := BuildResult{
		BuildEngine: buildEngine,
		Build:       resp.Project.Commit.Build,
		BuildReady:  resp.Project.Commit.Build.Status == model.Ready,
		CommitID:    strfmt.UUID(resp.Project.Commit.CommitID),
	}

	// We want to extract the recipe ID from the BuildLogIDs.
	// We do this because if the build is in progress we will need to reciepe ID to
	// initialize the build log streamer.
	// For camel builds the ID type will not be BuildLogRecipeID but this is okay
	// because the state tool does not display in progress information for camel builds.
	for _, id := range resp.Project.Commit.Build.BuildLogIDs {
		if id.Type == model.BuildLogRecipeID {
			if res.RecipeID != "" {
				return nil, errs.Wrap(err, "Build plan contains multiple recipe IDs")
			}
			res.RecipeID = strfmt.UUID(id.ID)
		}
	}

	return &res, nil
}

func (bp *BuildPlanner) pollBuildPlan(owner, project, commitID string) (*model.BuildPlan, error) {
	var resp *model.BuildPlan
	ticker := time.NewTicker(pollInterval)
	for {
		select {
		case <-ticker.C:
			err := bp.client.Run(request.BuildPlan(owner, project, commitID), resp)
			if err != nil {
				return nil, errs.Wrap(err, "failed to fetch build plan")
			}
			if resp.Project.Commit.Build.Status != model.Planning {
				return resp, nil
			}
		case <-time.After(pollTimeout):
			return nil, locale.NewError("err_buildplanner_timeout", "Timed out waiting for build plan")
		}
	}
}

func removeEmptyTargets(bp *model.BuildPlan) {
	var steps []*model.Step
	for _, step := range bp.Project.Commit.Build.Steps {
		if step.TargetID == "" {
			continue
		}
		steps = append(steps, step)
	}

	var sources []*model.Source
	for _, source := range bp.Project.Commit.Build.Sources {
		if source.TargetID == "" {
			continue
		}
		sources = append(sources, source)
	}

	var artifacts []*model.Artifact
	for _, artifact := range bp.Project.Commit.Build.Artifacts {
		if artifact.TargetID == "" {
			continue
		}
		artifacts = append(artifacts, artifact)
	}

	bp.Project.Commit.Build.Steps = steps
	bp.Project.Commit.Build.Sources = sources
	bp.Project.Commit.Build.Artifacts = artifacts
}

<<<<<<< HEAD
type StateCommitParams struct {
	Owner        string
	Project      string
	ParentCommit string
	// Commits can have either an operation (e.g. installing a package)...
=======
type StageCommitParams struct {
	Owner            string
	Project          string
	ParentCommit     string
>>>>>>> c59dcb70
	PackageName      string
	PackageVersion   string
	PackageNamespace vcsModel.Namespace
	Operation        model.Operation
	// ... or a script (e.g. from pull).
	Script *model.BuildExpression
}

<<<<<<< HEAD
func (bp *BuildPlanner) StageCommit(params StateCommitParams) (strfmt.UUID, error) {
	script := params.Script
	if script == nil {
		var err error
		script, err = bp.GetBuildExpression(params.Owner, params.Project, params.ParentCommit)
		if err != nil {
			return "", errs.Wrap(err, "Failed to get build graph")
		}
=======
func (bp *BuildPlanner) StageCommit(params StageCommitParams) (strfmt.UUID, error) {
	var err error
	script, err := bp.GetBuildExpression(params.Owner, params.Project, params.ParentCommit)
	if err != nil {
		return "", errs.Wrap(err, "Failed to get build graph")
	}
>>>>>>> c59dcb70

		requirement := model.Requirement{
			Namespace: params.PackageNamespace.String(),
			Name:      params.PackageName,
		}

		if params.PackageVersion != "" {
			requirement.VersionRequirement = []model.VersionRequirement{{model.ComparatorEQ: params.PackageVersion}}
		}

		err = script.Update(params.Operation, requirement)
		if err != nil {
			return "", errs.Wrap(err, "Failed to update build graph")
		}
	}

	// With the updated build expression call the stage commit mutation
	request := request.StageCommit(params.Owner, params.Project, params.ParentCommit, script)
	resp := &model.StageCommitResult{}
	err := bp.client.Run(request, resp)
	if err != nil {
		return "", errs.Wrap(err, "failed to fetch build plan")
	}

	if resp.NotFoundError != nil {
		return "", errs.New("Commit not found: %s", resp.NotFoundError.Message)
	}

	if resp.Commit.Build.Status == model.Planning {
		buildResult, err := bp.FetchBuildResult(strfmt.UUID(resp.Commit.CommitID), params.Owner, params.Project)
		if err != nil {
			return "", errs.Wrap(err, "failed to fetch build result")
		}

		return buildResult.CommitID, nil
	}

	return strfmt.UUID(resp.Commit.CommitID), nil
}

func (bp *BuildPlanner) GetBuildExpression(owner, project, commitID string) (*model.BuildExpression, error) {
	resp := &model.BuildPlan{}
	err := bp.client.Run(request.BuildExpression(owner, project, commitID), resp)
	if err != nil {
		return nil, errs.Wrap(err, "failed to fetch build graph")
	}

	if resp.Project.Type == model.NotFound {
		return nil, errs.New("Project not found: %s", resp.Project.Message)
	}
	if resp.Project.Commit.Type == model.NotFound {
		return nil, errs.New("Commit not found: %s", resp.Project.Commit.Message)
	}

	expression, err := model.NewBuildExpression(resp.Project.Commit.Script)
	if err != nil {
		return nil, errs.Wrap(err, "failed to parse build expression")
	}

	return expression, nil
}<|MERGE_RESOLUTION|>--- conflicted
+++ resolved
@@ -226,18 +226,11 @@
 	bp.Project.Commit.Build.Artifacts = artifacts
 }
 
-<<<<<<< HEAD
-type StateCommitParams struct {
+type StageCommitParams struct {
 	Owner        string
 	Project      string
 	ParentCommit string
 	// Commits can have either an operation (e.g. installing a package)...
-=======
-type StageCommitParams struct {
-	Owner            string
-	Project          string
-	ParentCommit     string
->>>>>>> c59dcb70
 	PackageName      string
 	PackageVersion   string
 	PackageNamespace vcsModel.Namespace
@@ -246,8 +239,7 @@
 	Script *model.BuildExpression
 }
 
-<<<<<<< HEAD
-func (bp *BuildPlanner) StageCommit(params StateCommitParams) (strfmt.UUID, error) {
+func (bp *BuildPlanner) StageCommit(params StageCommitParams) (strfmt.UUID, error) {
 	script := params.Script
 	if script == nil {
 		var err error
@@ -255,14 +247,6 @@
 		if err != nil {
 			return "", errs.Wrap(err, "Failed to get build graph")
 		}
-=======
-func (bp *BuildPlanner) StageCommit(params StageCommitParams) (strfmt.UUID, error) {
-	var err error
-	script, err := bp.GetBuildExpression(params.Owner, params.Project, params.ParentCommit)
-	if err != nil {
-		return "", errs.Wrap(err, "Failed to get build graph")
-	}
->>>>>>> c59dcb70
 
 		requirement := model.Requirement{
 			Namespace: params.PackageNamespace.String(),
