package runtime

import (
	"errors"
	"os"
	"path/filepath"
	"strings"

	"golang.org/x/net/context"

	"github.com/ActiveState/cli/internal/analytics"
	anaConsts "github.com/ActiveState/cli/internal/analytics/constants"
	"github.com/ActiveState/cli/internal/analytics/dimensions"
	"github.com/ActiveState/cli/internal/constants"
	"github.com/ActiveState/cli/internal/errs"
	"github.com/ActiveState/cli/internal/fileutils"
	"github.com/ActiveState/cli/internal/installation/storage"
	"github.com/ActiveState/cli/internal/instanceid"
	"github.com/ActiveState/cli/internal/locale"
	"github.com/ActiveState/cli/internal/logging"
	"github.com/ActiveState/cli/internal/multilog"
	"github.com/ActiveState/cli/internal/osutils"
	"github.com/ActiveState/cli/internal/output"
	"github.com/ActiveState/cli/internal/rtutils/ptr"
	bpModel "github.com/ActiveState/cli/pkg/platform/api/buildplanner/model"
	"github.com/ActiveState/cli/pkg/platform/authentication"
	"github.com/ActiveState/cli/pkg/platform/model"
	"github.com/ActiveState/cli/pkg/platform/runtime/artifact"
	"github.com/ActiveState/cli/pkg/platform/runtime/buildscript"
	"github.com/ActiveState/cli/pkg/platform/runtime/envdef"
	"github.com/ActiveState/cli/pkg/platform/runtime/setup"
	"github.com/ActiveState/cli/pkg/platform/runtime/setup/buildlog"
	"github.com/ActiveState/cli/pkg/platform/runtime/setup/events"
	"github.com/ActiveState/cli/pkg/platform/runtime/store"
	"github.com/ActiveState/cli/pkg/project"
)

type Configurable interface {
	GetString(key string) string
	GetBool(key string) bool
}

type Runtime struct {
	disabled          bool
	target            setup.Targeter
	store             *store.Store
	analytics         analytics.Dispatcher
	svcm              *model.SvcModel
	auth              *authentication.Auth
	completed         bool
	cfg               Configurable
	out               output.Outputer
	resolvedArtifacts []*artifact.Artifact
}

<<<<<<< HEAD
// NeedsUpdateError is an error returned when the runtime is not completely installed yet.
var NeedsUpdateError = errors.New("needs runtime update")

=======
>>>>>>> b69561c3
// NeedsCommitError is an error returned when the local runtime's build script has changes that need
// staging. This is not a fatal error. A runtime can still be used, but a warning should be emitted.
var NeedsCommitError = errors.New("runtime needs commit")

// NeedsResetError is an error returned when the runtime is improperly referenced in the project (eg. missing buildscript)
var NeedsResetError = errors.New("needs runtime reset")

func newRuntime(target setup.Targeter, an analytics.Dispatcher, svcModel *model.SvcModel, auth *authentication.Auth, cfg Configurable, out output.Outputer) (*Runtime, error) {
	rt := &Runtime{
		target:    target,
		store:     store.New(target.Dir()),
		analytics: an,
		svcm:      svcModel,
		auth:      auth,
		cfg:       cfg,
		out:       out,
	}

	err := rt.validateCache()
	if err != nil {
		return rt, err
	}

	return rt, nil
}

// New attempts to create a new runtime from local storage.  If it fails with a NeedsUpdateError, Update() needs to be called to update the locally stored runtime.
func New(target setup.Targeter, an analytics.Dispatcher, svcm *model.SvcModel, auth *authentication.Auth, cfg Configurable, out output.Outputer) (*Runtime, error) {
	logging.Debug("Initializing runtime for: %s/%s@%s", target.Owner(), target.Name(), target.CommitUUID())

	if strings.ToLower(os.Getenv(constants.DisableRuntime)) == "true" {
		out.Notice(locale.T("notice_runtime_disabled"))
		return &Runtime{disabled: true, target: target, analytics: an}, nil
	}
	recordAttempt(an, target)
	an.Event(anaConsts.CatRuntimeDebug, anaConsts.ActRuntimeStart, &dimensions.Values{
		Trigger:          ptr.To(target.Trigger().String()),
		CommitID:         ptr.To(target.CommitUUID().String()),
		ProjectNameSpace: ptr.To(project.NewNamespace(target.Owner(), target.Name(), target.CommitUUID().String()).String()),
		InstanceID:       ptr.To(instanceid.ID()),
	})

	r, err := newRuntime(target, an, svcm, auth, cfg, out)
	if err == nil {
		an.Event(anaConsts.CatRuntimeDebug, anaConsts.ActRuntimeCache, &dimensions.Values{
			CommitID: ptr.To(target.CommitUUID().String()),
		})
	}

	return r, err
}

func (r *Runtime) NeedsUpdate() bool {
	if strings.ToLower(os.Getenv(constants.DisableRuntime)) == "true" {
		return false
	}
	if !r.store.MarkerIsValid(r.target.CommitUUID()) {
		if r.target.ReadOnly() {
			logging.Debug("Using forced cache")
		} else {
<<<<<<< HEAD
			return NeedsUpdateError
=======
			return true
>>>>>>> b69561c3
		}
	}
	return false
}

func (r *Runtime) validateCache() error {
	if r.target.ProjectDir() == "" {
		return nil
	}

	// Check if local build script has changes that should be committed.
	if r.cfg.GetBool(constants.OptinBuildscriptsConfig) {
		cachedScript, err := r.store.BuildScript()
		if err != nil {
			if errors.Is(err, store.ErrNoBuildScriptFile) {
				return errs.Pack(err, NeedsUpdateError)
			}
			return errs.Wrap(err, "Could not retrieve buildscript from store")
		}

		script, err := buildscript.ScriptFromProject(r.target)
		if err != nil && !errs.Matches(err, buildscript.ErrBuildscriptNotExist) {
			return errs.Pack(err, NeedsResetError)
		}
		if script != nil && !script.Equals(cachedScript) {
			return NeedsCommitError
		}
	}

	return nil
}

func (r *Runtime) Disabled() bool {
	return r.disabled
}

func (r *Runtime) Target() setup.Targeter {
	return r.target
}

func (r *Runtime) Setup(eventHandler events.Handler) *setup.Setup {
	return setup.New(r.target, eventHandler, r.auth, r.analytics, r.cfg, r.out)
}

func (r *Runtime) Update(setup *setup.Setup, buildResult *model.BuildResult, eventHandler events.Handler) (rerr error) {
	if r.disabled {
		logging.Debug("Skipping update as it is disabled")
		return nil // nothing to do
	}

	logging.Debug("Updating %s#%s @ %s", r.target.Name(), r.target.CommitUUID(), r.target.Dir())

	defer func() {
		r.recordCompletion(rerr)
	}()

	if err := setup.Update(buildResult); err != nil {
		return errs.Wrap(err, "Update failed")
	}

	// Reinitialize
	rt, err := newRuntime(r.target, r.analytics, r.svcm, r.auth, r.cfg, r.out)
	if err != nil {
		return errs.Wrap(err, "Could not reinitialize runtime after update")
	}
	*r = *rt

	return nil
}

// SolveAndUpdate updates the runtime by downloading all necessary artifacts from the Platform and installing them locally.
// This function is usually called, after New() returned with a NeedsUpdateError
func (r *Runtime) SolveAndUpdate(eventHandler events.Handler) error {
	if r.disabled {
		logging.Debug("Skipping update as it is disabled")
		return nil // nothing to do
	}

	setup := r.Setup(eventHandler)
	br, err := setup.Solve()
	if err != nil {
		return errs.Wrap(err, "Could not solve")
	}

	return r.Update(setup, br, eventHandler)
}

// HasCache tells us whether this runtime has any cached files. Note this does NOT tell you whether the cache is valid.
func (r *Runtime) HasCache() bool {
	return fileutils.DirExists(r.target.Dir())
}

// Env returns a key-value map of the environment variables that need to be set for this runtime
// It's different from envDef in that it merges in the current active environment and points the PATH variable to the
// Executors directory if requested
func (r *Runtime) Env(inherit bool, useExecutors bool) (map[string]string, error) {
	logging.Debug("Getting runtime env, inherit: %v, useExec: %v", inherit, useExecutors)

	envDef, err := r.envDef()
	r.recordCompletion(err)
	if err != nil {
		return nil, errs.Wrap(err, "Could not grab environment definitions")
	}

	env := envDef.GetEnv(inherit)

	execDir := filepath.Clean(setup.ExecDir(r.target.Dir()))
	if useExecutors {
		// Override PATH entry with exec path
		pathEntries := []string{execDir}
		if inherit {
			pathEntries = append(pathEntries, os.Getenv("PATH"))
		}
		env["PATH"] = strings.Join(pathEntries, string(os.PathListSeparator))
	} else {
		// Ensure we aren't inheriting the executor paths from something like an activated state
		envdef.FilterPATH(env, execDir, storage.GlobalBinDir())
	}

	return env, nil
}

func (r *Runtime) recordCompletion(err error) {
	if r.completed {
		logging.Debug("Not recording runtime completion as it was already recorded for this invocation")
		return
	}
	r.completed = true
	logging.Debug("Recording runtime completion, error: %v", err == nil)

	var action string
	if err != nil {
		action = anaConsts.ActRuntimeFailure
	} else {
		action = anaConsts.ActRuntimeSuccess
		r.recordUsage()
	}

	ns := project.Namespaced{
		Owner:   r.target.Owner(),
		Project: r.target.Name(),
	}

	errorType := "unknown"
	switch {
	// IsInputError should always be first because it is technically possible for something like a
	// download error to be cause by an input error.
	case locale.IsInputError(err):
		errorType = "input"
	case errs.Matches(err, &model.SolverError{}):
		errorType = "solve"
	case errs.Matches(err, &setup.BuildError{}), errs.Matches(err, &buildlog.BuildError{}):
		errorType = "build"
	case errs.Matches(err, &bpModel.BuildPlannerError{}):
		errorType = "buildplan"
	case errs.Matches(err, &setup.ArtifactSetupErrors{}):
		if setupErrors := (&setup.ArtifactSetupErrors{}); errors.As(err, &setupErrors) {
			for _, err := range setupErrors.Errors() {
				switch {
				case errs.Matches(err, &setup.ArtifactDownloadError{}):
					errorType = "download"
					break // it only takes one download failure to report the runtime failure as due to download error
				case errs.Matches(err, &setup.ArtifactInstallError{}):
					errorType = "install"
					// Note: do not break because there could be download errors, and those take precedence
				case errs.Matches(err, &setup.BuildError{}), errs.Matches(err, &buildlog.BuildError{}):
					errorType = "build"
					break // it only takes one build failure to report the runtime failure as due to build error
				}
			}
		}
	// Progress/event handler errors should come last because they can wrap one of the above errors,
	// and those errors actually caused the failure, not these.
	case errs.Matches(err, &setup.ProgressReportError{}) || errs.Matches(err, &buildlog.EventHandlerError{}):
		errorType = "progress"
	case errs.Matches(err, &setup.ExecutorSetupError{}):
		errorType = "postprocess"
	}

	var message string
	if err != nil {
		message = errs.JoinMessage(err)
	}

	r.analytics.Event(anaConsts.CatRuntimeDebug, action, &dimensions.Values{
		CommitID: ptr.To(r.target.CommitUUID().String()),
		// Note: ProjectID is set by state-svc since ProjectNameSpace is specified.
		ProjectNameSpace: ptr.To(ns.String()),
		Error:            ptr.To(errorType),
		Message:          &message,
	})
}

func (r *Runtime) recordUsage() {
	if !r.target.Trigger().IndicatesUsage() {
		logging.Debug("Not recording usage as %s is not a usage trigger", r.target.Trigger().String())
		return
	}

	// Fire initial runtime usage event right away, subsequent events will be fired via the service so long as the process is running
	dims := usageDims(r.target)
	dimsJson, err := dims.Marshal()
	if err != nil {
		multilog.Critical("Could not marshal dimensions for runtime-usage: %s", errs.JoinMessage(err))
	}
	if r.svcm != nil {
		r.svcm.ReportRuntimeUsage(context.Background(), os.Getpid(), osutils.Executable(), anaConsts.SrcStateTool, dimsJson)
	}
}

func recordAttempt(an analytics.Dispatcher, target setup.Targeter) {
	if !target.Trigger().IndicatesUsage() {
		logging.Debug("Not recording usage attempt as %s is not a usage trigger", target.Trigger().String())
		return
	}

	an.Event(anaConsts.CatRuntimeUsage, anaConsts.ActRuntimeAttempt, usageDims(target))
}

func usageDims(target setup.Targeter) *dimensions.Values {
	return &dimensions.Values{
		Trigger:          ptr.To(target.Trigger().String()),
		CommitID:         ptr.To(target.CommitUUID().String()),
		ProjectNameSpace: ptr.To(project.NewNamespace(target.Owner(), target.Name(), target.CommitUUID().String()).String()),
		InstanceID:       ptr.To(instanceid.ID()),
	}
}

func (r *Runtime) envDef() (*envdef.EnvironmentDefinition, error) {
	if r.disabled {
		return nil, errs.New("Called envDef() on a disabled runtime.")
	}
	env, err := r.store.EnvDef()
	if err != nil {
		return nil, errs.Wrap(err, "store.EnvDef failed")
	}
	return env, nil
}

func (r *Runtime) ExecutablePaths() (envdef.ExecutablePaths, error) {
	env, err := r.envDef()
	if err != nil {
		return nil, errs.Wrap(err, "Could not retrieve environment info")
	}
	return env.ExecutablePaths()
}

func (r *Runtime) ExecutableDirs() (envdef.ExecutablePaths, error) {
	env, err := r.envDef()
	if err != nil {
		return nil, errs.Wrap(err, "Could not retrieve environment info")
	}
	return env.ExecutableDirs()
}

func IsRuntimeDir(dir string) bool {
	return store.New(dir).HasMarker()
}

func (r *Runtime) BuildPlan() (*bpModel.Build, error) {
	runtimeStore := r.store
	if runtimeStore == nil {
		runtimeStore = store.New(r.target.Dir())
	}
	plan, err := runtimeStore.BuildPlan()
	if err != nil {
		return nil, errs.Wrap(err, "Unable to fetch build plan")
	}
	return plan, nil
}

func (r *Runtime) ResolvedArtifacts() ([]*artifact.Artifact, error) {
	if r.resolvedArtifacts == nil {
		runtimeStore := r.store
		if runtimeStore == nil {
			runtimeStore = store.New(r.target.Dir())
		}

		plan, err := runtimeStore.BuildPlan()
		if err != nil {
			return nil, errs.Wrap(err, "Unable to fetch build plan")
		}

		r.resolvedArtifacts = make([]*artifact.Artifact, len(plan.Sources))
		for i, source := range plan.Sources {
			r.resolvedArtifacts[i] = &artifact.Artifact{
				ArtifactID: source.NodeID,
				Name:       source.Name,
				Namespace:  source.Namespace,
				Version:    &source.Version,
			}
		}
	}

	return r.resolvedArtifacts, nil
}<|MERGE_RESOLUTION|>--- conflicted
+++ resolved
@@ -53,12 +53,9 @@
 	resolvedArtifacts []*artifact.Artifact
 }
 
-<<<<<<< HEAD
 // NeedsUpdateError is an error returned when the runtime is not completely installed yet.
 var NeedsUpdateError = errors.New("needs runtime update")
 
-=======
->>>>>>> b69561c3
 // NeedsCommitError is an error returned when the local runtime's build script has changes that need
 // staging. This is not a fatal error. A runtime can still be used, but a warning should be emitted.
 var NeedsCommitError = errors.New("runtime needs commit")
@@ -119,11 +116,7 @@
 		if r.target.ReadOnly() {
 			logging.Debug("Using forced cache")
 		} else {
-<<<<<<< HEAD
-			return NeedsUpdateError
-=======
 			return true
->>>>>>> b69561c3
 		}
 	}
 	return false
