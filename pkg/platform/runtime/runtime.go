package runtime

import (
	"encoding/json"
	"errors"
	"fmt"
	"os"
	"path/filepath"
	"strconv"
	"strings"

	"github.com/ActiveState/cli/internal/analytics"
	anaConsts "github.com/ActiveState/cli/internal/analytics/constants"
	"github.com/ActiveState/cli/internal/analytics/dimensions"
	"github.com/ActiveState/cli/internal/constants"
	"github.com/ActiveState/cli/internal/errs"
	"github.com/ActiveState/cli/internal/fileutils"
	"github.com/ActiveState/cli/internal/installation/storage"
	"github.com/ActiveState/cli/internal/instanceid"
	"github.com/ActiveState/cli/internal/locale"
	"github.com/ActiveState/cli/internal/logging"
	"github.com/ActiveState/cli/internal/multilog"
	"github.com/ActiveState/cli/internal/osutils"
	"github.com/ActiveState/cli/internal/rtutils/ptr"
	bpModel "github.com/ActiveState/cli/pkg/platform/api/buildplanner/model"
	"github.com/ActiveState/cli/pkg/platform/authentication"
	"github.com/ActiveState/cli/pkg/platform/model"
	"github.com/ActiveState/cli/pkg/platform/runtime/buildscript"
	"github.com/ActiveState/cli/pkg/platform/runtime/envdef"
	"github.com/ActiveState/cli/pkg/platform/runtime/setup"
	"github.com/ActiveState/cli/pkg/platform/runtime/setup/buildlog"
	"github.com/ActiveState/cli/pkg/platform/runtime/setup/events"
	"github.com/ActiveState/cli/pkg/platform/runtime/store"
	"github.com/ActiveState/cli/pkg/project"
	"golang.org/x/net/context"
)

type Runtime struct {
	disabled  bool
	target    setup.Targeter
	store     *store.Store
	analytics analytics.Dispatcher
	svcm      *model.SvcModel
	auth      *authentication.Auth
	completed bool
}

// NeedsUpdateError is an error returned when the runtime is not completely installed yet.
type NeedsUpdateError struct{ error }

// IsNeedsUpdateError checks if the error is a NeedsUpdateError
func IsNeedsUpdateError(err error) bool {
	return errs.Matches(err, &NeedsUpdateError{})
}

// NeedsCommitError is an error returned when the local runtime's build script has changes that need
// staging. This is not a fatal error. A runtime can still be used, but a warning should be emitted.
type NeedsCommitError struct{ error }

func IsNeedsCommitError(err error) bool {
	return errs.Matches(err, &NeedsCommitError{})
}

func newRuntime(target setup.Targeter, an analytics.Dispatcher, svcModel *model.SvcModel, auth *authentication.Auth) (*Runtime, error) {
	rt := &Runtime{
		target:    target,
		store:     store.New(target.Dir()),
		analytics: an,
		svcm:      svcModel,
		auth:      auth,
	}

	err := rt.validateCache()
	if err != nil {
		return rt, err
	}

	return rt, nil
}

// New attempts to create a new runtime from local storage.  If it fails with a NeedsUpdateError, Update() needs to be called to update the locally stored runtime.
<<<<<<< HEAD
func New(target setup.Targeter, an analytics.Dispatcher, svcm *model.SvcModel, auth *authentication.Auth) (*Runtime, error) {
=======
func New(target setup.Targeter, an analytics.Dispatcher, svcm *model.SvcModel) (*Runtime, error) {
	logging.Debug("Initializing runtime for: %s/%s@%s", target.Owner(), target.Name(), target.CommitUUID())

>>>>>>> df06e0ef
	if strings.ToLower(os.Getenv(constants.DisableRuntime)) == "true" {
		fmt.Fprintln(os.Stderr, locale.Tl("notice_runtime_disabled", "Skipping runtime setup because it was disabled by an environment variable"))
		return &Runtime{disabled: true, target: target}, nil
	}
	recordAttempt(an, target)
	an.Event(anaConsts.CatRuntimeDebug, anaConsts.ActRuntimeStart, &dimensions.Values{
		Trigger:          ptr.To(target.Trigger().String()),
		Headless:         ptr.To(strconv.FormatBool(target.Headless())),
		CommitID:         ptr.To(target.CommitUUID().String()),
		ProjectNameSpace: ptr.To(project.NewNamespace(target.Owner(), target.Name(), target.CommitUUID().String()).String()),
		InstanceID:       ptr.To(instanceid.ID()),
	})

	r, err := newRuntime(target, an, svcm, auth)
	if err == nil {
		an.Event(anaConsts.CatRuntimeDebug, anaConsts.ActRuntimeCache, &dimensions.Values{
			CommitID: ptr.To(target.CommitUUID().String()),
		})
	}
	return r, err
}

func (r *Runtime) validateCache() error {
	if !r.store.MarkerIsValid(r.target.CommitUUID()) {
		if r.target.ReadOnly() {
			logging.Debug("Using forced cache")
		} else {
			return &NeedsUpdateError{errs.New("Runtime requires setup.")}
		}
	}

	if r.target.ProjectDir() == "" {
		return nil
	}

	// Check if local build script has changes that should be committed.
	script, err := buildscript.NewScriptFromProject(r.target, r.auth)
	if err != nil {
		return errs.Wrap(err, "Unable to get local build script")
	}

	commitID := r.target.CommitUUID().String()
	expr, err := r.store.GetAndValidateBuildExpression(commitID)
	if err != nil {
		bp := model.NewBuildPlannerModel(r.auth)
		bpExpr, err := bp.GetBuildExpression(r.target.Owner(), r.target.Name(), commitID)
		if err != nil {
			return errs.Wrap(err, "Unable to get remote build expression")
		}
		if err := r.store.StoreBuildExpression(bpExpr, commitID); err != nil {
			return errs.Wrap(err, "Unable to store build expression")
		}
		data, err := json.Marshal(bpExpr)
		if err != nil {
			return errs.Wrap(err, "Unable to marshal buildexpression to JSON: %v", err)
		}
		expr = string(data)
	}

	if !script.EqualsBuildExpressionBytes([]byte(expr)) {
		return &NeedsCommitError{errs.New("Runtime changes should be committed")}
	}

	return nil
}

func (r *Runtime) Disabled() bool {
	return r.disabled
}

func (r *Runtime) Target() setup.Targeter {
	return r.target
}

// Update updates the runtime by downloading all necessary artifacts from the Platform and installing them locally.
// This function is usually called, after New() returned with a NeedsUpdateError
func (r *Runtime) Update(eventHandler events.Handler) (rerr error) {
	if r.disabled {
		logging.Debug("Skipping update as it is disabled")
		return nil // nothing to do
	}

	logging.Debug("Updating %s#%s @ %s", r.target.Name(), r.target.CommitUUID(), r.target.Dir())

	defer func() {
		r.recordCompletion(rerr)
	}()

	if err := setup.New(r.target, eventHandler, r.auth, r.analytics).Update(); err != nil {
		return errs.Wrap(err, "Update failed")
	}

	// Reinitialize
	rt, err := newRuntime(r.target, r.analytics, r.svcm, r.auth)
	if err != nil {
		return errs.Wrap(err, "Could not reinitialize runtime after update")
	}
	*r = *rt

	return nil
}

// HasCache tells us whether this runtime has any cached files. Note this does NOT tell you whether the cache is valid.
func (r *Runtime) HasCache() bool {
	return fileutils.DirExists(r.target.Dir())
}

// Env returns a key-value map of the environment variables that need to be set for this runtime
// It's different from envDef in that it merges in the current active environment and points the PATH variable to the
// Executors directory if requested
func (r *Runtime) Env(inherit bool, useExecutors bool) (map[string]string, error) {
	logging.Debug("Getting runtime env, inherit: %v, useExec: %v", inherit, useExecutors)

	envDef, err := r.envDef()
	r.recordCompletion(err)
	if err != nil {
		return nil, errs.Wrap(err, "Could not grab environment definitions")
	}

	env := envDef.GetEnv(inherit)

	execDir := filepath.Clean(setup.ExecDir(r.target.Dir()))
	if useExecutors {
		// Override PATH entry with exec path
		pathEntries := []string{execDir}
		if inherit {
			pathEntries = append(pathEntries, os.Getenv("PATH"))
		}
		env["PATH"] = strings.Join(pathEntries, string(os.PathListSeparator))
	} else {
		// Ensure we aren't inheriting the executor paths from something like an activated state
		envdef.FilterPATH(env, execDir, storage.GlobalBinDir())
	}

	return env, nil
}

func (r *Runtime) recordCompletion(err error) {
	if r.completed {
		logging.Debug("Not recording runtime completion as it was already recorded for this invocation")
		return
	}
	r.completed = true
	logging.Debug("Recording runtime completion, error: %v", err == nil)

	var action string
	if err != nil {
		action = anaConsts.ActRuntimeFailure
	} else {
		action = anaConsts.ActRuntimeSuccess
		r.recordUsage()
	}

	ns := project.Namespaced{
		Owner:   r.target.Owner(),
		Project: r.target.Name(),
	}

	errorType := "unknown"
	switch {
	// IsInputError should always be first because it is technically possible for something like a
	// download error to be cause by an input error.
	case locale.IsInputError(err):
		errorType = "input"
	case errs.Matches(err, &model.SolverError{}):
		errorType = "solve"
	case errs.Matches(err, &setup.BuildError{}), errs.Matches(err, &buildlog.BuildError{}):
		errorType = "build"
	case errs.Matches(err, &bpModel.BuildPlannerError{}):
		errorType = "buildplan"
	case errs.Matches(err, &setup.ArtifactSetupErrors{}):
		if setupErrors := (&setup.ArtifactSetupErrors{}); errors.As(err, &setupErrors) {
			for _, err := range setupErrors.Errors() {
				switch {
				case errs.Matches(err, &setup.ArtifactDownloadError{}):
					errorType = "download"
					break // it only takes one download failure to report the runtime failure as due to download error
				case errs.Matches(err, &setup.ArtifactInstallError{}):
					errorType = "install"
					// Note: do not break because there could be download errors, and those take precedence
				case errs.Matches(err, &setup.BuildError{}), errs.Matches(err, &buildlog.BuildError{}):
					errorType = "build"
					break // it only takes one build failure to report the runtime failure as due to build error
				}
			}
		}
	// Progress/event handler errors should come last because they can wrap one of the above errors,
	// and those errors actually caused the failure, not these.
	case errs.Matches(err, &setup.ProgressReportError{}) || errs.Matches(err, &buildlog.EventHandlerError{}):
		errorType = "progress"
	case errs.Matches(err, &setup.ExecutorSetupError{}):
		errorType = "postprocess"
	}

	var message string
	if err != nil {
		message = errs.JoinMessage(err)
	}

	r.analytics.Event(anaConsts.CatRuntimeDebug, action, &dimensions.Values{
		CommitID: ptr.To(r.target.CommitUUID().String()),
		// Note: ProjectID is set by state-svc since ProjectNameSpace is specified.
		ProjectNameSpace: ptr.To(ns.String()),
		Error:            ptr.To(errorType),
		Message:          &message,
	})
}

func (r *Runtime) recordUsage() {
	if !r.target.Trigger().IndicatesUsage() {
		logging.Debug("Not recording usage as %s is not a usage trigger", r.target.Trigger().String())
		return
	}

	// Fire initial runtime usage event right away, subsequent events will be fired via the service so long as the process is running
	dims := usageDims(r.target)
	dimsJson, err := dims.Marshal()
	if err != nil {
		multilog.Critical("Could not marshal dimensions for runtime-usage: %s", errs.JoinMessage(err))
	}
	if r.svcm != nil {
		r.svcm.ReportRuntimeUsage(context.Background(), os.Getpid(), osutils.Executable(), anaConsts.SrcStateTool, dimsJson)
	}
}

func recordAttempt(an analytics.Dispatcher, target setup.Targeter) {
	if !target.Trigger().IndicatesUsage() {
		logging.Debug("Not recording usage attempt as %s is not a usage trigger", target.Trigger().String())
		return
	}

	an.Event(anaConsts.CatRuntimeUsage, anaConsts.ActRuntimeAttempt, usageDims(target))
}

func usageDims(target setup.Targeter) *dimensions.Values {
	return &dimensions.Values{
		Trigger:          ptr.To(target.Trigger().String()),
		CommitID:         ptr.To(target.CommitUUID().String()),
		Headless:         ptr.To(strconv.FormatBool(target.Headless())),
		ProjectNameSpace: ptr.To(project.NewNamespace(target.Owner(), target.Name(), target.CommitUUID().String()).String()),
		InstanceID:       ptr.To(instanceid.ID()),
	}
}

func (r *Runtime) envDef() (*envdef.EnvironmentDefinition, error) {
	if r.disabled {
		return nil, errs.New("Called envDef() on a disabled runtime.")
	}
	env, err := r.store.EnvDef()
	if err != nil {
		return nil, errs.Wrap(err, "store.EnvDef failed")
	}
	return env, nil
}

func (r *Runtime) ExecutablePaths() (envdef.ExecutablePaths, error) {
	env, err := r.envDef()
	if err != nil {
		return nil, errs.Wrap(err, "Could not retrieve environment info")
	}
	return env.ExecutablePaths()
}

func (r *Runtime) ExecutableDirs() (envdef.ExecutablePaths, error) {
	env, err := r.envDef()
	if err != nil {
		return nil, errs.Wrap(err, "Could not retrieve environment info")
	}
	return env.ExecutableDirs()
}

func IsRuntimeDir(dir string) bool {
	return store.New(dir).HasMarker()
}<|MERGE_RESOLUTION|>--- conflicted
+++ resolved
@@ -79,13 +79,9 @@
 }
 
 // New attempts to create a new runtime from local storage.  If it fails with a NeedsUpdateError, Update() needs to be called to update the locally stored runtime.
-<<<<<<< HEAD
 func New(target setup.Targeter, an analytics.Dispatcher, svcm *model.SvcModel, auth *authentication.Auth) (*Runtime, error) {
-=======
-func New(target setup.Targeter, an analytics.Dispatcher, svcm *model.SvcModel) (*Runtime, error) {
 	logging.Debug("Initializing runtime for: %s/%s@%s", target.Owner(), target.Name(), target.CommitUUID())
 
->>>>>>> df06e0ef
 	if strings.ToLower(os.Getenv(constants.DisableRuntime)) == "true" {
 		fmt.Fprintln(os.Stderr, locale.Tl("notice_runtime_disabled", "Skipping runtime setup because it was disabled by an environment variable"))
 		return &Runtime{disabled: true, target: target}, nil
