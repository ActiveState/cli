--- conflicted
+++ resolved
@@ -24,11 +24,8 @@
 	"github.com/ActiveState/cli/pkg/platform/runtime/setup"
 	"github.com/ActiveState/cli/pkg/platform/runtime/setup/events"
 	"github.com/ActiveState/cli/pkg/platform/runtime/store"
-<<<<<<< HEAD
+	"github.com/ActiveState/cli/pkg/project"
 	"golang.org/x/net/context"
-=======
-	"github.com/ActiveState/cli/pkg/project"
->>>>>>> 68876b50
 )
 
 type Runtime struct {
@@ -75,17 +72,11 @@
 		return DisabledRuntime, nil
 	}
 	an.Event(anaConsts.CatRuntime, anaConsts.ActRuntimeStart, &dimensions.Values{
-<<<<<<< HEAD
-		Trigger:    p.StrP(target.Trigger().String()),
-		Headless:   p.StrP(strconv.FormatBool(target.Headless())),
-		CommitID:   p.StrP(target.CommitUUID().String()),
+		Trigger:  p.StrP(target.Trigger().String()),
+		Headless: p.StrP(strconv.FormatBool(target.Headless())),
+		CommitID: p.StrP(target.CommitUUID().String()),
+		ProjectNameSpace: p.StrP(project.NewNamespace(target.Owner(), target.Name(), target.CommitUUID().String()).String()),
 		InstanceID: p.StrP(instanceid.ID()),
-=======
-		Trigger:          p.StrP(target.Trigger()),
-		Headless:         p.StrP(strconv.FormatBool(target.Headless())),
-		CommitID:         p.StrP(target.CommitUUID().String()),
-		ProjectNameSpace: p.StrP(project.NewNamespace(target.Owner(), target.Name(), target.CommitUUID().String()).String()),
->>>>>>> 68876b50
 	})
 
 	r, err := newRuntime(target, an, svcm)
