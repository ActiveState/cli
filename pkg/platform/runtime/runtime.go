package runtime

import (
	"encoding/json"
	"errors"
	"fmt"
	"os"
	"path/filepath"
	"strings"

	"golang.org/x/net/context"

	"github.com/ActiveState/cli/internal/analytics"
	anaConsts "github.com/ActiveState/cli/internal/analytics/constants"
	"github.com/ActiveState/cli/internal/analytics/dimensions"
	"github.com/ActiveState/cli/internal/constants"
	"github.com/ActiveState/cli/internal/errs"
	"github.com/ActiveState/cli/internal/fileutils"
	"github.com/ActiveState/cli/internal/installation/storage"
	"github.com/ActiveState/cli/internal/instanceid"
	"github.com/ActiveState/cli/internal/locale"
	"github.com/ActiveState/cli/internal/logging"
	"github.com/ActiveState/cli/internal/multilog"
	"github.com/ActiveState/cli/internal/osutils"
	"github.com/ActiveState/cli/internal/rtutils/ptr"
	bpModel "github.com/ActiveState/cli/pkg/platform/api/buildplanner/model"
	"github.com/ActiveState/cli/pkg/platform/authentication"
	"github.com/ActiveState/cli/pkg/platform/model"
	"github.com/ActiveState/cli/pkg/platform/runtime/artifact"
	"github.com/ActiveState/cli/pkg/platform/runtime/buildscript"
	"github.com/ActiveState/cli/pkg/platform/runtime/envdef"
	"github.com/ActiveState/cli/pkg/platform/runtime/setup"
	"github.com/ActiveState/cli/pkg/platform/runtime/setup/buildlog"
	"github.com/ActiveState/cli/pkg/platform/runtime/setup/events"
	"github.com/ActiveState/cli/pkg/platform/runtime/store"
	"github.com/ActiveState/cli/pkg/project"
)

type Runtime struct {
<<<<<<< HEAD
	disabled  bool
	target    setup.Targeter
	store     *store.Store
	analytics analytics.Dispatcher
	svcm      *model.SvcModel
	auth      *authentication.Auth
	cfg       model.Configurable
	completed bool
=======
	disabled          bool
	target            setup.Targeter
	store             *store.Store
	analytics         analytics.Dispatcher
	svcm              *model.SvcModel
	auth              *authentication.Auth
	completed         bool
	resolvedArtifacts []artifact.Artifact
>>>>>>> 773827ab
}

// NeedsUpdateError is an error returned when the runtime is not completely installed yet.
type NeedsUpdateError struct{ error }

// IsNeedsUpdateError checks if the error is a NeedsUpdateError
func IsNeedsUpdateError(err error) bool {
	return errs.Matches(err, &NeedsUpdateError{})
}

// NeedsCommitError is an error returned when the local runtime's build script has changes that need
// staging. This is not a fatal error. A runtime can still be used, but a warning should be emitted.
type NeedsCommitError struct{ error }

func IsNeedsCommitError(err error) bool {
	return errs.Matches(err, &NeedsCommitError{})
}

func newRuntime(target setup.Targeter, an analytics.Dispatcher, svcModel *model.SvcModel, auth *authentication.Auth, cfg model.Configurable) (*Runtime, error) {
	rt := &Runtime{
		target:    target,
		store:     store.New(target.Dir()),
		analytics: an,
		svcm:      svcModel,
		auth:      auth,
		cfg:       cfg,
	}

	err := rt.validateCache()
	if err != nil {
		return rt, err
	}

	return rt, nil
}

// New attempts to create a new runtime from local storage.  If it fails with a NeedsUpdateError, Update() needs to be called to update the locally stored runtime.
func New(target setup.Targeter, an analytics.Dispatcher, svcm *model.SvcModel, auth *authentication.Auth, cfg model.Configurable) (*Runtime, error) {
	logging.Debug("Initializing runtime for: %s/%s@%s", target.Owner(), target.Name(), target.CommitUUID())

	if strings.ToLower(os.Getenv(constants.DisableRuntime)) == "true" {
		fmt.Fprintln(os.Stderr, locale.T("notice_runtime_disabled"))
		return &Runtime{disabled: true, target: target, analytics: an}, nil
	}
	recordAttempt(an, target)
	an.Event(anaConsts.CatRuntimeDebug, anaConsts.ActRuntimeStart, &dimensions.Values{
		Trigger:          ptr.To(target.Trigger().String()),
		CommitID:         ptr.To(target.CommitUUID().String()),
		ProjectNameSpace: ptr.To(project.NewNamespace(target.Owner(), target.Name(), target.CommitUUID().String()).String()),
		InstanceID:       ptr.To(instanceid.ID()),
	})

	r, err := newRuntime(target, an, svcm, auth, cfg)
	if err == nil {
		an.Event(anaConsts.CatRuntimeDebug, anaConsts.ActRuntimeCache, &dimensions.Values{
			CommitID: ptr.To(target.CommitUUID().String()),
		})
	}
	return r, err
}

func (r *Runtime) validateCache() error {
	if !r.store.MarkerIsValid(r.target.CommitUUID()) {
		if r.target.ReadOnly() {
			logging.Debug("Using forced cache")
		} else {
			return &NeedsUpdateError{errs.New("Runtime requires setup.")}
		}
	}

	if r.target.ProjectDir() == "" {
		return nil
	}

	return nil // remove in DX-2307 to re-enable buildscripts below

	// Check if local build script has changes that should be committed.
	script, err := buildscript.NewScriptFromProject(r.target, r.auth)
	if err != nil {
		return errs.Wrap(err, "Unable to get local build script")
	}

	commitID := r.target.CommitUUID().String()
	expr, err := r.store.GetAndValidateBuildExpression(commitID)
	if err != nil {
		bp := model.NewBuildPlannerModel(r.auth)
		bpExpr, err := bp.GetBuildExpression(r.target.Owner(), r.target.Name(), commitID)
		if err != nil {
			return errs.Wrap(err, "Unable to get remote build expression")
		}
		if err := r.store.StoreBuildExpression(bpExpr, commitID); err != nil {
			return errs.Wrap(err, "Unable to store build expression")
		}
		data, err := json.Marshal(bpExpr)
		if err != nil {
			return errs.Wrap(err, "Unable to marshal buildexpression to JSON: %v", err)
		}
		expr = string(data)
	}

	if !script.EqualsBuildExpressionBytes([]byte(expr)) {
		return &NeedsCommitError{errs.New("Runtime changes should be committed")}
	}

	return nil
}

func (r *Runtime) Disabled() bool {
	return r.disabled
}

func (r *Runtime) Target() setup.Targeter {
	return r.target
}

// Update updates the runtime by downloading all necessary artifacts from the Platform and installing them locally.
// This function is usually called, after New() returned with a NeedsUpdateError
func (r *Runtime) Update(eventHandler events.Handler) (rerr error) {
	if r.disabled {
		logging.Debug("Skipping update as it is disabled")
		return nil // nothing to do
	}

	logging.Debug("Updating %s#%s @ %s", r.target.Name(), r.target.CommitUUID(), r.target.Dir())

	defer func() {
		r.recordCompletion(rerr)
	}()

	if err := setup.New(r.target, eventHandler, r.auth, r.analytics, r.cfg).Update(); err != nil {
		return errs.Wrap(err, "Update failed")
	}

	// Reinitialize
	rt, err := newRuntime(r.target, r.analytics, r.svcm, r.auth, r.cfg)
	if err != nil {
		return errs.Wrap(err, "Could not reinitialize runtime after update")
	}
	*r = *rt

	return nil
}

// HasCache tells us whether this runtime has any cached files. Note this does NOT tell you whether the cache is valid.
func (r *Runtime) HasCache() bool {
	return fileutils.DirExists(r.target.Dir())
}

// Env returns a key-value map of the environment variables that need to be set for this runtime
// It's different from envDef in that it merges in the current active environment and points the PATH variable to the
// Executors directory if requested
func (r *Runtime) Env(inherit bool, useExecutors bool) (map[string]string, error) {
	logging.Debug("Getting runtime env, inherit: %v, useExec: %v", inherit, useExecutors)

	envDef, err := r.envDef()
	r.recordCompletion(err)
	if err != nil {
		return nil, errs.Wrap(err, "Could not grab environment definitions")
	}

	env := envDef.GetEnv(inherit)

	execDir := filepath.Clean(setup.ExecDir(r.target.Dir()))
	if useExecutors {
		// Override PATH entry with exec path
		pathEntries := []string{execDir}
		if inherit {
			pathEntries = append(pathEntries, os.Getenv("PATH"))
		}
		env["PATH"] = strings.Join(pathEntries, string(os.PathListSeparator))
	} else {
		// Ensure we aren't inheriting the executor paths from something like an activated state
		envdef.FilterPATH(env, execDir, storage.GlobalBinDir())
	}

	return env, nil
}

func (r *Runtime) recordCompletion(err error) {
	if r.completed {
		logging.Debug("Not recording runtime completion as it was already recorded for this invocation")
		return
	}
	r.completed = true
	logging.Debug("Recording runtime completion, error: %v", err == nil)

	var action string
	if err != nil {
		action = anaConsts.ActRuntimeFailure
	} else {
		action = anaConsts.ActRuntimeSuccess
		r.recordUsage()
	}

	ns := project.Namespaced{
		Owner:   r.target.Owner(),
		Project: r.target.Name(),
	}

	errorType := "unknown"
	switch {
	// IsInputError should always be first because it is technically possible for something like a
	// download error to be cause by an input error.
	case locale.IsInputError(err):
		errorType = "input"
	case errs.Matches(err, &model.SolverError{}):
		errorType = "solve"
	case errs.Matches(err, &setup.BuildError{}), errs.Matches(err, &buildlog.BuildError{}):
		errorType = "build"
	case errs.Matches(err, &bpModel.BuildPlannerError{}):
		errorType = "buildplan"
	case errs.Matches(err, &setup.ArtifactSetupErrors{}):
		if setupErrors := (&setup.ArtifactSetupErrors{}); errors.As(err, &setupErrors) {
			for _, err := range setupErrors.Errors() {
				switch {
				case errs.Matches(err, &setup.ArtifactDownloadError{}):
					errorType = "download"
					break // it only takes one download failure to report the runtime failure as due to download error
				case errs.Matches(err, &setup.ArtifactInstallError{}):
					errorType = "install"
					// Note: do not break because there could be download errors, and those take precedence
				case errs.Matches(err, &setup.BuildError{}), errs.Matches(err, &buildlog.BuildError{}):
					errorType = "build"
					break // it only takes one build failure to report the runtime failure as due to build error
				}
			}
		}
	// Progress/event handler errors should come last because they can wrap one of the above errors,
	// and those errors actually caused the failure, not these.
	case errs.Matches(err, &setup.ProgressReportError{}) || errs.Matches(err, &buildlog.EventHandlerError{}):
		errorType = "progress"
	case errs.Matches(err, &setup.ExecutorSetupError{}):
		errorType = "postprocess"
	}

	var message string
	if err != nil {
		message = errs.JoinMessage(err)
	}

	r.analytics.Event(anaConsts.CatRuntimeDebug, action, &dimensions.Values{
		CommitID: ptr.To(r.target.CommitUUID().String()),
		// Note: ProjectID is set by state-svc since ProjectNameSpace is specified.
		ProjectNameSpace: ptr.To(ns.String()),
		Error:            ptr.To(errorType),
		Message:          &message,
	})
}

func (r *Runtime) recordUsage() {
	if !r.target.Trigger().IndicatesUsage() {
		logging.Debug("Not recording usage as %s is not a usage trigger", r.target.Trigger().String())
		return
	}

	// Fire initial runtime usage event right away, subsequent events will be fired via the service so long as the process is running
	dims := usageDims(r.target)
	dimsJson, err := dims.Marshal()
	if err != nil {
		multilog.Critical("Could not marshal dimensions for runtime-usage: %s", errs.JoinMessage(err))
	}
	if r.svcm != nil {
		r.svcm.ReportRuntimeUsage(context.Background(), os.Getpid(), osutils.Executable(), anaConsts.SrcStateTool, dimsJson)
	}
}

func recordAttempt(an analytics.Dispatcher, target setup.Targeter) {
	if !target.Trigger().IndicatesUsage() {
		logging.Debug("Not recording usage attempt as %s is not a usage trigger", target.Trigger().String())
		return
	}

	an.Event(anaConsts.CatRuntimeUsage, anaConsts.ActRuntimeAttempt, usageDims(target))
}

func usageDims(target setup.Targeter) *dimensions.Values {
	return &dimensions.Values{
		Trigger:          ptr.To(target.Trigger().String()),
		CommitID:         ptr.To(target.CommitUUID().String()),
		ProjectNameSpace: ptr.To(project.NewNamespace(target.Owner(), target.Name(), target.CommitUUID().String()).String()),
		InstanceID:       ptr.To(instanceid.ID()),
	}
}

func (r *Runtime) envDef() (*envdef.EnvironmentDefinition, error) {
	if r.disabled {
		return nil, errs.New("Called envDef() on a disabled runtime.")
	}
	env, err := r.store.EnvDef()
	if err != nil {
		return nil, errs.Wrap(err, "store.EnvDef failed")
	}
	return env, nil
}

func (r *Runtime) ExecutablePaths() (envdef.ExecutablePaths, error) {
	env, err := r.envDef()
	if err != nil {
		return nil, errs.Wrap(err, "Could not retrieve environment info")
	}
	return env.ExecutablePaths()
}

func (r *Runtime) ExecutableDirs() (envdef.ExecutablePaths, error) {
	env, err := r.envDef()
	if err != nil {
		return nil, errs.Wrap(err, "Could not retrieve environment info")
	}
	return env.ExecutableDirs()
}

func IsRuntimeDir(dir string) bool {
	return store.New(dir).HasMarker()
}

func (r *Runtime) ResolvedArtifacts() ([]artifact.Artifact, error) {
	if r.resolvedArtifacts == nil {
		runtimeStore := r.store
		if runtimeStore == nil {
			runtimeStore = store.New(r.target.Dir())
		}

		plan, err := runtimeStore.BuildPlan()
		if err != nil {
			return nil, errs.Wrap(err, "Unable to fetch build plan")
		}

		r.resolvedArtifacts = make([]artifact.Artifact, len(plan.Sources))
		for i, source := range plan.Sources {
			r.resolvedArtifacts[i] = artifact.Artifact{
				ArtifactID: source.NodeID,
				Name:       source.Name,
				Namespace:  source.Namespace,
				Version:    &source.Version,
			}
		}
	}

	return r.resolvedArtifacts, nil
}<|MERGE_RESOLUTION|>--- conflicted
+++ resolved
@@ -37,16 +37,6 @@
 )
 
 type Runtime struct {
-<<<<<<< HEAD
-	disabled  bool
-	target    setup.Targeter
-	store     *store.Store
-	analytics analytics.Dispatcher
-	svcm      *model.SvcModel
-	auth      *authentication.Auth
-	cfg       model.Configurable
-	completed bool
-=======
 	disabled          bool
 	target            setup.Targeter
 	store             *store.Store
@@ -54,8 +44,8 @@
 	svcm              *model.SvcModel
 	auth              *authentication.Auth
 	completed         bool
+	cfg               model.Configurable
 	resolvedArtifacts []artifact.Artifact
->>>>>>> 773827ab
 }
 
 // NeedsUpdateError is an error returned when the runtime is not completely installed yet.
