package runtime

import (
	"io/ioutil"
	"os"
	"path/filepath"
	"runtime"
	"strings"

	"github.com/gobuffalo/packr"
	"github.com/google/uuid"
	"github.com/vbauerster/mpb/v4"

	"github.com/ActiveState/cli/internal/constants"
	"github.com/ActiveState/cli/internal/errs"
	"github.com/ActiveState/cli/internal/failures"
	"github.com/ActiveState/cli/internal/fileutils"
	"github.com/ActiveState/cli/internal/locale"
	"github.com/ActiveState/cli/internal/logging"
	"github.com/ActiveState/cli/internal/progress"
	"github.com/ActiveState/cli/internal/strutils"
	"github.com/ActiveState/cli/internal/unarchiver"
	"github.com/ActiveState/cli/pkg/platform/api/buildlogstream"
	"github.com/ActiveState/cli/pkg/platform/model"
)

// During installation after all files are unpacked to a temporary directory, the progress bar should advanced this much.
// This leaves room to advance the progress bar further while renaming strings in the unpacked files.
const percentReportedAfterUnpack = 85

var (
	// FailInstallDirInvalid represents a Failure due to the working-dir for an installation being invalid in some way.
	FailInstallDirInvalid = failures.Type("runtime.installdir.invalid", failures.FailIO)

	// FailArchiveInvalid represents a Failure due to the installer archive file being invalid in some way.
	FailArchiveInvalid = failures.Type("runtime.archive.invalid", failures.FailIO)

	// FailArchiveNoInstallDir represents a Failure due to an archive not having an install dir
	FailArchiveNoInstallDir = failures.Type("runtime.archive.noinstalldir", FailArchiveInvalid)

	// FailRuntimeInvalid represents a Failure due to a runtime being invalid in some way prior to installation.
	FailRuntimeInvalid = failures.Type("runtime.runtime.invalid", failures.FailIO)

	// FailNoCommitID represents a Failure due to a missing commit ID
	FailNoCommitID = failures.Type("runtime.runtime.notcommitid", failures.FailUser)

	// FailPrePlatformNotSupported represents a Failure due to the runtime containing pre-platform bits.
	FailPrePlatformNotSupported = failures.Type("runtime.runtime.preplatform", failures.FailUser)

	// FailRuntimeInstallation represents a Failure to install a runtime.
	FailRuntimeInstallation = failures.Type("runtime.runtime.installation", failures.FailOS)

	// FailRuntimeNotExecutable represents a Failure due to a required file not being executable
	FailRuntimeNotExecutable = failures.Type("runtime.runtime.notexecutable", FailRuntimeInvalid)

	// FailRuntimeNoExecutable represents a Failure due to there not being an executable
	FailRuntimeNoExecutable = failures.Type("runtime.runtime.noexecutable", FailRuntimeInvalid)

	// FailRuntimeNoPrefixes represents a Failure due to there not being any prefixes for relocation
	FailRuntimeNoPrefixes = failures.Type("runtime.runtime.noprefixes", FailRuntimeInvalid)

	// FailRequiresDownload is a failure due to not all artifacts having been downloaded
	FailRequiresDownload = failures.Type("runtime.requires.download", failures.FailUserInput)

	// FailRuntimeInvalidEnvironment represents a Failure during set up of the runtime environment
	FailRuntimeInvalidEnvironment = failures.Type("runtime.runtime.invalidenv", failures.FailIO)

	// FailRuntimeUnknownEngine is a failure due to the engine not being known.
	FailRuntimeUnknownEngine = failures.Type("runtime.runtime.unknownengine", FailRuntimeInvalid)
)

type MessageHandler interface {
	buildlogstream.MessageHandler
	DownloadStarting()
}

// Installer implements an Installer that works with a runtime.Downloader and a
// runtime.Installer. Effectively, upon calling Install, the Installer will first
// try and Download an archive, then it will try to install that downloaded archive.
type Installer struct {
	runtime           *Runtime
	runtimeDownloader Downloader
}

<<<<<<< HEAD


// NewInstaller creates a new RuntimeInstaller
func NewInstaller(runtime *Runtime) *Installer {
	installer := &Installer{
		runtime:           runtime,
		runtimeDownloader: NewDownload(runtime),
=======
type InstallerParams struct {
	RuntimeDir  string
	CommitID    strfmt.UUID
	Owner       string
	ProjectName string
	msgHandler  MessageHandler
}

func NewInstallerParams(runtimeDir string, commitID strfmt.UUID, owner string, projectName string, msgHandler MessageHandler) InstallerParams {
	if runtimeDir == "" {
		runtimeDir = InstallPath(owner, projectName)
	}
	return InstallerParams{runtimeDir, commitID, owner, projectName, msgHandler}
}

// NewInstaller creates a new RuntimeInstaller
func NewInstaller(commitID strfmt.UUID, owner, projectName string, msgHandler MessageHandler) (*Installer, *failures.Failure) {
	logging.Debug("cache path: %s", config.CachePath())
	return NewInstallerByParams(
		InstallerParams{
			InstallPath(owner, projectName),
			commitID,
			owner,
			projectName,
			msgHandler,
		})
}

func InstallPath(owner, projectName string) string {
	if runtime.GOOS == "darwin" {
		// mac doesn't use relocation so we can safely use a longer path
		return filepath.Join(config.CachePath(), owner, projectName)
	} else {
		return filepath.Join(config.CachePath(), hash.ShortHash(owner, projectName))
	}
}

// NewInstallerByParams creates a new RuntimeInstaller after verifying the provided install-dir
// exists as a directory or can be created.
func NewInstallerByParams(params InstallerParams) (*Installer, *failures.Failure) {
	installer := &Installer{
		runtimeDownloader: NewDownload(params.CommitID, params.Owner, params.ProjectName, params.msgHandler),
		params:            params,
>>>>>>> 4259f398
	}

	return installer
}

// Install will download the installer archive and invoke InstallFromArchive
func (installer *Installer) Install() (envGetter EnvGetter, freshInstallation bool, fail *failures.Failure) {
	assembler, fail := installer.Assembler()
	if fail != nil {
		return nil, false, fail
	}
	return installer.InstallArtifacts(assembler)
}

// Env will grab the environment information for the given runtime. This will request build info.
func (installer *Installer) Env() (envGetter EnvGetter, fail *failures.Failure) {
	return installer.Assembler()
}

// IsInstalled will check if the installer has already ran (ie. the artifacts already exist at the target dir)
func (installer *Installer) IsInstalled() (bool, *failures.Failure) {
	assembler, fail := installer.Assembler()
	if fail != nil {
		return false, fail
	}

	return assembler.IsInstalled(), nil
}

// Assembler returns a new runtime assembler for the given checkpoint and artifacts
func (installer *Installer) Assembler() (Assembler, *failures.Failure) {
	if fail := installer.validateCheckpoint(); fail != nil {
		return nil, fail
	}

	artifacts, fail := installer.runtimeDownloader.FetchArtifacts()
	if fail != nil {
		return nil, fail
	}

	switch artifacts.BuildEngine {
	case Alternative:
		return NewAlternativeRuntime(artifacts.Artifacts, installer.runtime.RuntimeDir, artifacts.RecipeID)
	case Camel:
		return NewCamelRuntime(installer.runtime.CommitID, artifacts.Artifacts, installer.runtime.RuntimeDir)
	case Hybrid:
		cr, fail := NewCamelRuntime(installer.runtime.CommitID, artifacts.Artifacts, installer.runtime.RuntimeDir)
		if fail != nil {
			return nil, fail
		}

		return &HybridRuntime{cr}, nil
	default:
		return nil, FailRuntimeUnknownEngine.New("installer_err_engine_unknown")
	}
}

// InstallArtifacts installs all artifacts provided by a runtime assembler
func (installer *Installer) InstallArtifacts(runtimeAssembler Assembler) (envGetter EnvGetter, freshInstallation bool, fail *failures.Failure) {
	if runtimeAssembler.IsInstalled() {
		logging.Debug("runtime already successfully installed")
		return runtimeAssembler, false, nil
	}



	downloadArtfs := runtimeAssembler.ArtifactsToDownload()
	unpackArchives := map[string]*HeadChefArtifact{}
	progressBar := progress.New(mpb.WithOutput(os.Stderr))
	if strings.ToLower(os.Getenv(constants.NonInteractive)) == "true" {
		progressBar = progress.New(mpb.WithOutput(nil))
	}
	defer progressBar.Close()

	if len(downloadArtfs) != 0 {
		if installer.params.msgHandler != nil {
			installer.params.msgHandler.DownloadStarting()
		}

		if len(downloadArtfs) > 0 {
			archives, fail := installer.runtimeDownloader.Download(downloadArtfs, runtimeAssembler, progressBar)
			if fail != nil {
				progressBar.Cancel()
				return nil, false, fail
			}

			for k, v := range archives {
				unpackArchives[k] = v
			}
		}
	}

	fail = installer.InstallFromArchives(unpackArchives, runtimeAssembler, progressBar)
	if fail != nil {
		progressBar.Cancel()
		return nil, false, fail
	}

	// We still want to run PostInstall because even though no new artifact might be downloaded we still might be
	// deleting some already cached ones
	err := runtimeAssembler.PostInstall()
	if err != nil {
		return nil, false, failures.FailRuntime.Wrap(err, "error during post installation step")
	}

	return runtimeAssembler, true, nil
}

// validateCheckpoint tries to see if the checkpoint has any chance of succeeding
func (installer *Installer) validateCheckpoint() *failures.Failure {
	if installer.runtime.CommitID == "" {
		return FailNoCommitID.New("installer_err_runtime_no_commitid")
	}

	checkpoint, _, fail := model.FetchCheckpointForCommit(installer.runtime.CommitID)
	if fail != nil {
		return fail
	}

	for _, change := range checkpoint {
		if model.NamespaceMatch(change.Namespace, model.NamespacePrePlatformMatch) {
			return FailPrePlatformNotSupported.New("installer_err_runtime_preplatform")
		}
	}

	return nil
}

// InstallFromArchives will unpack the installer archive, locate the install script, and then use the installer
// script to install a runtime to the configured runtime dir. Any failures during this process will result in a
// failed installation and the install-dir being removed.
func (installer *Installer) InstallFromArchives(archives map[string]*HeadChefArtifact, a Assembler, pg *progress.Progress) *failures.Failure {
	var bar *progress.TotalBar
	if len(archives) > 0 {
		bar = pg.AddTotalBar(locale.T("installing"), len(archives))
	}

	fail := a.PreInstall()
	if fail != nil {
		pg.Cancel()
		return fail
	}

	for archivePath, artf := range archives {
		if fail := installer.InstallFromArchive(archivePath, artf, a, pg); fail != nil {
			pg.Cancel()
			return fail
		}
		bar.Increment()
	}

	return nil
}

// InstallFromArchive will unpack artifact and install it
func (installer *Installer) InstallFromArchive(archivePath string, artf *HeadChefArtifact, a Assembler, progress *progress.Progress) *failures.Failure {

	fail := a.PreUnpackArtifact(artf)
	if fail != nil {
		return fail
	}

	installDir := installer.runtime.RuntimeDir
	tmpRuntimeDir, upb, fail := installer.unpackArchive(a.Unarchiver(), archivePath, installDir, progress)
	if fail != nil {
		removeInstallDir(installDir)
		return fail
	}

	fail = a.PostUnpackArtifact(artf, tmpRuntimeDir, archivePath, func() { upb.Increment() })
	if fail != nil {
		removeInstallDir(installDir)
		return fail
	}
	upb.Complete()

	return nil
}

func (installer *Installer) unpackArchive(ua unarchiver.Unarchiver, archivePath string, installDir string, p *progress.Progress) (string, *progress.UnpackBar, *failures.Failure) {
	if fail := installer.validateArchive(ua, archivePath); fail != nil {
		return "", nil, fail
	}

	tmpRuntimeDir := filepath.Join(installDir, uuid.New().String())

	logging.Debug("Unarchiving %s", archivePath)

	// During unpacking we count the number of files to unpack
	var numUnpackedFiles int
	ua.SetNotifier(func(_ string, _ int64, isDir bool) {
		if !isDir {
			numUnpackedFiles++
		}
	})

	// Prepare destination directory and open the archive file
	archiveFile, archiveSize, err := ua.PrepareUnpacking(archivePath, tmpRuntimeDir)
	logging.Debug("Unarchiving %s -> %s %d\n\n\n", archivePath, tmpRuntimeDir, archiveSize)
	if err != nil {
		return tmpRuntimeDir, nil, FailArchiveInvalid.Wrap(err)

	}
	defer archiveFile.Close()

	// create an unpack bar and wrap the archiveFile, when we are done unpacking the
	// bar should say `percentReportedAfterUnpack`%.
	upb := p.AddUnpackBar(archiveSize, percentReportedAfterUnpack)
	wrappedStream := progress.NewReaderProxy(upb.Bar(), upb, archiveFile)

	// unpack it
	logging.Debug("Unarchiving to: %s", tmpRuntimeDir)
	err = ua.Unarchive(wrappedStream, archiveSize, tmpRuntimeDir)
	if err != nil {
		return tmpRuntimeDir, nil, FailArchiveInvalid.Wrap(err)
	}

	// report that we are unpacked.
	upb.Complete()

	logging.Debug("Unpacked %d files\n", numUnpackedFiles)

	// We rescale the progress bar, such that after all files are touched once,
	// we reach 100%  (touching here means, renaming strings in Relocate())
	upb.ReScale(numUnpackedFiles)

	return tmpRuntimeDir, upb, nil
}

// validateArchive ensures the given path to archive is an actual file and that its suffix is a well-known
// suffix for tar+gz files.
func (installer *Installer) validateArchive(ua unarchiver.Unarchiver, archivePath string) *failures.Failure {
	if !fileutils.FileExists(archivePath) {
		return FailArchiveInvalid.New("installer_err_archive_notfound", archivePath)
	} else if err := ua.CheckExt(archivePath); err != nil {
		return FailArchiveInvalid.New("installer_err_archive_badext", archivePath)
	}
	return nil
}

func removeInstallDir(installDir string) {
	if err := os.RemoveAll(installDir); err != nil {
		logging.Errorf("attempting to remove install dir '%s': %v", installDir, err)
	}
}

// installPPMShim installs an executable shell script and a BAT file that is executed instead of PPM in the specified path.
// It calls the `state _ppm` sub-command printing deprecation messages.
func installPPMShim(binPath string) error {
	// remove old ppm command if it existed before
	ppmExeName := "ppm"
	if runtime.GOOS == "windows" {
		ppmExeName = "ppm.exe"
	}
	ppmExe := filepath.Join(binPath, ppmExeName)
	if fileutils.FileExists(ppmExe) {
		err := os.Remove(ppmExe)
		if err != nil {
			return errs.Wrap(err, "failed to remove existing ppm %s", ppmExe)
		}
	}

	box := packr.NewBox("../../../assets/ppm")
	ppmBytes := box.Bytes("ppm.sh")
	shim := filepath.Join(binPath, "ppm")
	// remove shim if it existed before, so we can overwrite (ok to drop error here)
	_ = os.Remove(shim)

	exe, err := os.Executable()
	if err != nil {
		return errs.Wrap(err, "Could not get executable")
	}

	tplParams := map[string]interface{}{"exe": exe}
	ppmStr, err := strutils.ParseTemplate(string(ppmBytes), tplParams)
	if err != nil {
		return errs.Wrap(err, "Could not parse ppm.sh template")
	}

	err = ioutil.WriteFile(shim, []byte(ppmStr), 0755)
	if err != nil {
		return errs.Wrap(err, "failed to write shim command %s", shim)
	}
	if runtime.GOOS == "windows" {
		ppmBatBytes := box.Bytes("ppm.bat")
		shim := filepath.Join(binPath, "ppm.bat")
		// remove shim if it existed before, so we can overwrite (ok to drop error here)
		_ = os.Remove(shim)

		ppmBatStr, err := strutils.ParseTemplate(string(ppmBatBytes), tplParams)
		if err != nil {
			return errs.Wrap(err, "Could not parse ppm.sh template")
		}

		err = ioutil.WriteFile(shim, []byte(ppmBatStr), 0755)
		if err != nil {
			return errs.Wrap(err, "failed to write shim command %s", shim)
		}
	}

	return nil
}<|MERGE_RESOLUTION|>--- conflicted
+++ resolved
@@ -82,59 +82,11 @@
 	runtimeDownloader Downloader
 }
 
-<<<<<<< HEAD
-
-
 // NewInstaller creates a new RuntimeInstaller
 func NewInstaller(runtime *Runtime) *Installer {
 	installer := &Installer{
 		runtime:           runtime,
 		runtimeDownloader: NewDownload(runtime),
-=======
-type InstallerParams struct {
-	RuntimeDir  string
-	CommitID    strfmt.UUID
-	Owner       string
-	ProjectName string
-	msgHandler  MessageHandler
-}
-
-func NewInstallerParams(runtimeDir string, commitID strfmt.UUID, owner string, projectName string, msgHandler MessageHandler) InstallerParams {
-	if runtimeDir == "" {
-		runtimeDir = InstallPath(owner, projectName)
-	}
-	return InstallerParams{runtimeDir, commitID, owner, projectName, msgHandler}
-}
-
-// NewInstaller creates a new RuntimeInstaller
-func NewInstaller(commitID strfmt.UUID, owner, projectName string, msgHandler MessageHandler) (*Installer, *failures.Failure) {
-	logging.Debug("cache path: %s", config.CachePath())
-	return NewInstallerByParams(
-		InstallerParams{
-			InstallPath(owner, projectName),
-			commitID,
-			owner,
-			projectName,
-			msgHandler,
-		})
-}
-
-func InstallPath(owner, projectName string) string {
-	if runtime.GOOS == "darwin" {
-		// mac doesn't use relocation so we can safely use a longer path
-		return filepath.Join(config.CachePath(), owner, projectName)
-	} else {
-		return filepath.Join(config.CachePath(), hash.ShortHash(owner, projectName))
-	}
-}
-
-// NewInstallerByParams creates a new RuntimeInstaller after verifying the provided install-dir
-// exists as a directory or can be created.
-func NewInstallerByParams(params InstallerParams) (*Installer, *failures.Failure) {
-	installer := &Installer{
-		runtimeDownloader: NewDownload(params.CommitID, params.Owner, params.ProjectName, params.msgHandler),
-		params:            params,
->>>>>>> 4259f398
 	}
 
 	return installer
@@ -210,8 +162,8 @@
 	defer progressBar.Close()
 
 	if len(downloadArtfs) != 0 {
-		if installer.params.msgHandler != nil {
-			installer.params.msgHandler.DownloadStarting()
+		if installer.runtime.msgHandler != nil {
+			installer.runtime.msgHandler.DownloadStarting()
 		}
 
 		if len(downloadArtfs) > 0 {
