--- conflicted
+++ resolved
@@ -44,16 +44,7 @@
 	suite.Require().NoError(err)
 
 	var fail *failures.Failure
-<<<<<<< HEAD
-	suite.installer, fail = NewInstallerByParams(InstallerParams{
-		CacheDir:    suite.cacheDir,
-		CommitID:    "00010001-0001-0001-0001-000100010001",
-		Owner:       "string",
-		ProjectName: "string",
-	})
-=======
 	suite.installer, fail = NewInstaller(suite.downloadDir, InitDownload())
->>>>>>> 18dca217
 	suite.Require().NoError(fail.ToError())
 	suite.Require().NotNil(suite.installer)
 
