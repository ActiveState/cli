--- conflicted
+++ resolved
@@ -630,12 +630,8 @@
 	return <-aggregatedErr
 }
 
-<<<<<<< HEAD
-func (s *Setup) installFromBuildLog(buildResult *model.BuildResult, artifacts artifact.ArtifactRecipeMap, artifactsToInstall map[artifact.ArtifactID]struct{}, alreadyInstalled store.StoredArtifactMap, setup Setuper, installFunc artifactInstaller, logFilePath string) error {
+func (s *Setup) installFromBuildLog(buildResult *model.BuildResult, artifacts artifact.ArtifactBuildPlanMap, artifactsToInstall map[artifact.ArtifactID]struct{}, alreadyInstalled store.StoredArtifactMap, setup Setuper, installFunc artifactInstaller, logFilePath string) error {
 	logging.Debug("Installing artifacts from build log")
-=======
-func (s *Setup) installFromBuildLog(buildResult *model.BuildResult, artifacts artifact.ArtifactBuildPlanMap, artifactsToInstall map[artifact.ArtifactID]struct{}, alreadyInstalled store.StoredArtifactMap, setup Setuper, installFunc artifactInstaller, logFilePath string) error {
->>>>>>> 4e929dd8
 	ctx, cancel := context.WithCancel(context.Background())
 	defer cancel()
 
@@ -732,16 +728,12 @@
 		return errs.Wrap(err, "Could not parse artifact URL %s.", a.UnsignedURI)
 	}
 
-	req, err := download.NewRequest(artifactURL.String())
+	req, err := httputil.NewRequest(artifactURL.String())
 	if err != nil {
 		return errs.Wrap(err, "Could not create artifact download request for %s.", artifactURL.String())
 	}
 
-<<<<<<< HEAD
-	b, err := httputil.GetWithProgress(downloadURL.String(), &progress.Report{
-=======
-	b, err := download.GetWithProgress(req, &progress.Report{
->>>>>>> 4e929dd8
+	b, err := httputil.GetWithProgress(req, &progress.Report{
 		ReportSizeCb: func(size int) error {
 			if err := s.eventHandler.Handle(events.ArtifactDownloadStarted{a.ArtifactID, size}); err != nil {
 				return errs.Wrap(err, "Could not handle ArtifactDownloadStarted event")
