package setup

import (
	"context"
	"errors"
	"fmt"
	"net/url"
	"os"
	"path/filepath"
	rt "runtime"
	"strings"
	"sync"
	"time"

	bpModel "github.com/ActiveState/cli/pkg/platform/api/graphql/model/buildplanner"

	"github.com/ActiveState/cli/internal/analytics"
	anaConsts "github.com/ActiveState/cli/internal/analytics/constants"
	"github.com/ActiveState/cli/internal/analytics/dimensions"
	"github.com/ActiveState/cli/internal/constants"
	"github.com/ActiveState/cli/internal/errs"
	"github.com/ActiveState/cli/internal/fileutils"
	"github.com/ActiveState/cli/internal/httputil"
	"github.com/ActiveState/cli/internal/locale"
	"github.com/ActiveState/cli/internal/logging"
	"github.com/ActiveState/cli/internal/multilog"
	"github.com/ActiveState/cli/internal/proxyreader"
	"github.com/ActiveState/cli/internal/rollbar"
	"github.com/ActiveState/cli/internal/rtutils/p"
	"github.com/ActiveState/cli/internal/svcctl"
	"github.com/ActiveState/cli/internal/unarchiver"
	"github.com/ActiveState/cli/pkg/platform/api/headchef"
	"github.com/ActiveState/cli/pkg/platform/api/headchef/headchef_models"
	"github.com/ActiveState/cli/pkg/platform/api/inventory/inventory_models"
	"github.com/ActiveState/cli/pkg/platform/authentication"
	apimodel "github.com/ActiveState/cli/pkg/platform/model"
	"github.com/ActiveState/cli/pkg/platform/runtime/artifact"
	"github.com/ActiveState/cli/pkg/platform/runtime/artifactcache"
	"github.com/ActiveState/cli/pkg/platform/runtime/envdef"
	"github.com/ActiveState/cli/pkg/platform/runtime/executors"
	"github.com/ActiveState/cli/pkg/platform/runtime/model"
	"github.com/ActiveState/cli/pkg/platform/runtime/setup/buildlog"
	"github.com/ActiveState/cli/pkg/platform/runtime/setup/events"
	"github.com/ActiveState/cli/pkg/platform/runtime/setup/events/progress"
	"github.com/ActiveState/cli/pkg/platform/runtime/setup/implementations/alternative"
	"github.com/ActiveState/cli/pkg/platform/runtime/setup/implementations/camel"
	"github.com/ActiveState/cli/pkg/platform/runtime/store"
	"github.com/ActiveState/cli/pkg/platform/runtime/target"
	"github.com/ActiveState/cli/pkg/platform/runtime/validate"
	"github.com/ActiveState/cli/pkg/project"
	"github.com/faiface/mainthread"
	"github.com/gammazero/workerpool"
	"github.com/go-openapi/strfmt"
	"github.com/thoas/go-funk"
)

// MaxConcurrency is maximum number of parallel artifact installations
const MaxConcurrency = 5

// NotInstalledError is an error returned when the runtime is not completely installed yet.
var NotInstalledError = errs.New("Runtime is not completely installed.")

// ArtifactSetupErrors combines all errors that can happen while installing artifacts in parallel
type ArtifactSetupErrors struct {
	errs []error
}

func (a *ArtifactSetupErrors) Error() string {
	var errors []string
	for _, err := range a.errs {
		errors = append(errors, errs.JoinMessage(err))
	}
	return "Not all artifacts could be installed, errors:\n" + strings.Join(errors, "\n")
}

// Errors returns the individual error messages collected from all failing artifact installations
func (a *ArtifactSetupErrors) Errors() []error {
	return a.errs
}

// UserError returns a message including all user-facing sub-error messages
func (a *ArtifactSetupErrors) UserError() string {
	var errStrings []string
	for _, err := range a.errs {
		errStrings = append(errStrings, locale.JoinedErrorMessage(err))
	}
	return locale.Tl("setup_artifacts_err", "Not all artifacts could be installed:\n{{.V0}}", strings.Join(errStrings, "\n"))
}

type Targeter interface {
	CommitUUID() strfmt.UUID
	Name() string
	Owner() string
	Dir() string
	Headless() bool
	Trigger() target.Trigger

	// ReadOnly communicates that this target should only use cached runtime information (ie. don't check for updates)
	ReadOnly() bool
	// InstallFromDir communicates that this target should only install artifacts from the given directory (i.e. offline installer)
	InstallFromDir() *string
}

type Setup struct {
	model         ModelProvider
	auth          *authentication.Auth
	target        Targeter
	eventHandler  events.Handler
	store         *store.Store
	analytics     analytics.Dispatcher
	artifactCache *artifactcache.ArtifactCache
}

// ModelProvider is the interface for all functions that involve backend communication
type ModelProvider interface {
	ResolveRecipe(commitID strfmt.UUID, owner, projectName string) (*inventory_models.Recipe, error)
	RequestBuild(recipeID, commitID strfmt.UUID, owner, project string) (headchef.BuildStatusEnum, *headchef_models.V1BuildStatusResponse, error)
	FetchBuildResult(commitID strfmt.UUID, owner, project string) (*model.BuildResult, error)
	SignS3URL(uri *url.URL) (*url.URL, error)
}

type Setuper interface {
	// DeleteOutdatedArtifacts deletes outdated artifact as best as it can
	DeleteOutdatedArtifacts(artifact.ArtifactChangeset, store.StoredArtifactMap, store.StoredArtifactMap) error
	ResolveArtifactName(artifact.ArtifactID) string
	DownloadsFromBuild(build bpModel.Build, artifacts map[strfmt.UUID]artifact.ArtifactBuildPlan) (download []artifact.ArtifactDownload, err error)
}

// ArtifactSetuper is the interface for an implementation of artifact setup functions
// These need to be specialized for each BuildEngine type
type ArtifactSetuper interface {
	EnvDef(tmpInstallDir string) (*envdef.EnvironmentDefinition, error)
	Unarchiver() unarchiver.Unarchiver
}

type artifactInstaller func(artifact.ArtifactID, string, ArtifactSetuper) error

// New returns a new Setup instance that can install a Runtime locally on the machine.
func New(target Targeter, eventHandler events.Handler, auth *authentication.Auth, an analytics.Dispatcher) *Setup {
	return NewWithModel(target, eventHandler, model.NewRecipe(auth), auth, an)
}

// NewWithModel returns a new Setup instance with a customized model eg., for testing purposes
func NewWithModel(target Targeter, eventHandler events.Handler, model ModelProvider, a *authentication.Auth, an analytics.Dispatcher) *Setup {
	cache, err := artifactcache.New()
	if err != nil {
		multilog.Error("Could not create artifact cache: %v", err)
	}
	return &Setup{model, a, target, eventHandler, store.New(target.Dir()), an, cache}
}

// Update installs the runtime locally (or updates it if it's already partially installed)
func (s *Setup) Update() (rerr error) {
	defer func() {
		var err error
		if rerr == nil {
			err = s.eventHandler.Handle(events.Success{})
		} else {
			err = s.eventHandler.Handle(events.Failure{})
		}
		if err != nil {
			logging.Error("Could not handle Success/Failure event: %s", errs.JoinMessage(err))
		}
	}()

	// Do not allow users to deploy runtimes to the root directory (this can easily happen in docker
	// images). Note that runtime targets are fully resolved via fileutils.ResolveUniquePath(), so
	// paths like "/." and "/opt/.." resolve to simply "/" at this time.
	if rt.GOOS != "windows" && s.target.Dir() == "/" {
		return locale.NewInputError("err_runtime_setup_root", "Cannot set up a runtime in the root directory. Please specify or run from a user-writable directory.")
	}

	// Update all the runtime artifacts
	artifacts, err := s.updateArtifacts()
	if err != nil {
		return errs.Wrap(err, "Failed to update artifacts")
	}

	// Update executors
	if err := s.updateExecutors(artifacts); err != nil {
		return errs.Wrap(err, "Failed to update executors")
	}

	// Mark installation as completed
	if err := s.store.MarkInstallationComplete(s.target.CommitUUID(), fmt.Sprintf("%s/%s", s.target.Owner(), s.target.Name())); err != nil {
		return errs.Wrap(err, "Could not mark install as complete.")
	}

	return nil
}

func (s *Setup) updateArtifacts() ([]artifact.ArtifactID, error) {
	mutex := &sync.Mutex{}

	// Fetch and install each runtime artifact.
	artifacts, err := s.fetchAndInstallArtifacts(func(a artifact.ArtifactID, archivePath string, as ArtifactSetuper) (rerr error) {
		defer func() {
			if rerr != nil {
				if err := s.eventHandler.Handle(events.ArtifactInstallFailure{a, rerr}); err != nil {
					rerr = errs.Wrap(rerr, "Could not handle ArtifactInstallFailure event: %v", errs.JoinMessage(err))
					return
				}
			}
			if err := s.eventHandler.Handle(events.ArtifactInstallSuccess{a}); err != nil {
				rerr = errs.Wrap(rerr, "Could not handle ArtifactInstallSuccess event: %v", errs.JoinMessage(err))
				return
			}
		}()

		// Set up target and unpack directories
		targetDir := filepath.Join(s.store.InstallPath(), constants.LocalRuntimeTempDirectory)
		if err := fileutils.MkdirUnlessExists(targetDir); err != nil {
			return errs.Wrap(err, "Could not create temp runtime dir")
		}
		unpackedDir := filepath.Join(targetDir, a.String())

		logging.Debug("Unarchiving %s to %s", archivePath, unpackedDir)

		// ensure that the unpack dir is empty
		err := os.RemoveAll(unpackedDir)
		if err != nil {
			return errs.Wrap(err, "Could not remove previous temporary installation directory.")
		}

		// Unpack artifact archive
		numFiles, err := s.unpackArtifact(as.Unarchiver(), archivePath, unpackedDir, &progress.Report{
			ReportSizeCb: func(size int) error {
				if err := s.eventHandler.Handle(events.ArtifactInstallStarted{a, size}); err != nil {
					return errs.Wrap(err, "Could not handle ArtifactInstallStarted event")
				}
				return nil
			},
			ReportIncrementCb: func(inc int) error {
				if err := s.eventHandler.Handle(events.ArtifactInstallProgress{a, inc}); err != nil {
					return errs.Wrap(err, "Could not handle ArtifactInstallProgress event")
				}
				return nil
			},
		})
		if err != nil {
			err := errs.Wrap(err, "Could not unpack artifact %s", archivePath)
			return err
		}

		// Set up constants used to expand environment definitions
		cnst, err := envdef.NewConstants(s.store.InstallPath())
		if err != nil {
			return errs.Wrap(err, "Could not get new environment constants")
		}

		// Retrieve environment definitions for artifact
		envDef, err := as.EnvDef(unpackedDir)
		if err != nil {
			return errs.Wrap(err, "Could not collect env info for artifact")
		}

		// Expand environment definitions using constants
		envDef = envDef.ExpandVariables(cnst)
		err = envDef.ApplyFileTransforms(filepath.Join(unpackedDir, envDef.InstallDir), cnst)
		if err != nil {
			return locale.WrapError(err, "runtime_alternative_file_transforms_err", "", "Could not apply necessary file transformations after unpacking")
		}

		// Move files to installation path, ensuring file operations are synchronized
		mutex.Lock()
		err = s.moveToInstallPath(a, unpackedDir, envDef, numFiles)
		mutex.Unlock()

		return err
	})
	if err != nil {
		return artifacts, errs.Wrap(err, "Error setting up runtime")
	}

	return artifacts, nil
}

func (s *Setup) updateExecutors(artifacts []artifact.ArtifactID) error {
	execPath := ExecDir(s.target.Dir())
	if err := fileutils.MkdirUnlessExists(execPath); err != nil {
		return locale.WrapError(err, "err_deploy_execpath", "Could not create exec directory.")
	}

	edGlobal, err := s.store.UpdateEnviron(artifacts)
	if err != nil {
		return errs.Wrap(err, "Could not save combined environment file")
	}

	exePaths, err := edGlobal.ExecutablePaths()
	if err != nil {
		return locale.WrapError(err, "err_deploy_execpaths", "Could not retrieve runtime executable paths")
	}

	env, err := s.store.Environ(false)
	if err != nil {
		return locale.WrapError(err, "err_setup_get_runtime_env", "Could not retrieve runtime environment")
	}

	execInit := executors.New(execPath)
	if err := execInit.Apply(svcctl.NewIPCSockPathFromGlobals().String(), s.target, env, exePaths); err != nil {
		return locale.WrapError(err, "err_deploy_executors", "Could not create executors")
	}

	return nil
}

// fetchAndInstallArtifacts returns all artifacts needed by the runtime, even if some or
// all of them were already installed.
func (s *Setup) fetchAndInstallArtifacts(installFunc artifactInstaller) ([]artifact.ArtifactID, error) {
	if s.target.InstallFromDir() != nil {
		return s.fetchAndInstallArtifactsFromDir(installFunc)
	}
	return s.fetchAndInstallArtifactsFromBuildPlan(installFunc)
}

func (s *Setup) fetchAndInstallArtifactsFromBuildPlan(installFunc artifactInstaller) ([]artifact.ArtifactID, error) {
	// Request build
	if err := s.eventHandler.Handle(events.SolveStart{}); err != nil {
		return nil, errs.Wrap(err, "Could not handle SolveStart event")
	}

	bp := model.NewBuildPlanner(s.auth)
	buildResult, err := bp.FetchBuildResult(s.target.CommitUUID(), s.target.Owner(), s.target.Name())
	if err != nil {
		serr := &model.BuildPlannerError{}
		if errors.As(err, &serr) {
			if err := s.eventHandler.Handle(events.SolveError{serr}); err != nil {
				return nil, errs.Wrap(err, "Could not handle SolveError event")
			}
			return nil, formatBuildPlanError(serr)
		}
		return nil, errs.Wrap(err, "Failed to fetch build result")
	}

	if err := s.eventHandler.Handle(events.SolveSuccess{}); err != nil {
		return nil, errs.Wrap(err, "Could not handle SolveSuccess event")
	}

	// Compute and handle the change summary
	artifacts := artifact.NewMapFromBuildPlan(buildResult.Build)
	setup, err := s.selectSetupImplementation(buildResult.BuildEngine, artifacts)
	if err != nil {
		return nil, errs.Wrap(err, "Failed to select setup implementation")
	}

	// If some artifacts were already build then we can detect whether they need to be installed ahead of time
	// Note there may still be more noop artifacts, but we won't know until they have finished building.
	noopArtifacts := map[string]struct{}{}
	for _, prebuiltArtf := range buildResult.Build.Artifacts {
		if prebuiltArtf.TargetID != "" && prebuiltArtf.Status != "" &&
			prebuiltArtf.Status == bpModel.ArtifactSucceeded &&
			strings.HasPrefix(prebuiltArtf.URL, "s3://as-builds/noop/") {
			noopArtifacts[prebuiltArtf.TargetID] = struct{}{}
		}
	}

	// installableArtifacts are the artifacts that this build produces that can be installed
	// Not all artifacts produced by the build are meant to be installed.
	// Notably we ignore bundle artifacts here, as they currently only produce no-op artifacts in terms of how recipes
	// link the artifacts to the ingredient. This will be solved by buildplans.
	installableArtifacts := artifact.FilterInstallable(artifacts)
	for id := range installableArtifacts {
		if _, noop := noopArtifacts[id.String()]; noop {
			delete(installableArtifacts, id)
		}
	}

	downloadablePrebuiltResults, err := setup.DownloadsFromBuild(*buildResult.Build, installableArtifacts)
	if err != nil {
		if errors.Is(err, artifact.CamelRuntimeBuilding) {
			localeID := "build_status_in_progress"
			messageURL := apimodel.ProjectURL(s.target.Owner(), s.target.Name(), s.target.CommitUUID().String())
			if s.target.Owner() == "" && s.target.Name() == "" {
				localeID = "build_status_in_progress_headless"
				messageURL = apimodel.CommitURL(s.target.CommitUUID().String())
			}
			return nil, locale.WrapInputError(err, localeID, "", messageURL)
		}
		return nil, errs.Wrap(err, "could not extract artifacts that are ready to download.")
	}

	// buildResult doesn't have namespace info and will happily report internal only artifacts
	downloadablePrebuiltResults = funk.Filter(downloadablePrebuiltResults, func(ad artifact.ArtifactDownload) bool {
		ar, ok := artifacts[ad.ArtifactID]
		if !ok {
			return true
		}
		return ar.Namespace != inventory_models.NamespaceCoreTypeInternal
	}).([]artifact.ArtifactDownload)

	// Analytics data to send.
	dimensions := &dimensions.Values{
		CommitID: p.StrP(s.target.CommitUUID().String()),
	}

	// send analytics build event, if a new runtime has to be built in the cloud
	if buildResult.BuildStatus == headchef.Started {
		s.analytics.Event(anaConsts.CatRuntime, anaConsts.ActRuntimeBuild, dimensions)
		ns := project.Namespaced{
			Owner:   s.target.Owner(),
			Project: s.target.Name(),
		}
		s.analytics.EventWithLabel(anaConsts.CatRuntime, anaConsts.ActBuildProject, ns.String(), dimensions)
	}

	if buildResult.BuildStatus == headchef.Failed {
		return nil, locale.NewError("headchef_build_failure", "Build Failed: {{.V0}}", buildResult.BuildStatusResponse.Message)
	}

	oldBuildPlan, err := s.store.BuildPlan()
	if err != nil {
		logging.Debug("Could not load existing build plan. Maybe it is a new installation: %v", err)
	}
	changedArtifacts := artifact.NewArtifactChangesetByBuildPlan(oldBuildPlan, buildResult.Build, false)

	storedArtifacts, err := s.store.Artifacts()
	if err != nil {
		return nil, locale.WrapError(err, "err_stored_artifacts", "Could not unmarshal stored artifacts, your install may be corrupted.")
	}

	alreadyInstalled := reusableArtifacts(buildResult.Build.Artifacts, storedArtifacts)

	// Report resolved artifacts
	artifactIDs := []artifact.ArtifactID{}
	for _, a := range artifacts {
		artifactIDs = append(artifactIDs, a.ArtifactID)
	}

	artifactNames := artifact.ResolveArtifactNames(setup.ResolveArtifactName, artifactIDs)
	artifactNamesList := []string{}
	for _, n := range artifactNames {
		artifactNamesList = append(artifactNamesList, n)
	}
	installedList := []string{}
	for _, a := range alreadyInstalled {
		installedList = append(installedList, artifactNames[a.ArtifactID])
	}
	downloadList := []string{}
	for _, a := range downloadablePrebuiltResults {
		downloadList = append(downloadList, artifactNames[a.ArtifactID])
	}
	logging.Debug(
		"Parsed artifacts.\nBuild ready: %v\nArtifact names: %v\nAlready installed: %v\nTo Download: %v",
		buildResult.BuildReady, artifactNamesList, installedList, downloadList,
	)

	artifactsToInstall := []artifact.ArtifactID{}
	if buildResult.BuildReady {
		// If the build is already done we can just look at the downloadable artifacts as they will be a fully accurate
		// prediction of what we will be installing.
		for _, a := range downloadablePrebuiltResults {
			if _, alreadyInstalled := alreadyInstalled[a.ArtifactID]; !alreadyInstalled {
				artifactsToInstall = append(artifactsToInstall, a.ArtifactID)
			}
		}
	} else {
		// If the build is not yet complete then we have to speculate as to the artifacts that will be installed.
		// The actual number of installable artifacts may be lower than what we have here, we can only do a best effort.
		for _, a := range artifacts {
			if _, alreadyInstalled := alreadyInstalled[a.ArtifactID]; !alreadyInstalled {
				artifactsToInstall = append(artifactsToInstall, a.ArtifactID)
			}
		}
	}

	// The log file we want to use for builds
	logFilePath := logging.FilePathFor(fmt.Sprintf("build-%s.log", s.target.CommitUUID().String()+"-"+time.Now().Format("20060102150405")))

	var recipeID strfmt.UUID
	if buildResult.RecipeID != "" {
		recipeID = buildResult.RecipeID
	}

	if err := s.eventHandler.Handle(events.Start{
		RecipeID:      recipeID,
		RequiresBuild: !buildResult.BuildReady,
		ArtifactNames: artifactNames,
		LogFilePath:   logFilePath,
		ArtifactsToBuild: func() []artifact.ArtifactID {
			if !buildResult.BuildReady {
				return artifact.ArtifactIDsFromBuildPlanMap(artifacts) // This does not account for cached builds
			}
			return []artifact.ArtifactID{}
		}(),
		// Yes these have the same value; this is intentional.
		// Separating these out just allows us to be more explicit and intentional in our event handling logic.
		ArtifactsToDownload: artifactsToInstall,
		ArtifactsToInstall:  artifactsToInstall,
	}); err != nil {
		return nil, errs.Wrap(err, "Could not handle Start event")
	}

	err = setup.DeleteOutdatedArtifacts(changedArtifacts, storedArtifacts, alreadyInstalled)
	if err != nil {
		multilog.Error("Could not delete outdated artifacts: %v, falling back to removing everything", err)
		err = os.RemoveAll(s.store.InstallPath())
		if err != nil {
			return nil, locale.WrapError(err, "Failed to clean installation path")
		}
	}

	// only send the download analytics event, if we have to install artifacts that are not yet installed
	if len(artifacts) != len(alreadyInstalled) {
		// if we get here, we dowload artifacts
		s.analytics.Event(anaConsts.CatRuntime, anaConsts.ActRuntimeDownload, dimensions)
	}

	err = s.installArtifactsFromBuild(buildResult, artifacts, artifact.ArtifactIDsToMap(artifactsToInstall), downloadablePrebuiltResults, alreadyInstalled, setup, installFunc, logFilePath)
	if err != nil {
		return nil, err
	}
	err = s.artifactCache.Save()
	if err != nil {
		multilog.Error("Could not save artifact cache updates: %v", err)
	}

	// clean up temp directory
	tempDir := filepath.Join(s.store.InstallPath(), constants.LocalRuntimeTempDirectory)
	err = os.RemoveAll(tempDir)
	if err != nil {
		multilog.Log(logging.ErrorNoStacktrace, rollbar.Error)("Failed to remove temporary installation directory %s: %v", tempDir, err)
	}

	if err := s.store.StoreBuildPlan(buildResult.Build); err != nil {
		return nil, errs.Wrap(err, "Could not save recipe file.")
	}

	return buildResult.OrderedArtifacts(), nil
}

func aggregateErrors() (chan<- error, <-chan error) {
	aggErr := make(chan error)
	bgErrs := make(chan error)
	go func() {
		var errs []error
		for err := range bgErrs {
			errs = append(errs, err)
		}

		if len(errs) > 0 {
			aggErr <- &ArtifactSetupErrors{errs}
		} else {
			aggErr <- nil
		}
	}()

	return bgErrs, aggErr
}

func (s *Setup) installArtifactsFromBuild(buildResult *model.BuildResult, artifacts artifact.ArtifactBuildPlanMap, artifactsToInstall map[artifact.ArtifactID]struct{}, downloads []artifact.ArtifactDownload, alreadyInstalled store.StoredArtifactMap, setup Setuper, installFunc artifactInstaller, logFilePath string) error {
	// Artifacts are installed in two stages
	// - The first stage runs concurrently in MaxConcurrency worker threads (download, unpacking, relocation)
	// - The second stage moves all files into its final destination is running in a single thread (using the mainthread library) to avoid file conflicts

	var err error
	if buildResult.BuildReady {
		if err := s.eventHandler.Handle(events.BuildSkipped{}); err != nil {
			return errs.Wrap(err, "Could not handle BuildSkipped event")
		}
		err = s.installFromBuildResult(buildResult, artifacts, downloads, alreadyInstalled, setup, installFunc)
	} else {
		err = s.installFromBuildLog(buildResult, artifacts, artifactsToInstall, alreadyInstalled, setup, installFunc, logFilePath)
	}

	return err
}

// setupArtifactSubmitFunction returns a function that sets up an artifact and can be submitted to a workerpool
func (s *Setup) setupArtifactSubmitFunction(a artifact.ArtifactDownload, ar *artifact.ArtifactRecipe, expectedArtifactInstalls map[artifact.ArtifactID]struct{}, buildResult *model.BuildResult, setup Setuper, installFunc artifactInstaller, errors chan<- error) func() {
	return func() {
		// If artifact has no valid download, just count it as completed and return
		if strings.HasPrefix(a.UnsignedURI, "s3://as-builds/noop/") ||
			// Internal namespace artifacts are not to be downloaded
			(ar != nil && ar.Namespace == inventory_models.NamespaceCoreTypeInternal) {
			logging.Debug("Skipping setup of noop artifact: %s", a.ArtifactID)
			if _, expected := expectedArtifactInstalls[a.ArtifactID]; expected {
				if err := s.eventHandler.Handle(events.ArtifactDownloadSkipped{a.ArtifactID}); err != nil {
					errors <- errs.Wrap(err, "Could not handle ArtifactDownloadSkipped event: %v", errs.JoinMessage(err))
				}
				if err := s.eventHandler.Handle(events.ArtifactInstallSkipped{a.ArtifactID}); err != nil {
					errors <- errs.Wrap(err, "Could not handle ArtifactInstallSkipped event: %v", errs.JoinMessage(err))
				}
			}
			return
		}

		as, err := s.selectArtifactSetupImplementation(buildResult.BuildEngine, a.ArtifactID)
		if err != nil {
			errors <- errs.Wrap(err, "Failed to select artifact setup implementation")
			return
		}

		unarchiver := as.Unarchiver()
		archivePath, err := s.obtainArtifact(a, unarchiver.Ext())
		if err != nil {
			name := setup.ResolveArtifactName(a.ArtifactID)
			errors <- locale.WrapError(err, "artifact_download_failed", "", name, a.ArtifactID.String())
			return
		}

		err = installFunc(a.ArtifactID, archivePath, as)
		if err != nil {
			name := setup.ResolveArtifactName(a.ArtifactID)
			errors <- locale.WrapError(err, "artifact_setup_failed", "", name, a.ArtifactID.String())
			return
		}
	}
}

func (s *Setup) installFromBuildResult(buildResult *model.BuildResult, artifacts artifact.ArtifactRecipeMap, downloads []artifact.ArtifactDownload, alreadyInstalled store.StoredArtifactMap, setup Setuper, installFunc artifactInstaller) error {
	logging.Debug("Installing artifacts from build result")
	errs, aggregatedErr := aggregateErrors()
	mainthread.Run(func() {
		defer close(errs)
		wp := workerpool.New(MaxConcurrency)
		for _, a := range downloads {
			if _, ok := alreadyInstalled[a.ArtifactID]; ok {
				continue
			}
			var ar *artifact.ArtifactRecipe
			if arv, ok := artifacts[a.ArtifactID]; ok {
				ar = &arv
			}
			wp.Submit(s.setupArtifactSubmitFunction(a, ar, map[artifact.ArtifactID]struct{}{}, buildResult, setup, installFunc, errs))
		}

		wp.StopWait()
	})

	return <-aggregatedErr
}

<<<<<<< HEAD
func (s *Setup) installFromBuildLog(buildResult *model.BuildResult, artifacts artifact.ArtifactBuildPlanMap, artifactsToInstall map[artifact.ArtifactID]struct{}, alreadyInstalled store.StoredArtifactMap, setup Setuper, installFunc artifactInstaller, logFilePath string) error {
=======
func (s *Setup) installFromBuildLog(buildResult *model.BuildResult, artifacts artifact.ArtifactRecipeMap, artifactsToInstall map[artifact.ArtifactID]struct{}, alreadyInstalled store.StoredArtifactMap, setup Setuper, installFunc artifactInstaller, logFilePath string) error {
	logging.Debug("Installing artifacts from build log")
>>>>>>> 46d3050a
	ctx, cancel := context.WithCancel(context.Background())
	defer cancel()

	buildLog, err := buildlog.New(ctx, artifacts, s.eventHandler, buildResult.RecipeID, logFilePath, buildResult)
	if err != nil {
		return errs.Wrap(err, "Cannot establish connection with BuildLog")
	}
	defer func() {
		if err := buildLog.Close(); err != nil {
			logging.Debug("Failed to close build log: %v", errs.JoinMessage(err))
		}
	}()

	errs, aggregatedErr := aggregateErrors()

	mainthread.Run(func() {
		defer close(errs)

		var wg sync.WaitGroup
		defer wg.Wait()
		wg.Add(1)
		go func() {
			// wp.StopWait needs to be run in this go-routine after ALL tasks are scheduled, hence we need to add an extra wait group
			defer wg.Done()
			wp := workerpool.New(MaxConcurrency)
			defer wp.StopWait()

			for a := range buildLog.BuiltArtifactsChannel() {
				if _, ok := alreadyInstalled[a.ArtifactID]; ok {
					continue
				}
				var ar *artifact.ArtifactRecipe
				if arv, ok := artifacts[a.ArtifactID]; ok {
					ar = &arv
				}
				wp.Submit(s.setupArtifactSubmitFunction(a, ar, artifactsToInstall, buildResult, setup, installFunc, errs))
			}
		}()

		if err = buildLog.Wait(); err != nil {
			errs <- err
		}
	})

	return <-aggregatedErr
}

func (s *Setup) moveToInstallPath(a artifact.ArtifactID, unpackedDir string, envDef *envdef.EnvironmentDefinition, numFiles int) error {
	// clean up the unpacked dir
	defer os.RemoveAll(unpackedDir)

	var files []string
	var dirs []string
	onMoveFile := func(fromPath, toPath string) {
		if fileutils.IsDir(toPath) {
			dirs = append(dirs, toPath)
		} else {
			files = append(files, toPath)
		}
	}
	err := fileutils.MoveAllFilesRecursively(
		filepath.Join(unpackedDir, envDef.InstallDir),
		s.store.InstallPath(), onMoveFile,
	)
	if err != nil {
		err := errs.Wrap(err, "Move artifact failed")
		return err
	}

	if err := s.store.StoreArtifact(store.NewStoredArtifact(a, files, dirs, envDef)); err != nil {
		return errs.Wrap(err, "Could not store artifact meta info")
	}

	return nil
}

// downloadArtifact downloads the given artifact
func (s *Setup) downloadArtifact(a artifact.ArtifactDownload, targetFile string) (rerr error) {
	defer func() {
		if rerr != nil {
			if err := s.eventHandler.Handle(events.ArtifactDownloadFailure{a.ArtifactID, rerr}); err != nil {
				rerr = errs.Wrap(rerr, "Could not handle ArtifactDownloadFailure event: %v", errs.JoinMessage(err))
				return
			}
		}
		if err := s.eventHandler.Handle(events.ArtifactDownloadSuccess{a.ArtifactID}); err != nil {
			rerr = errs.Wrap(rerr, "Could not handle ArtifactDownloadSuccess event: %v", errs.JoinMessage(err))
			return
		}
	}()

	artifactURL, err := url.Parse(a.UnsignedURI)
	if err != nil {
		return errs.Wrap(err, "Could not parse artifact URL %s.", a.UnsignedURI)
	}

	req, err := download.NewRequest(artifactURL.String())
	if err != nil {
		return errs.Wrap(err, "Could not create artifact download request for %s.", artifactURL.String())
	}

<<<<<<< HEAD
	b, err := download.GetWithProgress(req, &progress.Report{
=======
	b, err := httputil.GetWithProgress(downloadURL.String(), &progress.Report{
>>>>>>> 46d3050a
		ReportSizeCb: func(size int) error {
			if err := s.eventHandler.Handle(events.ArtifactDownloadStarted{a.ArtifactID, size}); err != nil {
				return errs.Wrap(err, "Could not handle ArtifactDownloadStarted event")
			}
			return nil
		},
		ReportIncrementCb: func(inc int) error {
			if err := s.eventHandler.Handle(events.ArtifactDownloadProgress{a.ArtifactID, inc}); err != nil {
				return errs.Wrap(err, "Could not handle ArtifactDownloadProgress event")
			}
			return nil
		},
	})
	if err != nil {
		return errs.Wrap(err, "Download %s failed", artifactURL.String())
	}
	if err := fileutils.WriteFile(targetFile, b); err != nil {
		return errs.Wrap(err, "Writing download to target file %s failed", targetFile)
	}
	return nil
}

// verifyArtifact verifies the checksum of the downloaded artifact matches the checksum given by the
// platform, and returns an error if the verification fails.
func (s *Setup) verifyArtifact(archivePath string, a artifact.ArtifactDownload) error {
	return validate.Checksum(archivePath, a.Checksum)
}

// obtainArtifact obtains an artifact and returns the local path to that artifact's archive.
func (s *Setup) obtainArtifact(a artifact.ArtifactDownload, extension string) (string, error) {
	if cachedPath, found := s.artifactCache.Get(a.ArtifactID); found {
		if err := s.verifyArtifact(cachedPath, a); err == nil {
			if err := s.eventHandler.Handle(events.ArtifactDownloadSkipped{a.ArtifactID}); err != nil {
				return "", errs.Wrap(err, "Could not handle ArtifactDownloadSkipped event")
			}
			return cachedPath, nil
		}
		// otherwise re-download it; do not return an error
	}

	targetDir := filepath.Join(s.store.InstallPath(), constants.LocalRuntimeTempDirectory)
	if err := fileutils.MkdirUnlessExists(targetDir); err != nil {
		return "", errs.Wrap(err, "Could not create temp runtime dir")
	}

	archivePath := filepath.Join(targetDir, a.ArtifactID.String()+extension)
	if err := s.downloadArtifact(a, archivePath); err != nil {
		return "", errs.Wrap(err, "Could not download artifact %s", a.UnsignedURI)
	}

	err := s.verifyArtifact(archivePath, a)
	if err != nil {
		return "", errs.Wrap(err, "Artifact checksum validation failed")
	}

	err = s.artifactCache.Store(a.ArtifactID, archivePath)
	if err != nil {
		multilog.Error("Could not store artifact in cache: %v", err)
	}

	return archivePath, nil
}

func (s *Setup) unpackArtifact(ua unarchiver.Unarchiver, tarballPath string, targetDir string, progress progress.Reporter) (int, error) {
	f, i, err := ua.PrepareUnpacking(tarballPath, targetDir)
	progress.ReportSize(int(i))
	defer f.Close()
	if err != nil {
		return 0, errs.Wrap(err, "Prepare for unpacking failed")
	}
	var numUnpackedFiles int
	ua.SetNotifier(func(_ string, _ int64, isDir bool) {
		if !isDir {
			numUnpackedFiles++
		}
	})
	proxy := proxyreader.NewProxyReader(progress, f)
	return numUnpackedFiles, ua.Unarchive(proxy, i, targetDir)
}

func (s *Setup) selectSetupImplementation(buildEngine model.BuildEngine, artifacts artifact.ArtifactBuildPlanMap) (Setuper, error) {
	switch buildEngine {
	case model.Alternative:
		return alternative.NewSetup(s.store, artifacts), nil
	case model.Camel:
		return camel.NewSetup(s.store), nil
	default:
		return nil, errs.New("Unknown build engine: %s", buildEngine)
	}
}

func (s *Setup) selectArtifactSetupImplementation(buildEngine model.BuildEngine, a artifact.ArtifactID) (ArtifactSetuper, error) {
	switch buildEngine {
	case model.Alternative:
		return alternative.NewArtifactSetup(a, s.store), nil
	case model.Camel:
		return camel.NewArtifactSetup(a, s.store), nil
	default:
		return nil, errs.New("Unknown build engine: %s", buildEngine)
	}
}

func ExecDir(targetDir string) string {
	return filepath.Join(targetDir, "exec")
}

func reusableArtifacts(requestedArtifacts []*bpModel.Artifact, storedArtifacts store.StoredArtifactMap) store.StoredArtifactMap {
	keep := make(store.StoredArtifactMap)

	for _, a := range requestedArtifacts {
		if v, ok := storedArtifacts[strfmt.UUID(a.TargetID)]; ok {
			keep[strfmt.UUID(a.TargetID)] = v
		}
	}
	return keep
}

func formatBuildPlanError(bperr *model.BuildPlannerError) error {
	var err error = bperr
	// Append last five lines to error message
	offset := 0
	numLines := len(bperr.ValidationErrors())
	if numLines > 5 {
		offset = numLines - 5
	}

	errorLines := strings.Join(bperr.ValidationErrors()[offset:], "\n")
	// Crop at 500 characters to reduce noisy output further
	if len(errorLines) > 500 {
		offset = len(errorLines) - 499
		errorLines = fmt.Sprintf("…%s", errorLines[offset:])
	}
	isCropped := offset > 0
	croppedMessage := ""
	if isCropped {
		croppedMessage = locale.Tl("buildplan_err_cropped_intro", "These are the last lines of the error message:")
	}

	err = locale.WrapError(err, "solver_err", "", croppedMessage, errorLines)
	if bperr.IsTransient() {
		err = errs.AddTips(bperr, locale.Tr("transient_solver_tip"))
	}
	return err
}

func (s *Setup) fetchAndInstallArtifactsFromDir(installFunc artifactInstaller) ([]artifact.ArtifactID, error) {
	artifactsDir := s.target.InstallFromDir()
	if artifactsDir == nil {
		return nil, errs.New("Cannot install from a directory that is nil")
	}

	artifacts, err := fileutils.ListDir(*artifactsDir, false)
	if err != nil {
		return nil, errs.Wrap(err, "Cannot read from directory to install from")
	}
	logging.Debug("Found %d artifacts to install from '%s'", len(artifacts), *artifactsDir)

	installedArtifacts := make([]artifact.ArtifactID, len(artifacts))

	errors, aggregatedErr := aggregateErrors()
	mainthread.Run(func() {
		defer close(errors)

		wp := workerpool.New(MaxConcurrency)

		for i, a := range artifacts {
			// Each artifact is of the form artifactID.tar.gz, so extract the artifactID from the name.
			filename := a.Path()
			basename := filepath.Base(filename)
			extIndex := strings.Index(basename, ".")
			if extIndex == -1 {
				extIndex = len(basename)
			}
			artifactID := artifact.ArtifactID(basename[0:extIndex])
			installedArtifacts[i] = artifactID

			// Submit the artifact for setup and install.
			wp.Submit(func() {
				as := alternative.NewArtifactSetup(artifactID, s.store) // offline installer artifacts are in this format
				err = installFunc(artifactID, filename, as)
				if err != nil {
					errors <- locale.WrapError(err, "artifact_setup_failed", "", artifactID.String(), "")
				}
			})
		}

		wp.StopWait()
	})

	return installedArtifacts, <-aggregatedErr
}<|MERGE_RESOLUTION|>--- conflicted
+++ resolved
@@ -630,12 +630,7 @@
 	return <-aggregatedErr
 }
 
-<<<<<<< HEAD
 func (s *Setup) installFromBuildLog(buildResult *model.BuildResult, artifacts artifact.ArtifactBuildPlanMap, artifactsToInstall map[artifact.ArtifactID]struct{}, alreadyInstalled store.StoredArtifactMap, setup Setuper, installFunc artifactInstaller, logFilePath string) error {
-=======
-func (s *Setup) installFromBuildLog(buildResult *model.BuildResult, artifacts artifact.ArtifactRecipeMap, artifactsToInstall map[artifact.ArtifactID]struct{}, alreadyInstalled store.StoredArtifactMap, setup Setuper, installFunc artifactInstaller, logFilePath string) error {
-	logging.Debug("Installing artifacts from build log")
->>>>>>> 46d3050a
 	ctx, cancel := context.WithCancel(context.Background())
 	defer cancel()
 
@@ -737,11 +732,7 @@
 		return errs.Wrap(err, "Could not create artifact download request for %s.", artifactURL.String())
 	}
 
-<<<<<<< HEAD
 	b, err := download.GetWithProgress(req, &progress.Report{
-=======
-	b, err := httputil.GetWithProgress(downloadURL.String(), &progress.Report{
->>>>>>> 46d3050a
 		ReportSizeCb: func(size int) error {
 			if err := s.eventHandler.Handle(events.ArtifactDownloadStarted{a.ArtifactID, size}); err != nil {
 				return errs.Wrap(err, "Could not handle ArtifactDownloadStarted event")
