package setup

import (
	"context"
	"errors"
	"fmt"
	"net/url"
	"os"
	"path/filepath"
	"strings"
	"sync"

	"github.com/ActiveState/cli/internal/analytics"
	anaConsts "github.com/ActiveState/cli/internal/analytics/constants"
	"github.com/ActiveState/cli/internal/analytics/dimensions"
	"github.com/ActiveState/cli/internal/constants"
	"github.com/ActiveState/cli/internal/download"
	"github.com/ActiveState/cli/internal/errs"
	"github.com/ActiveState/cli/internal/fileutils"
	"github.com/ActiveState/cli/internal/locale"
	"github.com/ActiveState/cli/internal/logging"
	"github.com/ActiveState/cli/internal/multilog"
	"github.com/ActiveState/cli/internal/proxyreader"
	"github.com/ActiveState/cli/internal/rollbar"
	"github.com/ActiveState/cli/internal/rtutils/p"
	"github.com/ActiveState/cli/internal/svcctl"
	"github.com/ActiveState/cli/internal/unarchiver"
	"github.com/ActiveState/cli/pkg/platform/api/headchef"
	"github.com/ActiveState/cli/pkg/platform/api/headchef/headchef_models"
	"github.com/ActiveState/cli/pkg/platform/api/inventory/inventory_models"
	"github.com/ActiveState/cli/pkg/platform/authentication"
	apimodel "github.com/ActiveState/cli/pkg/platform/model"
	"github.com/ActiveState/cli/pkg/platform/runtime/artifact"
	"github.com/ActiveState/cli/pkg/platform/runtime/artifactcache"
	"github.com/ActiveState/cli/pkg/platform/runtime/envdef"
	"github.com/ActiveState/cli/pkg/platform/runtime/executor"
	"github.com/ActiveState/cli/pkg/platform/runtime/model"
	"github.com/ActiveState/cli/pkg/platform/runtime/setup/buildlog"
	"github.com/ActiveState/cli/pkg/platform/runtime/setup/events"
	"github.com/ActiveState/cli/pkg/platform/runtime/setup/implementations/alternative"
	"github.com/ActiveState/cli/pkg/platform/runtime/setup/implementations/camel"
	"github.com/ActiveState/cli/pkg/platform/runtime/store"
	"github.com/ActiveState/cli/pkg/platform/runtime/target"
	"github.com/ActiveState/cli/pkg/project"
	"github.com/faiface/mainthread"
	"github.com/gammazero/workerpool"
	"github.com/go-openapi/strfmt"
)

// MaxConcurrency is maximum number of parallel artifact installations
const MaxConcurrency = 10

// NotInstalledError is an error returned when the runtime is not completely installed yet.
var NotInstalledError = errs.New("Runtime is not completely installed.")

// ArtifactSetupErrors combines all errors that can happen while installing artifacts in parallel
type ArtifactSetupErrors struct {
	errs []error
}

func (a *ArtifactSetupErrors) Error() string {
	var errors []string
	for _, err := range a.errs {
		errors = append(errors, errs.Join(err, " :: ").Error())
	}
	return "Not all artifacts could be installed, errors:\n" + strings.Join(errors, "\n")
}

// Errors returns the individual error messages collected from all failing artifact installations
func (a *ArtifactSetupErrors) Errors() []error {
	return a.errs
}

// UserError returns a message including all user-facing sub-error messages
func (a *ArtifactSetupErrors) UserError() string {
	var errStrings []string
	for _, err := range a.errs {
		errStrings = append(errStrings, locale.JoinErrors(err, " :: ").UserError())
	}
	return locale.Tl("setup_artifacts_err", "Not all artifacts could be installed:\n{{.V0}}", strings.Join(errStrings, "\n"))
}

// Events is the interface for callback functions that are called during
// runtime set-up when progress messages can be forwarded to the user
type Events interface {
	buildlog.Events

	// ChangeSummary summarizes the changes to the current project during the InstallRuntime() call.
	// This summary is printed as soon as possible, providing the State Tool user with an idea of the complexity of the requested build.
	// The arguments are for the changes introduced in the latest commit that this Setup is setting up.
	ChangeSummary(artifacts map[artifact.ArtifactID]artifact.ArtifactRecipe, requested artifact.ArtifactChangeset, changed artifact.ArtifactChangeset)
	TotalArtifacts(total int)
	ArtifactStepStarting(events.SetupStep, artifact.ArtifactID, int)
	ArtifactStepProgress(events.SetupStep, artifact.ArtifactID, int)
	ArtifactStepCompleted(events.SetupStep, artifact.ArtifactID)
	ArtifactStepFailed(events.SetupStep, artifact.ArtifactID, string)
	SolverError(*apimodel.SolverError)
	SolverStart()
	SolverSuccess()

	ParsedArtifacts(artifactResolver events.ArtifactResolver, downloadable []artifact.ArtifactDownload, artifactIDs []artifact.FailedArtifact)
}

type Targeter interface {
	CommitUUID() strfmt.UUID
	Name() string
	Owner() string
	Dir() string
	Headless() bool
	Trigger() target.Trigger

	// ReadOnly communicates that this target should only use cached runtime information (ie. don't check for updates)
	ReadOnly() bool
	// InstallFromDir communicates that this target should only install artifacts from the given directory (i.e. offline installer)
	InstallFromDir() *string
}

type Setup struct {
	model         ModelProvider
	target        Targeter
	events        Events
	store         *store.Store
	analytics     analytics.Dispatcher
	artifactCache *artifactcache.ArtifactCache
}

// ModelProvider is the interface for all functions that involve backend communication
type ModelProvider interface {
	ResolveRecipe(commitID strfmt.UUID, owner, projectName string) (*inventory_models.Recipe, error)
	RequestBuild(recipeID, commitID strfmt.UUID, owner, project string) (headchef.BuildStatusEnum, *headchef_models.V1BuildStatusResponse, error)
	FetchBuildResult(commitID strfmt.UUID, owner, project string) (*model.BuildResult, error)
	SignS3URL(uri *url.URL) (*url.URL, error)
}

type Setuper interface {
	// DeleteOutdatedArtifacts deletes outdated artifact as best as it can
	DeleteOutdatedArtifacts(artifact.ArtifactChangeset, store.StoredArtifactMap, store.StoredArtifactMap) error
	ResolveArtifactName(artifact.ArtifactID) string
	DownloadsFromBuild(buildStatus *headchef_models.V1BuildStatusResponse) ([]artifact.ArtifactDownload, error)
}

// ArtifactSetuper is the interface for an implementation of artifact setup functions
// These need to be specialized for each BuildEngine type
type ArtifactSetuper interface {
	EnvDef(tmpInstallDir string) (*envdef.EnvironmentDefinition, error)
	Unarchiver() unarchiver.Unarchiver
}

type artifactInstaller func(artifact.ArtifactID, string, ArtifactSetuper) error

// New returns a new Setup instance that can install a Runtime locally on the machine.
func New(target Targeter, msgHandler Events, auth *authentication.Auth, an analytics.Dispatcher) *Setup {
	return NewWithModel(target, msgHandler, model.NewDefault(auth), an)
}

// NewWithModel returns a new Setup instance with a customized model eg., for testing purposes
func NewWithModel(target Targeter, msgHandler Events, model ModelProvider, an analytics.Dispatcher) *Setup {
	cache, err := artifactcache.New()
	if err != nil {
		multilog.Error("Could not create artifact cache: %v", err)
	}
	return &Setup{model, target, msgHandler, store.New(target.Dir()), an, cache}
}

// Update installs the runtime locally (or updates it if it's already partially installed)
func (s *Setup) Update() error {
	// Update all the runtime artifacts
	artifacts, err := s.updateArtifacts()
	if err != nil {
		return errs.Wrap(err, "Failed to update artifacts")
	}

	// Update executors
	if err := s.updateExecutors(artifacts); err != nil {
		return errs.Wrap(err, "Failed to update executors")
	}

	// Mark installation as completed
	if err := s.store.MarkInstallationComplete(s.target.CommitUUID()); err != nil {
		return errs.Wrap(err, "Could not mark install as complete.")
	}

	return nil
}

func (s *Setup) updateArtifacts() ([]artifact.ArtifactID, error) {
	mutex := &sync.Mutex{}

	// Fetch and install each runtime artifact.
	artifacts, err := s.fetchAndInstallArtifacts(func(a artifact.ArtifactID, archivePath string, as ArtifactSetuper) error {
		// Set up target and unpack directories
		targetDir := filepath.Join(s.store.InstallPath(), constants.LocalRuntimeTempDirectory)
		if err := fileutils.MkdirUnlessExists(targetDir); err != nil {
			return errs.Wrap(err, "Could not create temp runtime dir")
		}
		unpackedDir := filepath.Join(targetDir, a.String())

		logging.Debug("Unarchiving %s to %s", archivePath, unpackedDir)

		// ensure that the unpack dir is empty
		err := os.RemoveAll(unpackedDir)
		if err != nil {
			return errs.Wrap(err, "Could not remove previous temporary installation directory.")
		}

		// Unpack artifact archive
		unpackProgress := events.NewIncrementalProgress(s.events, events.Unpack, a)
		numFiles, err := s.unpackArtifact(as.Unarchiver(), archivePath, unpackedDir, unpackProgress)
		if err != nil {
			err := errs.Wrap(err, "Could not unpack artifact %s", archivePath)
			s.events.ArtifactStepFailed(events.Unpack, a, err.Error())
			return err
		}
		s.events.ArtifactStepCompleted(events.Unpack, a)

		// Set up constants used to expand environment definitions
		cnst, err := envdef.NewConstants(s.store.InstallPath())
		if err != nil {
			return errs.Wrap(err, "Could not get new environment constants")
		}

		// Retrieve environment definitions for artifact
		envDef, err := as.EnvDef(unpackedDir)
		if err != nil {
			return errs.Wrap(err, "Could not collect env info for artifact")
		}

		// Expand environment definitions using constants
		envDef = envDef.ExpandVariables(cnst)
		err = envDef.ApplyFileTransforms(filepath.Join(unpackedDir, envDef.InstallDir), cnst)
		if err != nil {
			return locale.WrapError(err, "runtime_alternative_file_transforms_err", "", "Could not apply necessary file transformations after unpacking")
		}

		// Move files to installation path, ensuring file operations are synchronized
		mutex.Lock()
		err = s.moveToInstallPath(a, unpackedDir, envDef, numFiles)
		mutex.Unlock()

		return err
	})
	if err != nil {
		return artifacts, errs.Wrap(err, "Error setting up runtime")
	}

	return artifacts, nil
}

func (s *Setup) updateExecutors(artifacts []artifact.ArtifactID) error {
	execPath := ExecDir(s.target.Dir())
	if err := fileutils.MkdirUnlessExists(execPath); err != nil {
		return locale.WrapError(err, "err_deploy_execpath", "Could not create exec directory.")
	}

	edGlobal, err := s.store.UpdateEnviron(artifacts)
	if err != nil {
		return errs.Wrap(err, "Could not save combined environment file")
	}

	exePaths, err := edGlobal.ExecutablePaths()
	if err != nil {
		return locale.WrapError(err, "err_deploy_execpaths", "Could not retrieve runtime executable paths")
	}

	env, err := s.store.Environ(false)
	if err != nil {
		return locale.WrapError(err, "err_setup_get_runtime_env", "Could not retrieve runtime environment")
	}

<<<<<<< HEAD
	exec := executor.NewInit(s.target, execPath)
	if err := exec.Apply(svcctl.NewIPCSockPathFromGlobals().String(), env, exePaths); err != nil {
=======
	exec := executor.NewWithBinPath(execPath)
	if err := exec.Update(s.target, env, exePaths); err != nil {
>>>>>>> 7e563ae8
		return locale.WrapError(err, "err_deploy_executors", "Could not create executors")
	}

	return nil
}

// fetchAndInstallArtifacts returns all artifacts needed by the runtime, even if some or
// all of them were already installed.
func (s *Setup) fetchAndInstallArtifacts(installFunc artifactInstaller) ([]artifact.ArtifactID, error) {
	if s.target.InstallFromDir() != nil {
		return s.fetchAndInstallArtifactsFromDir(installFunc)
	}
	return s.fetchAndInstallArtifactsFromRecipe(installFunc)
}

func (s *Setup) fetchAndInstallArtifactsFromRecipe(installFunc artifactInstaller) ([]artifact.ArtifactID, error) {
	// Request build
	s.events.SolverStart()
	buildResult, err := s.model.FetchBuildResult(s.target.CommitUUID(), s.target.Owner(), s.target.Name())
	if err != nil {
		serr := &apimodel.SolverError{}
		if errors.As(err, &serr) {
			s.events.SolverError(serr)
			return nil, formatSolverError(serr)
		}
		return nil, errs.Wrap(err, "Failed to fetch build result")
	}

	s.events.SolverSuccess()

	// Compute and handle the change summary
	artifacts := artifact.NewMapFromRecipe(buildResult.Recipe)
	setup, err := s.selectSetupImplementation(buildResult.BuildEngine, artifacts)
	if err != nil {
		return nil, errs.Wrap(err, "Failed to select setup implementation")
	}

	downloads, err := setup.DownloadsFromBuild(buildResult.BuildStatusResponse)
	if err != nil {
		if errors.Is(err, artifact.CamelRuntimeBuilding) {
			localeID := "build_status_in_progress"
			messageURL := apimodel.ProjectURL(s.target.Owner(), s.target.Name(), s.target.CommitUUID().String())
			if s.target.Owner() == "" && s.target.Name() == "" {
				localeID = "build_status_in_progress_headless"
				messageURL = apimodel.CommitURL(s.target.CommitUUID().String())
			}
			return nil, locale.WrapInputError(err, localeID, "", messageURL)
		}
		return nil, errs.Wrap(err, "could not extract artifacts that are ready to download.")
	}

	failedArtifacts := artifact.NewFailedArtifactsFromBuild(buildResult.BuildStatusResponse)

	s.events.ParsedArtifacts(setup.ResolveArtifactName, downloads, failedArtifacts)

	// Analytics data to send.
	dimensions := &dimensions.Values{
		CommitID: p.StrP(s.target.CommitUUID().String()),
	}

	// send analytics build event, if a new runtime has to be built in the cloud
	if buildResult.BuildStatus == headchef.Started {
		s.analytics.Event(anaConsts.CatRuntime, anaConsts.ActRuntimeBuild, dimensions)
		ns := project.Namespaced{
			Owner:   s.target.Owner(),
			Project: s.target.Name(),
		}
		s.analytics.EventWithLabel(anaConsts.CatRuntime, anaConsts.ActBuildProject, ns.String(), dimensions)
	}

	if buildResult.BuildStatus == headchef.Failed {
		s.events.BuildFinished()
		return nil, locale.NewError("headchef_build_failure", "Build Failed: {{.V0}}", buildResult.BuildStatusResponse.Message)
	}

	oldRecipe, err := s.store.Recipe()
	if err != nil {
		logging.Debug("Could not load existing recipe.  Maybe it is a new installation: %v", err)
	}
	requestedArtifacts := artifact.NewArtifactChangesetByRecipe(oldRecipe, buildResult.Recipe, true)
	changedArtifacts := artifact.NewArtifactChangesetByRecipe(oldRecipe, buildResult.Recipe, false)
	s.events.ChangeSummary(artifacts, requestedArtifacts, changedArtifacts)

	storedArtifacts, err := s.store.Artifacts()
	if err != nil {
		return nil, locale.WrapError(err, "err_stored_artifacts", "Could not unmarshal stored artifacts, your install may be corrupted.")
	}

	alreadyInstalled := reusableArtifacts(buildResult.BuildStatusResponse.Artifacts, storedArtifacts)

	err = setup.DeleteOutdatedArtifacts(changedArtifacts, storedArtifacts, alreadyInstalled)
	if err != nil {
		multilog.Error("Could not delete outdated artifacts: %v, falling back to removing everything", err)
		err = os.RemoveAll(s.store.InstallPath())
		if err != nil {
			return nil, locale.WrapError(err, "Failed to clean installation path")
		}
	}

	// only send the download analytics event, if we have to install artifacts that are not yet installed
	if len(artifacts) != len(alreadyInstalled) {
		// if we get here, we dowload artifacts
		s.analytics.Event(anaConsts.CatRuntime, anaConsts.ActRuntimeDownload, dimensions)
	}

	err = s.installArtifactsFromBuild(buildResult, artifacts, downloads, alreadyInstalled, setup, installFunc)
	if err != nil {
		return nil, err
	}
	err = s.artifactCache.Save()
	if err != nil {
		multilog.Error("Could not save artifact cache updates: %v", err)
	}

	// clean up temp directory
	tempDir := filepath.Join(s.store.InstallPath(), constants.LocalRuntimeTempDirectory)
	err = os.RemoveAll(tempDir)
	if err != nil {
		multilog.Log(logging.ErrorNoStacktrace, rollbar.Error)("Failed to remove temporary installation directory %s: %v", tempDir, err)
	}

	if err := s.store.StoreRecipe(buildResult.Recipe); err != nil {
		return nil, errs.Wrap(err, "Could not save recipe file.")
	}

	return buildResult.OrderedArtifacts(), nil
}

func aggregateErrors() (chan<- error, <-chan error) {
	aggErr := make(chan error)
	bgErrs := make(chan error)
	go func() {
		var errs []error
		for err := range bgErrs {
			errs = append(errs, err)
		}

		if len(errs) > 0 {
			aggErr <- &ArtifactSetupErrors{errs}
		} else {
			aggErr <- nil
		}
	}()

	return bgErrs, aggErr
}

func (s *Setup) installArtifactsFromBuild(buildResult *model.BuildResult, artifacts artifact.ArtifactRecipeMap, downloads []artifact.ArtifactDownload, alreadyInstalled store.StoredArtifactMap, setup Setuper, installFunc artifactInstaller) error {
	// Artifacts are installed in two stages
	// - The first stage runs concurrently in MaxConcurrency worker threads (download, unpacking, relocation)
	// - The second stage moves all files into its final destination is running in a single thread (using the mainthread library) to avoid file conflicts

	var err error
	if buildResult.BuildReady {
		err = s.installFromBuildResult(buildResult, downloads, alreadyInstalled, setup, installFunc)
	} else {
		err = s.installFromBuildLog(buildResult, artifacts, downloads, alreadyInstalled, setup, installFunc)
	}

	return err
}

// setupArtifactSubmitFunction returns a function that sets up an artifact and can be submitted to a workerpool
func (s *Setup) setupArtifactSubmitFunction(a artifact.ArtifactDownload, buildResult *model.BuildResult, setup Setuper, installFunc artifactInstaller, errors chan<- error) func() {
	return func() {
		// If artifact has no valid download, just count it as completed and return
		if strings.HasPrefix(a.UnsignedURI, "s3://as-builds/noop/") {
			s.events.ArtifactStepStarting(events.Install, a.ArtifactID, 0)
			s.events.ArtifactStepCompleted(events.Install, a.ArtifactID)
			return
		}

		as, err := s.selectArtifactSetupImplementation(buildResult.BuildEngine, a.ArtifactID)
		if err != nil {
			errors <- errs.Wrap(err, "Failed to select artifact setup implementation")
		}

		unarchiver := as.Unarchiver()
		archivePath, err := s.downloadArtifact(a, unarchiver.Ext())
		if err != nil {
			name := setup.ResolveArtifactName(a.ArtifactID)
			errors <- locale.WrapError(err, "artifact_download_failed", "", name, a.ArtifactID.String())
		}

		err = installFunc(a.ArtifactID, archivePath, as)
		if err != nil {
			name := setup.ResolveArtifactName(a.ArtifactID)
			errors <- locale.WrapError(err, "artifact_setup_failed", "", name, a.ArtifactID.String())
		}
	}
}

func (s *Setup) installFromBuildResult(buildResult *model.BuildResult, downloads []artifact.ArtifactDownload, alreadyInstalled store.StoredArtifactMap, setup Setuper, installFunc artifactInstaller) error {
	s.events.TotalArtifacts(len(downloads) - len(alreadyInstalled))

	errs, aggregatedErr := aggregateErrors()
	mainthread.Run(func() {
		defer close(errs)
		wp := workerpool.New(MaxConcurrency)
		for _, a := range downloads {
			if _, ok := alreadyInstalled[a.ArtifactID]; ok {
				continue
			}
			wp.Submit(s.setupArtifactSubmitFunction(a, buildResult, setup, installFunc, errs))
		}

		wp.StopWait()
	})

	return <-aggregatedErr
}

func (s *Setup) installFromBuildLog(buildResult *model.BuildResult, artifacts artifact.ArtifactRecipeMap, downloads []artifact.ArtifactDownload, alreadyInstalled store.StoredArtifactMap, setup Setuper, installFunc artifactInstaller) error {
	s.events.TotalArtifacts(len(artifacts) - len(alreadyInstalled))

	alreadyBuilt := make(map[artifact.ArtifactID]struct{})
	for _, d := range downloads {
		alreadyBuilt[d.ArtifactID] = struct{}{}
	}

	ctx, cancel := context.WithCancel(context.Background())
	defer cancel()

	buildLog, err := buildlog.New(ctx, artifacts, alreadyBuilt, s.events, *buildResult.Recipe.RecipeID)
	defer func() {
		if err := buildLog.Close(); err != nil {
			logging.Debug("Failed to close build log: %v", errs.JoinMessage(err))
		}
	}()

	errs, aggregatedErr := aggregateErrors()

	mainthread.Run(func() {
		defer close(errs)

		var wg sync.WaitGroup
		defer wg.Wait()
		wg.Add(1)
		go func() {
			// wp.StopWait needs to be run in this go-routine after ALL tasks are scheduled, hence we need to add an extra wait group
			defer wg.Done()
			wp := workerpool.New(MaxConcurrency)
			defer wp.StopWait()

			for a := range buildLog.BuiltArtifactsChannel() {
				if _, ok := alreadyInstalled[a.ArtifactID]; ok {
					continue
				}
				wp.Submit(s.setupArtifactSubmitFunction(a, buildResult, setup, installFunc, errs))
			}
		}()

		if err = buildLog.Wait(); err != nil {
			errs <- err
		}
	})

	return <-aggregatedErr
}

func (s *Setup) moveToInstallPath(a artifact.ArtifactID, unpackedDir string, envDef *envdef.EnvironmentDefinition, numFiles int) error {
	// clean up the unpacked dir
	defer os.RemoveAll(unpackedDir)

	var files []string
	var dirs []string
	onMoveFile := func(fromPath, toPath string) {
		if fileutils.IsDir(toPath) {
			dirs = append(dirs, toPath)
		} else {
			files = append(files, toPath)
		}
		s.events.ArtifactStepProgress(events.Install, a, 1)
	}
	s.events.ArtifactStepStarting(events.Install, a, numFiles)
	err := fileutils.MoveAllFilesRecursively(
		filepath.Join(unpackedDir, envDef.InstallDir),
		s.store.InstallPath(), onMoveFile,
	)
	if err != nil {
		err := errs.Wrap(err, "Move artifact failed")
		s.events.ArtifactStepFailed(events.Install, a, err.Error())
		return err
	}
	s.events.ArtifactStepCompleted(events.Install, a)

	if err := s.store.StoreArtifact(store.NewStoredArtifact(a, files, dirs, envDef)); err != nil {
		return errs.Wrap(err, "Could not store artifact meta info")
	}

	return nil
}

// downloadArtifactWithProgress retrieves the tarball for an artifactID
// Note: the tarball may also be retrieved from a local cache directory if that is available.
func (s *Setup) downloadArtifactWithProgress(unsignedURI string, targetFile string, progress *events.IncrementalProgress) error {
	artifactURL, err := url.Parse(unsignedURI)
	if err != nil {
		return errs.Wrap(err, "Could not parse artifact URL %s.", unsignedURI)
	}

	downloadURL, err := s.model.SignS3URL(artifactURL)
	if err != nil {
		return errs.Wrap(err, "Could not sign artifact URL %s.", unsignedURI)
	}

	b, err := download.GetWithProgress(downloadURL.String(), progress)
	if err != nil {
		return errs.Wrap(err, "Download %s failed", downloadURL)
	}
	if err := fileutils.WriteFile(targetFile, b); err != nil {
		return errs.Wrap(err, "Writing download to target file %s failed", targetFile)
	}
	return nil
}

// verifyArtifact verifies the checksum of the downloaded artifact matches the checksum given by the
// platform, and returns an error if the verification fails.
func (s *Setup) verifyArtifact(archivePath string, a artifact.ArtifactDownload) error {
	if a.Checksum != "" {
		logging.Debug("Validating checksum for %s", archivePath)
	} else {
		logging.Debug("Skipping checksum validation for %s because the Platform did not provide a checksum to validate against.")
		return nil
	}

	checksum, err := fileutils.Sha256Hash(archivePath)
	if err != nil {
		return errs.Wrap(err, "Failed to compute checksum for "+a.ArtifactID.String())
	}

	if checksum != a.Checksum {
		logging.Debug("Checksum validation failed. Expected '%s', but was '%s'", a.Checksum, checksum)
		// Note: the artifact name will be reported higher up the chain
		return locale.WrapError(err, "artifact_checksum_failed", "Checksum validation failed")
	}

	return nil
}

// downloadArtifact downloads an artifact and returns the local path to that artifact's archive.
func (s *Setup) downloadArtifact(a artifact.ArtifactDownload, extension string) (string, error) {
	if cachedPath, found := s.artifactCache.Get(a.ArtifactID); found {
		if err := s.verifyArtifact(cachedPath, a); err == nil {
			return cachedPath, nil
		}
		// otherwise re-download it; do not return an error
	}

	targetDir := filepath.Join(s.store.InstallPath(), constants.LocalRuntimeTempDirectory)
	if err := fileutils.MkdirUnlessExists(targetDir); err != nil {
		return "", errs.Wrap(err, "Could not create temp runtime dir")
	}

	archivePath := filepath.Join(targetDir, a.ArtifactID.String()+extension)
	downloadProgress := events.NewIncrementalProgress(s.events, events.Download, a.ArtifactID)
	if err := s.downloadArtifactWithProgress(a.UnsignedURI, archivePath, downloadProgress); err != nil {
		err := errs.Wrap(err, "Could not download artifact %s", a.UnsignedURI)
		s.events.ArtifactStepFailed(events.Download, a.ArtifactID, err.Error())
		return "", err
	}

	s.events.ArtifactStepCompleted(events.Download, a.ArtifactID)

	err := s.verifyArtifact(archivePath, a)
	if err != nil {
		return "", errs.Wrap(err, "Artifact checksum validation failed")
	}

	err = s.artifactCache.Store(a.ArtifactID, archivePath)
	if err != nil {
		multilog.Error("Could not store artifact in cache: %v", err)
	}

	return archivePath, nil
}

func (s *Setup) unpackArtifact(ua unarchiver.Unarchiver, tarballPath string, targetDir string, progress *events.IncrementalProgress) (int, error) {
	f, i, err := ua.PrepareUnpacking(tarballPath, targetDir)
	progress.TotalSize(int(i))
	defer f.Close()
	if err != nil {
		return 0, errs.Wrap(err, "Prepare for unpacking failed")
	}
	var numUnpackedFiles int
	ua.SetNotifier(func(_ string, _ int64, isDir bool) {
		if !isDir {
			numUnpackedFiles++
		}
	})
	proxy := proxyreader.NewProxyReader(progress, f)
	return numUnpackedFiles, ua.Unarchive(proxy, i, targetDir)
}

func (s *Setup) selectSetupImplementation(buildEngine model.BuildEngine, artifacts artifact.ArtifactRecipeMap) (Setuper, error) {
	switch buildEngine {
	case model.Alternative:
		return alternative.NewSetup(s.store, artifacts), nil
	case model.Camel:
		return camel.NewSetup(s.store), nil
	default:
		return nil, errs.New("Unknown build engine: %s", buildEngine)
	}
}

func (s *Setup) selectArtifactSetupImplementation(buildEngine model.BuildEngine, a artifact.ArtifactID) (ArtifactSetuper, error) {
	switch buildEngine {
	case model.Alternative:
		return alternative.NewArtifactSetup(a, s.store), nil
	case model.Camel:
		return camel.NewArtifactSetup(a, s.store), nil
	default:
		return nil, errs.New("Unknown build engine: %s", buildEngine)
	}
}

func ExecDir(targetDir string) string {
	return filepath.Join(targetDir, "exec")
}

func reusableArtifacts(requestedArtifacts []*headchef_models.V1Artifact, storedArtifacts store.StoredArtifactMap) store.StoredArtifactMap {
	keep := make(store.StoredArtifactMap)

	for _, a := range requestedArtifacts {
		if v, ok := storedArtifacts[*a.ArtifactID]; ok {
			keep[*a.ArtifactID] = v
		}
	}
	return keep
}

func formatSolverError(serr *apimodel.SolverError) error {
	var err error = serr
	// Append last five lines to error message
	offset := 0
	numLines := len(serr.ValidationErrors())
	if numLines > 5 {
		offset = numLines - 5
	}

	errorLines := strings.Join(serr.ValidationErrors()[offset:], "\n")
	// Crop at 500 characters to reduce noisy output further
	if len(errorLines) > 500 {
		offset = len(errorLines) - 499
		errorLines = fmt.Sprintf("…%s", errorLines[offset:])
	}
	isCropped := offset > 0
	croppedMessage := ""
	if isCropped {
		croppedMessage = locale.Tl("solver_err_cropped_intro", "These are the last lines of the error message:")
	}

	err = locale.WrapError(err, "solver_err", "", croppedMessage, errorLines)
	if serr.IsTransient() {
		err = errs.AddTips(serr, locale.Tr("transient_solver_tip"))
	}
	return err
}

func (s *Setup) fetchAndInstallArtifactsFromDir(installFunc artifactInstaller) ([]artifact.ArtifactID, error) {
	artifactsDir := s.target.InstallFromDir()
	if artifactsDir == nil {
		return nil, errs.New("Cannot install from a directory that is nil")
	}

	artifacts, err := fileutils.ListDir(*artifactsDir, false)
	if err != nil {
		return nil, errs.Wrap(err, "Cannot read from directory to install from")
	}
	s.events.TotalArtifacts(len(artifacts))
	logging.Debug("Found %d artifacts to install from '%s'", len(artifacts), artifactsDir)

	installedArtifacts := make([]artifact.ArtifactID, len(artifacts))

	errors, aggregatedErr := aggregateErrors()
	mainthread.Run(func() {
		defer close(errors)

		wp := workerpool.New(MaxConcurrency)

		for i, a := range artifacts {
			// Each artifact is of the form artifactID.tar.gz, so extract the artifactID from the name.
			filename := a.Path()
			basename := filepath.Base(filename)
			extIndex := strings.Index(basename, ".")
			if extIndex == -1 {
				extIndex = len(basename)
			}
			artifactID := artifact.ArtifactID(basename[0:extIndex])
			installedArtifacts[i] = artifactID

			// Submit the artifact for setup and install.
			wp.Submit(func() {
				as := alternative.NewArtifactSetup(artifactID, s.store) // offline installer artifacts are in this format
				err = installFunc(artifactID, filename, as)
				if err != nil {
					errors <- locale.WrapError(err, "artifact_setup_failed", "", artifactID.String(), "")
				}
			})
		}

		wp.StopWait()
	})

	return installedArtifacts, <-aggregatedErr
}<|MERGE_RESOLUTION|>--- conflicted
+++ resolved
@@ -267,13 +267,8 @@
 		return locale.WrapError(err, "err_setup_get_runtime_env", "Could not retrieve runtime environment")
 	}
 
-<<<<<<< HEAD
-	exec := executor.NewInit(s.target, execPath)
-	if err := exec.Apply(svcctl.NewIPCSockPathFromGlobals().String(), env, exePaths); err != nil {
-=======
-	exec := executor.NewWithBinPath(execPath)
-	if err := exec.Update(s.target, env, exePaths); err != nil {
->>>>>>> 7e563ae8
+	exec := executor.NewInit(execPath)
+	if err := exec.Apply(svcctl.NewIPCSockPathFromGlobals().String(), s.target, env, exePaths); err != nil {
 		return locale.WrapError(err, "err_deploy_executors", "Could not create executors")
 	}
 
