package setup

import (
	"context"
	"net/url"
	"os"
	"path/filepath"
	"strings"
	"sync"

	"github.com/ActiveState/cli/pkg/platform/runtime/executor"
	"github.com/gammazero/workerpool"
	"github.com/go-openapi/strfmt"

	"github.com/ActiveState/cli/internal/analytics"
	"github.com/ActiveState/cli/internal/constants"
	"github.com/ActiveState/cli/internal/download"
	"github.com/ActiveState/cli/internal/errs"
	"github.com/ActiveState/cli/internal/fileutils"
	"github.com/ActiveState/cli/internal/locale"
	"github.com/ActiveState/cli/internal/logging"
	"github.com/ActiveState/cli/internal/proxyreader"
	"github.com/ActiveState/cli/internal/unarchiver"
	"github.com/ActiveState/cli/pkg/platform/api/buildlogstream"
	"github.com/ActiveState/cli/pkg/platform/api/headchef"
	"github.com/ActiveState/cli/pkg/platform/api/headchef/headchef_models"
	"github.com/ActiveState/cli/pkg/platform/api/inventory/inventory_models"
	apimodel "github.com/ActiveState/cli/pkg/platform/model"
	"github.com/ActiveState/cli/pkg/platform/runtime/artifact"
	"github.com/ActiveState/cli/pkg/platform/runtime/envdef"
	"github.com/ActiveState/cli/pkg/platform/runtime/model"
	"github.com/ActiveState/cli/pkg/platform/runtime/setup/buildlog"
	"github.com/ActiveState/cli/pkg/platform/runtime/setup/events"
	"github.com/ActiveState/cli/pkg/platform/runtime/setup/implementations/alternative"
	"github.com/ActiveState/cli/pkg/platform/runtime/setup/implementations/camel"
	"github.com/ActiveState/cli/pkg/platform/runtime/store"
	"github.com/ActiveState/cli/pkg/project"
	"github.com/faiface/mainthread"
)

// MaxConcurrency is maximum number of parallel artifact installations
const MaxConcurrency = 10

// NotInstalledError is an error returned when the runtime is not completely installed yet.
var NotInstalledError = errs.New("Runtime is not completely installed.")

// ArtifactSetupErrors combines all errors that can happen while installing artifacts in parallel
type ArtifactSetupErrors struct {
	errs []error
}

func (a *ArtifactSetupErrors) Error() string {
	var errors []string
	for _, err := range a.errs {
		errors = append(errors, errs.Join(err, " :: ").Error())
	}
	return "Not all artifacts could be installed, errors:\n" + strings.Join(errors, "\n")
}

// Errors returns the individual error messages collected from all failing artifact installations
func (a *ArtifactSetupErrors) Errors() []error {
	return a.errs
}

// UserError returns a message including all user-facing sub-error messages
func (a *ArtifactSetupErrors) UserError() string {
	var errStrings []string
	for _, err := range a.errs {
		errStrings = append(errStrings, locale.JoinErrors(err, " :: ").UserError())
	}
	return locale.Tl("setup_artifacts_err", "Not all artifacts could be installed:\n{{.V0}}", strings.Join(errStrings, "\n"))
}

// Events is the interface for callback functions that are called during
// runtime set-up when progress messages can be forwarded to the user
type Events interface {
	buildlog.Events

	// ChangeSummary summarizes the changes to the current project during the InstallRuntime() call.
	// This summary is printed as soon as possible, providing the State Tool user with an idea of the complexity of the requested build.
	// The arguments are for the changes introduced in the latest commit that this Setup is setting up.
	ChangeSummary(artifacts map[artifact.ArtifactID]artifact.ArtifactRecipe, requested artifact.ArtifactChangeset, changed artifact.ArtifactChangeset)
	TotalArtifacts(total int)
	ArtifactStepStarting(events.SetupStep, artifact.ArtifactID, string, int)
	ArtifactStepProgress(events.SetupStep, artifact.ArtifactID, int)
	ArtifactStepCompleted(events.SetupStep, artifact.ArtifactID)
	ArtifactStepFailed(events.SetupStep, artifact.ArtifactID, string)
}

type Targeter interface {
	CommitUUID() strfmt.UUID
	Name() string
	Owner() string
	Dir() string

	// OnlyUseCache communicates that this target should only use cached runtime information (ie. don't check for updates)
	OnlyUseCache() bool
}

// Setup provides methods to setup a fully-function runtime that *only* requires interactions with the local file system.
type Setup struct {
	model  ModelProvider
	target Targeter
	events Events
	store  *store.Store
}

// ModelProvider is the interface for all functions that involve backend communication
type ModelProvider interface {
	ResolveRecipe(commitID strfmt.UUID, owner, projectName string) (*inventory_models.Recipe, error)
	RequestBuild(recipeID, commitID strfmt.UUID, owner, project string) (headchef.BuildStatusEnum, *headchef_models.BuildStatusResponse, error)
	FetchBuildResult(commitID strfmt.UUID, owner, project string) (*model.BuildResult, error)
	SignS3URL(uri *url.URL) (*url.URL, error)
}

type Setuper interface {
	// ReusableArtifact returns artifact stores for the artifacts that are already installed and can be re-used for this setup.
	ReusableArtifacts(artifact.ArtifactChangeset, store.StoredArtifactMap) store.StoredArtifactMap
	// DeleteOutdatedArtifacts deletes outdated artifact as best as it can
	DeleteOutdatedArtifacts(artifact.ArtifactChangeset, store.StoredArtifactMap, store.StoredArtifactMap) error
	ResolveArtifactName(artifact.ArtifactID) string
	DownloadsFromBuild(buildStatus *headchef_models.BuildStatusResponse) ([]artifact.ArtifactDownload, error)
}

// ArtifactSetuper is the interface for an implementation of artifact setup functions
// These need to be specialized for each BuildEngine type
type ArtifactSetuper interface {
	EnvDef(tmpInstallDir string) (*envdef.EnvironmentDefinition, error)
	Unarchiver() unarchiver.Unarchiver
}

// New returns a new Setup instance that can install a Runtime locally on the machine.
<<<<<<< HEAD
func New(target Targeter, msgHandler Events, auth *authentication.Auth) *Setup {
	return NewWithModel(target, msgHandler, model.NewDefault(auth))
=======
func New(target Targeter, msgHandler Events) *Setup {
	return NewWithModel(target, msgHandler, model.NewDefault())
>>>>>>> a471813d
}

// NewWithModel returns a new Setup instance with a customized model eg., for testing purposes
func NewWithModel(target Targeter, msgHandler Events, model ModelProvider) *Setup {
	return &Setup{model, target, msgHandler, nil}
}

// Update installs the runtime locally (or updates it if it's already partially installed)
func (s *Setup) Update() error {
	err := s.update()
	if err != nil {
		category := analytics.ActRuntimeFailure
		if locale.IsInputError(err) {
			category = analytics.ActRuntimeUserFailure
		}
		analytics.EventWithLabel(analytics.CatRuntime, category, analytics.LblRtFailUpdate)
		return err
	}
	return nil
}

func (s *Setup) update() error {
	// Request build
	buildResult, err := s.model.FetchBuildResult(s.target.CommitUUID(), s.target.Owner(), s.target.Name())
	if err != nil {
		return errs.Wrap(err, "Failed to fetch build result")
	}

	if buildResult.BuildStatus == headchef.Started {
		analytics.Event(analytics.CatRuntime, analytics.ActRuntimeBuild)
		ns := project.Namespaced{
			Owner:   s.target.Owner(),
			Project: s.target.Name(),
		}
		analytics.EventWithLabel(analytics.CatRuntime, analytics.ActBuildProject, ns.String())
	}

	// Compute and handle the change summary
	artifacts := artifact.NewMapFromRecipe(buildResult.Recipe)

	s.store = store.New(s.target.Dir())
	oldRecipe, err := s.store.Recipe()
	if err != nil {
		logging.Debug("Could not load existing recipe.  Maybe it is a new installation: %v", err)
	}
	requestedArtifacts := artifact.NewArtifactChangesetByRecipe(oldRecipe, buildResult.Recipe, true)
	changedArtifacts := artifact.NewArtifactChangesetByRecipe(oldRecipe, buildResult.Recipe, false)
	s.events.ChangeSummary(artifacts, requestedArtifacts, changedArtifacts)

	setup, err := s.selectSetupImplementation(buildResult.BuildEngine, artifacts)
	if err != nil {
		return errs.Wrap(err, "Failed to select setup implementation")
	}

	storedArtifacts, err := s.store.Artifacts()
	if err != nil {
		return locale.WrapError(err, "err_stored_artifacts", "Could not unmarshal stored artifacts, your install may be corrupted.")
	}

	alreadyInstalled := setup.ReusableArtifacts(changedArtifacts, storedArtifacts)

	err = setup.DeleteOutdatedArtifacts(changedArtifacts, storedArtifacts, alreadyInstalled)
	if err != nil {
		logging.Error("Could not delete outdated artifacts: %v, falling back to removing everything", err)
		err = os.RemoveAll(s.store.InstallPath())
		if err != nil {
			return locale.WrapError(err, "Failed to clean installation path")
		}
	}

	// only send the download analytics event, if we have to install artifacts that are not yet installed
	if len(artifacts) != len(alreadyInstalled) {
		// if we get here, we dowload artifacts
		analytics.Event(analytics.CatRuntime, analytics.ActRuntimeDownload)
	}

	err = s.installArtifacts(buildResult, artifacts, alreadyInstalled, setup)
	if err != nil {
		return err
	}

	edGlobal, err := s.store.UpdateEnviron(buildResult.OrderedArtifacts())
	if err != nil {
		return errs.Wrap(err, "Could not save combined environment file")
	}

	// Create executors
	execPath := filepath.Join(s.target.Dir(), "exec")
	if err := fileutils.MkdirUnlessExists(execPath); err != nil {
		return locale.WrapError(err, "err_deploy_execpath", "Could not create exec directory.")
	}

	exePaths, err := edGlobal.ExecutablePaths()
	if err != nil {
		return locale.WrapError(err, "err_deploy_execpaths", "Could not retrieve runtime executable paths")
	}

	exec := executor.NewWithBinPath(s.target.Dir(), execPath)
	if err := exec.Update(exePaths); err != nil {
		return locale.WrapError(err, "err_deploy_executors", "Could not create executors")
	}

	// Install PPM Shim if any of the installed artifacts provide the Perl executable
	if activePerlPath := edGlobal.FindBinPathFor(constants.ActivePerlExecutable); activePerlPath != "" {
		err = installPPMShim(activePerlPath)
		if err != nil {
			return errs.Wrap(err, "Failed to install the PPM shim command at %s", activePerlPath)
		}
	}

	// clean up temp directory
	tempDir := filepath.Join(s.store.InstallPath(), constants.LocalRuntimeTempDirectory)
	err = os.RemoveAll(tempDir)
	if err != nil {
		logging.Errorf("Failed to remove temporary installation directory %s: %v", tempDir, err)
	}

	if err := s.store.StoreRecipe(buildResult.Recipe); err != nil {
		return errs.Wrap(err, "Could not save recipe file.")
	}

	if err := s.store.MarkInstallationComplete(s.target.CommitUUID()); err != nil {
		return errs.Wrap(err, "Could not mark install as complete.")
	}

	return nil
}

func aggregateErrors() (chan<- error, <-chan error) {
	aggErr := make(chan error)
	bgErrs := make(chan error)
	go func() {
		var errs []error
		for err := range bgErrs {
			errs = append(errs, err)
		}

		if len(errs) > 0 {
			aggErr <- &ArtifactSetupErrors{errs}
		} else {
			aggErr <- nil
		}
	}()

	return bgErrs, aggErr
}

func (s *Setup) installArtifacts(buildResult *model.BuildResult, artifacts artifact.ArtifactRecipeMap, alreadyInstalled store.StoredArtifactMap, setup Setuper) error {
	if !buildResult.BuildReady && buildResult.BuildEngine == model.Camel {
		return locale.NewInputError("build_status_in_progress", "", apimodel.ProjectURL(s.target.Owner(), s.target.Name(), s.target.CommitUUID().String()))
	}
	// Artifacts are installed in two stages
	// - The first stage runs concurrently in MaxConcurrency worker threads (download, unpacking, relocation)
	// - The second stage moves all files into its final destination is running in a single thread (using the mainthread library) to avoid file conflicts

	var err error
	if buildResult.BuildReady {
		err = s.installFromBuildResult(buildResult, alreadyInstalled, setup)
	} else {
		err = s.installFromBuildLog(buildResult, artifacts, alreadyInstalled, setup)
	}

	return err
}

// setupArtifactSubmitFunction returns a function that sets up an artifact and can be submitted to a workerpool
func (s *Setup) setupArtifactSubmitFunction(a artifact.ArtifactDownload, buildResult *model.BuildResult, setup Setuper, errors chan<- error) func() {
	return func() {
		// This is the name used to describe the artifact.  As camel bundles all artifacts in one tarball, we call it 'bundle'
		name := setup.ResolveArtifactName(a.ArtifactID)
		if err := s.setupArtifact(buildResult.BuildEngine, a.ArtifactID, a.UnsignedURI, name); err != nil {
			if err != nil {
				errors <- locale.WrapError(err, "artifact_setup_failed", "", name, a.ArtifactID.String())
			}
		}
	}
}

func (s *Setup) installFromBuildResult(buildResult *model.BuildResult, alreadyInstalled store.StoredArtifactMap, setup Setuper) error {
	downloads, err := setup.DownloadsFromBuild(buildResult.BuildStatusResponse)
	if err != nil {
		return errs.Wrap(err, "Could not fetch artifacts to download.")
	}
	s.events.TotalArtifacts(len(downloads) - len(alreadyInstalled))

	errs, aggregatedErr := aggregateErrors()
	mainthread.Run(func() {
		defer close(errs)
		wp := workerpool.New(MaxConcurrency)
		for _, a := range downloads {
			if _, ok := alreadyInstalled[a.ArtifactID]; ok {
				continue
			}
			wp.Submit(s.setupArtifactSubmitFunction(a, buildResult, setup, errs))
		}

		wp.StopWait()
	})

	return <-aggregatedErr
}

func (s *Setup) installFromBuildLog(buildResult *model.BuildResult, artifacts artifact.ArtifactRecipeMap, alreadyInstalled store.StoredArtifactMap, setup Setuper) error {
	s.events.TotalArtifacts(len(artifacts) - len(alreadyInstalled))

	ctx, cancel := context.WithCancel(context.Background())
	defer cancel()

	conn, err := buildlogstream.Connect(ctx)
	if err != nil {
		return errs.Wrap(err, "Could not get build updates")
	}
	defer conn.Close()

	buildLog, err := buildlog.New(artifacts, conn, s.events, *buildResult.Recipe.RecipeID)

	errs, aggregatedErr := aggregateErrors()

	mainthread.Run(func() {
		defer close(errs)

		var wg sync.WaitGroup
		defer wg.Wait()
		wg.Add(1)
		go func() {
			// wp.StopWait needs to be run in this go-routine after ALL tasks are scheduled, hence we need to add an extra wait group
			defer wg.Done()
			wp := workerpool.New(MaxConcurrency)
			defer wp.StopWait()

			for a := range buildLog.BuiltArtifactsChannel() {
				if _, ok := alreadyInstalled[a.ArtifactID]; ok {
					continue
				}
				wp.Submit(s.setupArtifactSubmitFunction(a, buildResult, setup, errs))
			}
		}()

		if err = buildLog.Wait(); err != nil {
			errs <- err
		}
	})

	return <-aggregatedErr
}

// setupArtifact sets up an individual artifact
// The artifact is downloaded, unpacked and then processed by the artifact setup implementation
func (s *Setup) setupArtifact(buildEngine model.BuildEngine, a artifact.ArtifactID, unsignedURI, artifactName string) error {
	as, err := s.selectArtifactSetupImplementation(buildEngine, a)
	if err != nil {
		return errs.Wrap(err, "Failed to select artifact setup implementation")
	}

	targetDir := filepath.Join(s.store.InstallPath(), constants.LocalRuntimeTempDirectory)
	if err := fileutils.MkdirUnlessExists(targetDir); err != nil {
		return errs.Wrap(err, "Could not create temp runtime dir")
	}

	unarchiver := as.Unarchiver()
	archivePath := filepath.Join(targetDir, a.String()+unarchiver.Ext())
	downloadProgress := events.NewIncrementalProgress(s.events, events.Download, a, artifactName)
	if err := s.downloadArtifact(unsignedURI, archivePath, downloadProgress); err != nil {
		err := errs.Wrap(err, "Could not download artifact %s", unsignedURI)
		s.events.ArtifactStepFailed(events.Download, a, err.Error())
		return err
	}
	s.events.ArtifactStepCompleted(events.Download, a)

	unpackedDir := filepath.Join(targetDir, a.String())
	logging.Debug("Unarchiving %s (%s) to %s", archivePath, unsignedURI, unpackedDir)

	// ensure that the unpack dir is empty
	err = os.RemoveAll(unpackedDir)
	if err != nil {
		return errs.Wrap(err, "Could not remove previous temporary installation directory.")
	}

	unpackProgress := events.NewIncrementalProgress(s.events, events.Unpack, a, artifactName)
	numFiles, err := s.unpackArtifact(unarchiver, archivePath, unpackedDir, unpackProgress)
	if err != nil {
		err := errs.Wrap(err, "Could not unpack artifact %s", archivePath)
		s.events.ArtifactStepFailed(events.Unpack, a, err.Error())
		return err
	}
	s.events.ArtifactStepCompleted(events.Unpack, a)

	envDef, err := as.EnvDef(unpackedDir)
	if err != nil {
		return errs.Wrap(err, "Could not collect env info for artifact")
	}

	cnst := envdef.NewConstants(s.store.InstallPath())
	envDef = envDef.ExpandVariables(cnst)
	err = envDef.ApplyFileTransforms(filepath.Join(unpackedDir, envDef.InstallDir), cnst)
	if err != nil {
		return locale.WrapError(err, "runtime_alternative_file_transforms_err", "", "Could not apply necessary file transformations after unpacking")
	}

	// move files to installation path in main thread, such that file operations are synchronized
	return mainthread.CallErr(func() error { return s.moveToInstallPath(a, artifactName, unpackedDir, envDef, numFiles) })
}

func (s *Setup) moveToInstallPath(a artifact.ArtifactID, artifactName string, unpackedDir string, envDef *envdef.EnvironmentDefinition, numFiles int) error {
	// clean up the unpacked dir
	defer os.RemoveAll(unpackedDir)

	var files []string
	var dirs []string
	onMoveFile := func(fromPath, toPath string) {
		if fileutils.IsDir(toPath) {
			dirs = append(dirs, toPath)
		} else {
			files = append(files, toPath)
		}
		s.events.ArtifactStepProgress(events.Install, a, 1)
	}
	s.events.ArtifactStepStarting(events.Install, a, artifactName, numFiles)
	err := fileutils.MoveAllFilesRecursively(
		filepath.Join(unpackedDir, envDef.InstallDir),
		s.store.InstallPath(), onMoveFile,
	)
	if err != nil {
		err := errs.Wrap(err, "Move artifact failed")
		s.events.ArtifactStepFailed(events.Install, a, err.Error())
		return err
	}
	s.events.ArtifactStepCompleted(events.Install, a)

	if err := s.store.StoreArtifact(store.NewStoredArtifact(a, files, dirs, envDef)); err != nil {
		return errs.Wrap(err, "Could not store artifact meta info")
	}

	return nil
}

// downloadArtifact retrieves the tarball for an artifactID
// Note: the tarball may also be retrieved from a local cache directory if that is available.
func (s *Setup) downloadArtifact(unsignedURI string, targetFile string, progress *events.IncrementalProgress) error {
	artifactURL, err := url.Parse(unsignedURI)
	if err != nil {
		return errs.Wrap(err, "Could not parse artifact URL %s.", unsignedURI)
	}

	downloadURL, err := s.model.SignS3URL(artifactURL)
	if err != nil {
		return errs.Wrap(err, "Could not sign artifact URL %s.", unsignedURI)
	}

	b, err := download.GetWithProgress(downloadURL.String(), progress)
	if err != nil {
		return errs.Wrap(err, "Download %s failed", downloadURL)
	}
	if err := fileutils.WriteFile(targetFile, b); err != nil {
		return errs.Wrap(err, "Writing download to target file %s failed", targetFile)
	}
	return nil
}

func (s *Setup) unpackArtifact(ua unarchiver.Unarchiver, tarballPath string, targetDir string, progress *events.IncrementalProgress) (int, error) {
	f, i, err := ua.PrepareUnpacking(tarballPath, targetDir)
	progress.TotalSize(int(i))
	defer f.Close()
	if err != nil {
		return 0, errs.Wrap(err, "Prepare for unpacking failed")
	}
	var numUnpackedFiles int
	ua.SetNotifier(func(_ string, _ int64, isDir bool) {
		if !isDir {
			numUnpackedFiles++
		}
	})
	proxy := proxyreader.NewProxyReader(progress, f)
	return numUnpackedFiles, ua.Unarchive(proxy, i, targetDir)
}

func (s *Setup) selectSetupImplementation(buildEngine model.BuildEngine, artifacts artifact.ArtifactRecipeMap) (Setuper, error) {
	switch buildEngine {
	case model.Alternative:
		return alternative.NewSetup(s.store, artifacts), nil
	case model.Camel:
		return camel.NewSetup(s.store), nil
	default:
		return nil, errs.New("Unknown build engine: %s", buildEngine)
	}
}
func (s *Setup) selectArtifactSetupImplementation(buildEngine model.BuildEngine, a artifact.ArtifactID) (ArtifactSetuper, error) {
	switch buildEngine {
	case model.Alternative:
		return alternative.NewArtifactSetup(a, s.store), nil
	case model.Camel:
		return camel.NewArtifactSetup(a, s.store), nil
	default:
		return nil, errs.New("Unknown build engine: %s", buildEngine)
	}
}<|MERGE_RESOLUTION|>--- conflicted
+++ resolved
@@ -8,6 +8,7 @@
 	"strings"
 	"sync"
 
+	"github.com/ActiveState/cli/pkg/platform/authentication"
 	"github.com/ActiveState/cli/pkg/platform/runtime/executor"
 	"github.com/gammazero/workerpool"
 	"github.com/go-openapi/strfmt"
@@ -130,13 +131,8 @@
 }
 
 // New returns a new Setup instance that can install a Runtime locally on the machine.
-<<<<<<< HEAD
 func New(target Targeter, msgHandler Events, auth *authentication.Auth) *Setup {
 	return NewWithModel(target, msgHandler, model.NewDefault(auth))
-=======
-func New(target Targeter, msgHandler Events) *Setup {
-	return NewWithModel(target, msgHandler, model.NewDefault())
->>>>>>> a471813d
 }
 
 // NewWithModel returns a new Setup instance with a customized model eg., for testing purposes
