--- conflicted
+++ resolved
@@ -317,11 +317,7 @@
 			bx, err := New(data)
 			assert.NoError(t, err)
 
-<<<<<<< HEAD
-			err = bx.Update(tt.args.operation, tt.args.requirement, &strfmt.DateTime{})
-=======
 			err = bx.UpdateRequirement(tt.args.operation, tt.args.requirement)
->>>>>>> 39ccebc4
 			if err != nil {
 				if tt.wantErr {
 					return
