package buildexpression

import (
	"encoding/json"
	"errors"
	"fmt"
	"sort"
	"strings"
	"time"

	"github.com/ActiveState/cli/internal/errs"
	"github.com/ActiveState/cli/internal/locale"
	"github.com/ActiveState/cli/internal/multilog"
	"github.com/ActiveState/cli/internal/rtutils/ptr"
	"github.com/ActiveState/cli/internal/sliceutils"
	"github.com/ActiveState/cli/pkg/platform/api/buildplanner/model"
	"github.com/go-openapi/strfmt"
)

const (
	SolveFuncName                     = "solve"
	SolveLegacyFuncName               = "solve_legacy"
	RequirementsKey                   = "requirements"
	PlatformsKey                      = "platforms"
	AtTimeKey                         = "at_time"
	RequirementNameKey                = "name"
	RequirementNamespaceKey           = "namespace"
	RequirementVersionRequirementsKey = "version_requirements"
	RequirementVersionKey             = "version"
	RequirementComparatorKey          = "comparator"

	ctxLet         = "let"
	ctxIn          = "in"
	ctxAp          = "ap"
	ctxValue       = "value"
	ctxAssignments = "assignments"
	ctxIsAp        = "isAp"
)

var funcNodeNotFoundError = errors.New("Could not find function node")

type BuildExpression struct {
	Let *Let
}

type Let struct {
	Assignments []*Var
	In          *In
}

type Var struct {
	Name  string
	Value *Value
}

type Value struct {
	Ap   *Ap
	List *[]*Value
	Str  *string
	Null *Null

	Assignment *Var
	Object     *[]*Var
	Ident      *string
}

type Null struct {
	Null string
}

type Ap struct {
	Name      string
	Arguments []*Value
}

type In struct {
	FuncCall *Ap
	Name     *string
}

// NewBuildExpression creates a BuildExpression from a JSON byte array.
// The JSON must be a valid BuildExpression in the following format:
//
//	{
//	  "let": {
//	    "runtime": {
//	      "solve_legacy": {
//	        "at_time": "2023-04-27T17:30:05.999000Z",
//	        "build_flags": [],
//	        "camel_flags": [],
//	        "platforms": [
//	          "96b7e6f2-bebf-564c-bc1c-f04482398f38"
//	        ],
//	        "requirements": [
//	          {
//	            "name": "requests",
//	            "namespace": "language/python"
//	          },
//	          {
//	            "name": "python",
//	            "namespace": "language",
//	            "version_requirements": [
//	              {
//	                "comparator": "eq",
//	                "version": "3.10.10"
//	              }
//	            ]
//	          },
//	        ],
//	        "solver_version": null
//	      }
//	    },
//	  "in": "$runtime"
//	  }
//	}
func New(data []byte) (*BuildExpression, error) {
	rawBuildExpression := make(map[string]interface{})
	err := json.Unmarshal(data, &rawBuildExpression)
	if err != nil {
		return nil, errs.Wrap(err, "Could not unmarshal build expression")
	}

	letValue, ok := rawBuildExpression["let"]
	if !ok {
		return nil, errs.New("Build expression has no 'let' key")
	}

	letMap, ok := letValue.(map[string]interface{})
	if !ok {
		return nil, errs.New("'let' key is not a JSON object")
	}

	var path []string
	let, err := newLet(path, letMap)
	if err != nil {
		return nil, errs.Wrap(err, "Could not parse 'let' key")
	}

	expr := &BuildExpression{let}

	err = expr.validateRequirements()
	if err != nil {
		return nil, errs.Wrap(err, "Could not validate requirements")
	}

	return expr, nil
}

func newLet(path []string, m map[string]interface{}) (*Let, error) {
	path = append(path, ctxLet)
	defer func() {
		_, _, err := sliceutils.Pop(path)
		if err != nil {
			multilog.Error("Could not pop context: %v", err)
		}
	}()

	inValue, ok := m["in"]
	if !ok {
		return nil, errs.New("Build expression's 'let' object has no 'in' key")
	}

	in, err := newIn(path, inValue)
	if err != nil {
		return nil, errs.Wrap(err, "Could not parse 'in' key's value: %v", inValue)
	}

	// Delete in so it doesn't get parsed as an assignment.
	delete(m, "in")

	assignments, err := newAssignments(path, m)
	if err != nil {
		return nil, errs.Wrap(err, "Could not parse 'let' key")
	}

	return &Let{Assignments: *assignments, In: in}, nil
}

func isAp(path []string, value map[string]interface{}) bool {
	path = append(path, ctxIsAp)
	defer func() {
		_, _, err := sliceutils.Pop(path)
		if err != nil {
			multilog.Error("Could not pop context: %v", err)
		}
	}()

	_, hasIn := value["in"]
	if hasIn && !sliceutils.Contains(path, ctxAssignments) {
		return false
	}

	return true
}

func newValue(path []string, valueInterface interface{}) (*Value, error) {
	path = append(path, ctxValue)
	defer func() {
		_, _, err := sliceutils.Pop(path)
		if err != nil {
			multilog.Error("Could not pop context: %v", err)
		}
	}()

	value := &Value{}

	switch v := valueInterface.(type) {
	case map[string]interface{}:
		// Examine keys first to see if this is a function call.
		for key, val := range v {
			if _, ok := val.(map[string]interface{}); !ok {
				continue
			}

			if isAp(path, val.(map[string]interface{})) {
				f, err := newAp(path, v)
				if err != nil {
					return nil, errs.Wrap(err, "Could not parse '%s' function's value: %v", key, v)
				}
				value.Ap = f
			}
		}

		if value.Ap == nil {
			// It's not a function call, but an object.
			object, err := newAssignments(path, v)
			if err != nil {
				return nil, errs.Wrap(err, "Could not parse object: %v", v)
			}
			value.Object = object
		}

	case []interface{}:
		values := []*Value{}
		for _, item := range v {
			value, err := newValue(path, item)
			if err != nil {
				return nil, errs.Wrap(err, "Could not parse list: %v", v)
			}
			values = append(values, value)
		}
		value.List = &values

	case string:
		if sliceutils.Contains(path, ctxIn) {
			value.Ident = &v
		} else {
			value.Str = ptr.To(v)
		}

	default:
		// An empty value is interpreted as JSON null.
		value.Null = &Null{}
	}

	return value, nil
}

func newAp(path []string, m map[string]interface{}) (*Ap, error) {
	path = append(path, ctxAp)
	defer func() {
		_, _, err := sliceutils.Pop(path)
		if err != nil {
			multilog.Error("Could not pop context: %v", err)
		}
	}()

	// Look in the given object for the function's name and argument object or list.
	var name string
	var argsInterface interface{}
	for key, value := range m {
		if isAp(path, value.(map[string]interface{})) {
			name = key
			argsInterface = value
			break
		}
	}

	args := []*Value{}

	switch v := argsInterface.(type) {
	case map[string]interface{}:
		for key, valueInterface := range v {
			value, err := newValue(path, valueInterface)
			if err != nil {
				return nil, errs.Wrap(err, "Could not parse '%s' function's argument '%s': %v", name, key, valueInterface)
			}
			args = append(args, &Value{Assignment: &Var{Name: key, Value: value}})
		}
		sort.SliceStable(args, func(i, j int) bool { return args[i].Assignment.Name < args[j].Assignment.Name })

	case []interface{}:
		for _, item := range v {
			value, err := newValue(path, item)
			if err != nil {
				return nil, errs.Wrap(err, "Could not parse '%s' function's argument list item: %v", name, item)
			}
			args = append(args, value)
		}

	default:
		return nil, errs.New("Function '%s' expected to be object or list", name)
	}

	return &Ap{Name: name, Arguments: args}, nil
}

func newAssignments(path []string, m map[string]interface{}) (*[]*Var, error) {
	path = append(path, ctxAssignments)
	defer func() {
		_, _, err := sliceutils.Pop(path)
		if err != nil {
			multilog.Error("Could not pop context: %v", err)
		}
	}()

	assignments := []*Var{}
	for key, valueInterface := range m {
		value, err := newValue(path, valueInterface)
		if err != nil {
			return nil, errs.Wrap(err, "Could not parse '%s' key's value: %v", key, valueInterface)
		}
		assignments = append(assignments, &Var{Name: key, Value: value})
	}
	sort.SliceStable(assignments, func(i, j int) bool { return assignments[i].Name < assignments[j].Name })
	return &assignments, nil
}

func newIn(path []string, inValue interface{}) (*In, error) {
	path = append(path, ctxIn)
	defer func() {
		_, _, err := sliceutils.Pop(path)
		if err != nil {
			multilog.Error("Could not pop context: %v", err)
		}
	}()

	in := &In{}

	switch v := inValue.(type) {
	case map[string]interface{}:
		f, err := newAp(path, v)
		if err != nil {
			return nil, errs.Wrap(err, "'in' object is not a function call")
		}
		in.FuncCall = f

	case string:
		in.Name = ptr.To(strings.TrimPrefix(v, "$"))

	default:
		return nil, errs.New("'in' value expected to be a function call or string")
	}

	return in, nil
}

// validateRequirements ensures that the requirements in the BuildExpression contain
// both the name and namespace fields. These fileds are used for requirement operations.
func (e *BuildExpression) validateRequirements() error {
	requirements := e.getRequirementsNode()
	for _, r := range requirements {
		if r.Object == nil {
			continue
		}

		// The requirement object needs to have a name and value field.
		// The value can be a string (in the case of name or namespace)
		// or a list (in the case of version requirements).
		for _, o := range *r.Object {
			if o.Name == "" {
				return errs.New("Requirement object missing name field")
			}

			if o.Value == nil {
				return errs.New("Requirement object missing value field")
			}

			if o.Name == RequirementNameKey || o.Name == RequirementNamespaceKey {
				if o.Value.Str == nil {
					return errs.New("Requirement object value is not set to a string")
				}
			}

			if o.Name == RequirementVersionRequirementsKey {
				if o.Value.List == nil {
					return errs.New("Requirement object value is not set to a list")
				}
			}
		}
	}
	return nil
}

// Requirements returns the requirements in the BuildExpression.
// It returns an error if the requirements are not found or if they are malformed.
// It expects the JSON representation of the solve node to be formatted as follows:
//
//	{
//	  "requirements": [
//	    {
//	      "name": "requests",
//	      "namespace": "language/python"
//	    },
//	    {
//	      "name": "python",
//	      "namespace": "language",
//	      "version_requirements": [{
//	          "comparator": "eq",
//	          "version": "3.10.10"
//	      }]
//	    }
//	  ]
//	}
func (e *BuildExpression) Requirements() []model.Requirement {
	requirementsNode := e.getRequirementsNode()

	var requirements []model.Requirement
	for _, r := range requirementsNode {
		if r.Object == nil {
			continue
		}

		var req model.Requirement
		for _, o := range *r.Object {
			if o.Name == RequirementNameKey {
				req.Name = *o.Value.Str
			}

			if o.Name == RequirementNamespaceKey {
				req.Namespace = *o.Value.Str
			}

			if o.Name == RequirementVersionRequirementsKey {
				req.VersionRequirement = getVersionRequirements(o.Value.List)
			}
		}
		requirements = append(requirements, req)
	}

	return requirements
}

func (e *BuildExpression) getRequirementsNode() []*Value {
	solveAp := e.getSolveNode()

	var reqs []*Value
	for _, arg := range solveAp.Arguments {
		if arg.Assignment == nil {
			continue
		}

		if arg.Assignment.Name == RequirementsKey && arg.Assignment.Value != nil {
			reqs = *arg.Assignment.Value.List
		}
	}

	return reqs
}

func getVersionRequirements(v *[]*Value) []model.VersionRequirement {
	var reqs []model.VersionRequirement

	if v == nil {
		return reqs
	}

	for _, r := range *v {
		if r.Object == nil {
			continue
		}

		versionReq := make(model.VersionRequirement)
		for _, o := range *r.Object {
			if o.Name == RequirementComparatorKey {
				versionReq[RequirementComparatorKey] = *o.Value.Str
			}

			if o.Name == RequirementVersionKey {
				versionReq[RequirementVersionKey] = *o.Value.Str
			}
		}
		reqs = append(reqs, versionReq)
	}
	return reqs
}

// getSolveNode returns the solve node from the build expression.
// It returns an error if the solve node is not found.
// Currently, the solve node can have the name of "solve" or "solve_legacy".
// It expects the JSON representation of the build expression to be formatted as follows:
//
//	{
//	  "let": {
//	    "runtime": {
//	      "solve": {
//	      }
//	    }
//	  }
//	}
func (e *BuildExpression) getSolveNode() *Ap {
	for _, a := range e.Let.Assignments {
		if a.Value.Ap == nil {
			continue
		}

		if a.Value.Ap.Name == SolveFuncName || a.Value.Ap.Name == SolveLegacyFuncName {
			return a.Value.Ap
		}
	}

	return nil
}

func (e *BuildExpression) getSolveNodeArguments() []*Value {
	solveAp := e.getSolveNode()
	if solveAp == nil {
		return []*Value{}
	}

	return solveAp.Arguments
}

func (e *BuildExpression) getPlatformsNode() *[]*Value {
	solveAp := e.getSolveNode()
	if solveAp == nil {
		return nil
	}

	for _, arg := range solveAp.Arguments {
		if arg.Assignment == nil {
			continue
		}

		if arg.Assignment.Name == PlatformsKey && arg.Assignment.Value != nil {
			return arg.Assignment.Value.List
		}
	}

	return nil
}

// Update updates the BuildExpression's requirements based on the operation and requirement.
<<<<<<< HEAD
func (e *BuildExpression) Update(operation model.Operation, requirement model.Requirement, timestamp *strfmt.DateTime) error {
=======
func (e *BuildExpression) UpdateRequirement(operation model.Operation, requirement model.Requirement) error {
>>>>>>> 39ccebc4
	var err error
	switch operation {
	case model.OperationAdded:
		err = e.addRequirement(requirement)
	case model.OperationRemoved:
		err = e.removeRequirement(requirement)
	case model.OperationUpdated:
		err = e.removeRequirement(requirement)
		if err != nil {
			break
		}
		err = e.addRequirement(requirement)
	default:
		return errs.New("Unsupported operation")
	}
	if err != nil {
		return errs.Wrap(err, "Could not update BuildExpression's requirements")
	}

<<<<<<< HEAD
	if timestamp != nil {
		err = e.updateTimestamp(*timestamp)
		if err != nil {
			return errs.Wrap(err, "Could not update BuildExpression's timestamp")
		}
	}

=======
>>>>>>> 39ccebc4
	return nil
}

func (e *BuildExpression) addRequirement(requirement model.Requirement) error {
	obj := []*Var{
		{Name: RequirementNameKey, Value: &Value{Str: ptr.To(requirement.Name)}},
		{Name: RequirementNamespaceKey, Value: &Value{Str: ptr.To(requirement.Namespace)}},
	}

	if requirement.VersionRequirement != nil {
		for _, r := range requirement.VersionRequirement {
			obj = append(obj, &Var{Name: RequirementVersionRequirementsKey, Value: &Value{List: &[]*Value{
				{Object: &[]*Var{
					{Name: RequirementComparatorKey, Value: &Value{Str: ptr.To(r[RequirementComparatorKey])}},
					{Name: RequirementVersionKey, Value: &Value{Str: ptr.To(r[RequirementVersionKey])}},
				}}},
			}})
		}
	}

	requirementsNode := append(e.getRequirementsNode(), &Value{Object: &obj})

	for _, arg := range e.getSolveNodeArguments() {
		if arg.Assignment == nil {
			continue
		}

		if arg.Assignment.Name == RequirementsKey {
			arg.Assignment.Value.List = &requirementsNode
		}
	}

	return nil
}

func (e *BuildExpression) removeRequirement(requirement model.Requirement) error {
	requirementsNode := e.getRequirementsNode()

	var found bool
	for i, r := range requirementsNode {
		if r.Object == nil {
			continue
		}

		for _, o := range *r.Object {
			if o.Name == RequirementNameKey && *o.Value.Str == requirement.Name {
				requirementsNode = append(requirementsNode[:i], requirementsNode[i+1:]...)
				found = true
				break
			}
		}
	}

	if !found {
		return locale.NewInputError("err_remove_requirement_not_found", "Could not remove requirement '[ACTIONABLE]{{.V0}}[/RESET]', because it does not exist.", requirement.Name)
	}

	for _, arg := range e.getSolveNode().Arguments {
		if arg.Assignment == nil {
			continue
		}

		if arg.Assignment.Name == RequirementsKey {
			arg.Assignment.Value.List = &requirementsNode
		}
	}

	return nil
}

func (e *BuildExpression) UpdatePlatform(operation model.Operation, platformID strfmt.UUID) error {
	var err error
	switch operation {
	case model.OperationAdded:
		err = e.addPlatform(platformID)
	case model.OperationRemoved:
		err = e.removePlatform(platformID)
	default:
		return errs.New("Unsupported operation")
	}
	if err != nil {
		return errs.Wrap(err, "Could not update BuildExpression's platform")
	}

	return nil
}

func (e *BuildExpression) addPlatform(platformID strfmt.UUID) error {
	platformsNode := e.getPlatformsNode()

	*platformsNode = append(*platformsNode, &Value{Str: ptr.To(platformID.String())})

	return nil
}

func (e *BuildExpression) removePlatform(platformID strfmt.UUID) error {
	platformsNode := e.getPlatformsNode()

	var found bool
	for i, p := range *platformsNode {
		if p.Str == nil {
			continue
		}

		if *p.Str == platformID.String() {
			*platformsNode = append((*platformsNode)[:i], (*platformsNode)[i+1:]...)
			found = true
			break
		}
	}

	if !found {
		return errs.New("Could not find platform")
	}

	return nil
}

func (e *BuildExpression) UpdateTimestamp(timestamp strfmt.DateTime) error {
	formatted, err := time.Parse(time.RFC3339, timestamp.String())
	if err != nil {
		return errs.Wrap(err, "Could not parse latest timestamp")
	}

	for _, arg := range e.getSolveNode().Arguments {
		if arg.Assignment == nil {
			continue
		}

		if arg.Assignment.Name == "at_time" {
			arg.Assignment.Value.Str = ptr.To(formatted.Format(time.RFC3339))
		}
	}

	return nil
}

func (e *BuildExpression) MarshalJSON() ([]byte, error) {
	m := make(map[string]interface{})
	let := make(map[string]interface{})
	for _, assignment := range e.Let.Assignments {
		let[assignment.Name] = assignment.Value
	}

	let["in"] = e.Let.In
	m["let"] = let

	return json.Marshal(m)
}

func (a *Var) MarshalJSON() ([]byte, error) {
	m := make(map[string]interface{})
	m[a.Name] = a.Value
	return json.Marshal(m)
}

func (v *Value) MarshalJSON() ([]byte, error) {
	switch {
	case v.Ap != nil:
		return json.Marshal(v.Ap)
	case v.List != nil:
		return json.Marshal(v.List)
	case v.Str != nil:
		return json.Marshal(strings.Trim(*v.Str, `"`))
	case v.Null != nil:
		return json.Marshal(nil)
	case v.Assignment != nil:
		return json.Marshal(v.Assignment)
	case v.Object != nil:
		m := make(map[string]interface{})
		for _, assignment := range *v.Object {
			m[assignment.Name] = assignment.Value
		}
		return json.Marshal(m)
	case v.Ident != nil:
		return json.Marshal(v.Ident)
	}
	return json.Marshal([]*Value{})
}

func (f *Ap) MarshalJSON() ([]byte, error) {
	m := make(map[string]interface{})
	args := make(map[string]interface{})
	for _, argument := range f.Arguments {
		switch {
		case argument.Assignment != nil:
			args[argument.Assignment.Name] = argument.Assignment.Value
		default:
			return nil, fmt.Errorf("Cannot marshal %v (arg %v)", f, argument)
		}
	}
	m[f.Name] = args
	return json.Marshal(m)
}

func (i *In) MarshalJSON() ([]byte, error) {
	switch {
	case i.FuncCall != nil:
		return json.Marshal(i.FuncCall)
	case i.Name != nil:
		return json.Marshal("$" + *i.Name)
	}
	return nil, fmt.Errorf("Cannot marshal %v", i)
}<|MERGE_RESOLUTION|>--- conflicted
+++ resolved
@@ -541,11 +541,7 @@
 }
 
 // Update updates the BuildExpression's requirements based on the operation and requirement.
-<<<<<<< HEAD
-func (e *BuildExpression) Update(operation model.Operation, requirement model.Requirement, timestamp *strfmt.DateTime) error {
-=======
 func (e *BuildExpression) UpdateRequirement(operation model.Operation, requirement model.Requirement) error {
->>>>>>> 39ccebc4
 	var err error
 	switch operation {
 	case model.OperationAdded:
@@ -565,16 +561,6 @@
 		return errs.Wrap(err, "Could not update BuildExpression's requirements")
 	}
 
-<<<<<<< HEAD
-	if timestamp != nil {
-		err = e.updateTimestamp(*timestamp)
-		if err != nil {
-			return errs.Wrap(err, "Could not update BuildExpression's timestamp")
-		}
-	}
-
-=======
->>>>>>> 39ccebc4
 	return nil
 }
 
