package authentication

import (
	"errors"
	"fmt"
	"os"
	"time"

	"github.com/ActiveState/cli/internal-as/config"
	"github.com/ActiveState/cli/internal-as/errs"
	"github.com/ActiveState/cli/internal-as/locale"
	"github.com/ActiveState/cli/internal-as/logging"
	"github.com/ActiveState/cli/internal-as/multilog"
	"github.com/ActiveState/cli/internal-as/rollbar"
	"github.com/ActiveState/cli/internal/ci/gcloud"
	"github.com/ActiveState/cli/internal/colorize"
	"github.com/ActiveState/cli/internal/constants"
	"github.com/ActiveState/cli/internal/profile"
	"github.com/ActiveState/cli/internal/singleton/uniqid"
	"github.com/ActiveState/cli/pkg/platform/api/mono"
	"github.com/ActiveState/cli/pkg/platform/api/mono/mono_client"
	"github.com/ActiveState/cli/pkg/platform/api/mono/mono_client/authentication"
	apiAuth "github.com/ActiveState/cli/pkg/platform/api/mono/mono_client/authentication"
	"github.com/ActiveState/cli/pkg/platform/api/mono/mono_models"
	model "github.com/ActiveState/cli/pkg/platform/model/auth"
	"github.com/go-openapi/runtime"
	httptransport "github.com/go-openapi/runtime/client"
	"github.com/go-openapi/strfmt"
)

var exit = os.Exit

var persist *Auth

type ErrUnauthorized struct{ *locale.LocalizedError }

type ErrTokenRequired struct{ *locale.LocalizedError }

var errNotYetGranted = locale.NewInputError("err_auth_device_noauth")

// Auth is the base structure used to record the authenticated state
type Auth struct {
	client      *mono_client.Mono
	clientAuth  *runtime.ClientAuthInfoWriter
	bearerToken string
	user        *mono_models.User
	cfg         Configurable
}

type Configurable interface {
	Set(string, interface{}) error
	GetString(string) string
	Close() error
}

const ApiTokenConfigKey = "apiToken"

// LegacyGet returns a cached version of Auth
func LegacyGet() *Auth {
	if persist == nil {
		cfg, err := config.New()
		if err != nil {
			// TODO: We need to get rid of this Get() function altogether...
			multilog.Error("Could not get configuration required by auth: %v", err)
			os.Exit(1)
		}
<<<<<<< HEAD
		defer cfg.Close()
=======
>>>>>>> 69ddeab3

		persist = New(cfg)
		if err := persist.Sync(); err != nil {
			logging.Warning("Could not sync authenticated state: %s", err.Error())
		}
	}
	return persist
}

func LegacyClose() {
	if persist == nil {
		return
	}
	persist.Close()
}

// Client is a shortcut for calling Client() on the persisted auth
func Client() *mono_client.Mono {
	return LegacyGet().Client()
}

// ClientAuth is a shortcut for calling ClientAuth() on the persisted auth
func ClientAuth() runtime.ClientAuthInfoWriter {
	return LegacyGet().ClientAuth()
}

// Reset clears the cache
func Reset() {
	persist = nil
}

// New creates a new version of Auth
func New(cfg Configurable) *Auth {
	defer profile.Measure("auth:New", time.Now())
	auth := &Auth{
		cfg: cfg,
	}

	return auth
}

// Sync will ensure that the authenticated state is in sync with what is in the config database.
// This is mainly useful if you want to instrument the auth package without creating unnecessary API calls.
func (s *Auth) Sync() error {
	defer profile.Measure("auth:Sync", time.Now())

	if s.AvailableAPIToken() != "" {
		logging.Debug("Authenticating with stored API token")
		if err := s.Authenticate(); err != nil {
			return errs.Wrap(err, "Failed to authenticate with API token")
		}
	}
	return nil
}

func (s *Auth) Close() error {
	if err := s.cfg.Close(); err != nil {
		return errs.Wrap(err, "Could not close cfg from Auth")
	}
	return nil
}

// Authenticated checks whether we are currently authenticated
func (s *Auth) Authenticated() bool {
	return s.clientAuth != nil
}

// ClientAuth returns the auth type required by swagger api calls
func (s *Auth) ClientAuth() runtime.ClientAuthInfoWriter {
	if s.clientAuth == nil {
		return nil
	}
	return *s.clientAuth
}

// BearerToken returns the current bearerToken
func (s *Auth) BearerToken() string {
	return s.bearerToken
}

func (s *Auth) updateRollbarPerson() {
	uid := s.UserID()
	if uid == nil {
		return
	}
	rollbar.UpdateRollbarPerson(uid.String(), s.WhoAmI(), s.Email())
}

// Authenticate will try to authenticate using stored credentials
func (s *Auth) Authenticate() error {
	if s.Authenticated() {
		s.updateRollbarPerson()
		return nil
	}

	apiToken := s.AvailableAPIToken()
	if apiToken == "" {
		return locale.NewInputError("err_no_credentials")
	}

	return s.AuthenticateWithToken(apiToken)
}

// AuthenticateWithModel will try to authenticate using the given swagger model
func (s *Auth) AuthenticateWithModel(credentials *mono_models.Credentials) error {
	logging.Debug("AuthenticateWithModel")

	params := authentication.NewPostLoginParams()
	params.SetCredentials(credentials)

	loginOK, err := mono.Get().Authentication.PostLogin(params)
	if err != nil {
		tips := []string{
			locale.Tl("relog_tip", "If you're having trouble authenticating try logging out and logging back in again."),
			locale.Tl("logout_tip", "Logout with [ACTIONABLE]`state auth logout`[/RESET]."),
			locale.Tl("logout_tip", "Login with [ACTIONABLE]`state auth`[/RESET]."),
		}

		switch err.(type) {
		case *apiAuth.PostLoginUnauthorized:
			return errs.AddTips(&ErrUnauthorized{locale.WrapInputError(err, "err_unauthorized")}, tips...)
		case *apiAuth.PostLoginRetryWith:
			return errs.AddTips(&ErrTokenRequired{locale.WrapInputError(err, "err_auth_fail_totp")}, tips...)
		default:
			if os.IsTimeout(err) {
				return locale.NewInputError("err_api_auth_timeout", "Timed out waiting for authentication response. Please try again.")
			}
			multilog.Error("Authentication API returned %v", err)
			return errs.AddTips(locale.WrapError(err, "err_api_auth", "Authentication failed: {{.V0}}", err.Error()), tips...)
		}
	}

	if err := s.updateSession(loginOK.Payload); err != nil {
		return errs.Wrap(err, "Storing JWT failed")
	}

	return nil
}

func (s *Auth) AuthenticateWithDevice(deviceCode strfmt.UUID) error {
	logging.Debug("AuthenticateWithDevice")

	token, err := model.CheckDeviceAuthorization(deviceCode)
	if err != nil {
		return errs.Wrap(err, "Authorization failed")
	}

	if token == nil {
		return errNotYetGranted
	}

	if err := s.updateSession(token); err != nil {
		return errs.Wrap(err, "Storing JWT failed")
	}

	return nil

}

func (s *Auth) AuthenticateWithDevicePolling(deviceCode strfmt.UUID, interval time.Duration) error {
	logging.Debug("AuthenticateWithDevicePolling, polling: %v", interval.String())
	for start := time.Now(); time.Since(start) < 5*time.Minute; {
		err := s.AuthenticateWithDevice(deviceCode)
		if err == nil {
			return nil
		} else if !errors.Is(err, errNotYetGranted) {
			return errs.Wrap(err, "Device authentication failed")
		}
		time.Sleep(interval) // then try again
	}

	return locale.NewInputError("err_auth_device_timeout")
}

// AuthenticateWithToken will try to authenticate using the given token
func (s *Auth) AuthenticateWithToken(token string) error {
	logging.Debug("AuthenticateWithToken")
	return s.AuthenticateWithModel(&mono_models.Credentials{
		Token: token,
	})
}

// updateSession authenticates with the given access token obtained via a Platform
// API request and response (e.g. username/password loging or device authentication).
func (s *Auth) updateSession(accessToken *mono_models.JWT) error {
	defer s.updateRollbarPerson()

	s.user = accessToken.User
	s.bearerToken = accessToken.Token
	clientAuth := httptransport.BearerToken(s.bearerToken)
	s.clientAuth = &clientAuth

	persist = s

	return nil
}

// WhoAmI returns the username of the currently authenticated user, or an empty string if not authenticated
func (s *Auth) WhoAmI() string {
	if s.user != nil {
		return s.user.Username
	}
	return ""
}

func (s *Auth) CanWrite(organization string) bool {
	if s.user == nil {
		return false
	}
	for _, org := range s.user.Organizations {
		if org.URLname != organization {
			continue
		}
		return org.Role == string(mono_models.RoleAdmin) || org.Role == string(mono_models.RoleEditor)
	}
	return false
}

// Email return the email of the authenticated user
func (s *Auth) Email() string {
	if s.user != nil {
		return s.user.Email
	}
	return ""
}

// UserID returns the user ID for the currently authenticated user, or nil if not authenticated
func (s *Auth) UserID() *strfmt.UUID {
	if s.user != nil {
		return &s.user.UserID
	}
	return nil
}

// Logout will destroy any session tokens and reset the current Auth instance
func (s *Auth) Logout() error {
	err := s.cfg.Set(ApiTokenConfigKey, "")
	if err != nil {
		multilog.Error("Could not clear apiToken in config")
		return locale.WrapError(err, "err_logout_cfg", "Could not update config, if this persists please try running '[ACTIONABLE]state clean config[/RESET]'.")
	}

	s.client = nil
	s.clientAuth = nil
	s.bearerToken = ""
	s.user = nil

	// This is a bit of a hack, but it's safe to assume that the global legacy use-case should be reset whenever we logout a specific instance
	// Handling it any other way would be far too error-prone by comparison
	Reset()

	return nil
}

// Client will return an API client that has authentication set up
func (s *Auth) Client() *mono_client.Mono {
	client, err := s.ClientSafe()
	if err != nil {
		multilog.Error("Trying to get the Client while not authenticated")
		fmt.Fprintln(os.Stderr, colorize.StripColorCodes(locale.T("err_api_not_authenticated")))
		exit(1)
	}

	return client
}

// ClientSafe will return an API client that has authentication set up
func (s *Auth) ClientSafe() (*mono_client.Mono, error) {
	if s.client == nil {
		s.client = mono.NewWithAuth(s.clientAuth)
	}
	if !s.Authenticated() {
		if err := s.Authenticate(); err != nil {
			return nil, errs.Wrap(err, "Authentication failed")
		}
	}
	return s.client, nil
}

// CreateToken will create an API token for the current authenticated user
func (s *Auth) CreateToken() error {
	client, err := s.ClientSafe()
	if err != nil {
		return err
	}

	tokensOK, err := client.Authentication.ListTokens(nil, s.ClientAuth())
	if err != nil {
		return locale.WrapError(err, "err_token_list", "", err.Error())
	}

	for _, token := range tokensOK.Payload {
		if token.Name == constants.APITokenName {
			params := authentication.NewDeleteTokenParams()
			params.SetTokenID(token.TokenID)
			_, err := client.Authentication.DeleteToken(params, s.ClientAuth())
			if err != nil {
				return locale.WrapError(err, "err_token_delete", "", err.Error())
			}
			break
		}
	}

	key := constants.APITokenName + ":" + uniqid.Text()
	token, err := s.NewAPIKey(key)
	if err != nil {
		return err
	}

	err = s.SaveToken(token)
	if err != nil {
		return errs.Wrap(err, "SaveToken failed")
	}

	return nil
}

// SaveToken will save an API token
func (s *Auth) SaveToken(token string) error {
	err := s.cfg.Set(ApiTokenConfigKey, token)
	if err != nil {
		return locale.WrapError(err, "err_set_token", "Could not set token in config")
	}

	return nil
}

// NewAPIKey returns a new api key from the backend or the relevant failure.
func (s *Auth) NewAPIKey(name string) (string, error) {
	params := authentication.NewAddTokenParams()
	params.SetTokenOptions(&mono_models.TokenEditable{Name: name, DeviceID: uniqid.Text()})

	client, err := s.ClientSafe()
	if err != nil {
		return "", err
	}

	tokenOK, err := client.Authentication.AddToken(params, s.ClientAuth())
	if err != nil {
		return "", locale.WrapError(err, "err_token_create", "", err.Error())
	}

	return tokenOK.Payload.Token, nil
}

func (s *Auth) AvailableAPIToken() (v string) {
	tkn, err := gcloud.GetSecret(constants.APIKeyEnvVarName)
	if err != nil && !errors.Is(err, gcloud.ErrNotAvailable{}) {
		multilog.Error("Could not retrieve gcloud secret: %v", err)
	}
	if err == nil && tkn != "" {
		logging.Debug("Using api token sourced from gcloud")
		return tkn
	}

	if tkn = os.Getenv(constants.APIKeyEnvVarName); tkn != "" {
		logging.Debug("Using API token passed via env var")
		return tkn
	}
	return s.cfg.GetString(ApiTokenConfigKey)
}<|MERGE_RESOLUTION|>--- conflicted
+++ resolved
@@ -64,10 +64,6 @@
 			multilog.Error("Could not get configuration required by auth: %v", err)
 			os.Exit(1)
 		}
-<<<<<<< HEAD
-		defer cfg.Close()
-=======
->>>>>>> 69ddeab3
 
 		persist = New(cfg)
 		if err := persist.Sync(); err != nil {
