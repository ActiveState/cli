package authentication

import (
	"errors"
	"fmt"
	"os"
	"time"

	"github.com/ActiveState/cli/internal/profile"
	"github.com/ActiveState/cli/pkg/platform/model/auth"
	"github.com/go-openapi/runtime"
	httptransport "github.com/go-openapi/runtime/client"
	"github.com/go-openapi/strfmt"

	"github.com/ActiveState/cli/internal/ci/gcloud"
	"github.com/ActiveState/cli/internal/colorize"
	"github.com/ActiveState/cli/internal/config"
	"github.com/ActiveState/cli/internal/constants"
	"github.com/ActiveState/cli/internal/errs"
	"github.com/ActiveState/cli/internal/locale"
	"github.com/ActiveState/cli/internal/logging"
	"github.com/ActiveState/cli/internal/machineid"
	"github.com/ActiveState/cli/pkg/platform/api/mono"
	"github.com/ActiveState/cli/pkg/platform/api/mono/mono_client"
	"github.com/ActiveState/cli/pkg/platform/api/mono/mono_client/authentication"
	apiAuth "github.com/ActiveState/cli/pkg/platform/api/mono/mono_client/authentication"
	"github.com/ActiveState/cli/pkg/platform/api/mono/mono_models"
)

var exit = os.Exit

var persist *Auth

type ErrUnauthorized struct{ *locale.LocalizedError }

type ErrTokenRequired struct{ *locale.LocalizedError }

var errNotYetGranted = locale.NewInputError("err_auth_device_noauth")

// Auth is the base structure used to record the authenticated state
type Auth struct {
	client      *mono_client.Mono
	clientAuth  *runtime.ClientAuthInfoWriter
	bearerToken string
	user        *mono_models.User
	cfg         Configurable
}

type Configurable interface {
	Set(string, interface{}) error
	GetString(string) string
	Close() error
}

const ApiTokenConfigKey = "apiToken"

// LegacyGet returns a cached version of Auth
func LegacyGet() *Auth {
	if persist == nil {
		cfg, err := config.New()
		if err != nil {
			// TODO: We need to get rid of this Get() function altogether...
			logging.Error("Could not get configuration required by auth: %v", err)
			os.Exit(1)
		}
		persist = New(cfg)
		if err := persist.Sync(); err != nil {
			logging.Warning("Could not sync authenticated state: %s", err.Error())
		}
	}
	return persist
}

func LegacyClose() {
	if persist == nil {
		return
	}
	persist.Close()
}

// Client is a shortcut for calling Client() on the persisted auth
func Client() *mono_client.Mono {
	return LegacyGet().Client()
}

// ClientAuth is a shortcut for calling ClientAuth() on the persisted auth
func ClientAuth() runtime.ClientAuthInfoWriter {
	return LegacyGet().ClientAuth()
}

// Reset clears the cache
func Reset() {
	persist = nil
}

// New creates a new version of Auth
func New(cfg Configurable) *Auth {
	defer profile.Measure("auth:New", time.Now())
	auth := &Auth{
		cfg: cfg,
	}

	return auth
}

// Sync will ensure that the authenticated state is in sync with what is in the config database.
// This is mainly useful if you want to instrument the auth package without creating unnecessary API calls.
func (s *Auth) Sync() error {
	if s.AvailableAPIToken() != "" {
		logging.Debug("Authenticating with stored API token")
		if err := s.Authenticate(); err != nil {
			return errs.Wrap(err, "Failed to authenticate with API token")
		}
	}
<<<<<<< HEAD
	return nil
=======

	persist = auth

	return auth
>>>>>>> 0382e194
}

func (s *Auth) Close() error {
	if err := s.cfg.Close(); err != nil {
		return errs.Wrap(err, "Could not close cfg from Auth")
	}
	return nil
}

// Authenticated checks whether we are currently authenticated
func (s *Auth) Authenticated() bool {
	return s.clientAuth != nil
}

// ClientAuth returns the auth type required by swagger api calls
func (s *Auth) ClientAuth() runtime.ClientAuthInfoWriter {
	if s.clientAuth == nil {
		return nil
	}
	return *s.clientAuth
}

// BearerToken returns the current bearerToken
func (s *Auth) BearerToken() string {
	return s.bearerToken
}

func (s *Auth) updateRollbarPerson() {
	uid := s.UserID()
	if uid == nil {
		return
	}
	logging.UpdateRollbarPerson(uid.String(), s.WhoAmI(), s.Email())
}

// Authenticate will try to authenticate using stored credentials
func (s *Auth) Authenticate() error {
	if s.Authenticated() {
		s.updateRollbarPerson()
		return nil
	}

	apiToken := s.AvailableAPIToken()
	if apiToken == "" {
		return locale.NewInputError("err_no_credentials")
	}

	return s.AuthenticateWithToken(apiToken)
}

// AuthenticateWithModel will try to authenticate using the given swagger model
func (s *Auth) AuthenticateWithModel(credentials *mono_models.Credentials) error {
	logging.Debug("AuthenticateWithModel")

	params := authentication.NewPostLoginParams()
	params.SetCredentials(credentials)

	loginOK, err := mono.Get().Authentication.PostLogin(params)
	if err != nil {
		tips := []string{
			locale.Tl("relog_tip", "If you're having trouble authenticating try logging out and logging back in again."),
			locale.Tl("logout_tip", "Logout with [ACTIONABLE]`state auth logout`[/RESET]."),
			locale.Tl("logout_tip", "Login with [ACTIONABLE]`state auth`[/RESET]."),
		}

		switch err.(type) {
		case *apiAuth.PostLoginUnauthorized:
			return errs.AddTips(&ErrUnauthorized{locale.WrapInputError(err, "err_unauthorized")}, tips...)
		case *apiAuth.PostLoginRetryWith:
			return errs.AddTips(&ErrTokenRequired{locale.WrapInputError(err, "err_auth_fail_totp")}, tips...)
		default:
			logging.Error("Authentication API returned %v", err)
			return errs.AddTips(locale.WrapError(err, "err_api_auth", "Authentication failed: {{.V0}}", err.Error()), tips...)
		}
	}

	if err := s.updateSession(loginOK.Payload); err != nil {
		return errs.Wrap(err, "Storing JWT failed")
	}

	return nil
}

func (s *Auth) AuthenticateWithDevice(deviceCode strfmt.UUID) error {
	logging.Debug("AuthenticateWithDevice")

	token, err := model.CheckDeviceAuthorization(deviceCode)
	if err != nil {
		return errs.Wrap(err, "Authorization failed")
	}

	if token == nil {
		return errNotYetGranted
	}

	if err := s.updateSession(token); err != nil {
		return errs.Wrap(err, "Storing JWT failed")
	}

	return nil

}

func (s *Auth) AuthenticateWithDevicePolling(deviceCode strfmt.UUID, interval time.Duration) error {
	logging.Debug("AuthenticateWithDevicePolling, polling: %v", interval.String())
	for start := time.Now(); time.Since(start) < 5*time.Minute; {
		err := s.AuthenticateWithDevice(deviceCode)
		if err == nil {
			return nil
		} else if !errors.Is(err, errNotYetGranted) {
			return errs.Wrap(err, "Device authentication failed")
		}
		time.Sleep(interval) // then try again
	}

	return locale.NewInputError("err_auth_device_timeout")
}

// AuthenticateWithToken will try to authenticate using the given token
func (s *Auth) AuthenticateWithToken(token string) error {
	logging.Debug("AuthenticateWithToken")
	return s.AuthenticateWithModel(&mono_models.Credentials{
		Token: token,
	})
}

// updateSession authenticates with the given access token obtained via a Platform
// API request and response (e.g. username/password loging or device authentication).
func (s *Auth) updateSession(accessToken *mono_models.JWT) error {
	defer s.updateRollbarPerson()

	s.user = accessToken.User
	s.bearerToken = accessToken.Token
	clientAuth := httptransport.BearerToken(s.bearerToken)
	s.clientAuth = &clientAuth

	return nil
}

// WhoAmI returns the username of the currently authenticated user, or an empty string if not authenticated
func (s *Auth) WhoAmI() string {
	if s.user != nil {
		return s.user.Username
	}
	return ""
}

func (s *Auth) CanWrite(organization string) bool {
	if s.user == nil {
		return false
	}
	for _, org := range s.user.Organizations {
		if org.URLname != organization {
			continue
		}
		return org.Role == string(mono_models.RoleAdmin) || org.Role == string(mono_models.RoleEditor)
	}
	return false
}

// Email return the email of the authenticated user
func (s *Auth) Email() string {
	if s.user != nil {
		return s.user.Email
	}
	return ""
}

// UserID returns the user ID for the currently authenticated user, or nil if not authenticated
func (s *Auth) UserID() *strfmt.UUID {
	if s.user != nil {
		return &s.user.UserID
	}
	return nil
}

// Logout will destroy any session tokens and reset the current Auth instance
func (s *Auth) Logout() error {
	err := s.cfg.Set(ApiTokenConfigKey, "")
	if err != nil {
		logging.Error("Could not clear apiToken in config")
		return locale.WrapError(err, "err_logout_cfg", "Could not update config, if this persists please try running '[ACTIONABLE]state clean config[/RESET]'.")
	}

	s.client = nil
	s.clientAuth = nil
	s.bearerToken = ""
	s.user = nil

	// This is a bit of a hack, but it's safe to assume that the global legacy use-case should be reset whenever we logout a specific instance
	// Handling it any other way would be far too error-prone by comparison
	Reset()

	return nil
}

// Client will return an API client that has authentication set up
func (s *Auth) Client() *mono_client.Mono {
	client, err := s.ClientSafe()
	if err != nil {
		logging.Error("Trying to get the Client while not authenticated")
		fmt.Fprintln(os.Stderr, colorize.StripColorCodes(locale.T("err_api_not_authenticated")))
		exit(1)
	}

	return client
}

// ClientSafe will return an API client that has authentication set up
func (s *Auth) ClientSafe() (*mono_client.Mono, error) {
	if s.client == nil {
		s.client = mono.NewWithAuth(s.clientAuth)
	}
	if !s.Authenticated() {
		if err := s.Authenticate(); err != nil {
			return nil, errs.Wrap(err, "Authentication failed")
		}
	}
	return s.client, nil
}

// CreateToken will create an API token for the current authenticated user
func (s *Auth) CreateToken() error {
	client, err := s.ClientSafe()
	if err != nil {
		return err
	}

	tokensOK, err := client.Authentication.ListTokens(nil, s.ClientAuth())
	if err != nil {
		return locale.WrapError(err, "err_token_list", "", err.Error())
	}

	for _, token := range tokensOK.Payload {
		if token.Name == constants.APITokenName {
			params := authentication.NewDeleteTokenParams()
			params.SetTokenID(token.TokenID)
			_, err := client.Authentication.DeleteToken(params, s.ClientAuth())
			if err != nil {
				return locale.WrapError(err, "err_token_delete", "", err.Error())
			}
			break
		}
	}

	key := constants.APITokenName + ":" + machineid.UniqID()
	token, err := s.NewAPIKey(key)
	if err != nil {
		return err
	}

	err = s.cfg.Set(ApiTokenConfigKey, token)
	if err != nil {
		return locale.WrapError(err, "err_set_token", "Could not set token in config")
	}

	return nil
}

// NewAPIKey returns a new api key from the backend or the relevant failure.
func (s *Auth) NewAPIKey(name string) (string, error) {
	params := authentication.NewAddTokenParams()
	params.SetTokenOptions(&mono_models.TokenEditable{Name: name})

	client, err := s.ClientSafe()
	if err != nil {
		return "", err
	}

	tokenOK, err := client.Authentication.AddToken(params, s.ClientAuth())
	if err != nil {
		return "", locale.WrapError(err, "err_token_create", "", err.Error())
	}

	return tokenOK.Payload.Token, nil
}

func (s *Auth) AvailableAPIToken() (v string) {
	tkn, err := gcloud.GetSecret(constants.APIKeyEnvVarName)
	if err != nil && !errors.Is(err, gcloud.ErrNotAvailable{}) {
		logging.Error("Could not retrieve gcloud secret: %v", err)
	}
	if err == nil && tkn != "" {
		logging.Debug("Using api token sourced from gcloud")
		return tkn
	}

	if tkn = os.Getenv(constants.APIKeyEnvVarName); tkn != "" {
		logging.Debug("Using API token passed via env var")
		return tkn
	}
	return s.cfg.GetString(ApiTokenConfigKey)
}<|MERGE_RESOLUTION|>--- conflicted
+++ resolved
@@ -100,6 +100,8 @@
 		cfg: cfg,
 	}
 
+	persist = auth
+
 	return auth
 }
 
@@ -112,14 +114,7 @@
 			return errs.Wrap(err, "Failed to authenticate with API token")
 		}
 	}
-<<<<<<< HEAD
-	return nil
-=======
-
-	persist = auth
-
-	return auth
->>>>>>> 0382e194
+	return nil
 }
 
 func (s *Auth) Close() error {
