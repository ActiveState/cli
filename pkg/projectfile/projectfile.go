package projectfile

import (
	"fmt"
	"io/ioutil"
	"os"
	"path/filepath"
	"regexp"
	"runtime"
	"strings"
	"sync"

	"github.com/ActiveState/sysinfo"
	"github.com/gobuffalo/packr"
	"github.com/google/uuid"
	"github.com/imdario/mergo"
	"gopkg.in/yaml.v2"

	"github.com/go-openapi/strfmt"
	"github.com/spf13/viper"
	"github.com/thoas/go-funk"

	"github.com/ActiveState/cli/internal/constants"
	"github.com/ActiveState/cli/internal/errs"
	"github.com/ActiveState/cli/internal/failures"
	"github.com/ActiveState/cli/internal/fileutils"
	"github.com/ActiveState/cli/internal/hash"
	"github.com/ActiveState/cli/internal/language"
	"github.com/ActiveState/cli/internal/locale"
	"github.com/ActiveState/cli/internal/logging"
	"github.com/ActiveState/cli/internal/osutils"
	"github.com/ActiveState/cli/internal/strutils"
)

var (
	// FailNoProject identifies a failure as being due to a missing project file
	FailNoProject = failures.Type("projectfile.fail.noproject", failures.FailUser)

	// FailNoProjectFromEnv identifies a failure as being due to the project file referenced by the env not existing
	FailNoProjectFromEnv = failures.Type("projectfile.fail.noprojectfromenv", failures.FailUser)

	// FailParseProject identifies a failure as being due inability to parse file contents
	FailParseProject = failures.Type("projectfile.fail.parseproject", failures.FailUser)

	// FailValidate identifies a failure during validation
	FailValidate = failures.Type("projectfile.fail.validate")

	// FailInvalidVersion identifies a failure as being due to an invalid version format
	FailInvalidVersion = failures.Type("projectfile.fail.version")

	// FailSetCommitID identifies a failure as being caused by the commit id not getting set
	FailSetCommitID = failures.Type("projectfile.fail.setcommitid")

	// FailNewBlankPath identifies a failure as being caused by the commit id not getting set
	FailNewBlankPath = failures.Type("projectfile.fail.blanknewpath")

	// FailNewBlankOwner identifies a failure as being caused by the owner parameter not being set
	FailNewBlankOwner = failures.Type("projectfile.fail.blanknewonwer")

	// FailNewBlankProject identifies a failure as being caused by the project parameter not being set
	FailNewBlankProject = failures.Type("projectfile.fail.blanknewproject")

	// FailProjectExists identifies a failure as being caused by the commit id not getting set
	FailProjectExists = failures.Type("projectfile.fail.projectalreadyexists")

	// FailInvalidURL identifies a failures as being caused by the project URL being invalid
	FailInvalidURL = failures.Type("projectfile.fail.invalidurl")

	// FailProjectFileRoot identifies a failure being caused by not being able to find a path to a project file
	FailProjectFileRoot = failures.Type("projectfile.fail.projectfileroot", failures.FailNonFatal)
)

var (
	regexPlatformURL = strings.Replace(constants.PlatformURL, ".", "\\.", -1)

	urlProjectRegexStr = fmt.Sprintf(`https:\/\/%s\/([\w_.-]*)\/([\w_.-]*)(?:\?commitID=)*(.*)`, regexPlatformURL)
	urlCommitRegexStr  = fmt.Sprintf(`https:\/\/%s\/commit\/(.*)`, regexPlatformURL)

	// ProjectURLRe Regex used to validate project fields /orgname/projectname[?commitID=someUUID]
	ProjectURLRe = regexp.MustCompile(urlProjectRegexStr)
	// CommitURLRe Regex used to validate commit info /commit/someUUID
	CommitURLRe = regexp.MustCompile(urlCommitRegexStr)
)

// projectURL comprises all fields of a parsed project URL
type projectURL struct {
	Owner    string
	Name     string
	CommitID string
}

var projectMapMutex = &sync.Mutex{}

const LocalProjectsConfigKey = "projects"

// VersionInfo is used in cases where we only care about parsing the version field. In all other cases the version is parsed via
// the Project struct
type VersionInfo struct {
	Branch  string `yaml:"branch"`
	Version string `yaml:"version"`
	Lock    string `yaml:"lock"`
}

// ProjectSimple reflects a bare basic project structure
type ProjectSimple struct {
	Project string `yaml:"project"`
}

// Project covers the top level project structure of our yaml
type Project struct {
	Project      string        `yaml:"project"`
	Branch       string        `yaml:"branch,omitempty"`
	Version      string        `yaml:"version,omitempty"`
	Lock         string        `yaml:"lock,omitempty"`
	Environments string        `yaml:"environments,omitempty"`
	Platforms    []Platform    `yaml:"platforms,omitempty"`
	Languages    Languages     `yaml:"languages,omitempty"`
	Constants    Constants     `yaml:"constants,omitempty"`
	Secrets      *SecretScopes `yaml:"secrets,omitempty"`
	Events       Events        `yaml:"events,omitempty"`
	Scripts      Scripts       `yaml:"scripts,omitempty"`
	Jobs         Jobs          `yaml:"jobs,omitempty"`
	Private      bool          `yaml:"private,omitempty"`
	path         string        // "private"
<<<<<<< HEAD
	parsedURL    projectURL    // parsed url data

	// Deprecated
	Variables       interface{} `yaml:"variables,omitempty"`
	deprecatedOwner string      `yaml:"owner,omitempty"`
	deprecatedName  string      `yaml:"name,omitempty"`
=======
	namespace    string        // for project "mapping"
>>>>>>> 1daf1a45
}

// Platform covers the platform structure of our yaml
type Platform struct {
	Name         string `yaml:"name,omitempty"`
	Os           string `yaml:"os,omitempty"`
	Version      string `yaml:"version,omitempty"`
	Architecture string `yaml:"architecture,omitempty"`
	Libc         string `yaml:"libc,omitempty"`
	Compiler     string `yaml:"compiler,omitempty"`
}

// Build covers the build map, which can go under languages or packages
// Build can hold variable keys, so we cannot predict what they are, hence why it is a map
type Build map[string]string

// Language covers the language structure, which goes under Project
type Language struct {
	Name        string      `yaml:"name"`
	Version     string      `yaml:"version,omitempty"`
	Conditional Conditional `yaml:"if"`
	Constraints Constraint  `yaml:"constraints,omitempty"`
	Build       Build       `yaml:"build,omitempty"`
	Packages    Packages    `yaml:"packages,omitempty"`
}

var _ ConstrainedEntity = Language{}

// ID returns the language name
func (l Language) ID() string {
	return l.Name
}

// ConstraintsFilter returns the language constraints
func (l Language) ConstraintsFilter() Constraint {
	return l.Constraints
}

func (l Language) ConditionalFilter() Conditional {
	return l.Conditional
}

// Languages is a slice of Language definitions
type Languages []Language

// AsConstrainedEntities boxes languages as a slice of ConstrainedEntities
func (languages Languages) AsConstrainedEntities() (items []ConstrainedEntity) {
	for i := range languages {
		items = append(items, &languages[i])
	}
	return items
}

// MakeLanguagesFromConstrainedEntities unboxes ConstraintedEntities as Languages
func MakeLanguagesFromConstrainedEntities(items []ConstrainedEntity) (languages []*Language) {
	languages = make([]*Language, 0, len(items))
	for _, v := range items {
		if o, ok := v.(*Language); ok {
			languages = append(languages, o)
		}
	}
	return languages
}

// Constant covers the constant structure, which goes under Project
type Constant struct {
	Name        string      `yaml:"name"`
	Value       string      `yaml:"value"`
	Conditional Conditional `yaml:"if"`
	Constraints Constraint  `yaml:"constraints,omitempty"`
}

var _ ConstrainedEntity = &Constant{}

// ID returns the constant name
func (c *Constant) ID() string {
	return c.Name
}

// ConstraintsFilter returns the constant constraints
func (c *Constant) ConstraintsFilter() Constraint {
	return c.Constraints
}

func (c *Constant) ConditionalFilter() Conditional {
	return c.Conditional
}

// Constants is a slice of constant values
type Constants []*Constant

// AsConstrainedEntities boxes constants as a slice ConstrainedEntities
func (constants Constants) AsConstrainedEntities() (items []ConstrainedEntity) {
	for _, c := range constants {
		items = append(items, c)
	}
	return items
}

// MakeConstantsFromConstrainedEntities unboxes ConstraintedEntities as Constants
func MakeConstantsFromConstrainedEntities(items []ConstrainedEntity) (constants []*Constant) {
	constants = make([]*Constant, 0, len(items))
	for _, v := range items {
		if o, ok := v.(*Constant); ok {
			constants = append(constants, o)
		}
	}
	return constants
}

// SecretScopes holds secret scopes, scopes define what the secrets belong to
type SecretScopes struct {
	User    Secrets `yaml:"user,omitempty"`
	Project Secrets `yaml:"project,omitempty"`
}

// Secret covers the variable structure, which goes under Project
type Secret struct {
	Name        string      `yaml:"name"`
	Description string      `yaml:"description"`
	Conditional Conditional `yaml:"if"`
	Constraints Constraint  `yaml:"constraints"`
}

var _ ConstrainedEntity = &Secret{}

// ID returns the secret name
func (s *Secret) ID() string {
	return s.Name
}

// ConstraintsFilter returns the secret constraints
func (s *Secret) ConstraintsFilter() Constraint {
	return s.Constraints
}

func (s *Secret) ConditionalFilter() Conditional {
	return s.Conditional
}

// Secrets is a slice of Secret definitions
type Secrets []*Secret

// AsConstrainedEntities box Secrets as a slice of ConstrainedEntities
func (secrets Secrets) AsConstrainedEntities() (items []ConstrainedEntity) {
	for _, s := range secrets {
		items = append(items, s)
	}
	return items
}

// MakeSecretsFromConstrainedEntities unboxes ConstraintedEntities as Secrets
func MakeSecretsFromConstrainedEntities(items []ConstrainedEntity) (secrets []*Secret) {
	secrets = make([]*Secret, 0, len(items))
	for _, v := range items {
		if o, ok := v.(*Secret); ok {
			secrets = append(secrets, o)
		}
	}
	return secrets
}

// Conditional is an `if` conditional that when evalutes to true enables the entity its under
// it is meant to replace Constraints
type Conditional string

// Constraint covers the constraint structure, which can go under almost any other struct
type Constraint struct {
	OS          string `yaml:"os,omitempty"`
	Platform    string `yaml:"platform,omitempty"`
	Environment string `yaml:"environment,omitempty"`
}

// ConstrainedEntity is an entity in a project file that can be filtered with constraints
type ConstrainedEntity interface {
	// ID returns the name of the entity
	ID() string

	// ConstraintsFilter returns the specified constraints for this entity
	ConstraintsFilter() Constraint

	ConditionalFilter() Conditional
}

// Package covers the package structure, which goes under the language struct
type Package struct {
	Name        string      `yaml:"name"`
	Version     string      `yaml:"version"`
	Conditional Conditional `yaml:"if"`
	Constraints Constraint  `yaml:"constraints,omitempty"`
	Build       Build       `yaml:"build,omitempty"`
}

var _ ConstrainedEntity = Package{}

// ID returns the package name
func (p Package) ID() string {
	return p.Name
}

// ConstraintsFilter returns the package constraints
func (p Package) ConstraintsFilter() Constraint {
	return p.Constraints
}

func (p Package) ConditionalFilter() Conditional {
	return p.Conditional
}

// Packages is a slice of Package configurations
type Packages []Package

// AsConstrainedEntities boxes Packages as a slice of ConstrainedEntities
func (packages Packages) AsConstrainedEntities() (items []ConstrainedEntity) {
	for i := range packages {
		items = append(items, &packages[i])
	}
	return items
}

// MakePackagesFromConstrainedEntities unboxes ConstraintedEntities as Packages
func MakePackagesFromConstrainedEntities(items []ConstrainedEntity) (packages []*Package) {
	packages = make([]*Package, 0, len(items))
	for _, v := range items {
		if o, ok := v.(*Package); ok {
			packages = append(packages, o)
		}
	}
	return packages
}

// Event covers the event structure, which goes under Project
type Event struct {
	Name        string      `yaml:"name"`
	Value       string      `yaml:"value"`
	Scope       []string    `yaml:"scope"`
	Conditional Conditional `yaml:"if"`
	Constraints Constraint  `yaml:"constraints,omitempty"`
	id          string
}

var _ ConstrainedEntity = Event{}

// ID returns the event name
func (e Event) ID() string {
	if e.id == "" {
		id, err := uuid.NewUUID()
		if err != nil {
			logging.Error("UUID generation failed, defaulting to serialization")
			e.id = hash.ShortHash(e.Name, e.Value, strings.Join(e.Scope, ""))
		} else {
			e.id = id.String()
		}
	}
	return e.id
}

// ConstraintsFilter returns the event constraints
func (e Event) ConstraintsFilter() Constraint {
	return e.Constraints
}

func (e Event) ConditionalFilter() Conditional {
	return e.Conditional
}

// Events is a slice of Event definitions
type Events []Event

// AsConstrainedEntities boxes events as a slice of ConstrainedEntities
func (events Events) AsConstrainedEntities() (items []ConstrainedEntity) {
	for i := range events {
		items = append(items, &events[i])
	}
	return items
}

// MakeEventsFromConstrainedEntities unboxes ConstraintedEntities as Events
func MakeEventsFromConstrainedEntities(items []ConstrainedEntity) (events []*Event) {
	events = make([]*Event, 0, len(items))
	for _, v := range items {
		if o, ok := v.(*Event); ok {
			events = append(events, o)
		}
	}
	return events
}

// Script covers the script structure, which goes under Project
type Script struct {
	Name        string      `yaml:"name"`
	Description string      `yaml:"description,omitempty"`
	Value       string      `yaml:"value"`
	Filename    string      `yaml:"filename,omitempty"`
	Standalone  bool        `yaml:"standalone,omitempty"`
	Language    string      `yaml:"language,omitempty"`
	Conditional Conditional `yaml:"if"`
	Constraints Constraint  `yaml:"constraints,omitempty"`
}

var _ ConstrainedEntity = Script{}

// ID returns the script name
func (s Script) ID() string {
	return s.Name
}

// ConstraintsFilter returns the script constraints
func (s Script) ConstraintsFilter() Constraint {
	return s.Constraints
}

func (s Script) ConditionalFilter() Conditional {
	return s.Conditional
}

// Scripts is a slice of scripts
type Scripts []Script

// AsConstrainedEntities boxes scripts as a slice of ConstrainedEntities
func (scripts Scripts) AsConstrainedEntities() (items []ConstrainedEntity) {
	for i := range scripts {
		items = append(items, &scripts[i])
	}
	return items
}

// MakeScriptsFromConstrainedEntities unboxes ConstraintedEntities as Scripts
func MakeScriptsFromConstrainedEntities(items []ConstrainedEntity) (scripts []*Script) {
	scripts = make([]*Script, 0, len(items))
	for _, v := range items {
		if o, ok := v.(*Script); ok {
			scripts = append(scripts, o)
		}
	}
	return scripts
}

// Job covers the job structure, which goes under Project
type Job struct {
	Name      string   `yaml:"name"`
	Constants []string `yaml:"constants"`
	Scripts   []string `yaml:"scripts"`
}

// Jobs is a slice of jobs
type Jobs []Job

var persistentProject *Project

// Parse the given filepath, which should be the full path to an activestate.yaml file
func Parse(configFilepath string) (*Project, *failures.Failure) {
	projectDir := filepath.Dir(configFilepath)
	files, err := ioutil.ReadDir(projectDir)
	if err != nil {
		return nil, failures.FailIO.Wrap(err, locale.Tl("err_project_readdir", "Could not check for project files in your project directory."))
	}

	project, fail := parse(configFilepath)
	if fail != nil {
		return nil, fail
	}

	re, _ := regexp.Compile(`activestate.(\w+).yaml`)
	for _, file := range files {
		match := re.FindStringSubmatch(file.Name())
		if len(match) == 0 {
			continue
		}

		// If an OS keyword was used ensure it matches our runtime
		l := strings.ToLower
		keyword := l(match[1])
		if (keyword == l(sysinfo.Linux.String()) || keyword == l(sysinfo.Mac.String()) || keyword == l(sysinfo.Windows.String())) &&
			keyword != l(sysinfo.OS().String()) {
			logging.Debug("Not merging %s as we're not on %s", file.Name(), sysinfo.OS().String())
			continue
		}

		secondaryProject, fail := parse(filepath.Join(projectDir, file.Name()))
		if fail != nil {
			return nil, fail
		}
		if err := mergo.Merge(project, *secondaryProject, mergo.WithAppendSlice); err != nil {
			return nil, failures.FailMarshal.Wrap(err, locale.Tl("err_merge_project", "Could not merge {{.V0}} into your activestate.yaml", file.Name()))
		}
	}

<<<<<<< HEAD
	if project.Variables != nil {
		return nil, FailValidate.New("variable_field_deprecation_warning")
	}

	// If as.yaml has deprecated flags `owner` and `name`, construct a project file URL from these fields
	if project.Project == "" && project.deprecatedOwner != "" && project.deprecatedName != "" {
		project.Project = fmt.Sprintf("https://%s/%s/%s", constants.PlatformURL, project.Owner(), project.Name())
		if err := project.Save(); err != nil { // anyone still not respecting the deprecation warning by now is going to have to deal with their file being updated for them
			logging.Error("Could not save projectfile after removing owner/name deprecation: %v", err)
		}
	}
	fail = project.Init()
	if fail != nil {
		return nil, fail
	}

	storeProjectMapping(fmt.Sprintf("%s/%s", project.Owner(), project.Name()), filepath.Dir(project.path))
=======
	if fail = ValidateProjectURL(project.Project); fail != nil {
		return nil, fail
	}

	match := ProjectURLRe.FindStringSubmatch(project.Project)
	projOwner := match[1]
	projName := match[2]
	project.namespace = fmt.Sprintf("%s/%s", projOwner, projName)

	storeProjectMapping(project.namespace, filepath.Dir(project.Path()))
>>>>>>> 1daf1a45

	return project, nil
}

// Init initializes the parsedURL field from the project url string
func (p *Project) Init() *failures.Failure {
	fail := ValidateProjectURL(p.Project)
	if fail != nil {
		return fail
	}

	parsedURL, err := p.parseURL()
	if err != nil {
		return failures.FailUserInput.New("parse_project_file_url_err")
	}
	p.parsedURL = parsedURL
	return nil
}

func parse(configFilepath string) (*Project, *failures.Failure) {
	dat, err := ioutil.ReadFile(configFilepath)
	if err != nil {
		return nil, failures.FailIO.Wrap(err)
	}

	project := Project{}
	err = yaml.Unmarshal([]byte(dat), &project)
	project.path = configFilepath

	if err != nil {
		return nil, FailParseProject.New(
			locale.Tl("err_project_parsed", "Project file `{{.V1}}` could not be parsed, the parser produced the following error: {{.V0}}", err.Error(), configFilepath))
	}

	return &project, nil
}

// Owner returns the project namespace's organization
func (p *Project) Owner() string {
	return p.parsedURL.Owner
}

// Name returns the project namespace's name
func (p *Project) Name() string {
	return p.parsedURL.Name
}

// CommitID returns the commit ID specified in the project
func (p *Project) CommitID() string {
	return p.parsedURL.CommitID
}

// Path returns the project's activestate.yaml file path.
func (p *Project) Path() string {
	return p.path
}

// SetPath sets the path of the project file and should generally only be used by tests
func (p *Project) SetPath(path string) {
	p.path = path
}

// ValidateProjectURL validates the configured project URL
func ValidateProjectURL(url string) *failures.Failure {
	// Note: This line also matches headless commit URLs: match == {'commit', '<commit_id>'}
	match := ProjectURLRe.FindStringSubmatch(url)
	if len(match) < 3 {
		return FailParseProject.New(locale.T("err_bad_project_url"))
	}
	return nil
}

// Reload the project file from disk
func (p *Project) Reload() *failures.Failure {
	pj, fail := Parse(p.path)
	if fail != nil {
		return fail
	}
	*p = *pj
	return nil
}

// Save the project to its activestate.yaml file
func (p *Project) Save() *failures.Failure {
	return p.save(p.Path())
}

// parseURL returns the parsed fields of a Project URL
func (p *Project) parseURL() (projectURL, error) {
	return parseURL(p.Project)
}

func validateUUID(uuidStr string) error {
	if ok := strfmt.Default.Validates("uuid", uuidStr); !ok {
		return locale.NewError("invalid_uuid_val", "Invalid commit ID {{.V0}} in activestate.yaml.  You could replace it with 'latest'", uuidStr)
	}

	var uuid strfmt.UUID
	if err := uuid.UnmarshalText([]byte(uuidStr)); err != nil {
		return locale.WrapError(err, "err_commit_id_unmarshal", "Failed to unmarshal the commit id {{.V0}} read from activestate.yaml.", uuidStr)
	}

	return nil
}

func parseURL(url string) (projectURL, error) {
	fail := ValidateProjectURL(url)
	if fail != nil {
		return projectURL{}, fail.ToError()
	}

	match := CommitURLRe.FindStringSubmatch(url)
	if len(match) > 1 {
		parts := projectURL{"", "", match[1]}
		return parts, nil
	}

	match = ProjectURLRe.FindStringSubmatch(url)
	parts := projectURL{match[1], match[2], ""}
	if len(match) == 4 {
		parts.CommitID = match[3]
	}

	if parts.CommitID != "" {
		if err := validateUUID(parts.CommitID); err != nil {
			return projectURL{}, err
		}
	}

	return parts, nil
}

// Save the project to its activestate.yaml file
func (p *Project) save(path string) *failures.Failure {
	dat, err := yaml.Marshal(p)
	if err != nil {
		return failures.FailMarshal.Wrap(err)
	}

	fail := ValidateProjectURL(p.Project)
	if fail != nil {
		return fail
	}

	logging.Debug("Saving %s", path)

	f, err := os.Create(path)
	if err != nil {
		return failures.FailIO.Wrap(err)
	}
	defer f.Close()

	_, err = f.Write([]byte(dat))
	if err != nil {
		return failures.FailIO.Wrap(err)
	}
<<<<<<< HEAD
	storeProjectMapping(fmt.Sprintf("%s/%s", p.parsedURL.Owner, p.parsedURL.Name), filepath.Dir(p.Path()))
=======
	storeProjectMapping(p.namespace, filepath.Dir(p.Path()))
>>>>>>> 1daf1a45

	return nil
}

// SetNamespace updates the namespace in the project file
func (p *Project) SetNamespace(owner, project string) error {
	data, err := ioutil.ReadFile(p.path)
	if err != nil {
		return errs.Wrap(err, "Failed to read project file %s.", p.path)
	}

	namespace := fmt.Sprintf("%s/%s", owner, project)
	out, err := setNamespaceInYAML(data, namespace)
	if err != nil {
		return errs.Wrap(err, "Failed to update namespace in project file.")
	}

	// keep parsed url components in sync
	p.parsedURL.Owner = owner
	p.parsedURL.Name = project

	if err := ioutil.WriteFile(p.path, out, 0664); err != nil {
		return errs.Wrap(err, "Failed to write project file %s", p.path)
	}

	fail := p.Reload()
	if fail != nil {
		return errs.Wrap(fail.ToError(), "Failed to reload updated projectfile.")
	}
	return nil
}

// SetCommit sets the commit id within the current project file. This is done
// in-place so that line order is preserved.
// If headless is true, the project is defined by a commit-id only
func (p *Project) SetCommit(commitID string, headless bool) *failures.Failure {
	data, err := ioutil.ReadFile(p.path)
	if err != nil {
		return failures.FailOS.Wrap(err)
	}

	out, fail := setCommitInYAML(data, commitID, headless)
	if fail != nil {
		return fail
	}
	p.parsedURL.CommitID = commitID

	if err := ioutil.WriteFile(p.path, out, 0664); err != nil {
		return failures.FailOS.Wrap(err)
	}

	return p.Reload()
}

var (
	// regex captures three groups:
	// 1. from "project:" (at start of line) to protocol ("https://")
	// 2. the domain name
	// 3. the url part until a "?" or newline is reached.
	// Everything after that is targeted, but not captured so that only the first three capture
	// groups can be used in the replace value.
	setCommitRE = regexp.MustCompile(`(?m:^(project: *https?:\/\/)([^\/]*\/)(.*\/[^?\r\n]*).*)`)
)

func setNamespaceInYAML(data []byte, namespace string) ([]byte, error) {
	commitQryParam := []byte(fmt.Sprintf("${1}${2}%s", namespace))

	out := setCommitRE.ReplaceAll(data, commitQryParam)
	if !strings.Contains(string(out), namespace) {
		return nil, locale.NewError(
			"err_set_namespace", "Failed to set namespace {{.V0}} in activestate.yaml.", namespace)
	}
	return out, nil
}

func setCommitInYAML(data []byte, commitID string, anonymous bool) ([]byte, *failures.Failure) {
	if commitID == "" {
		return nil, failures.FailDeveloper.New("commitID must not be empty")
	}
	commitQryParam := []byte("$1$2$3?commitID=" + commitID)
	if anonymous {
		commitQryParam = []byte(fmt.Sprintf("${1}${2}commit/%s", commitID))
	}

	out := setCommitRE.ReplaceAll(data, commitQryParam)
	if !strings.Contains(string(out), commitID) {
		return nil, FailSetCommitID.New("err_set_commit_id")
	}

	return out, nil
}

// GetProjectFilePath returns the path to the project activestate.yaml
func GetProjectFilePath() (string, *failures.Failure) {
	lookup := []func() (string, *failures.Failure){
		getProjectFilePathFromEnv,
		getProjectFilePathFromWd,
		getProjectFilePathFromDefault,
	}
	for _, getProjectFilePath := range lookup {
		path, fail := getProjectFilePath()
		if fail != nil {
			return "", fail
		}
		if path != "" {
			return path, nil
		}
	}

	return "", FailNoProject.New(locale.T("err_no_projectfile"))
}

func getProjectFilePathFromEnv() (string, *failures.Failure) {
	projectFilePath := os.Getenv(constants.ProjectEnvVarName)
	if projectFilePath != "" {
		if fileutils.FileExists(projectFilePath) {
			return projectFilePath, nil
		}
		return "", FailNoProjectFromEnv.New(locale.Tr("err_project_env_file_not_exist", projectFilePath))
	}
	return "", nil
}

func getProjectFilePathFromWd() (string, *failures.Failure) {
	root, err := osutils.Getwd()
	if err != nil {
		return "", failures.FailIO.Wrap(err, locale.Tl("err_wd", "Could not get working directory"))
	}

	path, fail := fileutils.FindFileInPath(root, constants.ConfigFileName)
	if fail != nil && !fail.Type.Matches(fileutils.FailFindInPathNotFound) {
		return "", fail
	}

	return path, nil
}

func getProjectFilePathFromDefault() (string, *failures.Failure) {
	defaultProjectPath := viper.GetString(constants.GlobalDefaultPrefname)
	if defaultProjectPath == "" {
		return "", nil
	}

	path, fail := fileutils.FindFileInPath(defaultProjectPath, constants.ConfigFileName)
	if fail != nil && !fail.Type.Matches(fileutils.FailFindInPathNotFound) {
		return "", fail
	}
	return path, nil
}

// Get returns the project configration in an unsafe manner (exits if errors occur)
func Get() *Project {
	project, err := GetSafe()
	if err != nil {
		failures.Handle(err, locale.T("err_project_file_unavailable"))
		os.Exit(1)
	}

	return project
}

// GetSafe returns the project configuration in a safe manner (returns error)
func GetSafe() (*Project, *failures.Failure) {
	if persistentProject != nil {
		return persistentProject, nil
	}

	project, fail := GetOnce()
	if fail != nil {
		return nil, fail
	}

	project.Persist()
	return project, nil
}

// GetOnce returns the project configuration in a safe manner (returns error), the same as GetSafe, but it avoids persisting the project
func GetOnce() (*Project, *failures.Failure) {
	// we do not want to use a path provided by state if we're running tests
	projectFilePath, fail := GetProjectFilePath()
	if fail != nil {
		if fail.Type.Matches(fileutils.FailFindInPathNotFound) {
			return nil, FailNoProject.Wrap(fail, fail.Error())
		}
		return nil, fail
	}

	_, err := ioutil.ReadFile(projectFilePath)
	if err != nil {
		logging.Warning("Cannot load config file: %v", err)
		return nil, FailNoProject.New(locale.T("err_no_projectfile"))
	}
	project, fail := Parse(projectFilePath)
	if fail != nil {
		return nil, fail
	}

	return project, nil
}

// FromPath will return the projectfile that's located at the given path (this will walk up the directory tree until it finds the project)
func FromPath(path string) (*Project, *failures.Failure) {
	// we do not want to use a path provided by state if we're running tests
	projectFilePath, fail := fileutils.FindFileInPath(path, constants.ConfigFileName)
	if fail != nil {
		return nil, FailNoProject.Wrap(fail, locale.T("err_no_projectfile"))
	}

	_, err := ioutil.ReadFile(projectFilePath)
	if err != nil {
		logging.Warning("Cannot load config file: %v", err)
		return nil, FailNoProject.New(locale.T("err_no_projectfile"))
	}
	project, fail := Parse(projectFilePath)
	if fail != nil {
		return nil, fail
	}

	return project, nil
}

// CreateParams are parameters that we create a custom activestate.yaml file from
type CreateParams struct {
	Owner           string
	Project         string
	CommitID        *strfmt.UUID
	Directory       string
	Content         string
	Language        string
	LanguageVersion string
	Private         bool
	path            string
	projectURL      string
}

// TestOnlyCreateWithProjectURL a new activestate.yaml with default content
func TestOnlyCreateWithProjectURL(projectURL, path string) (*Project, *failures.Failure) {
	return createCustom(&CreateParams{
		projectURL: projectURL,
		Directory:  path,
	}, language.Python3)
}

// Create will create a new activestate.yaml with a projectURL for the given details
func Create(params *CreateParams) *failures.Failure {
	lang := language.MakeByName(params.Language)
	fail := validateCreateParams(params, lang)
	if fail != nil {
		return fail
	}

	_, fail = createCustom(params, lang)
	if fail != nil {
		return fail
	}

	return nil
}

func createCustom(params *CreateParams, lang language.Language) (*Project, *failures.Failure) {
	fail := fileutils.MkdirUnlessExists(params.Directory)
	if fail != nil {
		return nil, fail
	}

	if params.projectURL == "" {
		params.projectURL = fmt.Sprintf("https://%s/%s/%s", constants.PlatformURL, params.Owner, params.Project)
		if params.CommitID != nil {
			params.projectURL = fmt.Sprintf("%s?commitID=%s", params.projectURL, params.CommitID.String())
		}
	}

	params.path = filepath.Join(params.Directory, constants.ConfigFileName)
	if fileutils.FileExists(params.path) {
		return nil, FailProjectExists.New(locale.T("err_projectfile_exists"))
	}

	fail = ValidateProjectURL(params.projectURL)
	if fail != nil {
		return nil, fail
	}
	match := ProjectURLRe.FindStringSubmatch(params.projectURL)
	if len(match) < 3 {
		return nil, FailInvalidURL.New("err_projectfile_invalid_url")
	}
	owner, project := match[1], match[2]

	shell := "bash"
	if runtime.GOOS == "windows" {
		shell = "batch"
	}

	box := packr.NewBox("../../assets/")

	content := params.Content
	if content == "" {
		var err error
		content, err = strutils.ParseTemplate(
			box.String("activestate.yaml."+strings.TrimRight(lang.String(), "23")+".tpl"),
			map[string]interface{}{"Owner": owner, "Project": project, "Shell": shell, "Language": lang.String(), "LangExe": lang.Executable().Filename()})
		if err != nil {
			return nil, failures.FailMisc.Wrap(err)
		}
	}

	data := map[string]interface{}{
		"Project":         params.projectURL,
		"LanguageName":    params.Language,
		"LanguageVersion": params.LanguageVersion,
		"Content":         content,
		"Private":         params.Private,
	}

	fileContents, err := strutils.ParseTemplate(box.String("activestate.yaml.tpl"), data)
	if err != nil {
		return nil, failures.FailMisc.Wrap(err)
	}

	fail = fileutils.WriteFile(params.path, []byte(fileContents))
	if fail != nil {
		return nil, fail
	}

	return Parse(params.path)
}

func validateCreateParams(params *CreateParams, lang language.Language) *failures.Failure {
	langValidErr := lang.Validate()
	switch {
	case langValidErr != nil:
		return failures.FailUserInput.Wrap(langValidErr)
	case params.Directory == "":
		return FailNewBlankPath.New(locale.T("err_project_require_path"))
	case params.projectURL != "":
		return nil // Owner and Project not required when projectURL is set
	case params.Owner == "":
		return FailNewBlankOwner.New("err_project_require_owner")
	case params.Project == "":
		return FailNewBlankProject.New("err_project_require_name")
	default:
		return nil
	}
}

// ParseVersionInfo parses the lock field from the projectfile and updates
// the activestate.yaml if an older version representation is present
func ParseVersionInfo(projectFilePath string) (*VersionInfo, *failures.Failure) {
	if !fileutils.FileExists(projectFilePath) {
		return nil, nil
	}

	dat, err := ioutil.ReadFile(projectFilePath)
	if err != nil {
		return nil, failures.FailIO.Wrap(err)
	}

	versionStruct := VersionInfo{}
	err = yaml.Unmarshal(dat, &versionStruct)
	if err != nil {
		return nil, FailParseProject.Wrap(err)
	}

	if versionStruct.Branch != "" && versionStruct.Version != "" {
		err = AddLockInfo(projectFilePath, versionStruct.Branch, versionStruct.Version)
		if err != nil {
			return nil, FailParseProject.Wrap(err, locale.T("err_update_version"))
		}
		return ParseVersionInfo(projectFilePath)
	}

	if versionStruct.Lock == "" {
		return nil, nil
	}

	lock := strings.TrimSpace(versionStruct.Lock)
	match, fail := regexp.MatchString(`^([\w\/\-]+@)\d+\.\d+\.\d+-(SHA)?[a-f0-9]+`, lock)
	if fail != nil || !match {
		return nil, FailInvalidVersion.New(locale.T("err_invalid_version"))
	}

	split := strings.Split(versionStruct.Lock, "@")
	if len(split) != 2 {
		return nil, FailInvalidVersion.New(locale.T("err_invalid_version"))
	}

	return &VersionInfo{
		Branch:  split[0],
		Version: split[1],
	}, nil
}

// AddLockInfo adds the lock field to activestate.yaml
func AddLockInfo(projectFilePath, branch, version string) error {
	data, err := cleanVersionInfo(projectFilePath)
	if err != nil {
		return locale.WrapError(err, "err_clean_projectfile", "Could not remove old version information from projectfile", projectFilePath)
	}

	lockRegex := regexp.MustCompile(`(?m)^lock:.*`)
	if lockRegex.Match(data) {
		versionUpdate := []byte(fmt.Sprintf("lock: %s@%s", branch, version))
		replaced := lockRegex.ReplaceAll(data, versionUpdate)
		return ioutil.WriteFile(projectFilePath, replaced, 0644)
	}

	projectRegex := regexp.MustCompile(fmt.Sprintf("(?m:(^project:\\s*%s))", ProjectURLRe))
	lockString := fmt.Sprintf("%s@%s", branch, version)
	lockUpdate := []byte(fmt.Sprintf("${1}\nlock: %s", lockString))

	data, err = ioutil.ReadFile(projectFilePath)
	if err != nil {
		return err
	}

	updated := projectRegex.ReplaceAll(data, lockUpdate)

	return ioutil.WriteFile(projectFilePath, updated, 0644)
}

func cleanVersionInfo(projectFilePath string) ([]byte, error) {
	data, err := ioutil.ReadFile(projectFilePath)
	if err != nil {
		return nil, locale.WrapError(err, "err_read_projectfile", "Failed to read the activestate.yaml at: %s", projectFilePath)
	}

	branchRegex := regexp.MustCompile(`(?m:^branch:\s*\w+\n)`)
	clean := branchRegex.ReplaceAll(data, []byte(""))

	versionRegex := regexp.MustCompile(`(?m:^version:\s*\d+.\d+.\d+-[A-Za-z0-9]+\n)`)
	clean = versionRegex.ReplaceAll(clean, []byte(""))

	err = ioutil.WriteFile(projectFilePath, clean, 0644)
	if err != nil {
		return nil, locale.WrapError(err, "err_write_clean_projectfile", "Could not write cleaned projectfile information")
	}

	return clean, nil
}

// Reset the current state, which unsets the persistent project
func Reset() {
	persistentProject = nil
	os.Unsetenv(constants.ProjectEnvVarName)
}

// Persist "activates" the given project and makes it such that subsequent calls
// to Get() return this project.
// Only one project can persist at a time.
func (p *Project) Persist() {
	if p.Project == "" {
		failures.Handle(failures.FailDeveloper.New("err_persist_invalid_project"), locale.T("err_invalid_project"))
		os.Exit(1)
	}
	persistentProject = p
	os.Setenv(constants.ProjectEnvVarName, p.Path())
}

// storeProjectMapping associates the namespace with the project
// path in the config
func storeProjectMapping(namespace, projectPath string) {
	projectMapMutex.Lock()
	defer projectMapMutex.Unlock()

	projectPath = filepath.Clean(projectPath)

	projects := viper.GetStringMapStringSlice(LocalProjectsConfigKey)
	if projects == nil {
		projects = make(map[string][]string)
	}

	paths := projects[namespace]
	if paths == nil {
		paths = make([]string, 0)
	}

	if !funk.Contains(paths, projectPath) {
		paths = append(paths, projectPath)
	}

	projects[namespace] = paths
	viper.Set(LocalProjectsConfigKey, projects)
}

// CleanProjectMapping removes projects that no longer exist
// on a user's filesystem from the projects config entry
func CleanProjectMapping() {
	projects := viper.GetStringMapStringSlice(LocalProjectsConfigKey)

	for namespace, paths := range projects {
		for _, path := range paths {
			if !fileutils.DirExists(path) {
				delete(projects, namespace)
			}
		}
	}

	viper.Set("projects", projects)
}<|MERGE_RESOLUTION|>--- conflicted
+++ resolved
@@ -122,16 +122,7 @@
 	Jobs         Jobs          `yaml:"jobs,omitempty"`
 	Private      bool          `yaml:"private,omitempty"`
 	path         string        // "private"
-<<<<<<< HEAD
 	parsedURL    projectURL    // parsed url data
-
-	// Deprecated
-	Variables       interface{} `yaml:"variables,omitempty"`
-	deprecatedOwner string      `yaml:"owner,omitempty"`
-	deprecatedName  string      `yaml:"name,omitempty"`
-=======
-	namespace    string        // for project "mapping"
->>>>>>> 1daf1a45
 }
 
 // Platform covers the platform structure of our yaml
@@ -520,36 +511,12 @@
 		}
 	}
 
-<<<<<<< HEAD
-	if project.Variables != nil {
-		return nil, FailValidate.New("variable_field_deprecation_warning")
-	}
-
-	// If as.yaml has deprecated flags `owner` and `name`, construct a project file URL from these fields
-	if project.Project == "" && project.deprecatedOwner != "" && project.deprecatedName != "" {
-		project.Project = fmt.Sprintf("https://%s/%s/%s", constants.PlatformURL, project.Owner(), project.Name())
-		if err := project.Save(); err != nil { // anyone still not respecting the deprecation warning by now is going to have to deal with their file being updated for them
-			logging.Error("Could not save projectfile after removing owner/name deprecation: %v", err)
-		}
-	}
-	fail = project.Init()
-	if fail != nil {
+	if fail = project.Init(); fail != nil {
 		return nil, fail
 	}
 
-	storeProjectMapping(fmt.Sprintf("%s/%s", project.Owner(), project.Name()), filepath.Dir(project.path))
-=======
-	if fail = ValidateProjectURL(project.Project); fail != nil {
-		return nil, fail
-	}
-
-	match := ProjectURLRe.FindStringSubmatch(project.Project)
-	projOwner := match[1]
-	projName := match[2]
-	project.namespace = fmt.Sprintf("%s/%s", projOwner, projName)
-
-	storeProjectMapping(project.namespace, filepath.Dir(project.Path()))
->>>>>>> 1daf1a45
+	namespace := fmt.Sprintf("%s/%s", project.parsedURL.Owner, project.parsedURL.Name)
+	storeProjectMapping(namespace, filepath.Dir(project.Path()))
 
 	return project, nil
 }
@@ -706,11 +673,8 @@
 	if err != nil {
 		return failures.FailIO.Wrap(err)
 	}
-<<<<<<< HEAD
+
 	storeProjectMapping(fmt.Sprintf("%s/%s", p.parsedURL.Owner, p.parsedURL.Name), filepath.Dir(p.Path()))
-=======
-	storeProjectMapping(p.namespace, filepath.Dir(p.Path()))
->>>>>>> 1daf1a45
 
 	return nil
 }
