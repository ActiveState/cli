package projectfile

import (
	"fmt"
	"io/ioutil"
	"os"
	"path/filepath"
	"regexp"
	"runtime"
	"strings"
	"sync"

	"github.com/ActiveState/sysinfo"
	"github.com/google/uuid"
	"github.com/imdario/mergo"
	"gopkg.in/yaml.v2"

	"github.com/go-openapi/strfmt"
	"github.com/spf13/viper"
	"github.com/thoas/go-funk"

	"github.com/ActiveState/cli/internal/constants"
	"github.com/ActiveState/cli/internal/errs"
	"github.com/ActiveState/cli/internal/failures"
	"github.com/ActiveState/cli/internal/fileutils"
	"github.com/ActiveState/cli/internal/hash"
	"github.com/ActiveState/cli/internal/language"
	"github.com/ActiveState/cli/internal/locale"
	"github.com/ActiveState/cli/internal/logging"
	"github.com/ActiveState/cli/internal/osutils"
)

var (
	// FailNoProject identifies a failure as being due to a missing project file
	FailNoProject = failures.Type("projectfile.fail.noproject", failures.FailUser)

	// FailNoProjectFromEnv identifies a failure as being due to the project file referenced by the env not existing
	FailNoProjectFromEnv = failures.Type("projectfile.fail.noprojectfromenv", failures.FailUser)

	// FailParseProject identifies a failure as being due inability to parse file contents
	FailParseProject = failures.Type("projectfile.fail.parseproject", failures.FailUser)

	// FailValidate identifies a failure during validation
	FailValidate = failures.Type("projectfile.fail.validate")

	// FailInvalidVersion identifies a failure as being due to an invalid version format
	FailInvalidVersion = failures.Type("projectfile.fail.version")

	// FailSetCommitID identifies a failure as being caused by the commit id not getting set
	FailSetCommitID = failures.Type("projectfile.fail.setcommitid")

	// FailNewBlankPath identifies a failure as being caused by the commit id not getting set
	FailNewBlankPath = failures.Type("projectfile.fail.blanknewpath")

	// FailNewBlankOwner identifies a failure as being caused by the owner parameter not being set
	FailNewBlankOwner = failures.Type("projectfile.fail.blanknewonwer")

	// FailNewBlankProject identifies a failure as being caused by the project parameter not being set
	FailNewBlankProject = failures.Type("projectfile.fail.blanknewproject")

	// FailProjectExists identifies a failure as being caused by the commit id not getting set
	FailProjectExists = failures.Type("projectfile.fail.projectalreadyexists")

	// FailInvalidURL identifies a failures as being caused by the project URL being invalid
	FailInvalidURL = failures.Type("projectfile.fail.invalidurl")

	// FailProjectFileRoot identifies a failure being caused by not being able to find a path to a project file
	FailProjectFileRoot = failures.Type("projectfile.fail.projectfileroot", failures.FailNonFatal)
)

var (
	regexPlatformURL = strings.Replace(constants.PlatformURL, ".", "\\.", -1)

	urlProjectRegexStr = fmt.Sprintf(`https:\/\/%s\/([\w_.-]*)\/([\w_.-]*)(?:\?commitID=)*(.*)`, regexPlatformURL)
	urlCommitRegexStr  = fmt.Sprintf(`https:\/\/%s\/commit\/(.*)`, regexPlatformURL)

	// ProjectURLRe Regex used to validate project fields /orgname/projectname[?commitID=someUUID]
	ProjectURLRe = regexp.MustCompile(urlProjectRegexStr)
	// CommitURLRe Regex used to validate commit info /commit/someUUID
	CommitURLRe = regexp.MustCompile(urlCommitRegexStr)
)

// projectURL comprises all fields of a parsed project URL
type projectURL struct {
	Owner    string
	Name     string
	CommitID string
}

var projectMapMutex = &sync.Mutex{}

const LocalProjectsConfigKey = "projects"

// VersionInfo is used in cases where we only care about parsing the version field. In all other cases the version is parsed via
// the Project struct
type VersionInfo struct {
	Branch  string `yaml:"branch"`
	Version string `yaml:"version"`
	Lock    string `yaml:"lock"`
}

// ProjectSimple reflects a bare basic project structure
type ProjectSimple struct {
	Project string `yaml:"project"`
}

// Project covers the top level project structure of our yaml
type Project struct {
	Project      string        `yaml:"project"`
	Namespace    string        `yaml:"namespace,omitempty"`
	Branch       string        `yaml:"branch,omitempty"`
	Version      string        `yaml:"version,omitempty"`
	Lock         string        `yaml:"lock,omitempty"`
	Environments string        `yaml:"environments,omitempty"`
	Platforms    []Platform    `yaml:"platforms,omitempty"`
	Languages    Languages     `yaml:"languages,omitempty"`
	Constants    Constants     `yaml:"constants,omitempty"`
	Secrets      *SecretScopes `yaml:"secrets,omitempty"`
	Events       Events        `yaml:"events,omitempty"`
	Scripts      Scripts       `yaml:"scripts,omitempty"`
	Jobs         Jobs          `yaml:"jobs,omitempty"`
	Private      bool          `yaml:"private,omitempty"`
	path         string        // "private"
	parsedURL    projectURL    // parsed url data

	// Deprecated
	Variables       interface{} `yaml:"variables,omitempty"`
	deprecatedOwner string      `yaml:"owner,omitempty"`
	deprecatedName  string      `yaml:"name,omitempty"`
}

// Platform covers the platform structure of our yaml
type Platform struct {
	Name         string `yaml:"name,omitempty"`
	Os           string `yaml:"os,omitempty"`
	Version      string `yaml:"version,omitempty"`
	Architecture string `yaml:"architecture,omitempty"`
	Libc         string `yaml:"libc,omitempty"`
	Compiler     string `yaml:"compiler,omitempty"`
}

// Build covers the build map, which can go under languages or packages
// Build can hold variable keys, so we cannot predict what they are, hence why it is a map
type Build map[string]string

// Language covers the language structure, which goes under Project
type Language struct {
	Name        string      `yaml:"name"`
	Version     string      `yaml:"version,omitempty"`
	Conditional Conditional `yaml:"if"`
	Constraints Constraint  `yaml:"constraints,omitempty"`
	Build       Build       `yaml:"build,omitempty"`
	Packages    Packages    `yaml:"packages,omitempty"`
}

var _ ConstrainedEntity = Language{}

// ID returns the language name
func (l Language) ID() string {
	return l.Name
}

// ConstraintsFilter returns the language constraints
func (l Language) ConstraintsFilter() Constraint {
	return l.Constraints
}

func (l Language) ConditionalFilter() Conditional {
	return l.Conditional
}

// Languages is a slice of Language definitions
type Languages []Language

// AsConstrainedEntities boxes languages as a slice of ConstrainedEntities
func (languages Languages) AsConstrainedEntities() (items []ConstrainedEntity) {
	for i := range languages {
		items = append(items, &languages[i])
	}
	return items
}

// MakeLanguagesFromConstrainedEntities unboxes ConstraintedEntities as Languages
func MakeLanguagesFromConstrainedEntities(items []ConstrainedEntity) (languages []*Language) {
	languages = make([]*Language, 0, len(items))
	for _, v := range items {
		if o, ok := v.(*Language); ok {
			languages = append(languages, o)
		}
	}
	return languages
}

// Constant covers the constant structure, which goes under Project
type Constant struct {
	Name        string      `yaml:"name"`
	Value       string      `yaml:"value"`
	Conditional Conditional `yaml:"if"`
	Constraints Constraint  `yaml:"constraints,omitempty"`
}

var _ ConstrainedEntity = &Constant{}

// ID returns the constant name
func (c *Constant) ID() string {
	return c.Name
}

// ConstraintsFilter returns the constant constraints
func (c *Constant) ConstraintsFilter() Constraint {
	return c.Constraints
}

func (c *Constant) ConditionalFilter() Conditional {
	return c.Conditional
}

// Constants is a slice of constant values
type Constants []*Constant

// AsConstrainedEntities boxes constants as a slice ConstrainedEntities
func (constants Constants) AsConstrainedEntities() (items []ConstrainedEntity) {
	for _, c := range constants {
		items = append(items, c)
	}
	return items
}

// MakeConstantsFromConstrainedEntities unboxes ConstraintedEntities as Constants
func MakeConstantsFromConstrainedEntities(items []ConstrainedEntity) (constants []*Constant) {
	constants = make([]*Constant, 0, len(items))
	for _, v := range items {
		if o, ok := v.(*Constant); ok {
			constants = append(constants, o)
		}
	}
	return constants
}

// SecretScopes holds secret scopes, scopes define what the secrets belong to
type SecretScopes struct {
	User    Secrets `yaml:"user,omitempty"`
	Project Secrets `yaml:"project,omitempty"`
}

// Secret covers the variable structure, which goes under Project
type Secret struct {
	Name        string      `yaml:"name"`
	Description string      `yaml:"description"`
	Conditional Conditional `yaml:"if"`
	Constraints Constraint  `yaml:"constraints"`
}

var _ ConstrainedEntity = &Secret{}

// ID returns the secret name
func (s *Secret) ID() string {
	return s.Name
}

// ConstraintsFilter returns the secret constraints
func (s *Secret) ConstraintsFilter() Constraint {
	return s.Constraints
}

func (s *Secret) ConditionalFilter() Conditional {
	return s.Conditional
}

// Secrets is a slice of Secret definitions
type Secrets []*Secret

// AsConstrainedEntities box Secrets as a slice of ConstrainedEntities
func (secrets Secrets) AsConstrainedEntities() (items []ConstrainedEntity) {
	for _, s := range secrets {
		items = append(items, s)
	}
	return items
}

// MakeSecretsFromConstrainedEntities unboxes ConstraintedEntities as Secrets
func MakeSecretsFromConstrainedEntities(items []ConstrainedEntity) (secrets []*Secret) {
	secrets = make([]*Secret, 0, len(items))
	for _, v := range items {
		if o, ok := v.(*Secret); ok {
			secrets = append(secrets, o)
		}
	}
	return secrets
}

// Conditional is an `if` conditional that when evalutes to true enables the entity its under
// it is meant to replace Constraints
type Conditional string

// Constraint covers the constraint structure, which can go under almost any other struct
type Constraint struct {
	OS          string `yaml:"os,omitempty"`
	Platform    string `yaml:"platform,omitempty"`
	Environment string `yaml:"environment,omitempty"`
}

// ConstrainedEntity is an entity in a project file that can be filtered with constraints
type ConstrainedEntity interface {
	// ID returns the name of the entity
	ID() string

	// ConstraintsFilter returns the specified constraints for this entity
	ConstraintsFilter() Constraint

	ConditionalFilter() Conditional
}

// Package covers the package structure, which goes under the language struct
type Package struct {
	Name        string      `yaml:"name"`
	Version     string      `yaml:"version"`
	Conditional Conditional `yaml:"if"`
	Constraints Constraint  `yaml:"constraints,omitempty"`
	Build       Build       `yaml:"build,omitempty"`
}

var _ ConstrainedEntity = Package{}

// ID returns the package name
func (p Package) ID() string {
	return p.Name
}

// ConstraintsFilter returns the package constraints
func (p Package) ConstraintsFilter() Constraint {
	return p.Constraints
}

func (p Package) ConditionalFilter() Conditional {
	return p.Conditional
}

// Packages is a slice of Package configurations
type Packages []Package

// AsConstrainedEntities boxes Packages as a slice of ConstrainedEntities
func (packages Packages) AsConstrainedEntities() (items []ConstrainedEntity) {
	for i := range packages {
		items = append(items, &packages[i])
	}
	return items
}

// MakePackagesFromConstrainedEntities unboxes ConstraintedEntities as Packages
func MakePackagesFromConstrainedEntities(items []ConstrainedEntity) (packages []*Package) {
	packages = make([]*Package, 0, len(items))
	for _, v := range items {
		if o, ok := v.(*Package); ok {
			packages = append(packages, o)
		}
	}
	return packages
}

// Event covers the event structure, which goes under Project
type Event struct {
	Name        string      `yaml:"name"`
	Value       string      `yaml:"value"`
	Scope       []string    `yaml:"scope"`
	Conditional Conditional `yaml:"if"`
	Constraints Constraint  `yaml:"constraints,omitempty"`
	id          string
}

var _ ConstrainedEntity = Event{}

// ID returns the event name
func (e Event) ID() string {
	if e.id == "" {
		id, err := uuid.NewUUID()
		if err != nil {
			logging.Error("UUID generation failed, defaulting to serialization")
			e.id = hash.ShortHash(e.Name, e.Value, strings.Join(e.Scope, ""))
		} else {
			e.id = id.String()
		}
	}
	return e.id
}

// ConstraintsFilter returns the event constraints
func (e Event) ConstraintsFilter() Constraint {
	return e.Constraints
}

func (e Event) ConditionalFilter() Conditional {
	return e.Conditional
}

// Events is a slice of Event definitions
type Events []Event

// AsConstrainedEntities boxes events as a slice of ConstrainedEntities
func (events Events) AsConstrainedEntities() (items []ConstrainedEntity) {
	for i := range events {
		items = append(items, &events[i])
	}
	return items
}

// MakeEventsFromConstrainedEntities unboxes ConstraintedEntities as Events
func MakeEventsFromConstrainedEntities(items []ConstrainedEntity) (events []*Event) {
	events = make([]*Event, 0, len(items))
	for _, v := range items {
		if o, ok := v.(*Event); ok {
			events = append(events, o)
		}
	}
	return events
}

// Script covers the script structure, which goes under Project
type Script struct {
	Name        string            `yaml:"name"`
	Description string            `yaml:"description,omitempty"`
	Value       string            `yaml:"value"`
	Filename    string            `yaml:"filename,omitempty"`
	Standalone  bool              `yaml:"standalone,omitempty"`
	Language    language.Language `yaml:"language,omitempty"`
	Conditional Conditional       `yaml:"if"`
	Constraints Constraint        `yaml:"constraints,omitempty"`
}

var _ ConstrainedEntity = Script{}

// ID returns the script name
func (s Script) ID() string {
	return s.Name
}

// ConstraintsFilter returns the script constraints
func (s Script) ConstraintsFilter() Constraint {
	return s.Constraints
}

func (s Script) ConditionalFilter() Conditional {
	return s.Conditional
}

// Scripts is a slice of scripts
type Scripts []Script

// AsConstrainedEntities boxes scripts as a slice of ConstrainedEntities
func (scripts Scripts) AsConstrainedEntities() (items []ConstrainedEntity) {
	for i := range scripts {
		items = append(items, &scripts[i])
	}
	return items
}

// MakeScriptsFromConstrainedEntities unboxes ConstraintedEntities as Scripts
func MakeScriptsFromConstrainedEntities(items []ConstrainedEntity) (scripts []*Script) {
	scripts = make([]*Script, 0, len(items))
	for _, v := range items {
		if o, ok := v.(*Script); ok {
			scripts = append(scripts, o)
		}
	}
	return scripts
}

// Job covers the job structure, which goes under Project
type Job struct {
	Name      string   `yaml:"name"`
	Constants []string `yaml:"constants"`
	Scripts   []string `yaml:"scripts"`
}

// Jobs is a slice of jobs
type Jobs []Job

var persistentProject *Project

// Parse the given filepath, which should be the full path to an activestate.yaml file
func Parse(configFilepath string) (*Project, *failures.Failure) {
	projectDir := filepath.Dir(configFilepath)
	files, err := ioutil.ReadDir(projectDir)
	if err != nil {
		return nil, failures.FailIO.Wrap(err, locale.Tl("err_project_readdir", "Could not check for project files in your project directory."))
	}

	project, fail := parse(configFilepath)
	if fail != nil {
		return nil, fail
	}

	re, _ := regexp.Compile(`activestate.(\w+).yaml`)
	for _, file := range files {
		match := re.FindStringSubmatch(file.Name())
		if len(match) == 0 {
			continue
		}

		// If an OS keyword was used ensure it matches our runtime
		l := strings.ToLower
		keyword := l(match[1])
		if (keyword == l(sysinfo.Linux.String()) || keyword == l(sysinfo.Mac.String()) || keyword == l(sysinfo.Windows.String())) &&
			keyword != l(sysinfo.OS().String()) {
			logging.Debug("Not merging %s as we're not on %s", file.Name(), sysinfo.OS().String())
			continue
		}

		secondaryProject, fail := parse(filepath.Join(projectDir, file.Name()))
		if fail != nil {
			return nil, fail
		}
		if err := mergo.Merge(project, *secondaryProject, mergo.WithAppendSlice); err != nil {
			return nil, failures.FailMarshal.Wrap(err, locale.Tl("err_merge_project", "Could not merge {{.V0}} into your activestate.yaml", file.Name()))
		}
	}

	if project.Variables != nil {
		return nil, FailValidate.New("variable_field_deprecation_warning")
	}

	// If as.yaml has deprecated flags `owner` and `name`, construct a project file URL from these fields
	if project.Project == "" && project.deprecatedOwner != "" && project.deprecatedName != "" {
		project.Project = fmt.Sprintf("https://%s/%s/%s", constants.PlatformURL, project.Owner(), project.Name())
		if err := project.Save(); err != nil { // anyone still not respecting the deprecation warning by now is going to have to deal with their file being updated for them
			logging.Error("Could not save projectfile after removing owner/name deprecation: %v", err)
		}
	}
	fail = project.Init()
	if fail != nil {
		return nil, fail
	}

	storeProjectMapping(fmt.Sprintf("%s/%s", project.Owner(), project.Name()), filepath.Dir(project.path))

	return project, nil
}

// Init initializes the parsedURL field from the project url string
func (p *Project) Init() *failures.Failure {
	fail := ValidateProjectURL(p.Project)
	if fail != nil {
		return fail
	}

	parsedURL, err := p.parseURL()
	if err != nil {
		return failures.FailUserInput.New("parse_project_file_url_err")
	}
	p.parsedURL = parsedURL
	return nil
}

func parse(configFilepath string) (*Project, *failures.Failure) {
	dat, err := ioutil.ReadFile(configFilepath)
	if err != nil {
		return nil, failures.FailIO.Wrap(err)
	}

	project := Project{}
	err = yaml.Unmarshal([]byte(dat), &project)
	project.path = configFilepath

	if err != nil {
		return nil, FailParseProject.New(
			locale.Tl("err_project_parsed", "Project file `{{.V1}}` could not be parsed, the parser produced the following error: {{.V0}}", err.Error(), configFilepath))
	}

	return &project, nil
}

// Owner returns the project namespace's organization
func (p *Project) Owner() string {
	return p.parsedURL.Owner
}

// Name returns the project namespace's name
func (p *Project) Name() string {
	return p.parsedURL.Name
}

// CommitID returns the commit ID specified in the project
func (p *Project) CommitID() string {
	return p.parsedURL.CommitID
}

// Path returns the project's activestate.yaml file path.
func (p *Project) Path() string {
	return p.path
}

// SetPath sets the path of the project file and should generally only be used by tests
func (p *Project) SetPath(path string) {
	p.path = path
}

// ValidateProjectURL validates the configured project URL
func ValidateProjectURL(url string) *failures.Failure {
	// Note: This line also matches headless commit URLs: match == {'commit', '<commit_id>'}
	match := ProjectURLRe.FindStringSubmatch(url)
	if len(match) < 3 {
		return FailParseProject.New(locale.T("err_bad_project_url"))
	}
	return nil
}

// Reload the project file from disk
func (p *Project) Reload() *failures.Failure {
	pj, fail := Parse(p.path)
	if fail != nil {
		return fail
	}
	*p = *pj
	return nil
}

// Save the project to its activestate.yaml file
func (p *Project) Save() *failures.Failure {
	return p.save(p.Path())
}

// parseURL returns the parsed fields of a Project URL
func (p *Project) parseURL() (projectURL, error) {
	return parseURL(p.Project)
}

func parseURL(url string) (projectURL, error) {
	fail := ValidateProjectURL(url)
	if fail != nil {
		return projectURL{}, fail.ToError()
	}

	match := CommitURLRe.FindStringSubmatch(url)
	if len(match) > 1 {
		parts := projectURL{"", "", match[1]}
		return parts, nil
	}

	match = ProjectURLRe.FindStringSubmatch(url)
	parts := projectURL{match[1], match[2], ""}
	if len(match) == 4 {
		parts.CommitID = match[3]
	}

	return parts, nil
}

// Save the project to its activestate.yaml file
func (p *Project) save(path string) *failures.Failure {
	dat, err := yaml.Marshal(p)
	if err != nil {
		return failures.FailMarshal.Wrap(err)
	}

	fail := ValidateProjectURL(p.Project)
	if fail != nil {
		return fail
	}

	logging.Debug("Saving %s", path)

	f, err := os.Create(path)
	if err != nil {
		return failures.FailIO.Wrap(err)
	}
	defer f.Close()

	_, err = f.Write([]byte(dat))
	if err != nil {
		return failures.FailIO.Wrap(err)
	}
	storeProjectMapping(fmt.Sprintf("%s/%s", p.parsedURL.Owner, p.parsedURL.Name), filepath.Dir(p.Path()))

	return nil
}

<<<<<<< HEAD
// SetCommit sets the commit id within the current project file. This is done
// in-place so that line order is preserved.
// If headless is true, the project is defined by a commit-id only
func (p *Project) SetCommit(commitID string, headless bool) *failures.Failure {
	fp := p.path
	data, err := ioutil.ReadFile(fp)
=======
// SetNamespace updates the namespace in the project file
func (p *Project) SetNamespace(owner, project string) error {
	data, err := ioutil.ReadFile(p.path)
	if err != nil {
		return errs.Wrap(err, "Failed to read project file %s.", p.path)
	}

	namespace := fmt.Sprintf("%s/%s", owner, project)
	out, err := setNamespaceInYAML(data, namespace)
	if err != nil {
		return errs.Wrap(err, "Failed to update namespace in project file.")
	}

	// keep parsed url components in sync
	p.parsedURL.Owner = owner
	p.parsedURL.Name = project

	if err := ioutil.WriteFile(p.path, out, 0664); err != nil {
		return errs.Wrap(err, "Failed to write project file %s", p.path)
	}

	fail := p.Reload()
	if fail != nil {
		return errs.Wrap(fail.ToError(), "Failed to reload updated projectfile.")
	}
	return nil
}

// SetCommit sets the commit id within the current project file. This is done
// in-place so that line order is preserved.
func (p *Project) SetCommit(commitID string) *failures.Failure {
	data, err := ioutil.ReadFile(p.path)
>>>>>>> 66a5be6b
	if err != nil {
		return failures.FailOS.Wrap(err)
	}

	out, fail := setCommitInYAML(data, commitID, headless)
	if fail != nil {
		return fail
	}
	p.parsedURL.CommitID = commitID

	if err := ioutil.WriteFile(p.path, out, 0664); err != nil {
		return failures.FailOS.Wrap(err)
	}

	return p.Reload()
}

var (
	// regex captures three groups:
	// 1. from "project:" (at start of line) to protocol ("https://")
	// 2. the domain name
	// 3. the url part until a "?" or newline is reached.
	// Everything after that is targeted, but not captured so that only the first three capture
	// groups can be used in the replace value.
	setCommitRE = regexp.MustCompile(`(?m:^(project: *https?:\/\/)([^\/]*\/)(.*\/[^?\r\n]*).*)`)
)

<<<<<<< HEAD
func setCommitInYAML(data []byte, commitID string, anonymous bool) ([]byte, *failures.Failure) {
=======
func setNamespaceInYAML(data []byte, namespace string) ([]byte, error) {
	commitQryParam := []byte(fmt.Sprintf("${1}${2}%s", namespace))

	out := setCommitRE.ReplaceAll(data, commitQryParam)
	if !strings.Contains(string(out), namespace) {
		return nil, locale.NewError(
			"err_set_namespace", "Failed to set namespace {{.V0}} in activestate.yaml.", namespace)
	}
	return out, nil
}

func setCommitInYAML(data []byte, commitID string) ([]byte, *failures.Failure) {
>>>>>>> 66a5be6b
	if commitID == "" {
		return nil, failures.FailDeveloper.New("commitID must not be empty")
	}
	commitQryParam := []byte("$1$2$3?commitID=" + commitID)
<<<<<<< HEAD
	if anonymous {
		commitQryParam = []byte(fmt.Sprintf("${1}${2}commit/%s", commitID))
	}
=======
>>>>>>> 66a5be6b

	out := setCommitRE.ReplaceAll(data, commitQryParam)
	if !strings.Contains(string(out), commitID) {
		return nil, FailSetCommitID.New("err_set_commit_id")
	}

	return out, nil
}

// GetProjectFilePath returns the path to the project activestate.yaml
func GetProjectFilePath() (string, *failures.Failure) {
	lookup := []func() (string, *failures.Failure){
		getProjectFilePathFromEnv,
		getProjectFilePathFromWd,
		getProjectFilePathFromDefault,
	}
	for _, getProjectFilePath := range lookup {
		path, fail := getProjectFilePath()
		if fail != nil {
			return "", fail
		}
		if path != "" {
			return path, nil
		}
	}

	return "", FailNoProject.New(locale.T("err_no_projectfile"))
}

func getProjectFilePathFromEnv() (string, *failures.Failure) {
	projectFilePath := os.Getenv(constants.ProjectEnvVarName)
	if projectFilePath != "" {
		if fileutils.FileExists(projectFilePath) {
			return projectFilePath, nil
		}
		return "", FailNoProjectFromEnv.New(locale.Tr("err_project_env_file_not_exist", projectFilePath))
	}
	return "", nil
}

func getProjectFilePathFromWd() (string, *failures.Failure) {
	root, err := osutils.Getwd()
	if err != nil {
		return "", failures.FailIO.Wrap(err, locale.Tl("err_wd", "Could not get working directory"))
	}

	path, fail := fileutils.FindFileInPath(root, constants.ConfigFileName)
	if fail != nil && !fail.Type.Matches(fileutils.FailFindInPathNotFound) {
		return "", fail
	}

	return path, nil
}

func getProjectFilePathFromDefault() (string, *failures.Failure) {
	defaultProjectPath := viper.GetString(constants.GlobalDefaultPrefname)
	if defaultProjectPath == "" {
		return "", nil
	}

	path, fail := fileutils.FindFileInPath(defaultProjectPath, constants.ConfigFileName)
	if fail != nil && !fail.Type.Matches(fileutils.FailFindInPathNotFound) {
		return "", fail
	}
	return path, nil
}

// Get returns the project configration in an unsafe manner (exits if errors occur)
func Get() *Project {
	project, err := GetSafe()
	if err != nil {
		failures.Handle(err, locale.T("err_project_file_unavailable"))
		os.Exit(1)
	}

	return project
}

// GetSafe returns the project configuration in a safe manner (returns error)
func GetSafe() (*Project, *failures.Failure) {
	if persistentProject != nil {
		return persistentProject, nil
	}

	project, fail := GetOnce()
	if fail != nil {
		return nil, fail
	}

	project.Persist()
	return project, nil
}

// GetOnce returns the project configuration in a safe manner (returns error), the same as GetSafe, but it avoids persisting the project
func GetOnce() (*Project, *failures.Failure) {
	// we do not want to use a path provided by state if we're running tests
	projectFilePath, fail := GetProjectFilePath()
	if fail != nil {
		if fail.Type.Matches(fileutils.FailFindInPathNotFound) {
			return nil, FailNoProject.Wrap(fail, fail.Error())
		}
		return nil, fail
	}

	_, err := ioutil.ReadFile(projectFilePath)
	if err != nil {
		logging.Warning("Cannot load config file: %v", err)
		return nil, FailNoProject.New(locale.T("err_no_projectfile"))
	}
	project, fail := Parse(projectFilePath)
	if fail != nil {
		return nil, fail
	}

	return project, nil
}

// FromPath will return the projectfile that's located at the given path (this will walk up the directory tree until it finds the project)
func FromPath(path string) (*Project, *failures.Failure) {
	// we do not want to use a path provided by state if we're running tests
	projectFilePath, fail := fileutils.FindFileInPath(path, constants.ConfigFileName)
	if fail != nil {
		return nil, FailNoProject.Wrap(fail, locale.T("err_no_projectfile"))
	}

	_, err := ioutil.ReadFile(projectFilePath)
	if err != nil {
		logging.Warning("Cannot load config file: %v", err)
		return nil, FailNoProject.New(locale.T("err_no_projectfile"))
	}
	project, fail := Parse(projectFilePath)
	if fail != nil {
		return nil, fail
	}

	return project, nil
}

// CreateParams are parameters that we create a custom activestate.yaml file from
type CreateParams struct {
	Owner           string
	Project         string
	CommitID        *strfmt.UUID
	Directory       string
	Content         string
	Language        string
	LanguageVersion string
	Private         bool
	path            string
	projectURL      string
}

// CreateWithProjectURL a new activestate.yaml with default content
func CreateWithProjectURL(projectURL, path string) (*Project, *failures.Failure) {
	return createCustom(&CreateParams{
		projectURL: projectURL,
		Directory:  path,
	})
}

// Create will create a new activestate.yaml with a projectURL for the given details
func Create(params *CreateParams) *failures.Failure {
	fail := validateCreateParams(params)
	if fail != nil {
		return fail
	}

	_, fail = createCustom(params)
	if fail != nil {
		return fail
	}

	return nil
}

func createCustom(params *CreateParams) (*Project, *failures.Failure) {
	fail := fileutils.MkdirUnlessExists(params.Directory)
	if fail != nil {
		return nil, fail
	}

	if params.projectURL == "" {
		params.projectURL = fmt.Sprintf("https://%s/%s/%s", constants.PlatformURL, params.Owner, params.Project)
		if params.CommitID != nil {
			params.projectURL = fmt.Sprintf("%s?commitID=%s", params.projectURL, params.CommitID.String())
		}
	}

	params.path = filepath.Join(params.Directory, constants.ConfigFileName)
	if fileutils.FileExists(params.path) {
		return nil, FailProjectExists.New(locale.T("err_projectfile_exists"))
	}

	fail = ValidateProjectURL(params.projectURL)
	if fail != nil {
		return nil, fail
	}
	match := ProjectURLRe.FindStringSubmatch(params.projectURL)
	if len(match) < 3 {
		return nil, FailInvalidURL.New("err_projectfile_invalid_url")
	}
	owner, project := match[1], match[2]

	shell := "bash"
	if runtime.GOOS == "windows" {
		shell = "batch"
	}

	yaml := "sample_yaml_python"
	if strings.ToLower(params.Language) == language.Perl.String() {
		yaml = "sample_yaml_perl"
	}
	if params.Content == "" {
		params.Content = locale.T(yaml,
			map[string]interface{}{"Owner": owner, "Project": project, "Shell": shell, "Language": params.Language})
	}

	data := map[string]interface{}{
		"Project":         params.projectURL,
		"LanguageName":    params.Language,
		"LanguageVersion": params.LanguageVersion,
		"Content":         params.Content,
		"Private":         params.Private,
	}

	template, fail := loadTemplate(params.path, data)
	if fail != nil {
		return nil, fail
	}

	fail = fileutils.WriteFile(params.path, []byte(template.String()))
	if fail != nil {
		return nil, fail
	}

	return Parse(params.path)
}

func validateCreateParams(params *CreateParams) *failures.Failure {
	switch {
	case params.Owner == "":
		return FailNewBlankOwner.New("err_project_require_owner")
	case params.Project == "":
		return FailNewBlankProject.New("err_project_require_name")
	case params.Directory == "":
		return FailNewBlankPath.New(locale.T("err_project_require_path"))
	default:
		return nil
	}
}

// ParseVersionInfo parses the lock field from the projectfile and updates
// the activestate.yaml if an older version representation is present
func ParseVersionInfo(projectFilePath string) (*VersionInfo, *failures.Failure) {
	if !fileutils.FileExists(projectFilePath) {
		return nil, nil
	}

	dat, err := ioutil.ReadFile(projectFilePath)
	if err != nil {
		return nil, failures.FailIO.Wrap(err)
	}

	versionStruct := VersionInfo{}
	err = yaml.Unmarshal(dat, &versionStruct)
	if err != nil {
		return nil, FailParseProject.Wrap(err)
	}

	if versionStruct.Branch != "" && versionStruct.Version != "" {
		err = AddLockInfo(projectFilePath, versionStruct.Branch, versionStruct.Version)
		if err != nil {
			return nil, FailParseProject.Wrap(err, locale.T("err_update_version"))
		}
		return ParseVersionInfo(projectFilePath)
	}

	if versionStruct.Lock == "" {
		return nil, nil
	}

	lock := strings.TrimSpace(versionStruct.Lock)
	match, fail := regexp.MatchString(`^([\w\/\-]+@)\d+\.\d+\.\d+-(SHA)?[a-f0-9]+`, lock)
	if fail != nil || !match {
		return nil, FailInvalidVersion.New(locale.T("err_invalid_version"))
	}

	split := strings.Split(versionStruct.Lock, "@")
	if len(split) != 2 {
		return nil, FailInvalidVersion.New(locale.T("err_invalid_version"))
	}

	return &VersionInfo{
		Branch:  split[0],
		Version: split[1],
	}, nil
}

// AddLockInfo adds the lock field to activestate.yaml
func AddLockInfo(projectFilePath, branch, version string) error {
	data, err := cleanVersionInfo(projectFilePath)
	if err != nil {
		return locale.WrapError(err, "err_clean_projectfile", "Could not remove old version information from projectfile", projectFilePath)
	}

	lockRegex := regexp.MustCompile(`(?m)^lock:.*`)
	if lockRegex.Match(data) {
		versionUpdate := []byte(fmt.Sprintf("lock: %s@%s", branch, version))
		replaced := lockRegex.ReplaceAll(data, versionUpdate)
		return ioutil.WriteFile(projectFilePath, replaced, 0644)
	}

	projectRegex := regexp.MustCompile(fmt.Sprintf("(?m:(^project:\\s*%s))", ProjectURLRe))
	lockString := fmt.Sprintf("%s@%s", branch, version)
	lockUpdate := []byte(fmt.Sprintf("${1}\nlock: %s", lockString))

	data, err = ioutil.ReadFile(projectFilePath)
	if err != nil {
		return err
	}

	updated := projectRegex.ReplaceAll(data, lockUpdate)

	return ioutil.WriteFile(projectFilePath, updated, 0644)
}

func cleanVersionInfo(projectFilePath string) ([]byte, error) {
	data, err := ioutil.ReadFile(projectFilePath)
	if err != nil {
		return nil, locale.WrapError(err, "err_read_projectfile", "Failed to read the activestate.yaml at: %s", projectFilePath)
	}

	branchRegex := regexp.MustCompile(`(?m:^branch:\s*\w+\n)`)
	clean := branchRegex.ReplaceAll(data, []byte(""))

	versionRegex := regexp.MustCompile(`(?m:^version:\s*\d+.\d+.\d+-[A-Za-z0-9]+\n)`)
	clean = versionRegex.ReplaceAll(clean, []byte(""))

	err = ioutil.WriteFile(projectFilePath, clean, 0644)
	if err != nil {
		return nil, locale.WrapError(err, "err_write_clean_projectfile", "Could not write cleaned projectfile information")
	}

	return clean, nil
}

// Reset the current state, which unsets the persistent project
func Reset() {
	persistentProject = nil
	os.Unsetenv(constants.ProjectEnvVarName)
}

// Persist "activates" the given project and makes it such that subsequent calls
// to Get() return this project.
// Only one project can persist at a time.
func (p *Project) Persist() {
	if p.Project == "" {
		failures.Handle(failures.FailDeveloper.New("err_persist_invalid_project"), locale.T("err_invalid_project"))
		os.Exit(1)
	}
	persistentProject = p
	os.Setenv(constants.ProjectEnvVarName, p.Path())
}

// storeProjectMapping associates the namespace with the project
// path in the config
func storeProjectMapping(namespace, projectPath string) {
	projectMapMutex.Lock()
	defer projectMapMutex.Unlock()

	projectPath = filepath.Clean(projectPath)

	projects := viper.GetStringMapStringSlice(LocalProjectsConfigKey)
	if projects == nil {
		projects = make(map[string][]string)
	}

	paths := projects[namespace]
	if paths == nil {
		paths = make([]string, 0)
	}

	if !funk.Contains(paths, projectPath) {
		paths = append(paths, projectPath)
	}

	projects[namespace] = paths
	viper.Set(LocalProjectsConfigKey, projects)
}

// CleanProjectMapping removes projects that no longer exist
// on a user's filesystem from the projects config entry
func CleanProjectMapping() {
	projects := viper.GetStringMapStringSlice(LocalProjectsConfigKey)

	for namespace, paths := range projects {
		for _, path := range paths {
			if !fileutils.DirExists(path) {
				delete(projects, namespace)
			}
		}
	}

	viper.Set("projects", projects)
}<|MERGE_RESOLUTION|>--- conflicted
+++ resolved
@@ -624,6 +624,19 @@
 	return parseURL(p.Project)
 }
 
+func validateUUID(uuidStr string) error {
+	if ok := strfmt.Default.Validates("uuid", uuidStr); !ok {
+		return locale.NewError("invalid_uuid_val", "Invalid commit ID {{.V0}} in activestate.yaml.  You could replace it with 'latest'", p.commitID)
+	}
+
+	var uuid strfmt.UUID
+	if err := uuid.UnmarshalText([]byte(uuidStr)); err != nil {
+		return locale.WrapError(err, "err_commit_id_unmarshal", "Failed to unmarshal the commit id {{.V0}} read from activestate.yaml.", p.commitID)
+	}
+
+	return nil
+}
+
 func parseURL(url string) (projectURL, error) {
 	fail := ValidateProjectURL(url)
 	if fail != nil {
@@ -642,6 +655,12 @@
 		parts.CommitID = match[3]
 	}
 
+	if parts.CommitID != "" {
+		if err := validateUUID(parts.CommitID); err != nil {
+			return projectURL{}, err
+		}
+	}
+
 	return parts, nil
 }
 
@@ -674,47 +693,39 @@
 	return nil
 }
 
-<<<<<<< HEAD
+// SetNamespace updates the namespace in the project file
+func (p *Project) SetNamespace(owner, project string) error {
+	data, err := ioutil.ReadFile(p.path)
+	if err != nil {
+		return errs.Wrap(err, "Failed to read project file %s.", p.path)
+	}
+
+	namespace := fmt.Sprintf("%s/%s", owner, project)
+	out, err := setNamespaceInYAML(data, namespace)
+	if err != nil {
+		return errs.Wrap(err, "Failed to update namespace in project file.")
+	}
+
+	// keep parsed url components in sync
+	p.parsedURL.Owner = owner
+	p.parsedURL.Name = project
+
+	if err := ioutil.WriteFile(p.path, out, 0664); err != nil {
+		return errs.Wrap(err, "Failed to write project file %s", p.path)
+	}
+
+	fail := p.Reload()
+	if fail != nil {
+		return errs.Wrap(fail.ToError(), "Failed to reload updated projectfile.")
+	}
+	return nil
+}
+
 // SetCommit sets the commit id within the current project file. This is done
 // in-place so that line order is preserved.
 // If headless is true, the project is defined by a commit-id only
 func (p *Project) SetCommit(commitID string, headless bool) *failures.Failure {
-	fp := p.path
-	data, err := ioutil.ReadFile(fp)
-=======
-// SetNamespace updates the namespace in the project file
-func (p *Project) SetNamespace(owner, project string) error {
 	data, err := ioutil.ReadFile(p.path)
-	if err != nil {
-		return errs.Wrap(err, "Failed to read project file %s.", p.path)
-	}
-
-	namespace := fmt.Sprintf("%s/%s", owner, project)
-	out, err := setNamespaceInYAML(data, namespace)
-	if err != nil {
-		return errs.Wrap(err, "Failed to update namespace in project file.")
-	}
-
-	// keep parsed url components in sync
-	p.parsedURL.Owner = owner
-	p.parsedURL.Name = project
-
-	if err := ioutil.WriteFile(p.path, out, 0664); err != nil {
-		return errs.Wrap(err, "Failed to write project file %s", p.path)
-	}
-
-	fail := p.Reload()
-	if fail != nil {
-		return errs.Wrap(fail.ToError(), "Failed to reload updated projectfile.")
-	}
-	return nil
-}
-
-// SetCommit sets the commit id within the current project file. This is done
-// in-place so that line order is preserved.
-func (p *Project) SetCommit(commitID string) *failures.Failure {
-	data, err := ioutil.ReadFile(p.path)
->>>>>>> 66a5be6b
 	if err != nil {
 		return failures.FailOS.Wrap(err)
 	}
@@ -742,9 +753,6 @@
 	setCommitRE = regexp.MustCompile(`(?m:^(project: *https?:\/\/)([^\/]*\/)(.*\/[^?\r\n]*).*)`)
 )
 
-<<<<<<< HEAD
-func setCommitInYAML(data []byte, commitID string, anonymous bool) ([]byte, *failures.Failure) {
-=======
 func setNamespaceInYAML(data []byte, namespace string) ([]byte, error) {
 	commitQryParam := []byte(fmt.Sprintf("${1}${2}%s", namespace))
 
@@ -756,18 +764,14 @@
 	return out, nil
 }
 
-func setCommitInYAML(data []byte, commitID string) ([]byte, *failures.Failure) {
->>>>>>> 66a5be6b
+func setCommitInYAML(data []byte, commitID string, anonymous bool) ([]byte, *failures.Failure) {
 	if commitID == "" {
 		return nil, failures.FailDeveloper.New("commitID must not be empty")
 	}
 	commitQryParam := []byte("$1$2$3?commitID=" + commitID)
-<<<<<<< HEAD
 	if anonymous {
 		commitQryParam = []byte(fmt.Sprintf("${1}${2}commit/%s", commitID))
 	}
-=======
->>>>>>> 66a5be6b
 
 	out := setCommitRE.ReplaceAll(data, commitQryParam)
 	if !strings.Contains(string(out), commitID) {
