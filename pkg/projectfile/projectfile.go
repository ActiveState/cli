--- conflicted
+++ resolved
@@ -67,12 +67,7 @@
 // ProjectURLRe Regex used to validate project fields /orgname/projectname[?commitID=someUUID]
 var ProjectURLRe = regexp.MustCompile(strReg)
 
-<<<<<<< HEAD
-// ProjectsKey represents the config key that local project mappings are stored under
-const ProjectsKey = "projects"
-=======
-const localProjectsConfigKey = "projects"
->>>>>>> 8edfd810
+const LocalProjectsConfigKey = "projects"
 
 // VersionInfo is used in cases where we only care about parsing the version field. In all other cases the version is parsed via
 // the Project struct
@@ -795,17 +790,12 @@
 
 // storeProjectMapping associates the namespace with the project
 // path in the config
-<<<<<<< HEAD
-func storeProjectMapping(projectName, projectPath string) {
-	projects := viper.GetStringMapString(ProjectsKey)
-=======
 func storeProjectMapping(namespace, projectPath string) {
 	if filepath.Base(projectPath) == constants.ConfigFileName {
 		projectPath = filepath.Dir(projectPath)
 	}
 
-	projects := viper.GetStringMapStringSlice(localProjectsConfigKey)
->>>>>>> 8edfd810
+	projects := viper.GetStringMapStringSlice(LocalProjectsConfigKey)
 	if projects == nil {
 		projects = make(map[string][]string)
 	}
@@ -819,23 +809,14 @@
 		paths = append(paths, projectPath)
 	}
 
-<<<<<<< HEAD
-	projects[projectName] = projectPath
-	viper.Set(ProjectsKey, projects)
-=======
 	projects[namespace] = paths
-	viper.Set(localProjectsConfigKey, projects)
->>>>>>> 8edfd810
+	viper.Set(LocalProjectsConfigKey, projects)
 }
 
 // CleanProjectMapping removes projects that no longer exist
 // on a user's filesystem from the projects config entry
 func CleanProjectMapping() {
-<<<<<<< HEAD
-	projects := viper.GetStringMapString(ProjectsKey)
-=======
-	projects := viper.GetStringMapStringSlice(localProjectsConfigKey)
->>>>>>> 8edfd810
+	projects := viper.GetStringMapStringSlice(LocalProjectsConfigKey)
 
 	for namespace, paths := range projects {
 		for _, path := range paths {
