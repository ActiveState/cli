package checker

import (
	"errors"
	"strconv"

	"github.com/ActiveState/cli/internal/locale"
	"github.com/ActiveState/cli/internal/logging"
	"github.com/ActiveState/cli/internal/output"
	"github.com/ActiveState/cli/pkg/platform/model"
	"github.com/ActiveState/cli/pkg/project"
)

// RunCommitsBehindNotifier checks for the commits behind count based on the
// provided project and displays the results to the user in a helpful manner.
<<<<<<< HEAD
func RunCommitsBehindNotifier(out output.Outputer) {
	p, err := project.GetOnce()
	if err != nil {
		logging.Warning("Could not retrieve project, error: %v", err.Error())
		return
	}

	latestCommitID, err := model.BranchCommitID(p.Owner(), p.Name(), p.BranchName())
	if err != nil {
		logging.Error("Can not get branch info for %s/%s", p.Owner(), p.Name())
		return
	}

	if latestCommitID == nil {
		logging.Debug("Latest commit is nil")
		return
	}

	count, err := model.CommitsBehind(*latestCommitID, p.CommitUUID())
=======
func RunCommitsBehindNotifier(proj *project.Project, out output.Outputer) {
	count, err := model.CommitsBehindLatest(proj.Owner(), proj.Name(), proj.CommitID())
>>>>>>> 58b95bdc
	if err != nil {
		if errors.Is(err, model.ErrCommitCountUnknowable) {
			out.Notice(output.Heading(locale.Tr("runtime_update_notice_unknown_count")))
			out.Notice(locale.Tr("runtime_update_help", proj.Owner(), proj.Name()))
			return
		}

		logging.Warning(locale.T("err_could_not_get_commit_behind_count"))
		return
	}
	if count > 0 {
		ct := strconv.Itoa(count)
		out.Notice(output.Heading(locale.Tr("runtime_update_notice_known_count", ct)))
		out.Notice(locale.Tr("runtime_update_help", proj.Owner(), proj.Name()))
	}
}<|MERGE_RESOLUTION|>--- conflicted
+++ resolved
@@ -13,14 +13,7 @@
 
 // RunCommitsBehindNotifier checks for the commits behind count based on the
 // provided project and displays the results to the user in a helpful manner.
-<<<<<<< HEAD
-func RunCommitsBehindNotifier(out output.Outputer) {
-	p, err := project.GetOnce()
-	if err != nil {
-		logging.Warning("Could not retrieve project, error: %v", err.Error())
-		return
-	}
-
+func RunCommitsBehindNotifier(p *project.Project,out output.Outputer) {
 	latestCommitID, err := model.BranchCommitID(p.Owner(), p.Name(), p.BranchName())
 	if err != nil {
 		logging.Error("Can not get branch info for %s/%s", p.Owner(), p.Name())
@@ -33,14 +26,10 @@
 	}
 
 	count, err := model.CommitsBehind(*latestCommitID, p.CommitUUID())
-=======
-func RunCommitsBehindNotifier(proj *project.Project, out output.Outputer) {
-	count, err := model.CommitsBehindLatest(proj.Owner(), proj.Name(), proj.CommitID())
->>>>>>> 58b95bdc
 	if err != nil {
 		if errors.Is(err, model.ErrCommitCountUnknowable) {
 			out.Notice(output.Heading(locale.Tr("runtime_update_notice_unknown_count")))
-			out.Notice(locale.Tr("runtime_update_help", proj.Owner(), proj.Name()))
+			out.Notice(locale.Tr("runtime_update_help", p.Owner(), p.Name()))
 			return
 		}
 
@@ -50,6 +39,6 @@
 	if count > 0 {
 		ct := strconv.Itoa(count)
 		out.Notice(output.Heading(locale.Tr("runtime_update_notice_known_count", ct)))
-		out.Notice(locale.Tr("runtime_update_help", proj.Owner(), proj.Name()))
+		out.Notice(locale.Tr("runtime_update_help", p.Owner(), p.Name()))
 	}
 }