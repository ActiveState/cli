--- conflicted
+++ resolved
@@ -125,14 +125,9 @@
 	configFile := filepath.Join(path, constants.ConfigFileName)
 	if !fileutils.FileExists(configFile) {
 		_, err = projectfile.Create(&projectfile.CreateParams{
-<<<<<<< HEAD
-			Owner:      ns.Owner,
-			Project:    ns.Project,
-=======
 			Owner:      owner,
 			Project:    pj.Name, // match case on the Platform
 			CommitID:   commitID,
->>>>>>> 5c362b22
 			BranchName: branchName,
 			Directory:  path,
 			Language:   language.String(),
