package commands

import (
	"fmt"
	"os"

	"github.com/ActiveState/cli/internal/analytics"
	"github.com/ActiveState/cli/internal/failures"
	"github.com/ActiveState/cli/internal/locale"
	"github.com/spf13/cobra"
)

// T links to locale.T
var T = locale.T

// Tt links to locale.Tt
var Tt = locale.Tt

// Note we only support the types that we currently have need for. You can add more as needed. Check the pflag docs
// for reference: https://godoc.org/github.com/spf13/pflag
const (
	// TypeString is used to define the type for flags/args
	TypeString = iota
	// TypeInt is used to define the type for flags/args
	TypeInt
	// TypeBool is used to define the type for flags/args
	TypeBool
)

// Flag is used to define flags in our Command struct
type Flag struct {
	Name        string
	Shorthand   string
	Description string
	Type        int
	Persist     bool

	StringVar   *string
	StringValue string
	IntVar      *int
	IntValue    int
	BoolVar     *bool
	BoolValue   bool
}

// Argument is used to define flags in our Command struct
type Argument struct {
	Name        string
	Description string
	Required    bool
	Validator   func(arg *Argument, value string) error
	Variable    *string
}

// Command covers our command structure, all our commands instantiate a version of this struct
type Command struct {
<<<<<<< HEAD
	Name        string
	Description string
	Run         func(cmd *cobra.Command, args []string)
	Aliases     []string
	Flags       []*Flag
	Arguments   []*Argument
	Exiter      func(int)
=======
	Name               string
	Description        string
	Run                func(cmd *cobra.Command, args []string)
	Aliases            []string
	Flags              []*Flag
	Arguments          []*Argument
	RunWithoutAuth     bool
	DisableFlagParsing bool
	Exiter             func(int)
>>>>>>> 06ef9287

	UsageTemplate string

	cobraCmd *cobra.Command
}

// GetCobraCmd returns the cobra.Command that this struct is wrapping
func (c *Command) GetCobraCmd() *cobra.Command {
	c.Register()
	return c.cobraCmd
}

// Execute the command
func (c *Command) Execute() error {
	c.Register()
	return c.cobraCmd.Execute()
}

// runner wraps the Run command
func (c *Command) runner(cmd *cobra.Command, args []string) {
	analytics.Event(analytics.CatRunCmd, c.Name)
	for idx, arg := range c.Arguments {
		if len(args) > idx {
			(*arg.Variable) = args[idx]
		}
	}
	c.Run(cmd, args)
}

// argInputValidator validates whether we have all the args we need
func (c *Command) argInputValidator(cmd *cobra.Command, args []string) error {

	// Validate whether we have all arguments that need to be defined
	if len(args) < len(c.Arguments) {
		errMsg := ""
		for i := len(args); i < len(c.Arguments); i++ {
			arg := c.Arguments[i]
			if !arg.Required {
				break
			}

			errMsg += T("error_missing_arg", c.Arguments[i]) + "\n"
		}
		if errMsg != "" {
			return failures.FailUserInput.New(errMsg)
		}
	}

	size := len(args)
	if len(c.Arguments) < size {
		size = len(c.Arguments)
	}

	// Invoke validators, if any are defined
	errMsg := ""
	for i := 0; i < size; i++ {
		arg := c.Arguments[i]
		if arg.Validator == nil {
			continue
		}

		err := arg.Validator(arg, args[i])
		if err != nil {
			errMsg += err.Error() + "\n"
		}
	}

	if errMsg != "" {
		return failures.FailUserInput.New(errMsg)
	}

	return nil
}

// Unregister will essentially forget about the Cobra Command object so that a subsequent call to Register
// will allow for a new Cobra Command and state to be reset.
func (c *Command) Unregister() {
	c.cobraCmd = nil
}

// Register will ensure that we have a cobra.Command registered, if it has already been registered this will do nothing
func (c *Command) Register() {
	if c.cobraCmd != nil {
		return
	}

	c.Exiter = os.Exit

	c.cobraCmd = &cobra.Command{
		Use:                c.Name,
		Aliases:            c.Aliases,
		Short:              T(c.Description),
		Run:                c.runner,
		Args:               c.argInputValidator,
		DisableFlagParsing: c.DisableFlagParsing,
	}

	for _, flag := range c.Flags {
		err := c.AddFlag(flag)
		if err != nil {
			// This only happens if our code is plain wrong, so the panic is a quality of life "feature" for us devs
			panic(err.Error())
		}
	}

	for idx, arg := range c.Arguments {
		err := c.validateAddArgument(arg, idx)
		if err != nil {
			// This only happens if our code is plain wrong, so the panic is a quality of life "feature" for us devs
			panic(err.Error())
		}
	}

	if c.UsageTemplate == "" {
		c.UsageTemplate = "usage_tpl"
	}

	args := []map[string]string{}
	for _, arg := range c.Arguments {
		req := ""
		if arg.Required {
			req = "1"
		}
		args = append(args, map[string]string{"Name": T(arg.Name), "Description": T(arg.Description), "Required": req})
	}
	c.cobraCmd.SetUsageTemplate(Tt(c.UsageTemplate, map[string]interface{}{
		"Arguments": args,
	}))
}

// AddFlag adds the given flag to our command
func (c *Command) AddFlag(flag *Flag) error {
	cc := c.GetCobraCmd()
	flagSetter := cc.Flags
	if flag.Persist {
		flagSetter = cc.PersistentFlags
	}

	switch flag.Type {
	case TypeString:
		flagSetter().StringVarP(flag.StringVar, flag.Name, flag.Shorthand, flag.StringValue, T(flag.Description))
	case TypeInt:
		flagSetter().IntVarP(flag.IntVar, flag.Name, flag.Shorthand, flag.IntValue, T(flag.Description))
	case TypeBool:
		flagSetter().BoolVarP(flag.BoolVar, flag.Name, flag.Shorthand, flag.BoolValue, T(flag.Description))
	default:
		return failures.FailInput.New("Unknown type:" + string(flag.Type))
	}

	return nil
}

// AddArgument adds the given argument to our command
func (c *Command) validateAddArgument(arg *Argument, idx int) error {
	if idx == -1 {
		idx = len(c.Arguments) - 1
	}
	if idx > 0 && arg.Required && !c.Arguments[idx-1].Required {
		return failures.FailInput.New(
			fmt.Sprintf("Cannot have a non-required argument followed by a required argument.\n\n%v\n\n%v",
				arg, c.Arguments[len(c.Arguments)-1]))
	}
	return nil
}

// AddArgument adds the given argument to our command
func (c *Command) AddArgument(arg *Argument) error {
	err := c.validateAddArgument(arg, -1)
	if err != nil {
		return err
	}
	c.Arguments = append(c.Arguments, arg)
	return nil
}

// Append a sub-command to this command
func (c *Command) Append(subCmd *Command) {
	c.Register()
	subCmd.Register()

	c.cobraCmd.AddCommand(subCmd.cobraCmd)
}<|MERGE_RESOLUTION|>--- conflicted
+++ resolved
@@ -54,25 +54,14 @@
 
 // Command covers our command structure, all our commands instantiate a version of this struct
 type Command struct {
-<<<<<<< HEAD
-	Name        string
-	Description string
-	Run         func(cmd *cobra.Command, args []string)
-	Aliases     []string
-	Flags       []*Flag
-	Arguments   []*Argument
-	Exiter      func(int)
-=======
 	Name               string
 	Description        string
 	Run                func(cmd *cobra.Command, args []string)
 	Aliases            []string
 	Flags              []*Flag
 	Arguments          []*Argument
-	RunWithoutAuth     bool
 	DisableFlagParsing bool
 	Exiter             func(int)
->>>>>>> 06ef9287
 
 	UsageTemplate string
 
