package commands

import (
	"fmt"
	"os"

<<<<<<< HEAD
	"github.com/spf13/pflag"

	"github.com/ActiveState/cli/internal/print"

	"github.com/ActiveState/cli/internal/api"

=======
>>>>>>> a048646e
	"github.com/ActiveState/cli/internal/analytics"
	"github.com/ActiveState/cli/internal/failures"
	"github.com/ActiveState/cli/internal/locale"
	"github.com/spf13/cobra"
)

// T links to locale.T
var T = locale.T

// Tt links to locale.Tt
var Tt = locale.Tt

// Note we only support the types that we currently have need for. You can add more as needed. Check the pflag docs
// for reference: https://godoc.org/github.com/spf13/pflag
const (
	// TypeString is used to define the type for flags/args
	TypeString = iota
	// TypeInt is used to define the type for flags/args
	TypeInt
	// TypeBool is used to define the type for flags/args
	TypeBool
)

// Flag is used to define flags in our Command struct
type Flag struct {
	Name        string
	Shorthand   string
	Description string
	Type        int
	Persist     bool

	OnUse func()

	StringVar   *string
	StringValue string
	IntVar      *int
	IntValue    int
	BoolVar     *bool
	BoolValue   bool
}

// Argument is used to define flags in our Command struct
type Argument struct {
	Name        string
	Description string
	Required    bool
	Validator   func(arg *Argument, value string) error
	Variable    *string
}

// Command covers our command structure, all our commands instantiate a version of this struct
type Command struct {
	Name               string
	Description        string
	Run                func(cmd *cobra.Command, args []string)
	Aliases            []string
	Flags              []*Flag
	Arguments          []*Argument
	DisableFlagParsing bool
	Exiter             func(int)

	UsageTemplate string

	cobraCmd   *cobra.Command
	parentCmds []*Command
}

// GetCobraCmd returns the cobra.Command that this struct is wrapping
func (c *Command) GetCobraCmd() *cobra.Command {
	c.Register()
	return c.cobraCmd
}

// Execute the command
func (c *Command) Execute() error {
	c.Register()
	return c.cobraCmd.Execute()
}

// FlagByName returns the relevant Flag, bubbling up to the parent commands to check for persistent flags
func (c *Command) FlagByName(name string, persistOnly bool) *Flag {
	for _, flag := range c.Flags {
		if flag.Name == name && (!persistOnly || flag.Persist) {
			return flag
		}
	}
	for _, parent := range c.parentCmds {
		if flag := parent.FlagByName(name, true); flag != nil {
			return flag
		}
	}
	return nil
}

// runner wraps the Run command
func (c *Command) runner(cmd *cobra.Command, args []string) {
	analytics.Event(analytics.CatRunCmd, c.Name)
<<<<<<< HEAD

	if !c.RunWithoutAuth && api.Auth == nil && !_bypassAuthRequirement {
		print.Error(T("err_command_requires_auth"))
		return
	}

	// Run OnUse functions for flags
	if !c.DisableFlagParsing {
		cmd.Flags().VisitAll(func(cobraFlag *pflag.Flag) {
			if !cobraFlag.Changed {
				return
			}

			flag := c.FlagByName(cobraFlag.Name, false)
			if flag == nil || flag.OnUse == nil {
				return
			}

			flag.OnUse()
		})
	}

=======
>>>>>>> a048646e
	for idx, arg := range c.Arguments {
		if len(args) > idx {
			(*arg.Variable) = args[idx]
		}
	}
	c.Run(cmd, args)
}

// argInputValidator validates whether we have all the args we need
func (c *Command) argInputValidator(cmd *cobra.Command, args []string) error {

	// Validate whether we have all arguments that need to be defined
	if len(args) < len(c.Arguments) {
		errMsg := ""
		for i := len(args); i < len(c.Arguments); i++ {
			arg := c.Arguments[i]
			if !arg.Required {
				break
			}

			errMsg += T("error_missing_arg", c.Arguments[i]) + "\n"
		}
		if errMsg != "" {
			return failures.FailUserInput.New(errMsg)
		}
	}

	size := len(args)
	if len(c.Arguments) < size {
		size = len(c.Arguments)
	}

	// Invoke validators, if any are defined
	errMsg := ""
	for i := 0; i < size; i++ {
		arg := c.Arguments[i]
		if arg.Validator == nil {
			continue
		}

		err := arg.Validator(arg, args[i])
		if err != nil {
			errMsg += err.Error() + "\n"
		}
	}

	if errMsg != "" {
		return failures.FailUserInput.New(errMsg)
	}

	return nil
}

// Unregister will essentially forget about the Cobra Command object so that a subsequent call to Register
// will allow for a new Cobra Command and state to be reset.
func (c *Command) Unregister() {
	c.cobraCmd = nil
}

// Register will ensure that we have a cobra.Command registered, if it has already been registered this will do nothing
func (c *Command) Register() {
	if c.cobraCmd != nil {
		return
	}

	c.Exiter = os.Exit

	c.cobraCmd = &cobra.Command{
		Use:                c.Name,
		Aliases:            c.Aliases,
		Short:              T(c.Description),
		Run:                c.runner,
		Args:               c.argInputValidator,
		DisableFlagParsing: c.DisableFlagParsing,
	}

	for _, flag := range c.Flags {
		err := c.AddFlag(flag)
		if err != nil {
			// This only happens if our code is plain wrong, so the panic is a quality of life "feature" for us devs
			panic(err.Error())
		}
	}

	for idx, arg := range c.Arguments {
		err := c.validateAddArgument(arg, idx)
		if err != nil {
			// This only happens if our code is plain wrong, so the panic is a quality of life "feature" for us devs
			panic(err.Error())
		}
	}

	if c.UsageTemplate == "" {
		c.UsageTemplate = "usage_tpl"
	}

	args := []map[string]string{}
	for _, arg := range c.Arguments {
		req := ""
		if arg.Required {
			req = "1"
		}
		args = append(args, map[string]string{"Name": T(arg.Name), "Description": T(arg.Description), "Required": req})
	}
	c.cobraCmd.SetUsageTemplate(Tt(c.UsageTemplate, map[string]interface{}{
		"Arguments": args,
	}))
}

// AddFlag adds the given flag to our command
func (c *Command) AddFlag(flag *Flag) error {
	cc := c.GetCobraCmd()
	flagSetter := cc.Flags
	if flag.Persist {
		flagSetter = cc.PersistentFlags
	}

	switch flag.Type {
	case TypeString:
		flagSetter().StringVarP(flag.StringVar, flag.Name, flag.Shorthand, flag.StringValue, T(flag.Description))
	case TypeInt:
		flagSetter().IntVarP(flag.IntVar, flag.Name, flag.Shorthand, flag.IntValue, T(flag.Description))
	case TypeBool:
		flagSetter().BoolVarP(flag.BoolVar, flag.Name, flag.Shorthand, flag.BoolValue, T(flag.Description))
	default:
		return failures.FailInput.New("Unknown type:" + string(flag.Type))
	}

	return nil
}

// AddArgument adds the given argument to our command
func (c *Command) validateAddArgument(arg *Argument, idx int) error {
	if idx == -1 {
		idx = len(c.Arguments) - 1
	}
	if idx > 0 && arg.Required && !c.Arguments[idx-1].Required {
		return failures.FailInput.New(
			fmt.Sprintf("Cannot have a non-required argument followed by a required argument.\n\n%v\n\n%v",
				arg, c.Arguments[len(c.Arguments)-1]))
	}
	return nil
}

// AddArgument adds the given argument to our command
func (c *Command) AddArgument(arg *Argument) error {
	err := c.validateAddArgument(arg, -1)
	if err != nil {
		return err
	}
	c.Arguments = append(c.Arguments, arg)
	return nil
}

// Append a sub-command to this command
func (c *Command) Append(subCmd *Command) {
	c.Register()
	subCmd.Register()

	subCmd.parentCmds = append(subCmd.parentCmds, c)
	c.cobraCmd.AddCommand(subCmd.cobraCmd)
}<|MERGE_RESOLUTION|>--- conflicted
+++ resolved
@@ -4,15 +4,8 @@
 	"fmt"
 	"os"
 
-<<<<<<< HEAD
 	"github.com/spf13/pflag"
 
-	"github.com/ActiveState/cli/internal/print"
-
-	"github.com/ActiveState/cli/internal/api"
-
-=======
->>>>>>> a048646e
 	"github.com/ActiveState/cli/internal/analytics"
 	"github.com/ActiveState/cli/internal/failures"
 	"github.com/ActiveState/cli/internal/locale"
@@ -110,12 +103,6 @@
 // runner wraps the Run command
 func (c *Command) runner(cmd *cobra.Command, args []string) {
 	analytics.Event(analytics.CatRunCmd, c.Name)
-<<<<<<< HEAD
-
-	if !c.RunWithoutAuth && api.Auth == nil && !_bypassAuthRequirement {
-		print.Error(T("err_command_requires_auth"))
-		return
-	}
 
 	// Run OnUse functions for flags
 	if !c.DisableFlagParsing {
@@ -133,8 +120,6 @@
 		})
 	}
 
-=======
->>>>>>> a048646e
 	for idx, arg := range c.Arguments {
 		if len(args) > idx {
 			(*arg.Variable) = args[idx]
