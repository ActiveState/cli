package git

import (
	"fmt"
	"io/ioutil"
	"os"
	"path/filepath"

	"github.com/ActiveState/cli/internal/constants"
	"github.com/ActiveState/cli/internal/failures"
	"github.com/ActiveState/cli/internal/fileutils"
	"github.com/ActiveState/cli/internal/locale"
	"github.com/ActiveState/cli/internal/logging"
	"github.com/ActiveState/cli/internal/print"
	"github.com/ActiveState/cli/pkg/platform/model"
	"github.com/ActiveState/cli/pkg/project"
	"github.com/ActiveState/cli/pkg/projectfile"
	"gopkg.in/src-d/go-git.v4"
)

var (
	// FailTargetDirInUse indicates that the target directory for cloning
	// this git repository is not empty
	FailTargetDirInUse = failures.Type("git.fail.dirinuse")

	// FailProjectURLMismatch indicates that the project url does not match
	// that of the URL in the cloned repository's activestate.yaml
	FailProjectURLMismatch = failures.Type("git.fail.projecturlmismatch")
)

// Repository is the interface used to represent a version control system repository
type Repository interface {
	CloneProject(owner, name, path string) *failures.Failure
}

// NewRepo returns a new repository
func NewRepo() *Repo {
	return &Repo{}
}

// Repo represents a git repository
type Repo struct {
}

// CloneProject will attempt to clone the associalted public git repository
// for the project identified by <owner>/<name> to the given directory
func (r *Repo) CloneProject(owner, name, path string) *failures.Failure {
	project, fail := model.FetchProjectByName(owner, name)
	if fail != nil {
		return fail
	}

	tempDir, err := ioutil.TempDir("", fmt.Sprintf("state-activate-repo-%s-%s", owner, name))
	if err != nil {
		return failures.FailOS.Wrap(err)
	}
	defer os.RemoveAll(tempDir)

	print.Info(locale.Tr("git_cloning_project", owner, name))
	_, err = git.PlainClone(tempDir, false, &git.CloneOptions{
		URL:      project.RepoURL.String(),
		Progress: os.Stdout,
	})
	if err != nil {
		return failures.FailCmd.Wrap(err)
	}

	fail = ensureCorrectRepo(owner, name, filepath.Join(tempDir, constants.ConfigFileName))
	if fail != nil {
		return fail
	}

	return moveFiles(tempDir, path)
}

func ensureCorrectRepo(owner, name, projectFilePath string) *failures.Failure {
	_, err := os.Stat(projectFilePath)
	if os.IsNotExist(err) {
		return nil
	}
	if err != nil {
		return failures.FailOS.Wrap(err)
	}

	projectFile, fail := projectfile.Parse(projectFilePath)
	if fail != nil {
		return fail
	}

	proj, fail := project.New(projectFile)
	if fail != nil {
		return fail
	}

	if !(proj.Owner() == owner) || !(proj.Name() == name) {
		return FailProjectURLMismatch.New(locale.T("error_git_project_url_mismatch"))
	}

	return nil
}

func moveFiles(src, dest string) *failures.Failure {
<<<<<<< HEAD
	if !fileutils.DirExists(dest) {
		err := os.MkdirAll(dest, 0755)
		if err != nil {
			return failures.FailUserInput.Wrap(err)
		}
=======
	fail := verifyDestinationDirectory(dest)
	if fail != nil {
		return fail
>>>>>>> 0157822d
	}

	fail = fileutils.MoveAllFiles(src, dest)
	if fail != nil {
		logging.Warningf("Could not move files. Falling back to copy. Move error: %v", fail)
		return fileutils.CopyFiles(src, dest)
	}

	return nil
}

func verifyDestinationDirectory(dest string) *failures.Failure {
	if !fileutils.DirExists(dest) {
		return fileutils.Mkdir(dest)
	}

	empty, fail := fileutils.IsEmptyDir(dest)
	if fail != nil {
		return fail
	}
	if !empty {
		return FailTargetDirInUse.New(locale.T("error_git_target_dir_not_empty"))
	}

	return nil
}<|MERGE_RESOLUTION|>--- conflicted
+++ resolved
@@ -100,17 +100,9 @@
 }
 
 func moveFiles(src, dest string) *failures.Failure {
-<<<<<<< HEAD
-	if !fileutils.DirExists(dest) {
-		err := os.MkdirAll(dest, 0755)
-		if err != nil {
-			return failures.FailUserInput.Wrap(err)
-		}
-=======
 	fail := verifyDestinationDirectory(dest)
 	if fail != nil {
 		return fail
->>>>>>> 0157822d
 	}
 
 	fail = fileutils.MoveAllFiles(src, dest)
