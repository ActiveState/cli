package git

import (
	"encoding/json"
	"fmt"
	"io/ioutil"
	"os"
	"path/filepath"
	"testing"
	"time"

	"github.com/ActiveState/cli/internal/constants"
	"github.com/ActiveState/cli/internal/fileutils"
	"github.com/ActiveState/cli/internal/locale"
	"github.com/ActiveState/cli/internal/testhelpers/httpmock"
	"github.com/ActiveState/cli/pkg/platform/api"
	authMock "github.com/ActiveState/cli/pkg/platform/authentication/mock"
	"github.com/ActiveState/cli/pkg/projectfile"
	"github.com/stretchr/testify/suite"
	"gopkg.in/src-d/go-git.v4"
	"gopkg.in/src-d/go-git.v4/plumbing/object"
)

type GitTestSuite struct {
	suite.Suite
	authMock   *authMock.Mock
	graphMock  *httpmock.HTTPMock
	dir        string
	anotherDir string
}

func (suite *GitTestSuite) BeforeTest(suiteName, testName string) {
	suite.authMock = authMock.Init()
	suite.graphMock = httpmock.Activate(api.GetServiceURL(api.ServiceGraphQL).String())

	var err error
	suite.dir, err = ioutil.TempDir("", testName)
	suite.NoError(err, "could not create a temporary directory")

	repo, err := git.PlainInit(suite.dir, false)
	suite.NoError(err, "could not init a new git repo")

	worktree, err := repo.Worktree()
	suite.NoError(err, "could not get repository worktree")

	projectURL := fmt.Sprintf("https://%s/%s/%s", constants.PlatformURL, "test-owner", "test-project")

	_, fail := projectfile.CreateWithProjectURL(projectURL, suite.dir)
	suite.NoError(fail.ToError(), "could not create a projectfile")

	tempFile, fail := fileutils.Touch(filepath.Join(suite.dir, "test-file"))
	suite.NoError(fail.ToError(), "could not create a temp file")

	err = tempFile.Close()
	suite.NoError(err, "could not close file")

	_, err = worktree.Add("test-file")
	suite.NoError(err, "could not add tempfile to staging")

	_, err = worktree.Add("activestate.yaml")

	commit, err := worktree.Commit("commit for test", &git.CommitOptions{
		Author: &object.Signature{
			Name:  "testing",
			Email: "testing@testing.org",
			When:  time.Now(),
		},
	})

	_, err = repo.CommitObject(commit)
	suite.NoError(err, "could not commit testfile")

	suite.anotherDir, err = ioutil.TempDir("", "TestMoveFiles")
	suite.NoError(err, "could not create another temporary directory")
}

func (suite *GitTestSuite) AfterTest(suiteName, testName string) {
	suite.authMock.Close()
	httpmock.DeActivate()

	err := os.RemoveAll(suite.dir)
	if err != nil {
		fmt.Printf("WARNING: Could not remove temp dir: %s, error: %v", suite.dir, err)
	}
	err = os.RemoveAll(suite.anotherDir)
	if err != nil {
		fmt.Printf("WARNING: Could not remove temp dir: %s, error: %v", suite.dir, err)
	}
}

func (suite *GitTestSuite) TestCloneProjectRepo() {
	type tempProject struct {
		Name           string `json:"name"`
		RepoURL        string `json:"repo_url"`
		OrganizationID string `json:"organization_id"`
	}

	suite.authMock.MockLoggedin()

	response := `{"data": {"projects": [%s]}}`
	proj := tempProject{
		Name:           "clone",
		RepoURL:        suite.dir + "/.git",
		OrganizationID: "00010001-0001-0001-0001-000100010001",
	}

	file, err := json.MarshalIndent(proj, "", " ")
	suite.NoError(err, "could not marshall tempProject struct")

	data := fmt.Sprintf(response, string(file))
	suite.graphMock.RegisterWithResponseBody("POST", "", 200, string(data))

	targetDir := filepath.Join(suite.dir, "target-clone-dir")

	repo := NewRepo()
	fail := repo.CloneProject("test-owner", "test-project", targetDir)
	suite.Require().NoError(fail.ToError(), "should clone without issue")
	suite.FileExists(filepath.Join(targetDir, "activestate.yaml"), "activestate.yaml file should have been cloned")
	suite.FileExists(filepath.Join(targetDir, "test-file"), "tempororary file should have been cloned")
}

func (suite *GitTestSuite) TestEnsureCorrectRepo() {
	fail := ensureCorrectRepo("test-owner", "test-project", filepath.Join(suite.dir, constants.ConfigFileName))
	suite.NoError(fail.ToError(), "projectfile URL should contain owner and name")
}

func (suite *GitTestSuite) TestEnsureCorrectRepo_Mistmatch() {
	fail := ensureCorrectRepo("not-owner", "bad-project", filepath.Join(suite.dir, constants.ConfigFileName))
	expected := FailProjectURLMismatch.New(locale.T("error_git_project_url_mismatch"))
	suite.EqualError(fail, expected.Error(), "expected errors to match")
}

func (suite *GitTestSuite) TestMoveFiles() {
	anotherDir := filepath.Join(suite.anotherDir, "anotherDir")
	fail := moveFiles(suite.dir, anotherDir)
	suite.NoError(fail.ToError(), "should be able to move files wihout error")

	_, err := os.Stat(filepath.Join(anotherDir, constants.ConfigFileName))
	suite.NoError(err, "file should be moved")

	_, err = os.Stat(filepath.Join(anotherDir, "test-file"))
	suite.NoError(err, "file should be moved")
}

func (suite *GitTestSuite) TestMoveFilesDirNoEmpty() {
	anotherDir := filepath.Join(suite.anotherDir, "anotherDir")
	err := os.MkdirAll(anotherDir, 0755)
	suite.NoError(err, "should be able to create another temp directory")

<<<<<<< HEAD
	fail := moveFiles(suite.dir, anotherDir)
	suite.NoError(fail.ToError())
=======
	_, fail := fileutils.Touch(filepath.Join(anotherDir, "file.txt"))
	suite.Require().NoError(err)

	fail = moveFiles(suite.dir, anotherDir)
	expected := FailTargetDirInUse.New(locale.T("error_git_target_dir_not_empty"))
	suite.EqualError(fail, expected.Error())
>>>>>>> 0157822d
}

func TestGitTestSuite(t *testing.T) {
	suite.Run(t, new(GitTestSuite))
}<|MERGE_RESOLUTION|>--- conflicted
+++ resolved
@@ -147,17 +147,12 @@
 	err := os.MkdirAll(anotherDir, 0755)
 	suite.NoError(err, "should be able to create another temp directory")
 
-<<<<<<< HEAD
-	fail := moveFiles(suite.dir, anotherDir)
-	suite.NoError(fail.ToError())
-=======
 	_, fail := fileutils.Touch(filepath.Join(anotherDir, "file.txt"))
 	suite.Require().NoError(err)
 
 	fail = moveFiles(suite.dir, anotherDir)
 	expected := FailTargetDirInUse.New(locale.T("error_git_target_dir_not_empty"))
 	suite.EqualError(fail, expected.Error())
->>>>>>> 0157822d
 }
 
 func TestGitTestSuite(t *testing.T) {
