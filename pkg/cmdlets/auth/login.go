--- conflicted
+++ resolved
@@ -94,40 +94,20 @@
 }
 
 func promptForLogin(credentials *mono_models.Credentials) *failures.Failure {
-<<<<<<< HEAD
-	username, fail := prompter.Input(locale.T("username_prompt"), "", prompt.ValidateRequired)
-	var password string
-	password, fail = prompter.InputPassword(locale.T("password_prompt"))
-	if fail != nil {
-		return FailLoginPrompt.Wrap(fail.ToError())
-=======
-	var qs = []*survey.Question{}
-
+	var fail *failures.Failure
 	if credentials.Username == "" {
-		qs = append(qs, &survey.Question{
-			Name:     "username",
-			Prompt:   &survey.Input{Message: locale.T("username_prompt")},
-			Validate: prompt.ValidateRequired,
-		})
+		credentials.Username, fail = prompter.Input(locale.T("username_prompt"), "", prompt.ValidateRequired)
+		if fail != nil {
+			return FailLoginPrompt.Wrap(fail.ToError())
+		}
 	}
 
 	if credentials.Password == "" {
-		qs = append(qs, &survey.Question{
-			Name:     "password",
-			Prompt:   &survey.Password{Message: locale.T("password_prompt")},
-			Validate: prompt.ValidateRequired,
-		})
+		credentials.Password, fail = prompter.InputPassword(locale.T("password_prompt"))
+		if fail != nil {
+			return FailLoginPrompt.Wrap(fail.ToError())
+		}
 	}
-
-	if len(qs) > 0 {
-		err := survey.Ask(qs, credentials)
-		if err != nil {
-			return FailLoginPrompt.Wrap(err)
-		}
->>>>>>> 3ca7ff86
-	}
-	credentials.Username = username
-	credentials.Password = password
 	return nil
 }
 
