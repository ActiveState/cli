package project

import (
	"errors"
	"fmt"
	"log"
	"os"
	"regexp"
	"runtime"
	"strings"

	"github.com/go-openapi/strfmt"

	"github.com/ActiveState/cli/internal/constraints"
	"github.com/ActiveState/cli/internal/errs"
	"github.com/ActiveState/cli/internal/language"
	"github.com/ActiveState/cli/internal/locale"
	"github.com/ActiveState/cli/internal/logging"
	"github.com/ActiveState/cli/internal/osutils"
	"github.com/ActiveState/cli/internal/output"
	"github.com/ActiveState/cli/internal/secrets"
	secretsapi "github.com/ActiveState/cli/pkg/platform/api/secrets"
	"github.com/ActiveState/cli/pkg/platform/model"
	"github.com/ActiveState/cli/pkg/projectfile"
)

// Build covers the build structure
type Build map[string]string

var pConditional *constraints.Conditional
var normalizeRx *regexp.Regexp

func init() {
	var err error
	normalizeRx, err = regexp.Compile("[^a-zA-Z0-9]+")
	if err != nil {
		log.Panicf("normalizeRx: invalid regex: %v", err)
	}
}

// RegisterConditional is a a temporary method for registering our conditional as a global
// yes this is bad, but at the time of implementation refactoring the project package to not be global is out of scope
func RegisterConditional(conditional *constraints.Conditional) {
	pConditional = conditional
}

// Project covers the platform structure
type Project struct {
	projectfile *projectfile.Project
	output.Outputer
}

// Source returns the source projectfile
func (p *Project) Source() *projectfile.Project { return p.projectfile }

// Platforms gets platforms
func (p *Project) Platforms() []*Platform {
	platforms := []*Platform{}
	for i := range p.projectfile.Platforms {
		platforms = append(platforms, &Platform{&p.projectfile.Platforms[i], p})
	}
	return platforms
}

// Languages returns a reference to projectfile.Languages
func (p *Project) Languages() []*Language {
	constrained, err := constraints.FilterUnconstrained(pConditional, p.projectfile.Languages.AsConstrainedEntities())
	if err != nil {
		logging.Warning("Could not filter unconstrained languages: %v", err)
	}
	ls := projectfile.MakeLanguagesFromConstrainedEntities(constrained)
	languages := []*Language{}
	for _, l := range ls {
		languages = append(languages, &Language{l, p})
	}
	return languages
}

// Constants returns a reference to projectfile.Constants
func (p *Project) Constants() []*Constant {
	constrained, err := constraints.FilterUnconstrained(pConditional, p.projectfile.Constants.AsConstrainedEntities())
	if err != nil {
		logging.Warning("Could not filter unconstrained constants: %v", err)
	}
	cs := projectfile.MakeConstantsFromConstrainedEntities(constrained)
	constants := []*Constant{}
	for _, c := range cs {
		constants = append(constants, &Constant{c, p})
	}
	return constants
}

// ConstantByName returns a constant matching the given name (if any)
func (p *Project) ConstantByName(name string) *Constant {
	for _, constant := range p.Constants() {
		if constant.Name() == name {
			return constant
		}
	}
	return nil
}

// Secrets returns a reference to projectfile.Secrets
func (p *Project) Secrets() []*Secret {
	secrets := []*Secret{}
	if p.projectfile.Secrets == nil {
		return secrets
	}
	if p.projectfile.Secrets.User != nil {
		constrained, err := constraints.FilterUnconstrained(pConditional, p.projectfile.Secrets.User.AsConstrainedEntities())
		if err != nil {
			logging.Warning("Could not filter unconstrained user secrets: %v", err)
		}
		secs := projectfile.MakeSecretsFromConstrainedEntities(constrained)
		for _, s := range secs {
			secrets = append(secrets, p.NewSecret(s, SecretScopeUser))
		}
	}
	if p.projectfile.Secrets.Project != nil {
		constrained, err := constraints.FilterUnconstrained(pConditional, p.projectfile.Secrets.Project.AsConstrainedEntities())
		if err != nil {
			logging.Warning("Could not filter unconstrained project secrets: %v", err)
		}
		secs := projectfile.MakeSecretsFromConstrainedEntities(constrained)
		for _, secret := range secs {
			secrets = append(secrets, p.NewSecret(secret, SecretScopeProject))
		}
	}
	return secrets
}

// SecretByName returns a secret matching the given name (if any)
func (p *Project) SecretByName(name string, scope SecretScope) *Secret {
	for _, secret := range p.Secrets() {
		if secret.Name() == name && secret.scope == scope {
			return secret
		}
	}
	return nil
}

// Events returns a reference to projectfile.Events
func (p *Project) Events() []*Event {
	constrained, err := constraints.FilterUnconstrained(pConditional, p.projectfile.Events.AsConstrainedEntities())
	if err != nil {
		logging.Warning("Could not filter unconstrained events: %v", err)
	}
	es := projectfile.MakeEventsFromConstrainedEntities(constrained)
	events := make([]*Event, 0, len(es))
	for _, e := range es {
		events = append(events, &Event{e, p})
	}
	return events
}

// Scripts returns a reference to projectfile.Scripts
func (p *Project) Scripts() []*Script {
	constrained, err := constraints.FilterUnconstrained(pConditional, p.projectfile.Scripts.AsConstrainedEntities())
	if err != nil {
		logging.Warning("Could not filter unconstrained scripts: %v", err)
	}
	scs := projectfile.MakeScriptsFromConstrainedEntities(constrained)
	scripts := make([]*Script, 0, len(scs))
	for _, s := range scs {
		scripts = append(scripts, &Script{s, p})
	}
	return scripts
}

// ScriptByName returns a reference to a projectfile.Script with a given name.
func (p *Project) ScriptByName(name string) *Script {
	for _, script := range p.Scripts() {
		if script.Name() == name {
			return script
		}
	}
	return nil
}

// Jobs returns a reference to projectfile.Jobs
func (p *Project) Jobs() []*Job {
	jobs := []*Job{}
	for _, j := range p.projectfile.Jobs {
		jobs = append(jobs, &Job{&j, p})
	}
	return jobs
}

// URL returns the Project field of the project file
func (p *Project) URL() string {
	return p.projectfile.Project
}

// Owner returns project owner
func (p *Project) Owner() string {
	return p.projectfile.Owner()
}

// Name returns project name
func (p *Project) Name() string {
	return p.projectfile.Name()
}

func (p *Project) Private() bool {
	return p.Source().Private
}

// CommitID returns project commitID
func (p *Project) CommitID() string {
	return p.projectfile.CommitID()
}

// CommitUUID returns project commitID in UUID format
func (p *Project) CommitUUID() strfmt.UUID {
	return strfmt.UUID(p.CommitID())
}

func (p *Project) IsHeadless() bool {
	match := projectfile.CommitURLRe.FindStringSubmatch(p.URL())
	return len(match) > 1
}

// NormalizedName returns the project name in a normalized format (alphanumeric, lowercase)
func (p *Project) NormalizedName() string {
	return strings.ToLower(normalizeRx.ReplaceAllString(p.Name(), ""))
}

// Version returns project version
func (p *Project) Version() string { return p.projectfile.Version }

// Branch returns branch that we're pinned to (useless unless version is also set)
func (p *Project) Branch() string { return p.projectfile.Branch }

// Lock returns the lock information for this project
func (p *Project) Lock() string { return p.projectfile.Lock }

// Namespace returns project namespace
func (p *Project) Namespace() *Namespaced {
	commitID := strfmt.UUID(p.projectfile.CommitID())
	return &Namespaced{p.projectfile.Owner(), p.projectfile.Name(), &commitID}
}

// Environments returns project environment
func (p *Project) Environments() string { return p.projectfile.Environments }

// New creates a new Project struct
<<<<<<< HEAD
func New(p *projectfile.Project, out output.Outputer, prompt prompt.Prompter) (*Project, error) {
	project := &Project{projectfile: p, Outputer: out, Prompter: prompt}
=======
func New(p *projectfile.Project, out output.Outputer) (*Project, *failures.Failure) {
	project := &Project{projectfile: p, Outputer: out}
>>>>>>> d0ede19c
	return project, nil
}

// NewLegacy is for legacy use-cases only, DO NOT USE
<<<<<<< HEAD
func NewLegacy(p *projectfile.Project) (*Project, error) {
	return New(p, output.Get(), prompt.New())
=======
func NewLegacy(p *projectfile.Project) (*Project, *failures.Failure) {
	return New(p, output.Get())
>>>>>>> d0ede19c
}

// Parse will parse the given projectfile and instantiate a Project struct with it
func Parse(fpath string) (*Project, error) {
	pjfile, err := projectfile.Parse(fpath)
	if err != nil {
		return nil, err
	}
	return New(pjfile, output.Get())
}

// Get returns project struct. Quits execution if error occurs
func Get() *Project {
	pj := projectfile.Get()
<<<<<<< HEAD
	project, err := New(pj, output.Get(), prompt.New())
	if err != nil {
		fmt.Fprint(os.Stderr, locale.Tr("err_project_unavailable", err.Error()))
=======
	project, fail := New(pj, output.Get())
	if fail != nil {
		failures.Handle(fail, locale.T("err_project_unavailable"))
>>>>>>> d0ede19c
		os.Exit(1)
	}
	return project
}

// GetSafe returns project struct.  Produces failure if error occurs, allows recovery
func GetSafe() (*Project, error) {
	pjFile, err := projectfile.GetSafe()
	if err != nil {
		return nil, err
	}
<<<<<<< HEAD
	project, err := New(pjFile, output.Get(), prompt.New())
	if err != nil {
		return nil, err
=======
	project, fail := New(pjFile, output.Get())
	if fail != nil {
		return nil, fail
>>>>>>> d0ede19c
	}

	return project, nil
}

// GetOnce returns project struct the same as Get and GetSafe, but it avoids persisting the project
func GetOnce() (*Project, error) {
	wd, err := osutils.Getwd()
	if err != nil {
		return nil, errs.Wrap(err, "Getwd failure")
	}
	return FromPath(wd)
}

// FromPath will return the project that's located at the given path (this will walk up the directory tree until it finds the project)
func FromPath(path string) (*Project, error) {
	pjFile, err := projectfile.FromPath(path)
	if err != nil {
		return nil, err
	}
<<<<<<< HEAD
	project, err := New(pjFile, output.Get(), prompt.New())
	if err != nil {
		return nil, err
=======
	project, fail := New(pjFile, output.Get())
	if fail != nil {
		return nil, fail
>>>>>>> d0ede19c
	}

	return project, nil
}

// Platform covers the platform structure
type Platform struct {
	platform *projectfile.Platform
	project  *Project
}

// Source returns the source projectfile
func (p *Platform) Source() *projectfile.Project { return p.project.projectfile }

// Name returns platform name
func (p *Platform) Name() string { return p.platform.Name }

// Os returned with all secrets evaluated
func (p *Platform) Os() (string, error) {
	return Expand(p.platform.Os)
}

// Version returned with all secrets evaluated
func (p *Platform) Version() (string, error) {
	return Expand(p.platform.Version)
}

// Architecture with all secrets evaluated
func (p *Platform) Architecture() (string, error) {
	return Expand(p.platform.Architecture)
}

// Libc returned are constrained and all secrets evaluated
func (p *Platform) Libc() (string, error) {
	return Expand(p.platform.Libc)
}

// Compiler returned are constrained and all secrets evaluated
func (p *Platform) Compiler() (string, error) {
	return Expand(p.platform.Compiler)
}

// Language covers the language structure
type Language struct {
	language *projectfile.Language
	project  *Project
}

// Source returns the source projectfile
func (l *Language) Source() *projectfile.Project { return l.project.projectfile }

// Name with all secrets evaluated
func (l *Language) Name() string { return l.language.Name }

// Version with all secrets evaluated
func (l *Language) Version() string { return l.language.Version }

// ID is an identifier for this language; e.g. the Name + Version
func (l *Language) ID() string {
	return l.Name() + l.Version()
}

// Build with all secrets evaluated
func (l *Language) Build() (*Build, error) {
	build := Build{}
	for key, val := range l.language.Build {
		newVal, err := Expand(val)
		if err != nil {
			return nil, err
		}
		build[key] = newVal
	}
	return &build, nil
}

// Packages returned are constrained set
func (l *Language) Packages() []Package {
	constrained, err := constraints.FilterUnconstrained(pConditional, l.language.Packages.AsConstrainedEntities())
	if err != nil {
		logging.Warning("Could not filter unconstrained packages: %v", err)
	}
	ps := projectfile.MakePackagesFromConstrainedEntities(constrained)
	validPackages := make([]Package, 0, len(ps))
	for _, pkg := range ps {
		validPackages = append(validPackages, Package{pkg: pkg, project: l.project})
	}
	return validPackages
}

// Package covers the package structure
type Package struct {
	pkg     *projectfile.Package
	project *Project
}

// Source returns the source projectfile
func (p *Package) Source() *projectfile.Project { return p.project.projectfile }

// Name returns package name
func (p *Package) Name() string { return p.pkg.Name }

// Version returns package version
func (p *Package) Version() string { return p.pkg.Version }

// Build returned with all secrets evaluated
func (p *Package) Build() (*Build, error) {
	build := Build{}
	for key, val := range p.pkg.Build {
		newVal, err := Expand(val)
		if err != nil {
			return nil, err
		}
		build[key] = newVal
	}
	return &build, nil
}

// Constant covers the constant structure
type Constant struct {
	constant *projectfile.Constant
	project  *Project
}

// Name returns constant name
func (c *Constant) Name() string { return c.constant.Name }

// Value returns constant value
func (c *Constant) Value() (string, error) {
	return Expand(c.constant.Value)
}

// SecretScope defines the scope of a secret
type SecretScope string

func (s *SecretScope) toString() string {
	return string(*s)
}

const (
	// SecretScopeUser defines a secret as being a user secret
	SecretScopeUser SecretScope = "user"
	// SecretScopeProject defines a secret as being a Project secret
	SecretScopeProject SecretScope = "project"
)

// NewSecretScope creates a new SecretScope from the given string name and will fail if the given string name does not
// match one of the available scopes
func NewSecretScope(name string) (SecretScope, error) {
	var scope SecretScope
	switch name {
	case string(SecretScopeUser):
		return SecretScopeUser, nil
	case string(SecretScopeProject):
		return SecretScopeProject, nil
	default:
		return scope, locale.NewInputError("secrets_err_invalid_namespace")
	}
}

// Secret covers the secret structure
type Secret struct {
	secret  *projectfile.Secret
	project *Project
	scope   SecretScope
}

// InitSecret creates a new secret with the given name and all default settings
func (p *Project) InitSecret(name string, scope SecretScope) *Secret {
	return p.NewSecret(&projectfile.Secret{
		Name: name,
	}, scope)
}

// NewSecret creates a new secret struct
func (p *Project) NewSecret(s *projectfile.Secret, scope SecretScope) *Secret {
	return &Secret{s, p, scope}
}

// Source returns the source projectfile
func (s *Secret) Source() *projectfile.Project { return s.project.projectfile }

// Name returns secret name
func (s *Secret) Name() string { return s.secret.Name }

// Description returns secret description
func (s *Secret) Description() string { return s.secret.Description }

// IsUser returns whether this secret is user scoped
func (s *Secret) IsUser() bool { return s.scope == SecretScopeUser }

// Scope returns the scope as a string
func (s *Secret) Scope() string { return s.scope.toString() }

// IsProject returns whether this secret is project scoped
func (s *Secret) IsProject() bool { return s.scope == SecretScopeProject }

// ValueOrNil acts as Value() except it can return a nil
<<<<<<< HEAD
func (s *Secret) ValueOrNil() (*string, error) {
	secretsExpander := NewSecretExpander(secretsapi.GetClient(), nil)
=======
func (s *Secret) ValueOrNil() (*string, *failures.Failure) {
	secretsExpander := NewSecretExpander(secretsapi.GetClient(), nil, nil)
>>>>>>> d0ede19c

	category := ProjectCategory
	if s.IsUser() {
		category = UserCategory
	}

	value, err := secretsExpander.Expand("", category, s.secret.Name, false, s.project)
	if err != nil {
		if errors.Is(err, ErrSecretNotFound) {
			return nil, nil
		}
		logging.Error("Could not expand secret %s, error: %v", s.Name(), err)
		return nil, errs.Wrap(err, "secret for %s expansion failed", s.secret.Name)
	}
	return &value, nil
}

// Value returned with all secrets evaluated
func (s *Secret) Value() (string, error) {
	value, err := s.ValueOrNil()
	if err != nil || value == nil {
		return "", err
	}
	return *value, nil
}

// Save will save the provided value for this secret to the project file if not a secret, else
// will store back to the secrets store.
func (s *Secret) Save(value string) error {
	org, err := model.FetchOrgByURLName(s.project.Owner())
	if err != nil {
		return err
	}

	remoteProject, err := model.FetchProjectByName(org.URLname, s.project.Name())
	if err != nil {
		return err
	}

	kp, err := secrets.LoadKeypairFromConfigDir()
	if err != nil {
		return err
	}

	err = secrets.Save(secretsapi.GetClient(), kp, org, remoteProject, s.IsUser(), s.Name(), value)
	if err != nil {
		return err
	}

	if s.IsProject() {
		return secrets.ShareWithOrgUsers(secretsapi.GetClient(), org, remoteProject, s.Name(), value)
	}

	return nil
}

// Event covers the hook structure
type Event struct {
	event   *projectfile.Event
	project *Project
}

// Source returns the source projectfile
func (e *Event) Source() *projectfile.Project { return e.project.projectfile }

// Name returns Event name
func (e *Event) Name() string { return e.event.Name }

// Value returned with all secrets evaluated
func (e *Event) Value() (string, error) {
	return Expand(e.event.Value)
}

// Scope returns the scope property of the event
func (e *Event) Scope() ([]string, error) {
	result := []string{}
	for _, s := range e.event.Scope {
		v, err := Expand(s)
		if err != nil {
			return result, err
		}
		result = append(result, v)
	}
	return result, nil
}

// Script covers the command structure
type Script struct {
	script  *projectfile.Script
	project *Project
}

// Source returns the source projectfile
func (script *Script) Source() *projectfile.Project { return script.project.projectfile }

// SourceScript returns the source script
func (script *Script) SourceScript() *projectfile.Script { return script.script }

// Name returns script name
func (script *Script) Name() string { return script.script.Name }

// Languages returns the languages of this script
func (script *Script) Languages() []language.Language {
	stringLanguages := strings.Split(script.script.Language, ",")
	languages := make([]language.Language, 0)
	for _, lang := range stringLanguages {
		if lang != "" {
			languages = append(languages, language.MakeByName(strings.TrimSpace(lang)))
		}
	}
	return languages
}

// LanguageSafe returns the first languages of this script. The
// returned languages are guaranteed to be of a known scripting language
func (script *Script) LanguageSafe() []language.Language {
	var langs []language.Language
	for _, lang := range script.Languages() {
		if !lang.Recognized() {
			continue
		}
		langs = append(langs, lang)
	}

	if len(langs) == 0 {
		return DefaultScriptLanguage()
	}

	return langs
}

// DefaultScriptLanguage returns the default script language for
// the current platform. (ie. batch or bash)
func DefaultScriptLanguage() []language.Language {
	if runtime.GOOS == "windows" {
		return []language.Language{language.Batch}
	}
	return []language.Language{language.Sh}
}

// Description returns script description
func (script *Script) Description() string { return script.script.Description }

// Value returned with all secrets evaluated
func (script *Script) Value() (string, error) {
	return Expand(script.script.Value)
}

// Raw returns the script value with no secrets or constants expanded
func (script *Script) Raw() string {
	return script.script.Value
}

// Standalone returns if the script is standalone or not
func (script *Script) Standalone() bool { return script.script.Standalone }

// cacheFile allows this script to have an associated file
func (script *Script) setCachedFile(filename string) {
	script.script.Filename = filename
}

// filename returns the name of the file associated with this script
func (script *Script) cachedFile() string {
	return script.script.Filename
}

// Job covers the command structure
type Job struct {
	job     *projectfile.Job
	project *Project
}

func (j *Job) Name() string {
	return j.job.Name
}

func (j *Job) Constants() []*Constant {
	constants := []*Constant{}
	for _, constantName := range j.job.Constants {
		if constant := j.project.ConstantByName(constantName); constant != nil {
			constants = append(constants, constant)
		}
	}
	return constants
}

func (j *Job) Scripts() []*Script {
	scripts := []*Script{}
	for _, scriptName := range j.job.Scripts {
		if script := j.project.ScriptByName(scriptName); script != nil {
			scripts = append(scripts, script)
		}
	}
	return scripts
}<|MERGE_RESOLUTION|>--- conflicted
+++ resolved
@@ -244,24 +244,14 @@
 func (p *Project) Environments() string { return p.projectfile.Environments }
 
 // New creates a new Project struct
-<<<<<<< HEAD
-func New(p *projectfile.Project, out output.Outputer, prompt prompt.Prompter) (*Project, error) {
-	project := &Project{projectfile: p, Outputer: out, Prompter: prompt}
-=======
-func New(p *projectfile.Project, out output.Outputer) (*Project, *failures.Failure) {
+func New(p *projectfile.Project, out output.Outputer) (*Project, error) {
 	project := &Project{projectfile: p, Outputer: out}
->>>>>>> d0ede19c
 	return project, nil
 }
 
 // NewLegacy is for legacy use-cases only, DO NOT USE
-<<<<<<< HEAD
 func NewLegacy(p *projectfile.Project) (*Project, error) {
-	return New(p, output.Get(), prompt.New())
-=======
-func NewLegacy(p *projectfile.Project) (*Project, *failures.Failure) {
 	return New(p, output.Get())
->>>>>>> d0ede19c
 }
 
 // Parse will parse the given projectfile and instantiate a Project struct with it
@@ -276,15 +266,9 @@
 // Get returns project struct. Quits execution if error occurs
 func Get() *Project {
 	pj := projectfile.Get()
-<<<<<<< HEAD
-	project, err := New(pj, output.Get(), prompt.New())
+	project, err := New(pj, output.Get())
 	if err != nil {
 		fmt.Fprint(os.Stderr, locale.Tr("err_project_unavailable", err.Error()))
-=======
-	project, fail := New(pj, output.Get())
-	if fail != nil {
-		failures.Handle(fail, locale.T("err_project_unavailable"))
->>>>>>> d0ede19c
 		os.Exit(1)
 	}
 	return project
@@ -296,15 +280,9 @@
 	if err != nil {
 		return nil, err
 	}
-<<<<<<< HEAD
-	project, err := New(pjFile, output.Get(), prompt.New())
+	project, err := New(pjFile, output.Get())
 	if err != nil {
 		return nil, err
-=======
-	project, fail := New(pjFile, output.Get())
-	if fail != nil {
-		return nil, fail
->>>>>>> d0ede19c
 	}
 
 	return project, nil
@@ -325,15 +303,9 @@
 	if err != nil {
 		return nil, err
 	}
-<<<<<<< HEAD
-	project, err := New(pjFile, output.Get(), prompt.New())
+	project, err := New(pjFile, output.Get())
 	if err != nil {
 		return nil, err
-=======
-	project, fail := New(pjFile, output.Get())
-	if fail != nil {
-		return nil, fail
->>>>>>> d0ede19c
 	}
 
 	return project, nil
@@ -531,13 +503,8 @@
 func (s *Secret) IsProject() bool { return s.scope == SecretScopeProject }
 
 // ValueOrNil acts as Value() except it can return a nil
-<<<<<<< HEAD
 func (s *Secret) ValueOrNil() (*string, error) {
-	secretsExpander := NewSecretExpander(secretsapi.GetClient(), nil)
-=======
-func (s *Secret) ValueOrNil() (*string, *failures.Failure) {
 	secretsExpander := NewSecretExpander(secretsapi.GetClient(), nil, nil)
->>>>>>> d0ede19c
 
 	category := ProjectCategory
 	if s.IsUser() {
