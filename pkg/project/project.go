--- conflicted
+++ resolved
@@ -357,42 +357,6 @@
 	return project, nil
 }
 
-<<<<<<< HEAD
-// LocalProjectDoesNotExist is an error returned when a requested project is not checked out locally.
-type LocalProjectDoesNotExist struct{ error }
-
-// IsLocalProjectDoesNotExistError checks if the error is a LocalProjectDoesNotExist.
-func IsLocalProjectDoesNotExistError(err error) bool {
-	return errs.Matches(err, &LocalProjectDoesNotExist{})
-}
-
-// FromNamespaceLocal returns a local project (if any) that matches the given namespace.
-// This is primarily used by `state use` in order to fetch a project to switch to if it already
-// exists locally. The namespace may omit the owner.
-func FromNamespaceLocal(ns *Namespaced, cfg projectfile.ConfigGetter) (*Project, error) {
-	for namespace, paths := range projectfile.GetProjectMapping(cfg) {
-		if len(paths) == 0 {
-			continue
-		}
-		var namespaced Namespaced
-		err := namespaced.Set(namespace)
-		if err != nil {
-			logging.Debug("Cannot parse namespace: %v") // should not happen since this is stored
-			continue
-		}
-		if (!ns.AllowOmitOwner && strings.ToLower(namespaced.String()) == strings.ToLower(ns.String())) ||
-			(ns.AllowOmitOwner && strings.ToLower(namespaced.Project) == strings.ToLower(ns.Project)) {
-			return FromPath(paths[0]) // just pick the first one
-		}
-	}
-
-	return nil, &LocalProjectDoesNotExist{
-		locale.NewInputError("err_local_project_not_checked_out", "", ns.Project),
-	}
-}
-
-=======
->>>>>>> 28941ff7
 // Platform covers the platform structure
 type Platform struct {
 	platform *projectfile.Platform
