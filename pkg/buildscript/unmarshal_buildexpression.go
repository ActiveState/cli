package buildscript

import (
	"encoding/json"
	"sort"
	"strconv"
	"strings"
	"time"

	"github.com/go-openapi/strfmt"
	"golang.org/x/text/cases"
	"golang.org/x/text/language"

	"github.com/ActiveState/cli/internal/errs"
	"github.com/ActiveState/cli/internal/logging"
	"github.com/ActiveState/cli/internal/rtutils/ptr"
	"github.com/ActiveState/cli/internal/sliceutils"
)

// At this time, there is no way to ask the Platform for an empty build expression.
const emptyBuildExpression = `{
	"let": {
		"sources": {
				"solve": {
					"at_time": "$at_time",
					"platforms": [],
					"requirements": [],
					"solver_version": null
				}
		},
		"runtime": {
				"state_tool_artifacts": {
						"src": "$sources"
				}
		},
		"in": "$runtime"
	}
}`

const (
	letKey = "let"
	inKey  = "in"
)

// UnmarshalBuildExpression returns a BuildScript constructed from the given build expression in
// JSON format.
// Build scripts and build expressions are almost identical, with the exception of the atTime field.
// Build expressions ALWAYS set at_time to `$at_time`, which refers to the timestamp on the commit,
// while buildscripts encode this timestamp as part of their definition. For this reason we have
// to supply the timestamp as a separate argument.
func (b *BuildScript) UnmarshalBuildExpression(data []byte) error {
	expr := make(map[string]interface{})
	err := json.Unmarshal(data, &expr)
	if err != nil {
		return errs.Wrap(err, "Could not unmarshal build expression")
	}

	let, ok := expr[letKey].(map[string]interface{})
	if !ok {
		return errs.New("Invalid build expression: 'let' value is not an object")
	}

	var path []string
	assignments, err := unmarshalAssignments(path, let)
	if err != nil {
		return errs.Wrap(err, "Could not parse assignments")
	}
	b.raw.Assignments = assignments

	// Extract the 'at_time' from the solve node, if it exists, and change its value to be a
	// reference to "$at_time", which is how we want to show it in AScript format.
	if atTimeNode, err := b.getSolveAtTimeValue(); err == nil && atTimeNode.Str != nil && !strings.HasPrefix(strValue(atTimeNode), `$`) {
		atTime, err := strfmt.ParseDateTime(strValue(atTimeNode))
		if err != nil {
			return errs.Wrap(err, "Invalid timestamp: %s", strValue(atTimeNode))
		}
		atTimeNode.Str = nil
		atTimeNode.Ident = ptr.To("at_time")
		b.raw.AtTime = ptr.To(time.Time(atTime))
	} else if err != nil {
		return errs.Wrap(err, "Could not get at_time node")
	}

<<<<<<< HEAD
	return nil
=======
	if atTime != nil {
		script.raw.AtTime = atTime
	}

	// If the requirements are in legacy object form, e.g.
	//   requirements = [{"name": "<name>", "namespace": "<name>"}, {...}, ...]
	// then transform them into function call form for the AScript format, e.g.
	//   requirements = [Req(name = "<name>", namespace = "<name>"), Req(...), ...]
	requirements, err := script.getRequirementsNode()
	if err != nil {
		return nil, errs.Wrap(err, "Could not get requirements node")
	}
	if isLegacyRequirementsList(requirements) {
		requirements.List = transformRequirements(requirements).List
	}

	return script, nil
>>>>>>> 26f1a313
}

const (
	ctxAssignments = "assignments"
	ctxValue       = "value"
	ctxFuncCall    = "funcCall"
	ctxFuncDef     = "funcDef"
	ctxIn          = "in"
)

func unmarshalAssignments(path []string, m map[string]interface{}) ([]*assignment, error) {
	path = append(path, ctxAssignments)

	assignments := []*assignment{}
	for key, valueInterface := range m {
		var value *value
		var err error
		if key != inKey {
			value, err = unmarshalValue(path, valueInterface)
		} else {
			if value, err = unmarshalIn(path, valueInterface); err == nil {
				key = mainKey // rename
			}
		}
		if err != nil {
			return nil, errs.Wrap(err, "Could not parse '%s' key's value: %v", key, valueInterface)
		}
		assignments = append(assignments, &assignment{key, value})
	}

	sort.SliceStable(assignments, func(i, j int) bool {
		return assignments[i].Key < assignments[j].Key
	})
	return assignments, nil
}

func unmarshalValue(path []string, valueInterface interface{}) (*value, error) {
	path = append(path, ctxValue)

	result := &value{}

	switch v := valueInterface.(type) {
	case map[string]interface{}:
		// Examine keys first to see if this is a function call.
		for key, val := range v {
			if _, ok := val.(map[string]interface{}); !ok {
				continue
			}

			// If the length of the value is greater than 1,
			// then it's not a function call. It's an object
			// and will be set as such outside the loop.
			if len(v) > 1 {
				continue
			}

			if isFuncCall(path, val.(map[string]interface{})) {
				f, err := unmarshalFuncCall(path, v)
				if err != nil {
					return nil, errs.Wrap(err, "Could not parse '%s' function's value: %v", key, v)
				}
				result.FuncCall = f
			}
		}

		// It's not a function call, but an object.
		if result.FuncCall == nil {
			object, err := unmarshalAssignments(path, v)
			if err != nil {
				return nil, errs.Wrap(err, "Could not parse object: %v", v)
			}
			result.Object = &object
		}

	case []interface{}:
		values := []*value{}
		for _, item := range v {
			value, err := unmarshalValue(path, item)
			if err != nil {
				return nil, errs.Wrap(err, "Could not parse list: %v", v)
			}
			values = append(values, value)
		}
		result.List = &values

	case string:
		if sliceutils.Contains(path, ctxIn) || strings.HasPrefix(v, "$") {
			result.Ident = ptr.To(strings.TrimPrefix(v, "$"))
		} else {
			result.Str = ptr.To(strconv.Quote(v)) // quoting is mandatory
		}

	case float64:
		result.Number = ptr.To(v)

	case nil:
		result.Null = &null{}

	default:
		logging.Debug("Unknown type: %T at path %s", v, strings.Join(path, "."))
		result.Null = &null{}
	}

	return result, nil
}

func isFuncCall(path []string, value map[string]interface{}) bool {
	path = append(path, ctxFuncDef)

	_, hasIn := value[inKey]
	return !hasIn || sliceutils.Contains(path, ctxAssignments)
}

func unmarshalFuncCall(path []string, fc map[string]interface{}) (*funcCall, error) {
	path = append(path, ctxFuncCall)

	// m is a mapping of function name to arguments. There should only be one
	// set of arguments. Since the arguments are key-value pairs, it should be
	// a map[string]interface{}.
	if len(fc) > 1 {
		return nil, errs.New("Function call has more than one argument mapping")
	}

	// Look in the given object for the function's name and argument mapping.
	var name string
	var argsInterface interface{}
	for key, value := range fc {
		if _, ok := value.(map[string]interface{}); !ok {
			return nil, errs.New("Incorrect argument format")
		}

		name = key
		argsInterface = value
		break // technically this is not needed since there's only one element in m
	}

	args := []*value{}

	switch v := argsInterface.(type) {
	case map[string]interface{}:
		for key, valueInterface := range v {
			uv, err := unmarshalValue(path, valueInterface)
			if err != nil {
				return nil, errs.Wrap(err, "Could not parse '%s' function's argument '%s': %v", name, key, valueInterface)
			}
<<<<<<< HEAD
			if key == requirementsKey && isSolveFuncName(name) && isLegacyRequirementsList(uv) {
				// If the requirements are in legacy object form, e.g.
				//   requirements = [{"name": "<name>", "namespace": "<name>"}, {...}, ...]
				// then transform them into function call form for the AScript format, e.g.
				//   requirements = [Req(name = "<name>", namespace = "<name>"), Req(...), ...]
				uv.List = transformRequirements(uv).List
			}
			args = append(args, &value{Assignment: &assignment{key, uv}})
=======
			args = append(args, &Value{Assignment: &Assignment{key, value}})
>>>>>>> 26f1a313
		}
		sort.SliceStable(args, func(i, j int) bool { return args[i].Assignment.Key < args[j].Assignment.Key })

	case []interface{}:
		for _, item := range v {
			value, err := unmarshalValue(path, item)
			if err != nil {
				return nil, errs.Wrap(err, "Could not parse '%s' function's argument list item: %v", name, item)
			}
			args = append(args, value)
		}

	default:
		return nil, errs.New("Function '%s' expected to be object or list", name)
	}

	return &funcCall{Name: name, Arguments: args}, nil
}

func unmarshalIn(path []string, inValue interface{}) (*value, error) {
	path = append(path, ctxIn)

	in := &value{}

	switch v := inValue.(type) {
	case map[string]interface{}:
		f, err := unmarshalFuncCall(path, v)
		if err != nil {
			return nil, errs.Wrap(err, "'in' object is not a function call")
		}
		in.FuncCall = f

	case string:
		in.Ident = ptr.To(strings.TrimPrefix(v, "$"))

	default:
		return nil, errs.New("'in' value expected to be a function call or string")
	}

	return in, nil
}

// isLegacyRequirementsList returns whether or not the given requirements list is in the legacy
// object format, such as
//
//	[
//		{"name": "<name>", "namespace": "<namespace>"},
//		...,
//	]
func isLegacyRequirementsList(value *value) bool {
	return len(*value.List) > 0 && (*value.List)[0].Object != nil
}

// transformRequirements transforms a build expression list of requirements in object form into a
// list of requirements in function-call form, which is how requirements are represented in
// buildscripts.
func transformRequirements(reqs *value) *value {
	newReqs := []*value{}
	for _, req := range *reqs.List {
		newReqs = append(newReqs, transformRequirement(req))
	}
	return &value{List: &newReqs}
}

// transformRequirement transforms a build expression requirement in object form into a requirement
// in function-call form.
// For example, transform something like
//
//	{"name": "<name>", "namespace": "<namespace>",
//		"version_requirements": [{"comparator": "<op>", "version": "<version>"}]}
//
// into something like
//
//	Req(name = "<name>", namespace = "<namespace>", version = <op>(value = "<version>"))
func transformRequirement(req *value) *value {
	args := []*value{}

	for _, arg := range *req.Object {
		key := arg.Key
		v := arg.Value

		// Transform the version value from the requirement object.
		if key == requirementVersionRequirementsKey {
			key = requirementVersionKey
			v = &value{FuncCall: transformVersion(arg)}
		}

		// Add the argument to the function transformation.
		args = append(args, &value{Assignment: &assignment{key, v}})
	}

	return &value{FuncCall: &funcCall{reqFuncName, args}}
}

// transformVersion transforms a build expression version_requirements list in object form into
// function-call form.
// For example, transform something like
//
//	[{"comparator": "<op1>", "version": "<version1>"}, {"comparator": "<op2>", "version": "<version2>"}]
//
// into something like
//
//	And(<op1>(value = "<version1>"), <op2>(value = "<version2>"))
func transformVersion(requirements *assignment) *funcCall {
	var funcs []*funcCall
	for _, constraint := range *requirements.Value.List {
		f := &funcCall{}
		for _, o := range *constraint.Object {
			switch o.Key {
			case requirementVersionKey:
				f.Arguments = []*value{
					{Assignment: &assignment{"value", o.Value}},
				}
			case requirementComparatorKey:
				f.Name = cases.Title(language.English).String(strValue(o.Value))
			}
		}
		funcs = append(funcs, f)
	}

	if len(funcs) == 1 {
		return funcs[0] // e.g. Eq(value = "1.0")
	}

	// e.g. And(left = Gt(value = "1.0"), right = Lt(value = "3.0"))
	// Iterate backwards over the requirements array and construct a binary tree of 'And()' functions.
	// For example, given [Gt(value = "1.0"), Ne(value = "2.0"), Lt(value = "3.0")], produce:
	//   And(left = Gt(value = "1.0"), right = And(left = Ne(value = "2.0"), right = Lt(value = "3.0")))
	var f *funcCall
	for i := len(funcs) - 2; i >= 0; i-- {
		right := &value{FuncCall: funcs[i+1]}
		if f != nil {
			right = &value{FuncCall: f}
		}
		args := []*value{
			{Assignment: &assignment{"left", &value{FuncCall: funcs[i]}}},
			{Assignment: &assignment{"right", right}},
		}
		f = &funcCall{andFuncName, args}
	}
	return f
}<|MERGE_RESOLUTION|>--- conflicted
+++ resolved
@@ -81,27 +81,19 @@
 		return errs.Wrap(err, "Could not get at_time node")
 	}
 
-<<<<<<< HEAD
-	return nil
-=======
-	if atTime != nil {
-		script.raw.AtTime = atTime
-	}
-
 	// If the requirements are in legacy object form, e.g.
 	//   requirements = [{"name": "<name>", "namespace": "<name>"}, {...}, ...]
 	// then transform them into function call form for the AScript format, e.g.
 	//   requirements = [Req(name = "<name>", namespace = "<name>"), Req(...), ...]
-	requirements, err := script.getRequirementsNode()
+	requirements, err := b.getRequirementsNode()
 	if err != nil {
-		return nil, errs.Wrap(err, "Could not get requirements node")
+		return errs.Wrap(err, "Could not get requirements node")
 	}
 	if isLegacyRequirementsList(requirements) {
 		requirements.List = transformRequirements(requirements).List
 	}
 
-	return script, nil
->>>>>>> 26f1a313
+	return nil
 }
 
 const (
@@ -247,18 +239,7 @@
 			if err != nil {
 				return nil, errs.Wrap(err, "Could not parse '%s' function's argument '%s': %v", name, key, valueInterface)
 			}
-<<<<<<< HEAD
-			if key == requirementsKey && isSolveFuncName(name) && isLegacyRequirementsList(uv) {
-				// If the requirements are in legacy object form, e.g.
-				//   requirements = [{"name": "<name>", "namespace": "<name>"}, {...}, ...]
-				// then transform them into function call form for the AScript format, e.g.
-				//   requirements = [Req(name = "<name>", namespace = "<name>"), Req(...), ...]
-				uv.List = transformRequirements(uv).List
-			}
 			args = append(args, &value{Assignment: &assignment{key, uv}})
-=======
-			args = append(args, &Value{Assignment: &Assignment{key, value}})
->>>>>>> 26f1a313
 		}
 		sort.SliceStable(args, func(i, j int) bool { return args[i].Assignment.Key < args[j].Assignment.Key })
 
