--- conflicted
+++ resolved
@@ -1,30 +1,14 @@
 constants:
   - name: BUILD_TARGET
-<<<<<<< HEAD
-    value: ./build/state.exe
-  - name: BUILD_TARGET_32BIT
-    value: ./build/state32.exe
-  - name: BUILD_DAEMON_TARGET
-    value: ./build/state-svc.exe
-  - name: BUILD_INSTALLER_TARGET
-    value: ./build/state-installer.exe
-  - name: SYSTRAY_BUILD_TARGET
-    value: ./build/state-tray.exe
-  - name: UPDLG_BUILD_TARGET
-    value: ./build/state-update-dialog.exe
-=======
-    if: eq .OS.Name "Windows"
     value: state.exe
   - name: BUILD_DAEMON_TARGET
-    if: eq .OS.Name "Windows"
     value: state-svc.exe
   - name: BUILD_INSTALLER_TARGET
-    if: eq .OS.Name "Windows"
     value: state-installer.exe
   - name: BUILD_SYSTRAY_TARGET
-    if: eq .OS.Name "Windows"
     value: state-tray.exe
->>>>>>> 249ab6f7
+  - name: BUILD_UPDLG_TARGET
+    value: ./build/state-update-dialog.exe
   - name: SYSTRAY_BUILDFLAGS
     value: -ldflags="-s -w -H=windowsgui"
 scripts:
