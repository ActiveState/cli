constants:
  - name: BUILD_TARGET
    value: state.exe
  - name: BUILD_DAEMON_TARGET
    value: state-svc.exe
  - name: BUILD_INSTALLER_TARGET
    value: state-installer.exe
  - name: BUILD_SYSTRAY_TARGET
    value: state-tray.exe
  - name: BUILD_UPDLG_TARGET
    value: state-update-dialog.exe
  - name: SYSTRAY_BUILDFLAGS
    value: -ldflags="-s -w -H=windowsgui"
  - name: UPDLG_BUILDFLAGS
    value: -ldflags "-extldflags=-static -w -s -H windowsgui -X github.com/wailsapp/wails.BuildMode=${1:-debug}"
scripts:
  - name: build-install-scripts
    language: bash
    standalone: true
    if: eq .OS.Name "Windows"
    description: Replaces installer channel with branch and copies install scripts to build dir
    value: |
      REF=${GITHUB_HEAD_REF:=HEAD}
      BRANCH=$(git rev-parse --abbrev-ref $REF)
      if [ "$BRANCH" == "" ]; then
        echo "Branch cannot be empty"
        exit 1
      fi
      if [ "$BRANCH" == "release" ]; then
        $BRANCH=""
      fi

      INSTALLERS_DIR=build/installers/$BRANCH
      mkdir -p $INSTALLERS_DIR

      cp installers/legacy-install.ps1 $INSTALLERS_DIR/legacy-install.ps1

<<<<<<< HEAD
      sed "s/CHANNEL\='release'/CHANNEL='$BRANCH'/" installers/install.ps1 > $INSTALLERS_DIR/install.ps1
=======
      if [ "$BRANCH" != "" ]; then
        sed "s/CHANNEL\='release'/CHANNEL='$BRANCH'/" installers/install.ps1 > $INSTALLERS_DIR/install.ps1
      else
        cp installers/install.ps1 $INSTALLERS_DIR/install.ps1
      fi
>>>>>>> 216a2f5f
  - name: build-msi-state
    language: bash
    description: Build the state tool MSI, requires that you have wixtools installed and on PATH
    standalone: true
    if: eq .OS.Name "Windows"
    value: |
      export GOFLAGS='-mod=vendor'
      go build -o ./installers/msi-state/rmpath/rmpath.exe $constants.CLI_BUILDFLAGS ./installers/msi-state/rmpath/main.go
      candle.exe ./installers/msi-state/install.wxs -o ./installers/msi-state/install.wixobj -ext WixUIExtension -ext WixUtilExtension
      light.exe ./installers/msi-state/install.wixobj -o ./build/msi/state_tool.msi -sice:ICE91 -sice:ICE64 -ext WixUIExtension -ext WixUtilExtension
      rm ./build/msi/state_tool.wixpdb || true
  - name: build-msi-language
    language: bash
    description: Builds the language MSI, requires that you have .NET 4.x installed and on PATH
    standalone: true
    if: eq .OS.Name "Windows"
    value: |
      set -e
      export GOFLAGS='-mod=vendor'

      go run ./scripts/msi-installer-builder $*

      PROJECT_OWNER_NAME=${3}
      PROJECT_NAME=${PROJECT_OWNER_NAME##*/}

      dir=$(cmd //C echo %CD%)

      msbuild.exe installers/msi-language/Deploy.wixproj /target:Build "//p:Configuration=Release;Platform=x64;RunWixToolsOutOfProc=true;OutDir=$dir\\build\\msi-language\\"
      echo "Copying MSI to build/msi/${PROJECT_NAME}.msi"
      cp build/msi-language/en-us/Deploy.msi "build/msi/${PROJECT_NAME}.msi"
      rm -Rf build/msi-language
  - name: build-base-language-msi
    description: |
      Builds the language MSI with no project information, requires that you have .NET 4.x installed and on PATH.
      The resulting MSI requires project information be injected in order to be functional.
    standalone: true
    language: bash
    if: eq .OS.Name "Windows"
    value: |
      set -e

      export GOFLAGS='-mod=vendor'
      dir=$(cmd //C echo %CD%)

      go run ./scripts/msi-installer-builder base

      msbuild.exe installers/msi-language/Deploy.wixproj /target:Build "//p:Configuration=Release;Platform=x64;RunWixToolsOutOfProc=true;OutDir=$dir\\build\\msi-language\\"
      echo "Copying MSI to build/msi/base.msi"
      mkdir -p build/msi
      cp build/msi-language/en-us/Deploy.msi "build/msi/base.msi"
      rm -Rf build/msi-language
  - name: run-updlg
    description: Runs the update dialog in debug mode
    standalone: true
    language: bash
    value: |
      /c/Windows/System32/F12/IEChooser.exe & // debugger
      go run $constants.UPDLG_BUILDFLAGS github.com/ActiveState/cli/cmd/state-update-dialog<|MERGE_RESOLUTION|>--- conflicted
+++ resolved
@@ -35,15 +35,11 @@
 
       cp installers/legacy-install.ps1 $INSTALLERS_DIR/legacy-install.ps1
 
-<<<<<<< HEAD
-      sed "s/CHANNEL\='release'/CHANNEL='$BRANCH'/" installers/install.ps1 > $INSTALLERS_DIR/install.ps1
-=======
       if [ "$BRANCH" != "" ]; then
         sed "s/CHANNEL\='release'/CHANNEL='$BRANCH'/" installers/install.ps1 > $INSTALLERS_DIR/install.ps1
       else
         cp installers/install.ps1 $INSTALLERS_DIR/install.ps1
       fi
->>>>>>> 216a2f5f
   - name: build-msi-state
     language: bash
     description: Build the state tool MSI, requires that you have wixtools installed and on PATH
