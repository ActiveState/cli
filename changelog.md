# Changelog

All notable changes to this project will be documented in this file.

The format is based on [Keep a Changelog](https://keepachangelog.com/en/1.0.0/),
and this project adheres
to [Semantic Versioning](https://semver.org/spec/v2.0.0.html).

## 0.26.1

<<<<<<< HEAD
### Fixed
- Fixed issue where `state push` would fail on existing projects.
  ([PR #1287](https://github.com/ActiveState/cli/pull/1287))
=======
### Changed
- Updated name of `state cve` command to `state security`. Aliased `state cve`
  to `state security` ([PR #1286](https://github.com/ActiveState/cli/pull/1286))
>>>>>>> 6616ecfb

## 0.26.0

### Added
- New command `state cve open <cve-id>` opens the National Vulnerability Database
  entry for the given CVE ([PR #1269](https://github.com/ActiveState/cli/pull/1269))

### Fixed
- Fixed issue where `state deploy` would fail without the `--path` flag
  ([PR #1270](https://github.com/ActiveState/cli/pull/1270))

## 0.25.1

### Fixed

- Fixed issue where `state pull` would not pull in the latest
  changes ([PR #1272](https://github.com/ActiveState/cli/pull/1272))

## 0.25.0

**Warning:** This update will force a change to your activestate.yaml which is
incompatible with earlier state tool versions. As long as everyone on your
project updates their state tool there should be no interruption to your
workflow.

### Added

- New command `state cve` allows for reviewing security vulnerabilities on your
  project ([PR #1209](https://github.com/ActiveState/cli/pull/1209))
- You can now specify a package version when calling `state info`,
  eg. `state info <name>@<version>` ([PR #1201](https://github.com/ActiveState/cli/pull/1201))
- You can now specify a new project name by
  running `state pull --set-project OWNER/NAME` (primarily for converting
  headless projects) ([PR #1198](https://github.com/ActiveState/cli/pull/1198))
- You can now switch between update channels
  via `state update --set-channel` ([PR #1190](https://github.com/ActiveState/cli/pull/1190))
- State tool will now provide instructions on how to get out of a detached
  state ([PR #1249](https://github.com/ActiveState/cli/pull/1249))
- State tool now supports branches via flags in `state activate` and
  the `state branch` subcommand. See `state branch --help` for more information.

### Changed

- Activating a new project non-interactively no longer makes that project "
  default" (you can pass the `--default` flag for this
  use-case) ([PR #1210](https://github.com/ActiveState/cli/pull/1210))
- The user experience of `state secrets` is now consistent with the rest of the
  State Tool ([PR #1197](https://github.com/ActiveState/cli/pull/1197))
- `state import` now updates your runtime, so you don't need to re-activate
  after importing
  anymore ([PR #1241](https://github.com/ActiveState/cli/pull/1241))

### Fixed

- Progressbar sometimes hangs while waiting for build to
  complete ([PR #1218](https://github.com/ActiveState/cli/pull/1218))
- Fixed issue where some unicode characters were not printed
  properly ([PR #1207](https://github.com/ActiveState/cli/pull/1207))
- Prompts for default project should now only happen once per
  project ([PR #1210](https://github.com/ActiveState/cli/pull/1210))
- Fixed issue where `state activate` sometimes used the wrong
  activestate.yaml ([PR #1194](https://github.com/ActiveState/cli/pull/1194))
- Fixed issue where `state info owner/name` would fail if not currently in a
  project directory ([PR #1255](https://github.com/ActiveState/cli/pull/1255))
- Fixed issue where running tooling from the global default project with
  the `-v` flag would spew out state tool debug
  info ([PR #1239](https://github.com/ActiveState/cli/pull/1239))
- Fixed issue where sometimes perl/python is still pointing at the system
  install after
  activation ([PR #1238](https://github.com/ActiveState/cli/pull/1238))
- Fix issue where state tool sometimes throws "panic" errors when updating the
  configuration ([PR #1232](https://github.com/ActiveState/cli/pull/1232))
- Fix issue where `state activate` sometimes throws a "
  panic" ([PR #1229](https://github.com/ActiveState/cli/pull/1229))

### Deprecated

- The `--replace` flag for `state activate` is now deprecated in favour of `state pull --set-project`<|MERGE_RESOLUTION|>--- conflicted
+++ resolved
@@ -8,15 +8,13 @@
 
 ## 0.26.1
 
-<<<<<<< HEAD
+### Changed
+- Updated name of `state cve` command to `state security`. Aliased `state cve`
+  to `state security` ([PR #1286](https://github.com/ActiveState/cli/pull/1286))
+
 ### Fixed
 - Fixed issue where `state push` would fail on existing projects.
   ([PR #1287](https://github.com/ActiveState/cli/pull/1287))
-=======
-### Changed
-- Updated name of `state cve` command to `state security`. Aliased `state cve`
-  to `state security` ([PR #1286](https://github.com/ActiveState/cli/pull/1286))
->>>>>>> 6616ecfb
 
 ## 0.26.0
 
