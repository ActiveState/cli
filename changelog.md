--- conflicted
+++ resolved
@@ -8,8 +8,6 @@
 
 ## 0.48.0
 
-<<<<<<< HEAD
-=======
 ### Added
 
 - Added `--ts=dynamic` parameter to `state install` and `state import` in order to use dynamic imports, allowing users
@@ -43,15 +41,14 @@
 - Addressed all but one CVE. The remaining CVE is not exploitable on State Tool and will be addressed in a future
   release.
 
->>>>>>> 9b91ac1e
 ## 0.47.1
 
 ### Added
 
 - Added a new `--portable` flag to `state checkout` which will install the runtime files without the use of external
   symlinks. Allowing for the runtime files to be manually moved to another location.
-    - Note that depending on how the runtime was created you may still run into issues doing this. It's best to avoid
-      such scenarios altogether and rely on the State Tool instead.
+	- Note that depending on how the runtime was created you may still run into issues doing this. It's best to avoid
+	  such scenarios altogether and rely on the State Tool instead.
 
 ### Fixed
 
@@ -68,8 +65,8 @@
 - Added the ability to disable the runtime from setting environment variables with the `ACTIVESTATE_CLI_IGNORE_ENV`
   environment variable. For example to disable runtimes from setting the PYTHONPATH you would set
   `ACTIVESTATE_CLI_IGNORE_ENV=PYTHONPATH`.
-    - Note this means you as a user take ownership of this environment variable, and if done inappropriately can lead to
-      breakages.
+	- Note this means you as a user take ownership of this environment variable, and if done inappropriately can lead to
+	  breakages.
 
 ### Changed
 
@@ -83,15 +80,15 @@
 - Buildscripts now contain project and time information in a meta section at the to of the buildscript file.
 - We no longer modify the shell's PS1 when running `state activate` or `state shell`. We do still print a message when
   entering the shell indicating that you are un a State Tool subshell.
-    - We would like to revisit this through shell plugins. The old PS1 modifications were simply too error-prone
-      considering the wide variety of complex PS1 modifications users have.
+	- We would like to revisit this through shell plugins. The old PS1 modifications were simply too error-prone
+	  considering the wide variety of complex PS1 modifications users have.
 - The UI for Package operations (add, remove, upgrade) has been streamlined.
 
 ### Fixed
 
 - Fixed issue where State Tool would launch the wrong shell due to over-reliance on the SHELL environment variable.
   Shell detection is now based on the parent processes, but will still fall back to the environment variable.
-    - Most notably this fixes being dropped into PowerShell when running the install one-liner from CMD on Windows.
+	- Most notably this fixes being dropped into PowerShell when running the install one-liner from CMD on Windows.
 - Fixed issue where `state config set` would let users set values that were not valid.
 - Fixed issue where change and CVE summaries would sometimes report on the wrong package or language name.
 - Fixed issue where `state artifacts` would report build failures when there were no build failures. This only happened
@@ -129,7 +126,7 @@
 
 * Runtime installations will now use a central artifact depot, and will use symlinks on mac/linux and hardlinks on
   windows to deploy them for your various runtime. Reducing disk usage, and increasing installation speeds.
-    * We may still copy instead of link artifacts if the artifact in question requires runtime specific modifications.
+	* We may still copy instead of link artifacts if the artifact in question requires runtime specific modifications.
 * Streamlined the UI for sourcing runtimes, it should now be consistent across commands.
 * We now also show dependency information when updating requirements.
 * When running `state export log` with the `-i` (index) flag we no longer consider logs for the current command.
@@ -146,7 +143,7 @@
 * Progress indication when solving and creating a commit (eg. when running `state install`) would sometimes overlap.
 * Made several improvements to dependency calculations, which should give user a more accurate picture of what
   dependencies were brought in by a given change.
-    * This only affects UI/UX. It does not imply any build or runtime functionality.
+	* This only affects UI/UX. It does not imply any build or runtime functionality.
 * Many localization and error message improvements and additions to help guide users to solutions.
 
 ## 0.45.1
@@ -154,17 +151,17 @@
 ### Fixed
 
 * Fixed issue where installation on Windows would fail with a message from powershell saying script running is disabled.
-    * Context: We use a powershell script to create start menu shortcuts for the State Tool, as there are no solutions
-      in Golang to do this through system APIs.
+	* Context: We use a powershell script to create start menu shortcuts for the State Tool, as there are no solutions
+	  in Golang to do this through system APIs.
 
 ## 0.45.0
 
 ### Added
 
 * On Linux we will now automatically detect the most appropriate platform based on the system glibc version.
-    * This only applies if your project has multiple linux platforms defined.
-    * If you were using the `runtime.preferred.glibc` config option it will still be respected, but you likely won't
-      need it anymore.
+	* This only applies if your project has multiple linux platforms defined.
+	* If you were using the `runtime.preferred.glibc` config option it will still be respected, but you likely won't
+	  need it anymore.
 * We now show failed builds when running `state artifacts`. You can still instrument the artifacts that did not fail.
 
 ### Changed
@@ -179,12 +176,12 @@
 * We will now inform you there is nothing new to commit when running `state commit` with no changes to commit.
 * The `LOCAL` and `REMOTE` targets for `state reset` are now case-insensitive.
 * You can now `state checkout` a project without a language defined in its configuration.
-    * Note making changes to such a project in the State Tool is not yet fully supported.
+	* Note making changes to such a project in the State Tool is not yet fully supported.
 * When the State Tool encounters an unexpected internal we now relay this internal error to the user. Previously you
   only received a generic "execute failed" error, which is far less helpful than an internal error.
 * Running `state pull` will now fail if the configured commit does not belong to the configured project.
-    * This is a corrupted state that the user can encounter by manually editing their activestate.yaml (eg. by resolving
-      a git conflict).
+	* This is a corrupted state that the user can encounter by manually editing their activestate.yaml (eg. by resolving
+	  a git conflict).
 
 ### Fixed
 
@@ -245,8 +242,8 @@
   activestate.yaml. Do not edit or delete this or you may run into issues.
 * Buildscripts are no longer automatically created when opted in. Instead you need to run `state reset LOCAL` in order
   to first create the buildscript. You only need to do this once, after it exists it will be updated as needed.
-    * This is merely a growing pain while this feature is optin only. Once buildscripts ship as stable you will not need
-      to do this.
+	* This is merely a growing pain while this feature is optin only. Once buildscripts ship as stable you will not need
+	  to do this.
 * CVE information provided when running `state install` is now recursive, meaning we show CVE information for the
   requested package as well as all its dependencies.
 * `state init` now automatically assumes wildcards when a partial version is specified.
@@ -296,9 +293,9 @@
 
 * `state refresh` has been marked stable.
 * `state checkout` will now revert any changes made to the filesystem if the runtime fails to source.
-    * You can now specify the `--force` flag in order for it to always checkout the project even if it cannot be
-      installed.
-      Allowing you to work on the project via the CLI and fix the underlying issue.
+	* You can now specify the `--force` flag in order for it to always checkout the project even if it cannot be
+	  installed.
+	  Allowing you to work on the project via the CLI and fix the underlying issue.
 * `state import` no longer overwrites your project with the imported requirements. Instead the requirements are
   appended.
 * `state platforms search` will no longer show platforms that are unsupported.
@@ -537,18 +534,18 @@
   output that isn't actually curated for machine consumption. As a result you
   may now get an error saying a given command does not support JSON, but ones
   that do now generally give far more useful JSON output.
-    - Commands that support JSON
-      output: `auth`, `branch`, `bundles install`, `bundles search`,
-      `bundles uninstall`, `checkout`, `config get`, `config set`, `cve`,
-      `cve report`, `events`, `export config`, `export env`, `export jwt`,
-      `export new-api-key`, `export private-key`, `export recipe`, `fork`,
-      `history`, `info`, `init`, `install`, `languages`, `organizations`,
-      `packages`, `platforms`, `platforms search`, `projects`,
-      `projects remote`, `pull`, `reset`, `revert`, `scripts`, `search`,
-      `secrets`, `secrets get`, `show`, `switch`, `uninstall`, `update lock`,
-      `use`, `use show`.
-    - Note that the format of the JSON output itself should be considered
-      *unstable* at this time (ie. subject to change).
+	- Commands that support JSON
+	  output: `auth`, `branch`, `bundles install`, `bundles search`,
+	  `bundles uninstall`, `checkout`, `config get`, `config set`, `cve`,
+	  `cve report`, `events`, `export config`, `export env`, `export jwt`,
+	  `export new-api-key`, `export private-key`, `export recipe`, `fork`,
+	  `history`, `info`, `init`, `install`, `languages`, `organizations`,
+	  `packages`, `platforms`, `platforms search`, `projects`,
+	  `projects remote`, `pull`, `reset`, `revert`, `scripts`, `search`,
+	  `secrets`, `secrets get`, `show`, `switch`, `uninstall`, `update lock`,
+	  `use`, `use show`.
+	- Note that the format of the JSON output itself should be considered
+	  *unstable* at this time (ie. subject to change).
 - As a result of the revised JSON output we will no longer print NIL characters
   as delimiter between JSON objects. So you no longer need to account for these.
 - Requirement names (eg. when running `state install <pkg>` or
@@ -626,12 +623,12 @@
 - We have revisited the behavior of `state init` to be less error prone and more
   intuitive. Our goal is to stabilize this command by version 0.39.0.
   These changes include:
-    - Immediately creating the project on the platform, rather than waiting for
-      the user to run `state push`.
-    - Assume Python 3 rather than Python 2 when initializing a Python project
-      without specifying a version.
-    - Assume the most recently used language when no language is specified.
-    - Drop the `--skeleton` flag.
+	- Immediately creating the project on the platform, rather than waiting for
+	  the user to run `state push`.
+	- Assume Python 3 rather than Python 2 when initializing a Python project
+	  without specifying a version.
+	- Assume the most recently used language when no language is specified.
+	- Drop the `--skeleton` flag.
 - Changed the sorting and grouping of `--help` output to be more intuitive.
 - Made the `--help` output wrap on words rather than characters.
 - Using secrets without having set up a keypair now gives a more informative
@@ -689,14 +686,14 @@
 
 - The following commands have been marked as stable, you no longer need to
   opt-in to unstable to use them:
-    - `state checkout`
-    - `state info`
-    - `state scripts`
-    - `state shell`
-    - `state switch`
-    - `state use reset`
-    - `state use show`
-    - `state use`
+	- `state checkout`
+	- `state info`
+	- `state scripts`
+	- `state shell`
+	- `state switch`
+	- `state use reset`
+	- `state use show`
+	- `state use`
 - All titles/headings are now consistently formatted.
 - Better use of whitespace in the error output.
 - `state clean uninstall` now only removes the application files. Use `--all` to
@@ -810,11 +807,11 @@
 In short; we're introducing the following commands:
 
 - *checkout* - Checkout the given project and setup its runtime
-    - A checkout is required before you can use any of the following commands
+	- A checkout is required before you can use any of the following commands
 - *use* - Use the given project runtime as the default for your system
-    - *reset* - Reset your default project runtime (this also resets the project
-      configured via `state activate --default`)
-    - *show* - Show your default project runtime
+	- *reset* - Reset your default project runtime (this also resets the project
+	  configured via `state activate --default`)
+	- *show* - Show your default project runtime
 - *shell* - Starts a shell/prompt for the given project runtime (equivalent of
   virtualenv)
 - *switch* - Switch to a branch or commit
@@ -831,12 +828,12 @@
 ### Added
 
 - Added new environment management commands (see above for details)
-    - Added `state checkout` command.
-    - Added `state use` command.
-    - Added `state use reset` command.
-    - Added `state use show` command.
-    - Added `state shell` command.
-    - Added `state switch` command.
+	- Added `state checkout` command.
+	- Added `state use` command.
+	- Added `state use reset` command.
+	- Added `state use show` command.
+	- Added `state shell` command.
+	- Added `state switch` command.
 - Added `state export env` command - Export the environment variables associated
   with your runtime.
 - Added `state deploy uninstall` command for reverting a `state deploy`.
@@ -844,9 +841,9 @@
   does.
 - Runtime artifacts are now cached, speeding up runtime setup and reducing
   network traffic.
-    - The cache is capped at 500mb. This can be overridden with
-      the `ACTIVESTATE_ARTIFACT_CACHE_SIZE_MB` environment variable (value is
-      MB's as an int).
+	- The cache is capped at 500mb. This can be overridden with
+	  the `ACTIVESTATE_ARTIFACT_CACHE_SIZE_MB` environment variable (value is
+	  MB's as an int).
 
 ### Changed
 
@@ -873,7 +870,7 @@
 - Fixed `state config set` accepting invalid values for booleans.
 - Fixed `state exec` not respecting the `--path` flag.
 - Fixed issue where PYTHONPATH would be set up with a temp directory on macOS.
-    - This still worked as expected in the end, but is obviously awkward.
+	- This still worked as expected in the end, but is obviously awkward.
 - Fixed panic when running `state secrets get` without a project.
 - Fixed issue where `state learn` would give an unhelpful error when it could
   not reach the browser.
@@ -925,8 +922,8 @@
 * The state-svc (our background daemon) has seen significant improvements to its
   start / stop behavior. Primarily intended to improve the reliability of our
   update process.
-    * As a result our minimum Windows version required to run the state tool is
-      now *Windows 10 Build 17134 (Codename Redstone 4)*.
+	* As a result our minimum Windows version required to run the state tool is
+	  now *Windows 10 Build 17134 (Codename Redstone 4)*.
 * The State tool will now error out when it can't communicate with the
   state-svc.
   Preventing the user from running into much more vague errors as a result of
@@ -971,14 +968,14 @@
 * Authentication now uses your browser for a more secure and transparent
   authentication process.
 
-    * The old behavior is still available as well, and use-cases where you
-      provide
-      the api key or credentials in the command are unaffected.
+	* The old behavior is still available as well, and use-cases where you
+	  provide
+	  the api key or credentials in the command are unaffected.
 
 * Added a new `state config` command, which can be used to change behavior of
   the State Tool itself.
 
-    * Currently can be used to disable analytics and error reporting, eg.
+	* Currently can be used to disable analytics and error reporting, eg.
 
   ```bash
   state config set report.analytics false # Turns off analytics
