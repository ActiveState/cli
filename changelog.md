--- conflicted
+++ resolved
@@ -8,17 +8,15 @@
 
 ## 0.28.0
 
-<<<<<<< HEAD
 ### Changed
 
 - New runtimes are installed in parallel and 2-4 times faster.
   ([PR #1275](https://github.com/ActiveState/cli/pull/1275))
-=======
+
 ### Fixed
 
 - `state push` updates project name in activestate.yaml.
   ([PR1297](https://github.com/ActiveState/cli/pull/1297))
->>>>>>> 5503d1fa
 
 ## 0.27.0
 
