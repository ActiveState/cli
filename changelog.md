--- conflicted
+++ resolved
@@ -26,13 +26,10 @@
   headless projects) ([PR #1198](https://github.com/ActiveState/cli/pull/1198))
 - You can now switch between update channels
   via `state update --set-channel` ([PR #1190](https://github.com/ActiveState/cli/pull/1190))
-<<<<<<< HEAD
 - State tool will now provide instructions on how to get out of a detached
   state ([PR #1249](https://github.com/ActiveState/cli/pull/1249))
-=======
 - State tool now supports branches via flags in `state activate` and
   the `state branch` subcommand. See `state branch --help` for more information.
->>>>>>> 3080b4ed
 
 ### Changed
 
