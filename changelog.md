--- conflicted
+++ resolved
@@ -8,20 +8,13 @@
 
 ## 0.29.0
 
-<<<<<<< HEAD
-
 ### Fixed
 
 - Removed unwanted output (eg. `%!s(<nil>)`) when running scripts
   ([PR #1354](https://github.com/ActiveState/cli/pull/1354))
-  
-=======
-### Fixed
-
 - Fixed issue where `state clean uninstall` would not remove expected files
   on Windows ([PR #1349](https://github.com/ActiveState/cli/pull/1349))
 
->>>>>>> 78bd3d95
 ### Changed
 
 - The State Tool now comes with the ActiveState Desktop application, which is
