# Changelog

All notable changes to this project will be documented in this file.

The format is based on [Keep a Changelog](https://keepachangelog.com/en/1.0.0/),
and this project adheres
to [Semantic Versioning](https://semver.org/spec/v2.0.0.html).

## 0.29.0

### Fixed

- Fixed issue where `state clean uninstall` would not remove expected files
  on Windows ([PR #1349](https://github.com/ActiveState/cli/pull/1349))

### Changed

<<<<<<< HEAD
- Enhanced error reporting when attempting package operations on an out of sync
  project ([PR #1353](https://github.com/ActiveState/cli/pull/1353))
=======
- Enhanced error reporting for errors that occur when cloning a project's
  associated git repository ([PR #1351](https://github.com/ActiveState/cli/pull/1351))
>>>>>>> b58b472d
- The State Tool now comes with the ActiveState Desktop application, which is
  currently a system tray application.
- We've replaced the auto updating system with a manual updating system, updates
  will from now on be made available through the system tray application and you
  will have the choice to install it now or later.

## 0.28.1

### Fixed

* Fixed package installs / uninstalls not using the
  cache ([PR #1331](https://github.com/ActiveState/cli/pull/1331))

## 0.28.0

### Changed

- New runtimes are installed in parallel and 2-4 times faster.
  ([PR #1275](https://github.com/ActiveState/cli/pull/1275))

### Fixed

- `state push` updates project name in activestate.yaml.
  ([PR1297](https://github.com/ActiveState/cli/pull/1297))

## 0.27.1

### Fixed

- Fixed issue where `state uninstall` would not completely remove package files
  ([PR #1304](https://github.com/ActiveState/cli/pull/1304))

## 0.27.0

### Added

- New system tray executable for the Windows platform
  ([PR #1285](https://github.com/ActiveState/cli/pull/1285))

### Changed

- Enhanced error reporting for errors that happened early on in the application
  logic ([PR #1280](https://github.com/ActiveState/cli/pull/1280))
- Updated name of `state cve` command to `state security`. Aliased `state cve`
  to `state security` ([PR #1286](https://github.com/ActiveState/cli/pull/1286))

### Fixed

- Fixed issue where `state push` would fail on existing projects.
  ([PR #1287](https://github.com/ActiveState/cli/pull/1287))

## 0.26.0

### Added

- New command `state cve open <cve-id>` opens the National Vulnerability
  Database entry for the given
  CVE ([PR #1269](https://github.com/ActiveState/cli/pull/1269))

### Fixed

- Fixed issue where `state deploy` would fail without the `--path` flag
  ([PR #1270](https://github.com/ActiveState/cli/pull/1270))

## 0.25.1

### Fixed

- Fixed issue where `state pull` would not pull in the latest
  changes ([PR #1272](https://github.com/ActiveState/cli/pull/1272))

## 0.25.0

**Warning:** This update will force a change to your activestate.yaml which is
incompatible with earlier state tool versions. As long as everyone on your
project updates their state tool there should be no interruption to your
workflow.

### Added

- New command `state cve` allows for reviewing security vulnerabilities on your
  project ([PR #1209](https://github.com/ActiveState/cli/pull/1209))
- You can now specify a package version when calling `state info`,
  eg. `state info <name>@<version>` ([PR #1201](https://github.com/ActiveState/cli/pull/1201))
- You can now specify a new project name by
  running `state pull --set-project OWNER/NAME` (primarily for converting
  headless projects) ([PR #1198](https://github.com/ActiveState/cli/pull/1198))
- You can now switch between update channels
  via `state update --set-channel` ([PR #1190](https://github.com/ActiveState/cli/pull/1190))
- State tool will now provide instructions on how to get out of a detached
  state ([PR #1249](https://github.com/ActiveState/cli/pull/1249))
- State tool now supports branches via flags in `state activate` and
  the `state branch` subcommand. See `state branch --help` for more information.

### Changed

- Activating a new project non-interactively no longer makes that project "
  default" (you can pass the `--default` flag for this
  use-case) ([PR #1210](https://github.com/ActiveState/cli/pull/1210))
- The user experience of `state secrets` is now consistent with the rest of the
  State Tool ([PR #1197](https://github.com/ActiveState/cli/pull/1197))
- `state import` now updates your runtime, so you don't need to re-activate
  after importing
  anymore ([PR #1241](https://github.com/ActiveState/cli/pull/1241))

### Fixed

- Progressbar sometimes hangs while waiting for build to
  complete ([PR #1218](https://github.com/ActiveState/cli/pull/1218))
- Fixed issue where some unicode characters were not printed
  properly ([PR #1207](https://github.com/ActiveState/cli/pull/1207))
- Prompts for default project should now only happen once per
  project ([PR #1210](https://github.com/ActiveState/cli/pull/1210))
- Fixed issue where `state activate` sometimes used the wrong
  activestate.yaml ([PR #1194](https://github.com/ActiveState/cli/pull/1194))
- Fixed issue where `state info owner/name` would fail if not currently in a
  project directory ([PR #1255](https://github.com/ActiveState/cli/pull/1255))
- Fixed issue where running tooling from the global default project with
  the `-v` flag would spew out state tool debug
  info ([PR #1239](https://github.com/ActiveState/cli/pull/1239))
- Fixed issue where sometimes perl/python is still pointing at the system
  install after
  activation ([PR #1238](https://github.com/ActiveState/cli/pull/1238))
- Fix issue where state tool sometimes throws "panic" errors when updating the
  configuration ([PR #1232](https://github.com/ActiveState/cli/pull/1232))
- Fix issue where `state activate` sometimes throws a "
  panic" ([PR #1229](https://github.com/ActiveState/cli/pull/1229))

### Deprecated

- The `--replace` flag for `state activate` is now deprecated in favour of `state pull --set-project`<|MERGE_RESOLUTION|>--- conflicted
+++ resolved
@@ -15,13 +15,10 @@
 
 ### Changed
 
-<<<<<<< HEAD
 - Enhanced error reporting when attempting package operations on an out of sync
   project ([PR #1353](https://github.com/ActiveState/cli/pull/1353))
-=======
 - Enhanced error reporting for errors that occur when cloning a project's
   associated git repository ([PR #1351](https://github.com/ActiveState/cli/pull/1351))
->>>>>>> b58b472d
 - The State Tool now comes with the ActiveState Desktop application, which is
   currently a system tray application.
 - We've replaced the auto updating system with a manual updating system, updates
