ignored = ["github.com/dave/jennifer"]

[[constraint]]
  branch = "master"
  name = "github.com/spf13/viper"
  
[[constraint]]
  branch = "master"
  name = "github.com/vbauerster/mpb"

[[constraint]]
  name = "github.com/ActiveState/archiver"
  version = "3.1.1"

[[constraint]]
  branch = "master"
  name = "github.com/ActiveState/go-colortext"

[[constraint]]
<<<<<<< HEAD
  branch = "fix-windows-tests"
  name = "github.com/ActiveState/survey"
=======
  branch = "master"
  name = "github.com/bndr/gotabulate"
>>>>>>> 5ac6217e
<|MERGE_RESOLUTION|>--- conflicted
+++ resolved
@@ -17,10 +17,9 @@
   name = "github.com/ActiveState/go-colortext"
 
 [[constraint]]
-<<<<<<< HEAD
-  branch = "fix-windows-tests"
+  branch = "release-1.4.2"
   name = "github.com/ActiveState/survey"
-=======
+
+[[constraint]]
   branch = "master"
-  name = "github.com/bndr/gotabulate"
->>>>>>> 5ac6217e
+  name = "github.com/bndr/gotabulate"