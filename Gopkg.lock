# This file is autogenerated, do not edit; changes may be undone by the next 'dep ensure'.


[[projects]]
  name = "github.com/ActiveState/archiver"
  packages = ["."]
  revision = "2a719fbf9298df11a27bcceb1f2722bc23f7cf04"
  version = "v3.1.1"

[[projects]]
  branch = "master"
  name = "github.com/ActiveState/go-colortext"
  packages = ["."]
  revision = "9cd201a66eb0d8132c9c02c339596293c7ecf1ea"

[[projects]]
  branch = "master"
  name = "github.com/ActiveState/go-ogle-analytics"
  packages = ["."]
  revision = "9b3f1490152744b9bdff22102a3eaba76347774d"

[[projects]]
  branch = "master"
  name = "github.com/ActiveState/state-required"
  packages = ["require"]
  revision = "a0329b32eba8111961b25c274deed558a6554f38"

[[projects]]
  branch = "master"
  name = "github.com/ActiveState/sysinfo"
  packages = ["."]
  revision = "3202a6c2340e9f2a4d12488f713f775802f70b00"

[[projects]]
  branch = "master"
  name = "github.com/Azure/go-ansiterm"
  packages = [
    ".",
    "winterm"
  ]
  revision = "d6e3b3328b783f23731bc4d058875b0371ff8109"

[[projects]]
  name = "github.com/PuerkitoBio/purell"
  packages = ["."]
  revision = "0bcb03f4b4d0a9428594752bd2a3b9aa0a9d4bd4"
  version = "v1.1.0"

[[projects]]
  branch = "master"
  name = "github.com/PuerkitoBio/urlesc"
  packages = ["."]
  revision = "de5bf2ad457846296e2031421a34e2568e304e35"

[[projects]]
  branch = "master"
  name = "github.com/alecthomas/template"
  packages = [
    ".",
    "parse"
  ]
  revision = "a0175ee3bccc567396460bf5acd36800cb10c49c"

[[projects]]
  name = "github.com/asaskevich/govalidator"
  packages = ["."]
  revision = "ccb8e960c48f04d6935e72476ae4a51028f9e22f"
  version = "v9"

[[projects]]
  name = "github.com/aws/aws-sdk-go"
  packages = [
    "aws",
    "aws/awserr",
    "aws/awsutil",
    "aws/client",
    "aws/client/metadata",
    "aws/corehandlers",
    "aws/credentials",
    "aws/credentials/ec2rolecreds",
    "aws/credentials/endpointcreds",
    "aws/credentials/stscreds",
    "aws/defaults",
    "aws/ec2metadata",
    "aws/endpoints",
    "aws/request",
    "aws/session",
    "aws/signer/v4",
    "internal/sdkrand",
    "internal/shareddefaults",
    "private/protocol",
    "private/protocol/query",
    "private/protocol/query/queryutil",
    "private/protocol/rest",
    "private/protocol/restxml",
    "private/protocol/xml/xmlutil",
    "service/s3",
    "service/sts"
  ]
  revision = "aace5875a5c3b85a3902c6d72b9caed301d64cce"
  version = "v1.13.8"

[[projects]]
  branch = "master"
  name = "github.com/bndr/gotabulate"
  packages = ["."]
  revision = "bc555436bfd5d4e93a2dd35b462ce37e067afdda"

[[projects]]
  name = "github.com/dave/jennifer"
  packages = ["jen"]
  revision = "5ba2c0232d2f848cf1e390db03b100f0838f6d55"
  version = "v0.18.0"

[[projects]]
  name = "github.com/davecgh/go-spew"
  packages = ["spew"]
  revision = "346938d642f2ec3594ed81d874461961cd0faa76"
  version = "v1.1.0"

[[projects]]
  name = "github.com/denisbrodbeck/machineid"
  packages = ["."]
  revision = "2777226d0340d8da18b49993ce2b4aeb9c1c6929"
  version = "v0.8.0"

[[projects]]
  branch = "master"
  name = "github.com/dsnet/compress"
  packages = [
    ".",
    "bzip2",
    "bzip2/internal/sais",
    "internal",
    "internal/errors",
    "internal/prefix"
  ]
  revision = "cc9eb1d7ad760af14e8f918698f745e80377af4f"

[[projects]]
  name = "github.com/fatih/color"
  packages = ["."]
  revision = "570b54cabe6b8eb0bc2dfce68d964677d63b5260"
  version = "v1.5.0"

[[projects]]
  name = "github.com/fsnotify/fsnotify"
  packages = ["."]
  revision = "c2828203cd70a50dcccfb2761f8b1f8ceef9a8e9"
  version = "v1.4.7"

[[projects]]
  name = "github.com/go-ini/ini"
  packages = ["."]
  revision = "32e4c1e6bc4e7d0d8451aa6b75200d19e37a536a"
  version = "v1.32.0"

[[projects]]
  branch = "master"
  name = "github.com/go-openapi/analysis"
  packages = ["."]
  revision = "863ac7f90e00e88e507095639a8457bbbf3c2ec9"

[[projects]]
  branch = "master"
  name = "github.com/go-openapi/errors"
  packages = ["."]
  revision = "7bcb96a367bac6b76e6e42fa84155bb5581dcff8"

[[projects]]
  branch = "master"
  name = "github.com/go-openapi/jsonpointer"
  packages = ["."]
  revision = "3a0015ad55fa9873f41605d3e8f28cd279c32ab2"

[[projects]]
  branch = "master"
  name = "github.com/go-openapi/jsonreference"
  packages = ["."]
  revision = "3fb327e6747da3043567ee86abd02bb6376b6be2"

[[projects]]
  branch = "master"
  name = "github.com/go-openapi/loads"
  packages = ["."]
  revision = "2a2b323bab96e6b1fdee110e57d959322446e9c9"

[[projects]]
  branch = "master"
  name = "github.com/go-openapi/runtime"
  packages = [
    ".",
    "client",
    "logger",
    "middleware",
    "middleware/denco",
    "middleware/header",
    "middleware/untyped",
    "security"
  ]
  revision = "f12926f16ac2fb1da15316fd0aa84ce0d64550c3"

[[projects]]
  branch = "master"
  name = "github.com/go-openapi/spec"
  packages = ["."]
  revision = "bcff419492eeeb01f76e77d2ebc714dc97b607f5"

[[projects]]
  branch = "master"
  name = "github.com/go-openapi/strfmt"
  packages = ["."]
  revision = "481808443b00a14745fada967cb5eeff0f9b1df2"

[[projects]]
  branch = "master"
  name = "github.com/go-openapi/swag"
  packages = ["."]
  revision = "811b1089cde9dad18d4d0c2d09fbdbf28dbd27a5"

[[projects]]
  branch = "master"
  name = "github.com/go-openapi/validate"
  packages = ["."]
  revision = "f8f9c5961cd5fd7c22af8d93d3190b640b4c72af"

[[projects]]
  name = "github.com/gobuffalo/packr"
  packages = ["."]
  revision = "3402a167bccf1bdd5c93ca820be9f27bba46261e"
  version = "v1.10.7"

[[projects]]
  name = "github.com/golang/snappy"
  packages = ["."]
  revision = "2a8bb927dd31d8daada140a5d09578521ce5c36a"
  version = "v0.0.1"

[[projects]]
  name = "github.com/google/uuid"
  packages = ["."]
  revision = "9b3b1e0f5f99ae461456d768e7d301a7acdaa2d8"
  version = "v1.1.0"

[[projects]]
  name = "github.com/gorilla/websocket"
  packages = ["."]
  revision = "66b9c49e59c6c48f0ffce28c2d8b8a5678502c6d"
  version = "v1.4.0"

[[projects]]
  name = "github.com/hashicorp/go-version"
  packages = ["."]
  revision = "d40cf49b3a77bba84a7afdbd7f1dc295d114efb1"
  version = "v1.1.0"

[[projects]]
  branch = "master"
  name = "github.com/hashicorp/hcl"
  packages = [
    ".",
    "hcl/ast",
    "hcl/parser",
    "hcl/printer",
    "hcl/scanner",
    "hcl/strconv",
    "hcl/token",
    "json/parser",
    "json/scanner",
    "json/token"
  ]
  revision = "23c074d0eceb2b8a5bfdbb271ab780cde70f05a8"

[[projects]]
  name = "github.com/inconshreveable/mousetrap"
  packages = ["."]
  revision = "76626ae9c91c4f2a10f34cad8ce83ea42c93bb75"
  version = "v1.0"

[[projects]]
  name = "github.com/jarcoal/httpmock"
  packages = ["."]
  revision = "e598472b238f5d2a505e1316886da2171f86bfa4"
  version = "v1.0.3"

[[projects]]
  name = "github.com/jmespath/go-jmespath"
  packages = ["."]
  revision = "0b12d6b5"

[[projects]]
  branch = "master"
  name = "github.com/kami-zh/go-capturer"
  packages = ["."]
  revision = "e492ea43421da7381e5200a2e22753bfc31347c2"

[[projects]]
  branch = "master"
  name = "github.com/kardianos/osext"
  packages = ["."]
  revision = "ae77be60afb1dcacde03767a8c37337fad28ac14"

[[projects]]
  branch = "master"
  name = "github.com/kr/binarydist"
  packages = ["."]
  revision = "3035450ff8b987ec4373f65c40767f096b35f2d2"

[[projects]]
<<<<<<< HEAD
  digest = "1:5b4ba0b32ce93a5cf68fb3559b097cf85f440d1a14eac1fbd6014264f28cd362"
  name = "github.com/kr/pty"
  packages = ["."]
  pruneopts = ""
  revision = "b6e1bdd4a4f88614e0c6e5e8089c7abed98aae17"
  version = "v1.1.5"

[[projects]]
  digest = "1:739b2038a38cebb50e922d18f4b042c042256320fea2db094814aeef8891e0c1"
=======
>>>>>>> b4487172
  name = "github.com/magiconair/properties"
  packages = ["."]
  revision = "d419a98cdbed11a922bf76f257b7c4be79b50e73"
  version = "v1.7.4"

[[projects]]
  branch = "master"
  name = "github.com/mailru/easyjson"
  packages = [
    "buffer",
    "jlexer",
    "jwriter"
  ]
  revision = "8b799c424f57fa123fc63a99d6383bc6e4c02578"

[[projects]]
  branch = "master"
  name = "github.com/mash/go-tempfile-suffix"
  packages = ["."]
  revision = "48f0f8a3a5ab605da31477ff5043493199e8fa9b"

[[projects]]
  name = "github.com/mattn/go-colorable"
  packages = ["."]
  revision = "167de6bfdfba052fa6b2d3664c8f5272e23c9072"
  version = "v0.0.9"

[[projects]]
  name = "github.com/mattn/go-isatty"
  packages = ["."]
  revision = "0360b2af4f38e8d38c7fce2a9f4e702702d73a39"
  version = "v0.0.3"

[[projects]]
  name = "github.com/mattn/go-runewidth"
  packages = ["."]
  revision = "3ee7d812e62a0804a7d0a324e0249ca2db3476d3"
  version = "v0.0.4"

[[projects]]
  branch = "master"
  name = "github.com/mgutz/ansi"
  packages = ["."]
  revision = "9520e82c474b0a04dd04f8a40959027271bab992"

[[projects]]
  branch = "master"
  name = "github.com/mitchellh/go-ps"
  packages = ["."]
  revision = "4fdf99ab29366514c69ccccddab5dc58b8d84062"

[[projects]]
  branch = "master"
  name = "github.com/mitchellh/mapstructure"
  packages = ["."]
  revision = "a4e142e9c047c904fa2f1e144d9a84e6133024bc"

[[projects]]
  name = "github.com/nicksnyder/go-i18n"
  packages = [
    "i18n",
    "i18n/bundle",
    "i18n/language",
    "i18n/translation"
  ]
  revision = "0dc1626d56435e9d605a29875701721c54bc9bbd"
  version = "v1.10.0"

[[projects]]
  branch = "master"
  name = "github.com/nwaples/rardecode"
  packages = ["."]
  revision = "e06696f847aeda6f39a8f0b7cdff193b7690aef6"

[[projects]]
  name = "github.com/pelletier/go-toml"
  packages = ["."]
  revision = "acdc4509485b587f5e675510c4f2c63e90ff68a8"
  version = "v1.1.0"

[[projects]]
  branch = "master"
  name = "github.com/phayes/permbits"
  packages = ["."]
  revision = "1efae4548023f60d7a172fead76cccf194cf45de"

[[projects]]
  name = "github.com/pierrec/lz4"
  packages = [
    ".",
    "internal/xxh32"
  ]
  revision = "062282ea0dcff40c9fb8525789eef9644b1fbd6e"
  version = "v2.1.0"

[[projects]]
  name = "github.com/pkg/errors"
  packages = ["."]
  revision = "645ef00459ed84a119197bfb8d8205042c6df63d"
  version = "v0.8.0"

[[projects]]
  name = "github.com/pmezard/go-difflib"
  packages = ["difflib"]
  revision = "792786c7400a136282c1664665ae0a8db921c6c2"
  version = "v1.0.0"

[[projects]]
  name = "github.com/posener/wstest"
  packages = ["."]
  revision = "04b166ca0bf1313d8abf8625b59c5979c7bc59a2"
  version = "v1.1"

[[projects]]
  name = "github.com/rollbar/rollbar-go"
  packages = ["."]
  revision = "0838415a95e06523ce50f5d06aee37713fc99e6a"
  version = "v1.1.0"

[[projects]]
  branch = "master"
  name = "github.com/sacOO7/go-logger"
  packages = ["."]
  revision = "9ac9add5a50dd3649add2c4e1edaeade5c5afed7"

[[projects]]
  branch = "master"
  name = "github.com/sacOO7/gowebsocket"
  packages = ["."]
  revision = "1436bb906a4e8e77e1ac1c2b4934444f77900c7f"

[[projects]]
  branch = "master"
  name = "github.com/shibukawa/configdir"
  packages = ["."]
  revision = "e180dbdc8da04c4fa04272e875ce64949f38bd3e"

[[projects]]
  branch = "master"
  name = "github.com/skratchdot/open-golang"
  packages = ["open"]
  revision = "a2dfa6d0dab6634ecf39251031a3d52db73b5c7e"

[[projects]]
  name = "github.com/spf13/afero"
  packages = [
    ".",
    "mem"
  ]
  revision = "bb8f1927f2a9d3ab41c9340aa034f6b803f4359c"
  version = "v1.0.2"

[[projects]]
  name = "github.com/spf13/cast"
  packages = ["."]
  revision = "acbeb36b902d72a7a4c18e8f3241075e7ab763e4"
  version = "v1.1.0"

[[projects]]
  name = "github.com/spf13/cobra"
  packages = ["."]
  revision = "7b2c5ac9fc04fc5efafb60700713d4fa609b777b"
  version = "v0.0.1"

[[projects]]
  branch = "master"
  name = "github.com/spf13/jwalterweatherman"
  packages = ["."]
  revision = "7c0cea34c8ece3fbeb2b27ab9b59511d360fb394"

[[projects]]
  name = "github.com/spf13/pflag"
  packages = ["."]
  revision = "e57e3eeb33f795204c1ca35f56c44f83227c6e66"
  version = "v1.0.0"

[[projects]]
  branch = "master"
  name = "github.com/spf13/viper"
  packages = ["."]
  revision = "aafc9e6bc7b7bb53ddaa75a5ef49a17d6e654be5"

[[projects]]
  name = "github.com/stretchr/objx"
  packages = ["."]
  revision = "477a77ecc69700c7cdeb1fa9e129548e1c1c393c"
  version = "v0.1.1"

[[projects]]
  name = "github.com/stretchr/testify"
  packages = [
    "assert",
    "mock",
    "require",
    "suite"
  ]
  revision = "12b6f73e6084dad08a7c6e575284b177ecafbc71"
  version = "v1.2.1"

[[projects]]
  name = "github.com/thoas/go-funk"
  packages = ["."]
  revision = "14304e8530de7dbb909c8305591b3a8370dd9dbb"
  version = "0.2"

[[projects]]
  name = "github.com/ulikunitz/xz"
  packages = [
    ".",
    "internal/hash",
    "internal/xlog",
    "lzma"
  ]
  revision = "0c6b41e72360850ca4f98dc341fd999726ea007f"
  version = "v0.5.4"

[[projects]]
  branch = "master"
  name = "github.com/vbauerster/mpb"
  packages = [
    ".",
    "cwriter",
    "decor"
  ]
  revision = "2369fd78a2e035be0c0ad346fd2b2b0875c3e64f"

[[projects]]
  branch = "master"
  name = "github.com/xi2/xz"
  packages = ["."]
  revision = "48954b6210f8d154cb5f8484d3a3e1f83489309e"

[[projects]]
  branch = "master"
  name = "golang.org/x/net"
  packages = [
    "context",
    "context/ctxhttp",
    "idna"
  ]
  revision = "5f9ae10d9af5b1c89ae6904293b14b064d4ada23"

[[projects]]
  branch = "master"
  name = "golang.org/x/sys"
  packages = [
    "unix",
    "windows",
    "windows/registry"
  ]
  revision = "37707fdb30a5b38865cfb95e5aab41707daec7fd"

[[projects]]
  branch = "master"
  name = "golang.org/x/text"
  packages = [
    "collate",
    "collate/build",
    "internal/colltab",
    "internal/gen",
    "internal/tag",
    "internal/triegen",
    "internal/ucd",
    "language",
    "secure/bidirule",
    "transform",
    "unicode/bidi",
    "unicode/cldr",
    "unicode/norm",
    "unicode/rangetable",
    "width"
  ]
  revision = "4e4a3210bb54bb31f6ab2cdca2edcc0b50c420c1"

[[projects]]
  name = "gopkg.in/AlecAivazis/survey.v1"
  packages = [
    ".",
    "core",
    "terminal"
  ]
  revision = "9f89d9dd66613216993dc300f9f3dbae9c3c9bda"
  version = "v1.4.2"

[[projects]]
  branch = "v0"
  name = "gopkg.in/inconshreveable/go-update.v0"
  packages = [
    ".",
    "download"
  ]
  revision = "d8b0b1d421aa1cbf392c05869f8abbc669bb7066"

[[projects]]
  branch = "v2"
  name = "gopkg.in/mgo.v2"
  packages = [
    "bson",
    "internal/json"
  ]
  revision = "3f83fa5005286a7fe593b055f0d7771a7dce4655"

[[projects]]
  branch = "v2"
  name = "gopkg.in/yaml.v2"
  packages = ["."]
  revision = "d670f9405373e636a5a2765eea47fac0c9bc91a4"

[solve-meta]
  analyzer-name = "dep"
  analyzer-version = 1
<<<<<<< HEAD
  input-imports = [
    "github.com/ActiveState/archiver",
    "github.com/ActiveState/go-colortext",
    "github.com/ActiveState/go-ogle-analytics",
    "github.com/ActiveState/state-required/require",
    "github.com/ActiveState/survey",
    "github.com/ActiveState/survey/core",
    "github.com/ActiveState/sysinfo",
    "github.com/Azure/go-ansiterm/winterm",
    "github.com/alecthomas/template",
    "github.com/aws/aws-sdk-go/aws",
    "github.com/aws/aws-sdk-go/aws/session",
    "github.com/aws/aws-sdk-go/service/s3",
    "github.com/bndr/gotabulate",
    "github.com/dave/jennifer/jen",
    "github.com/denisbrodbeck/machineid",
    "github.com/fatih/color",
    "github.com/go-openapi/errors",
    "github.com/go-openapi/runtime",
    "github.com/go-openapi/runtime/client",
    "github.com/go-openapi/strfmt",
    "github.com/go-openapi/swag",
    "github.com/go-openapi/validate",
    "github.com/gobuffalo/packr",
    "github.com/google/uuid",
    "github.com/gorilla/websocket",
    "github.com/hashicorp/go-version",
    "github.com/jarcoal/httpmock",
    "github.com/kami-zh/go-capturer",
    "github.com/kardianos/osext",
    "github.com/kr/pty",
    "github.com/mash/go-tempfile-suffix",
    "github.com/mitchellh/go-ps",
    "github.com/nicksnyder/go-i18n/i18n",
    "github.com/phayes/permbits",
    "github.com/pkg/errors",
    "github.com/posener/wstest",
    "github.com/sacOO7/gowebsocket",
    "github.com/shibukawa/configdir",
    "github.com/skratchdot/open-golang/open",
    "github.com/spf13/cobra",
    "github.com/spf13/pflag",
    "github.com/spf13/viper",
    "github.com/stretchr/testify/assert",
    "github.com/stretchr/testify/mock",
    "github.com/stretchr/testify/require",
    "github.com/stretchr/testify/suite",
    "github.com/thoas/go-funk",
    "github.com/vbauerster/mpb",
    "github.com/vbauerster/mpb/decor",
    "gopkg.in/inconshreveable/go-update.v0",
    "gopkg.in/yaml.v2",
  ]
=======
  inputs-digest = "6dbb3d53ccd59f5b8fb30e76dfe4a5fc8eddd3c10c3bfcb95842c0101220cbf7"
>>>>>>> b4487172
  solver-name = "gps-cdcl"
  solver-version = 1<|MERGE_RESOLUTION|>--- conflicted
+++ resolved
@@ -2,72 +2,93 @@
 
 
 [[projects]]
+  digest = "1:18193bad9248e21f2f74d5b2bcaf4ee03ed347cdf3fed7fd05201555eddfb854"
   name = "github.com/ActiveState/archiver"
   packages = ["."]
+  pruneopts = ""
   revision = "2a719fbf9298df11a27bcceb1f2722bc23f7cf04"
   version = "v3.1.1"
 
 [[projects]]
   branch = "master"
+  digest = "1:02ae6d4f82f6cb35eb7c3951616391a3b473f7511311af368253229df96f9ad4"
   name = "github.com/ActiveState/go-colortext"
   packages = ["."]
+  pruneopts = ""
   revision = "9cd201a66eb0d8132c9c02c339596293c7ecf1ea"
 
 [[projects]]
   branch = "master"
+  digest = "1:22b3ebaeb7d3121a3ef09b11aedcf0790f959cc6da203682ceab0d512bf28fb3"
   name = "github.com/ActiveState/go-ogle-analytics"
   packages = ["."]
+  pruneopts = ""
   revision = "9b3f1490152744b9bdff22102a3eaba76347774d"
 
 [[projects]]
   branch = "master"
+  digest = "1:9e1f021094c632326d1a747bfbe96b38446a0d0ee81c9445c4df236d0686075d"
   name = "github.com/ActiveState/state-required"
   packages = ["require"]
+  pruneopts = ""
   revision = "a0329b32eba8111961b25c274deed558a6554f38"
 
 [[projects]]
   branch = "master"
+  digest = "1:baad9598037fdfbca7de9035aa4e0070144b083cfa12ab0b03f191b854861426"
   name = "github.com/ActiveState/sysinfo"
   packages = ["."]
+  pruneopts = ""
   revision = "3202a6c2340e9f2a4d12488f713f775802f70b00"
 
 [[projects]]
   branch = "master"
+  digest = "1:6978a38432a017763a148afbc7ce6491734b54292af7d3e969d84d2e9dd242e2"
   name = "github.com/Azure/go-ansiterm"
   packages = [
     ".",
-    "winterm"
-  ]
+    "winterm",
+  ]
+  pruneopts = ""
   revision = "d6e3b3328b783f23731bc4d058875b0371ff8109"
 
 [[projects]]
+  digest = "1:8e47871087b94913898333f37af26732faaab30cdb41571136cf7aec9921dae7"
   name = "github.com/PuerkitoBio/purell"
   packages = ["."]
+  pruneopts = ""
   revision = "0bcb03f4b4d0a9428594752bd2a3b9aa0a9d4bd4"
   version = "v1.1.0"
 
 [[projects]]
   branch = "master"
+  digest = "1:331a419049c2be691e5ba1d24342fc77c7e767a80c666a18fd8a9f7b82419c1c"
   name = "github.com/PuerkitoBio/urlesc"
   packages = ["."]
+  pruneopts = ""
   revision = "de5bf2ad457846296e2031421a34e2568e304e35"
 
 [[projects]]
   branch = "master"
+  digest = "1:a74730e052a45a3fab1d310fdef2ec17ae3d6af16228421e238320846f2aaec8"
   name = "github.com/alecthomas/template"
   packages = [
     ".",
-    "parse"
-  ]
+    "parse",
+  ]
+  pruneopts = ""
   revision = "a0175ee3bccc567396460bf5acd36800cb10c49c"
 
 [[projects]]
+  digest = "1:d8a2bb36a048d1571bcc1aee208b61f39dc16c6c53823feffd37449dde162507"
   name = "github.com/asaskevich/govalidator"
   packages = ["."]
+  pruneopts = ""
   revision = "ccb8e960c48f04d6935e72476ae4a51028f9e22f"
   version = "v9"
 
 [[projects]]
+  digest = "1:f0e5a7ef45eeef9168da6eac1e0507b63f7e9c9b5cd126df4990a0fdcbd5d8c2"
   name = "github.com/aws/aws-sdk-go"
   packages = [
     "aws",
@@ -95,37 +116,47 @@
     "private/protocol/restxml",
     "private/protocol/xml/xmlutil",
     "service/s3",
-    "service/sts"
-  ]
+    "service/sts",
+  ]
+  pruneopts = ""
   revision = "aace5875a5c3b85a3902c6d72b9caed301d64cce"
   version = "v1.13.8"
 
 [[projects]]
   branch = "master"
+  digest = "1:23c6faa775472f64721d11c02c1434aebb370c1f512ec1a2252ba975335419b3"
   name = "github.com/bndr/gotabulate"
   packages = ["."]
+  pruneopts = ""
   revision = "bc555436bfd5d4e93a2dd35b462ce37e067afdda"
 
 [[projects]]
+  digest = "1:d5fbd8e25d6393e73620f090bfaf541259fc66b76bcb2517d6297547558e213c"
   name = "github.com/dave/jennifer"
   packages = ["jen"]
+  pruneopts = ""
   revision = "5ba2c0232d2f848cf1e390db03b100f0838f6d55"
   version = "v0.18.0"
 
 [[projects]]
+  digest = "1:56c130d885a4aacae1dd9c7b71cfe39912c7ebc1ff7d2b46083c8812996dc43b"
   name = "github.com/davecgh/go-spew"
   packages = ["spew"]
+  pruneopts = ""
   revision = "346938d642f2ec3594ed81d874461961cd0faa76"
   version = "v1.1.0"
 
 [[projects]]
+  digest = "1:56a1e92969217826675b46bf8dc099f498b8b2ebea34550b2caaf5fd15076adc"
   name = "github.com/denisbrodbeck/machineid"
   packages = ["."]
+  pruneopts = ""
   revision = "2777226d0340d8da18b49993ce2b4aeb9c1c6929"
   version = "v0.8.0"
 
 [[projects]]
   branch = "master"
+  digest = "1:5c1ef2b35731f69dbb50233d7f028c549a417bdf2127d2d420eedf50ff9a24e2"
   name = "github.com/dsnet/compress"
   packages = [
     ".",
@@ -133,60 +164,78 @@
     "bzip2/internal/sais",
     "internal",
     "internal/errors",
-    "internal/prefix"
-  ]
+    "internal/prefix",
+  ]
+  pruneopts = ""
   revision = "cc9eb1d7ad760af14e8f918698f745e80377af4f"
 
 [[projects]]
+  digest = "1:c9bebdae4ac52d0c3bbe5876de3d72f3bb05b4986865cdb3f15e305e1dc4fbca"
   name = "github.com/fatih/color"
   packages = ["."]
+  pruneopts = ""
   revision = "570b54cabe6b8eb0bc2dfce68d964677d63b5260"
   version = "v1.5.0"
 
 [[projects]]
+  digest = "1:eb53021a8aa3f599d29c7102e65026242bdedce998a54837dc67f14b6a97c5fd"
   name = "github.com/fsnotify/fsnotify"
   packages = ["."]
+  pruneopts = ""
   revision = "c2828203cd70a50dcccfb2761f8b1f8ceef9a8e9"
   version = "v1.4.7"
 
 [[projects]]
+  digest = "1:a00483fe4106b86fb1187a92b5cf6915c85f294ed4c129ccbe7cb1f1a06abd46"
   name = "github.com/go-ini/ini"
   packages = ["."]
+  pruneopts = ""
   revision = "32e4c1e6bc4e7d0d8451aa6b75200d19e37a536a"
   version = "v1.32.0"
 
 [[projects]]
   branch = "master"
+  digest = "1:25c5820b40e265d6c3e94a2f892ce07b52268f81d8c276b312d03005bf15a30f"
   name = "github.com/go-openapi/analysis"
   packages = ["."]
+  pruneopts = ""
   revision = "863ac7f90e00e88e507095639a8457bbbf3c2ec9"
 
 [[projects]]
   branch = "master"
+  digest = "1:d555eeb1913f41ba95a0493c07154dbae62d9d54f5624dd24f1809059cce6129"
   name = "github.com/go-openapi/errors"
   packages = ["."]
+  pruneopts = ""
   revision = "7bcb96a367bac6b76e6e42fa84155bb5581dcff8"
 
 [[projects]]
   branch = "master"
+  digest = "1:e116a4866bffeec941056a1fcfd37e520fad1ee60e4e3579719f19a43c392e10"
   name = "github.com/go-openapi/jsonpointer"
   packages = ["."]
+  pruneopts = ""
   revision = "3a0015ad55fa9873f41605d3e8f28cd279c32ab2"
 
 [[projects]]
   branch = "master"
+  digest = "1:3830527ef0f4f9b268d9286661c0f52f9115f8aefd9f45ee7352516f93489ac9"
   name = "github.com/go-openapi/jsonreference"
   packages = ["."]
+  pruneopts = ""
   revision = "3fb327e6747da3043567ee86abd02bb6376b6be2"
 
 [[projects]]
   branch = "master"
+  digest = "1:c4a8c916364abeda1c5cf36684320298bbf4d87718b0b2bd9c4ca663157fdc75"
   name = "github.com/go-openapi/loads"
   packages = ["."]
+  pruneopts = ""
   revision = "2a2b323bab96e6b1fdee110e57d959322446e9c9"
 
 [[projects]]
   branch = "master"
+  digest = "1:13636f8cc0a6ac777d9ae39200c8c4b0e541c4644520387236e25e7b2846a170"
   name = "github.com/go-openapi/runtime"
   packages = [
     ".",
@@ -196,66 +245,86 @@
     "middleware/denco",
     "middleware/header",
     "middleware/untyped",
-    "security"
-  ]
+    "security",
+  ]
+  pruneopts = ""
   revision = "f12926f16ac2fb1da15316fd0aa84ce0d64550c3"
 
 [[projects]]
   branch = "master"
+  digest = "1:238a056875c4b053b4b29984765ee335bf8c539fdf17e527fd9b7aa72521c8dd"
   name = "github.com/go-openapi/spec"
   packages = ["."]
+  pruneopts = ""
   revision = "bcff419492eeeb01f76e77d2ebc714dc97b607f5"
 
 [[projects]]
   branch = "master"
+  digest = "1:4ddc424130bcfbf6f782f433192ca2502a02a09e4ac55dcbecf91f22ed4e3138"
   name = "github.com/go-openapi/strfmt"
   packages = ["."]
+  pruneopts = ""
   revision = "481808443b00a14745fada967cb5eeff0f9b1df2"
 
 [[projects]]
   branch = "master"
+  digest = "1:7b067ca8b94982960860d18c42e29f15bbd0e8d9ae8145a83a218296e75393cf"
   name = "github.com/go-openapi/swag"
   packages = ["."]
+  pruneopts = ""
   revision = "811b1089cde9dad18d4d0c2d09fbdbf28dbd27a5"
 
 [[projects]]
   branch = "master"
+  digest = "1:4cef8eebe56d70b061fd52c8c3ff907e8f3cf82ea995ab0d399fbd6cade1b7bd"
   name = "github.com/go-openapi/validate"
   packages = ["."]
+  pruneopts = ""
   revision = "f8f9c5961cd5fd7c22af8d93d3190b640b4c72af"
 
 [[projects]]
+  digest = "1:4980310bded6cce7193da951a710074dfc918899401b971fc1be9f461bf0be36"
   name = "github.com/gobuffalo/packr"
   packages = ["."]
+  pruneopts = ""
   revision = "3402a167bccf1bdd5c93ca820be9f27bba46261e"
   version = "v1.10.7"
 
 [[projects]]
+  digest = "1:6a6322a15aa8e99bd156fbba0aae4e5d67b4bb05251d860b348a45dfdcba9cce"
   name = "github.com/golang/snappy"
   packages = ["."]
+  pruneopts = ""
   revision = "2a8bb927dd31d8daada140a5d09578521ce5c36a"
   version = "v0.0.1"
 
 [[projects]]
+  digest = "1:a25a2c5ae694b01713fb6cd03c3b1ac1ccc1902b9f0a922680a88ec254f968e1"
   name = "github.com/google/uuid"
   packages = ["."]
+  pruneopts = ""
   revision = "9b3b1e0f5f99ae461456d768e7d301a7acdaa2d8"
   version = "v1.1.0"
 
 [[projects]]
+  digest = "1:09aa5dd1332b93c96bde671bafb053249dc813febf7d5ca84e8f382ba255d67d"
   name = "github.com/gorilla/websocket"
   packages = ["."]
+  pruneopts = ""
   revision = "66b9c49e59c6c48f0ffce28c2d8b8a5678502c6d"
   version = "v1.4.0"
 
 [[projects]]
+  digest = "1:b759103c9b4135568253c17d2866064cde398e93764b611caabf5aa8e3059685"
   name = "github.com/hashicorp/go-version"
   packages = ["."]
+  pruneopts = ""
   revision = "d40cf49b3a77bba84a7afdbd7f1dc295d114efb1"
   version = "v1.1.0"
 
 [[projects]]
   branch = "master"
+  digest = "1:147d671753effde6d3bcd58fc74c1d67d740196c84c280c762a5417319499972"
   name = "github.com/hashicorp/hcl"
   packages = [
     ".",
@@ -267,47 +336,59 @@
     "hcl/token",
     "json/parser",
     "json/scanner",
-    "json/token"
-  ]
+    "json/token",
+  ]
+  pruneopts = ""
   revision = "23c074d0eceb2b8a5bfdbb271ab780cde70f05a8"
 
 [[projects]]
+  digest = "1:870d441fe217b8e689d7949fef6e43efbc787e50f200cb1e70dbca9204a1d6be"
   name = "github.com/inconshreveable/mousetrap"
   packages = ["."]
+  pruneopts = ""
   revision = "76626ae9c91c4f2a10f34cad8ce83ea42c93bb75"
   version = "v1.0"
 
 [[projects]]
+  digest = "1:c37218ea22673e5e5e5e91740377261e0afb3679f2405296483b1c12389e92c8"
   name = "github.com/jarcoal/httpmock"
   packages = ["."]
+  pruneopts = ""
   revision = "e598472b238f5d2a505e1316886da2171f86bfa4"
   version = "v1.0.3"
 
 [[projects]]
+  digest = "1:6f49eae0c1e5dab1dafafee34b207aeb7a42303105960944828c2079b92fc88e"
   name = "github.com/jmespath/go-jmespath"
   packages = ["."]
+  pruneopts = ""
   revision = "0b12d6b5"
 
 [[projects]]
   branch = "master"
+  digest = "1:66988b7d7dc117dcdc8bd7a063d486e407a2ab82a6262a81a0727d6693bfbc51"
   name = "github.com/kami-zh/go-capturer"
   packages = ["."]
+  pruneopts = ""
   revision = "e492ea43421da7381e5200a2e22753bfc31347c2"
 
 [[projects]]
   branch = "master"
+  digest = "1:2c5ad58492804c40bdaf5d92039b0cde8b5becd2b7feeb37d7d1cc36a8aa8dbe"
   name = "github.com/kardianos/osext"
   packages = ["."]
+  pruneopts = ""
   revision = "ae77be60afb1dcacde03767a8c37337fad28ac14"
 
 [[projects]]
   branch = "master"
+  digest = "1:e7bc9684338b2a6d13295222608bb134a4502a641826577c6e49cc39cdd602bc"
   name = "github.com/kr/binarydist"
   packages = ["."]
+  pruneopts = ""
   revision = "3035450ff8b987ec4373f65c40767f096b35f2d2"
 
 [[projects]]
-<<<<<<< HEAD
   digest = "1:5b4ba0b32ce93a5cf68fb3559b097cf85f440d1a14eac1fbd6014264f28cd362"
   name = "github.com/kr/pty"
   packages = ["."]
@@ -317,262 +398,332 @@
 
 [[projects]]
   digest = "1:739b2038a38cebb50e922d18f4b042c042256320fea2db094814aeef8891e0c1"
-=======
->>>>>>> b4487172
   name = "github.com/magiconair/properties"
   packages = ["."]
+  pruneopts = ""
   revision = "d419a98cdbed11a922bf76f257b7c4be79b50e73"
   version = "v1.7.4"
 
 [[projects]]
   branch = "master"
+  digest = "1:88b08acd12881269e1d48265382fe6aad78d9d3e6145c8badea7dd1abe111de5"
   name = "github.com/mailru/easyjson"
   packages = [
     "buffer",
     "jlexer",
-    "jwriter"
-  ]
+    "jwriter",
+  ]
+  pruneopts = ""
   revision = "8b799c424f57fa123fc63a99d6383bc6e4c02578"
 
 [[projects]]
   branch = "master"
+  digest = "1:c4688e1ee91a91673d1985f37f02ba123c9a21307061a354a73322306414dc76"
   name = "github.com/mash/go-tempfile-suffix"
   packages = ["."]
+  pruneopts = ""
   revision = "48f0f8a3a5ab605da31477ff5043493199e8fa9b"
 
 [[projects]]
+  digest = "1:9ea83adf8e96d6304f394d40436f2eb44c1dc3250d223b74088cc253a6cd0a1c"
   name = "github.com/mattn/go-colorable"
   packages = ["."]
+  pruneopts = ""
   revision = "167de6bfdfba052fa6b2d3664c8f5272e23c9072"
   version = "v0.0.9"
 
 [[projects]]
+  digest = "1:78229b46ddb7434f881390029bd1af7661294af31f6802e0e1bedaad4ab0af3c"
   name = "github.com/mattn/go-isatty"
   packages = ["."]
+  pruneopts = ""
   revision = "0360b2af4f38e8d38c7fce2a9f4e702702d73a39"
   version = "v0.0.3"
 
 [[projects]]
+  digest = "1:84c28d9899cc4e00c38042d345cea8819275a5a62403a58530cac67022894776"
   name = "github.com/mattn/go-runewidth"
   packages = ["."]
+  pruneopts = ""
   revision = "3ee7d812e62a0804a7d0a324e0249ca2db3476d3"
   version = "v0.0.4"
 
 [[projects]]
   branch = "master"
+  digest = "1:50416da10e189bc201e122e20078fb8e680a439cbdd24aaece06c434b4415b60"
   name = "github.com/mgutz/ansi"
   packages = ["."]
+  pruneopts = ""
   revision = "9520e82c474b0a04dd04f8a40959027271bab992"
 
 [[projects]]
   branch = "master"
+  digest = "1:1dee6133ab829c8559a39031ad1e0e3538e4a7b34d3e0509d1fc247737e928c1"
   name = "github.com/mitchellh/go-ps"
   packages = ["."]
+  pruneopts = ""
   revision = "4fdf99ab29366514c69ccccddab5dc58b8d84062"
 
 [[projects]]
   branch = "master"
+  digest = "1:c7089cbc147665e7bf85929fe3d5c1bae8fd08eb4344f917ba988b435aa92ed4"
   name = "github.com/mitchellh/mapstructure"
   packages = ["."]
+  pruneopts = ""
   revision = "a4e142e9c047c904fa2f1e144d9a84e6133024bc"
 
 [[projects]]
+  digest = "1:9fa4a4a684dfb36f3ba1b0a163225140e19e3219e5576d0761d02dbd4c31b743"
   name = "github.com/nicksnyder/go-i18n"
   packages = [
     "i18n",
     "i18n/bundle",
     "i18n/language",
-    "i18n/translation"
-  ]
+    "i18n/translation",
+  ]
+  pruneopts = ""
   revision = "0dc1626d56435e9d605a29875701721c54bc9bbd"
   version = "v1.10.0"
 
 [[projects]]
   branch = "master"
+  digest = "1:3bdb4203c03569a564d6a4bd54d84315575cebb2d76471f8676f8ee8c402005e"
   name = "github.com/nwaples/rardecode"
   packages = ["."]
+  pruneopts = ""
   revision = "e06696f847aeda6f39a8f0b7cdff193b7690aef6"
 
 [[projects]]
+  digest = "1:d60cfeee185019d4fcd35e8c89c83aff576e4723b6100300bf67b05be961388f"
   name = "github.com/pelletier/go-toml"
   packages = ["."]
+  pruneopts = ""
   revision = "acdc4509485b587f5e675510c4f2c63e90ff68a8"
   version = "v1.1.0"
 
 [[projects]]
   branch = "master"
+  digest = "1:0546ec6f20bb42e77db99ab0f63b8cf487eff9b0de854f297f93486af496e59a"
   name = "github.com/phayes/permbits"
   packages = ["."]
+  pruneopts = ""
   revision = "1efae4548023f60d7a172fead76cccf194cf45de"
 
 [[projects]]
+  digest = "1:21b276e792044150a96175edd51d653649b9fd175c51a4613f2741b411c6d674"
   name = "github.com/pierrec/lz4"
   packages = [
     ".",
-    "internal/xxh32"
-  ]
+    "internal/xxh32",
+  ]
+  pruneopts = ""
   revision = "062282ea0dcff40c9fb8525789eef9644b1fbd6e"
   version = "v2.1.0"
 
 [[projects]]
+  digest = "1:7365acd48986e205ccb8652cc746f09c8b7876030d53710ea6ef7d0bd0dcd7ca"
   name = "github.com/pkg/errors"
   packages = ["."]
+  pruneopts = ""
   revision = "645ef00459ed84a119197bfb8d8205042c6df63d"
   version = "v0.8.0"
 
 [[projects]]
+  digest = "1:256484dbbcd271f9ecebc6795b2df8cad4c458dd0f5fd82a8c2fa0c29f233411"
   name = "github.com/pmezard/go-difflib"
   packages = ["difflib"]
+  pruneopts = ""
   revision = "792786c7400a136282c1664665ae0a8db921c6c2"
   version = "v1.0.0"
 
 [[projects]]
+  digest = "1:795f2f3bd625b237925ebfe4df96172515be8303225442ec8ac1ba58bfe70862"
   name = "github.com/posener/wstest"
   packages = ["."]
+  pruneopts = ""
   revision = "04b166ca0bf1313d8abf8625b59c5979c7bc59a2"
   version = "v1.1"
 
 [[projects]]
+  digest = "1:246edc359769a0657d6c7b400d03f34f0a5f0ffef70ef6d14e130245906b042b"
   name = "github.com/rollbar/rollbar-go"
   packages = ["."]
+  pruneopts = ""
   revision = "0838415a95e06523ce50f5d06aee37713fc99e6a"
   version = "v1.1.0"
 
 [[projects]]
   branch = "master"
+  digest = "1:3763511b38744179c12c34edd3a0694bdfe653f5f5a509a02e600c90ce3593f3"
   name = "github.com/sacOO7/go-logger"
   packages = ["."]
+  pruneopts = ""
   revision = "9ac9add5a50dd3649add2c4e1edaeade5c5afed7"
 
 [[projects]]
   branch = "master"
+  digest = "1:8ce895867af5828f68994b0881d82e11d5bee059e4ba5e12ebf46179f9096f99"
   name = "github.com/sacOO7/gowebsocket"
   packages = ["."]
+  pruneopts = ""
   revision = "1436bb906a4e8e77e1ac1c2b4934444f77900c7f"
 
 [[projects]]
   branch = "master"
+  digest = "1:adea3123626b97cc02423f77f21d6cd85c9461c3ad3221d62af604660c17a5a6"
   name = "github.com/shibukawa/configdir"
   packages = ["."]
+  pruneopts = ""
   revision = "e180dbdc8da04c4fa04272e875ce64949f38bd3e"
 
 [[projects]]
   branch = "master"
+  digest = "1:f7a084a435d404d8a4cb0cfab6d5567afa19d539cf64c1bd01587f179bc4b203"
   name = "github.com/skratchdot/open-golang"
   packages = ["open"]
+  pruneopts = ""
   revision = "a2dfa6d0dab6634ecf39251031a3d52db73b5c7e"
 
 [[projects]]
+  digest = "1:dae0d7dd55563fd389e7263a32d2030022ef29cceff941336e53f6520e0308c0"
   name = "github.com/spf13/afero"
   packages = [
     ".",
-    "mem"
-  ]
+    "mem",
+  ]
+  pruneopts = ""
   revision = "bb8f1927f2a9d3ab41c9340aa034f6b803f4359c"
   version = "v1.0.2"
 
 [[projects]]
+  digest = "1:6ff9b74bfea2625f805edec59395dc37e4a06458dd3c14e3372337e3d35a2ed6"
   name = "github.com/spf13/cast"
   packages = ["."]
+  pruneopts = ""
   revision = "acbeb36b902d72a7a4c18e8f3241075e7ab763e4"
   version = "v1.1.0"
 
 [[projects]]
+  digest = "1:2208a80fc3259291e43b30f42f844d18f4218036dff510f42c653ec9890d460a"
   name = "github.com/spf13/cobra"
   packages = ["."]
+  pruneopts = ""
   revision = "7b2c5ac9fc04fc5efafb60700713d4fa609b777b"
   version = "v0.0.1"
 
 [[projects]]
   branch = "master"
+  digest = "1:104517520aab91164020ab6524a5d6b7cafc641b2e42ac6236f6ac1deac4f66a"
   name = "github.com/spf13/jwalterweatherman"
   packages = ["."]
+  pruneopts = ""
   revision = "7c0cea34c8ece3fbeb2b27ab9b59511d360fb394"
 
 [[projects]]
+  digest = "1:261bc565833ef4f02121450d74eb88d5ae4bd74bfe5d0e862cddb8550ec35000"
   name = "github.com/spf13/pflag"
   packages = ["."]
+  pruneopts = ""
   revision = "e57e3eeb33f795204c1ca35f56c44f83227c6e66"
   version = "v1.0.0"
 
 [[projects]]
   branch = "master"
+  digest = "1:50a17f77f59a4a904bc5d51ac6cde6c693c3ab0687e49c12bc10f974c7175ef8"
   name = "github.com/spf13/viper"
   packages = ["."]
+  pruneopts = ""
   revision = "aafc9e6bc7b7bb53ddaa75a5ef49a17d6e654be5"
 
 [[projects]]
+  digest = "1:711eebe744c0151a9d09af2315f0bb729b2ec7637ef4c410fa90a18ef74b65b6"
   name = "github.com/stretchr/objx"
   packages = ["."]
+  pruneopts = ""
   revision = "477a77ecc69700c7cdeb1fa9e129548e1c1c393c"
   version = "v0.1.1"
 
 [[projects]]
+  digest = "1:a30066593578732a356dc7e5d7f78d69184ca65aeeff5939241a3ab10559bb06"
   name = "github.com/stretchr/testify"
   packages = [
     "assert",
     "mock",
     "require",
-    "suite"
-  ]
+    "suite",
+  ]
+  pruneopts = ""
   revision = "12b6f73e6084dad08a7c6e575284b177ecafbc71"
   version = "v1.2.1"
 
 [[projects]]
+  digest = "1:72b25d0c1a3938b8f055999f2747f2ca934de1f24fac5a05aea33686179ecd76"
   name = "github.com/thoas/go-funk"
   packages = ["."]
+  pruneopts = ""
   revision = "14304e8530de7dbb909c8305591b3a8370dd9dbb"
   version = "0.2"
 
 [[projects]]
+  digest = "1:ee723e6a1962a196eeba1b24f82af61a4f60f8821d7aa96d48e787f8337bcffc"
   name = "github.com/ulikunitz/xz"
   packages = [
     ".",
     "internal/hash",
     "internal/xlog",
-    "lzma"
-  ]
+    "lzma",
+  ]
+  pruneopts = ""
   revision = "0c6b41e72360850ca4f98dc341fd999726ea007f"
   version = "v0.5.4"
 
 [[projects]]
   branch = "master"
+  digest = "1:f49084958d1fc0a683a76d0387b8adc411e0d1d4074053d8c20fa8088cf08596"
   name = "github.com/vbauerster/mpb"
   packages = [
     ".",
     "cwriter",
-    "decor"
-  ]
+    "decor",
+  ]
+  pruneopts = ""
   revision = "2369fd78a2e035be0c0ad346fd2b2b0875c3e64f"
 
 [[projects]]
   branch = "master"
+  digest = "1:5d5ea0c53c32b0465b910eb1d98b045c2f14c416880c54dd5356a1c6b4569041"
   name = "github.com/xi2/xz"
   packages = ["."]
+  pruneopts = ""
   revision = "48954b6210f8d154cb5f8484d3a3e1f83489309e"
 
 [[projects]]
   branch = "master"
+  digest = "1:80ec738f420f13c23460cc92cd893d3e403588c60682afebbd4515eca5e19578"
   name = "golang.org/x/net"
   packages = [
     "context",
     "context/ctxhttp",
-    "idna"
-  ]
+    "idna",
+  ]
+  pruneopts = ""
   revision = "5f9ae10d9af5b1c89ae6904293b14b064d4ada23"
 
 [[projects]]
   branch = "master"
+  digest = "1:407b5f905024dd94ee08c1777fabb380fb3d380f92a7f7df2592be005337eeb3"
   name = "golang.org/x/sys"
   packages = [
     "unix",
     "windows",
-    "windows/registry"
-  ]
+    "windows/registry",
+  ]
+  pruneopts = ""
   revision = "37707fdb30a5b38865cfb95e5aab41707daec7fd"
 
 [[projects]]
   branch = "master"
+  digest = "1:31985a0ed491dba5ba7fe92e18be008acd92ca9435ed9b35b06f3e6c00fd82cb"
   name = "golang.org/x/text"
   packages = [
     "collate",
@@ -589,55 +740,61 @@
     "unicode/cldr",
     "unicode/norm",
     "unicode/rangetable",
-    "width"
-  ]
+    "width",
+  ]
+  pruneopts = ""
   revision = "4e4a3210bb54bb31f6ab2cdca2edcc0b50c420c1"
 
 [[projects]]
+  digest = "1:b935f125caa92836a02da8561e0c300234edac0c8c55cd9d447040719a71493a"
   name = "gopkg.in/AlecAivazis/survey.v1"
   packages = [
     ".",
     "core",
-    "terminal"
-  ]
+    "terminal",
+  ]
+  pruneopts = ""
   revision = "9f89d9dd66613216993dc300f9f3dbae9c3c9bda"
   version = "v1.4.2"
 
 [[projects]]
   branch = "v0"
+  digest = "1:7875aa52db70d816c8d8553cf7a9bc6f823234c56a749b60fa0e1792deb99a40"
   name = "gopkg.in/inconshreveable/go-update.v0"
   packages = [
     ".",
-    "download"
-  ]
+    "download",
+  ]
+  pruneopts = ""
   revision = "d8b0b1d421aa1cbf392c05869f8abbc669bb7066"
 
 [[projects]]
   branch = "v2"
+  digest = "1:c80894778314c7fb90d94a5ab925214900e1341afeddc953cda7398b8cdcd006"
   name = "gopkg.in/mgo.v2"
   packages = [
     "bson",
-    "internal/json"
-  ]
+    "internal/json",
+  ]
+  pruneopts = ""
   revision = "3f83fa5005286a7fe593b055f0d7771a7dce4655"
 
 [[projects]]
   branch = "v2"
+  digest = "1:4b4e5848dfe7f316f95f754df071bebfb40cf4482da62e17e7e1aebdf11f4918"
   name = "gopkg.in/yaml.v2"
   packages = ["."]
+  pruneopts = ""
   revision = "d670f9405373e636a5a2765eea47fac0c9bc91a4"
 
 [solve-meta]
   analyzer-name = "dep"
   analyzer-version = 1
-<<<<<<< HEAD
   input-imports = [
     "github.com/ActiveState/archiver",
     "github.com/ActiveState/go-colortext",
     "github.com/ActiveState/go-ogle-analytics",
     "github.com/ActiveState/state-required/require",
-    "github.com/ActiveState/survey",
-    "github.com/ActiveState/survey/core",
     "github.com/ActiveState/sysinfo",
     "github.com/Azure/go-ansiterm/winterm",
     "github.com/alecthomas/template",
@@ -648,6 +805,7 @@
     "github.com/dave/jennifer/jen",
     "github.com/denisbrodbeck/machineid",
     "github.com/fatih/color",
+    "github.com/fsnotify/fsnotify",
     "github.com/go-openapi/errors",
     "github.com/go-openapi/runtime",
     "github.com/go-openapi/runtime/client",
@@ -668,6 +826,7 @@
     "github.com/phayes/permbits",
     "github.com/pkg/errors",
     "github.com/posener/wstest",
+    "github.com/rollbar/rollbar-go",
     "github.com/sacOO7/gowebsocket",
     "github.com/shibukawa/configdir",
     "github.com/skratchdot/open-golang/open",
@@ -681,11 +840,11 @@
     "github.com/thoas/go-funk",
     "github.com/vbauerster/mpb",
     "github.com/vbauerster/mpb/decor",
+    "golang.org/x/net/context",
+    "gopkg.in/AlecAivazis/survey.v1",
+    "gopkg.in/AlecAivazis/survey.v1/core",
     "gopkg.in/inconshreveable/go-update.v0",
     "gopkg.in/yaml.v2",
   ]
-=======
-  inputs-digest = "6dbb3d53ccd59f5b8fb30e76dfe4a5fc8eddd3c10c3bfcb95842c0101220cbf7"
->>>>>>> b4487172
   solver-name = "gps-cdcl"
   solver-version = 1