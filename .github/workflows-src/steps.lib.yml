--- conflicted
+++ resolved
@@ -10,27 +10,6 @@
 run: state run build-svc
 #@ end
 ---
-<<<<<<< HEAD
-=======
-#@ def steps_install_wails_deps():
-name: Install Wails Dependencies
-shell: bash
-if: runner.os == 'Linux'
-run: |
-  sudo apt-get update
-  sudo apt-get install libgtk-3-dev libwebkit2gtk-4.0-dev -y
-#@ end
----
-#@ def steps_build_tray_linux():
-name: Build Tray App (linux)
-shell: bash
-if: runner.os == 'Linux'
-run: |
-  sudo apt-get install libgtk-3-dev libappindicator3-dev -y
-  state run build-tray
-#@ end
----
->>>>>>> 88da27f1
 #@ def steps_build_tray():
 name: Build Tray App
 shell: bash
