--- conflicted
+++ resolved
@@ -117,7 +117,6 @@
 name: "Integration Tests"
 shell: bash
 run: |
-<<<<<<< HEAD
   LABELS="${{ join(github.event.pull_request.labels.*.name, ',') }}"
   IFS=',' read -r -a TESTS <<< "$LABELS"
   TEST_SUITE_TAGS=""
@@ -133,14 +132,6 @@
 
   export TEST_SUITE_TAGS="$TEST_SUITE_TAGS"
   SHELL='' go test -timeout 20m ./test/integration -v
-=======
-  export SHELL=''
-  set +e
-  go test -timeout 20m ./test/integration -v
-  testCode=$?
-  head -n-0 build/*log 2>/dev/null
-  exit ${testCode}
->>>>>>> f89d9cdb
 env:
   INTEGRATION_TEST_USERNAME: ${{ secrets.INTEGRATION_TEST_USERNAME }}
   INTEGRATION_TEST_PASSWORD: ${{ secrets.INTEGRATION_TEST_PASSWORD }}
