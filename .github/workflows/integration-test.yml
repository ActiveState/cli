--- conflicted
+++ resolved
@@ -45,16 +45,13 @@
     - name: Build Service
       shell: bash
       run: state run build-svc
-<<<<<<< HEAD
     - name: Build Systray App
       shell: bash
       if: runner.os == 'macOS'
       run: state run build-systray-app
-=======
     - name: Build transitional State Tool
       shell: bash
       run: state run build-transitional-update
->>>>>>> 9ccb928d
     - name: Generate Update
       shell: bash
       run: state run generate-update
