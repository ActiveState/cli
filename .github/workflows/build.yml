--- conflicted
+++ resolved
@@ -81,8 +81,7 @@
       - # === Install State Tool ===
         name: Install State Tool
         uses: ActiveState/setup-state-tool@v1
-<<<<<<< HEAD
-        if: "!contains(matrix.sys.os, 'arm')"
+        if: "!contains(matrix.sys.os, 'arm') && runner.os != 'Windows'"
 
       - # === Install State Tool (ARM64) ===
         name: Install State Tool (ARM64)
@@ -92,8 +91,6 @@
           ./installers/install.sh -b beta
           echo "$HOME/.local/ActiveState/StateTool/beta/bin" >> $GITHUB_PATH
           "$HOME/.local/ActiveState/StateTool/beta/bin/state" config set optin.unstable true
-=======
-        if: runner.os != 'Windows'
 
       - # === Install State Tool (Windows) ===
         name: Install State Tool (Windows)
@@ -103,7 +100,6 @@
           Invoke-Expression -Command ".\installers\install.ps1 -n"
           echo "$env:LOCALAPPDATA\ActiveState\StateTool\release\bin" | Out-File -FilePath $env:GITHUB_PATH -Encoding utf8 -Append
           Invoke-Expression "$env:LOCALAPPDATA\ActiveState\StateTool\release\bin\state config set optin.unstable true"
->>>>>>> 5b0c39c8
 
       - # === Setup ===
         name: Setup
