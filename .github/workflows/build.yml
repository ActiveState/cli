--- conflicted
+++ resolved
@@ -206,7 +206,6 @@
         if: github.ref != 'refs/heads/release'
         shell: bash
         run: |
-<<<<<<< HEAD
           if [ "$GITHUB_EVENT_NAME" != "pull_request" ]; then
             set +e
             LABELS="${{ join(github.event.pull_request.labels.*.name, ',') }}"
@@ -216,23 +215,10 @@
             echo "Labels: $LABELS"
             echo "Target Branch: $TARGET_BRANCH"
 
-            if [ "$LABELCHECK" == "" ] && [ "$TARGET_BRANCH" != "beta" ] && [ "$TARGET_BRANCH" != "release" ]; then
-              echo "Not running because no test labels were set nor beta or release were targeted."
+            if [ "$LABELCHECK" == "" ] && [ "$TARGET_BRANCH" != "beta" ] && [ "$TARGET_BRANCH" != "release" ] && [[ -z "`echo $TARGET_BRANCH | grep -o '^LTS'`" ]]; then
+              echo "Not running because no test labels were set nor beta, release or LTS were targeted."
               exit 0
             fi
-=======
-          set +e
-          LABELS="${{ join(github.event.pull_request.labels.*.name, ',') }}"
-          LABELCHECK="$(echo $LABELS | grep "Test:")" # This line is causing a non-zero exit if `set -e` is set, and I can't figure out why
-          TARGET_BRANCH="${{ github.event.pull_request.base.ref }}"
-          set -e
-          echo "Labels: $LABELS"
-          echo "Target Branch: $TARGET_BRANCH"
-
-          if [ "$LABELCHECK" == "" ] && [ "$TARGET_BRANCH" != "beta" ] && [ "$TARGET_BRANCH" != "release" ] && [[ -z "`echo $TARGET_BRANCH | grep -o '^LTS'`" ]]; then
-            echo "Not running because no test labels were set nor beta, release or LTS were targeted."
-            exit 0
->>>>>>> 7879db20
           fi
 
           state run deploy-updates
@@ -263,23 +249,12 @@
             TARGET_BRANCH="${{ github.event.pull_request.base.ref }}"
             echo "Target branch: $TARGET_BRANCH"
 
-            if [ "$TEST_SUITE_TAGS" == "" ] && [ "$TARGET_BRANCH" != "beta" ] && [ "$TARGET_BRANCH" != "release" ]; then
+            if [ "$TEST_SUITE_TAGS" == "" ] && [ "$TARGET_BRANCH" != "beta" ] && [ "$TARGET_BRANCH" != "release" ] && [ "$TARGET_BRANCH" != "lts-release" ]; then
               echo "Not running because no test labels were set nor beta or release were targeted."
               exit 0
             fi
-<<<<<<< HEAD
           else
             TEST_SUITE_TAGS="all"
-=======
-          done
-
-          TARGET_BRANCH="${{ github.event.pull_request.base.ref }}"
-          echo "Target branch: $TARGET_BRANCH"
-
-          if [ "$TEST_SUITE_TAGS" == "" ] && [ "$TARGET_BRANCH" != "beta" ] && [ "$TARGET_BRANCH" != "release" ] && [ "$TARGET_BRANCH" != "lts-release" ]; then
-            echo "Not running because no test labels were set nor beta or release were targeted."
-            exit 0
->>>>>>> 7879db20
           fi
 
           echo "Running integration tests with tags: $TEST_SUITE_TAGS (empty means every test not specifically tagged)"
