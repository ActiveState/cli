--- conflicted
+++ resolved
@@ -94,28 +94,12 @@
     - name: Sign
       shell: bash
       if: runner.os == 'Windows'
-      run: "echo $MSI_CERT_BASE64 | base64 --decode > Cert.p12\nexport PATH=/c/Program\\
-        Files\\ \\(x86\\)/WiX\\ Toolset\\ v3.11/bin/:/c/Program\\ Files\\ \\(x86\\)/Windows\\
-        Kits/10/bin/10.0.16299.0/x86/:$PATH\n\nsigntool.exe sign -d \"ActiveState
-        State Tool\" -f \"Cert.p12\" -p ${CODE_SIGNING_PASSWD} ./build/state.exe \nsigntool.exe
-        sign -d \"ActiveState State Service\" -f \"Cert.p12\" -p ${CODE_SIGNING_PASSWD}
-        ./build/state-svc.exe \nsigntool.exe sign -d \"ActiveState State Tray\" -f
-        \"Cert.p12\" -p ${CODE_SIGNING_PASSWD} ./build/state-tray.exe \nsigntool.exe
-        sign -d \"ActiveState State Installer\" -f \"Cert.p12\" -p ${CODE_SIGNING_PASSWD}
-        ./build/state-installer.exe \nsigntool.exe sign -d \"ActiveState State Tool
-        (32bit)\" -f \"Cert.p12\" -p ${CODE_SIGNING_PASSWD} ./build/386/state.exe
-        \nsigntool.exe sign -d \"ActiveState State Service (32bit)\" -f \"Cert.p12\"
-        -p ${CODE_SIGNING_PASSWD} ./build/386/state-svc.exe \nsigntool.exe sign -d
-        \"ActiveState State Tray (32bit)\" -f \"Cert.p12\" -p ${CODE_SIGNING_PASSWD}
-        ./build/386/state-tray.exe \nsigntool.exe sign -d \"ActiveState State Installer
-        (32bit)\" -f \"Cert.p12\" -p ${CODE_SIGNING_PASSWD} ./build/386/state-installer.exe
-        \n"
+      run: "echo $MSI_CERT_BASE64 | base64 --decode > Cert.p12\nexport PATH=/c/Program\\ Files\\ \\(x86\\)/WiX\\ Toolset\\ v3.11/bin/:/c/Program\\ Files\\ \\(x86\\)/Windows\\ Kits/10/bin/10.0.16299.0/x86/:$PATH\n\nsigntool.exe sign -d \"ActiveState State Tool\" -f \"Cert.p12\" -p ${CODE_SIGNING_PASSWD} ./build/state.exe \nsigntool.exe sign -d \"ActiveState State Service\" -f \"Cert.p12\" -p ${CODE_SIGNING_PASSWD} ./build/state-svc.exe \nsigntool.exe sign -d \"ActiveState State Tray\" -f \"Cert.p12\" -p ${CODE_SIGNING_PASSWD} ./build/state-tray.exe \nsigntool.exe sign -d \"ActiveState State Installer\" -f \"Cert.p12\" -p ${CODE_SIGNING_PASSWD} ./build/state-installer.exe \nsigntool.exe sign -d \"ActiveState State Tool (32bit)\" -f \"Cert.p12\" -p ${CODE_SIGNING_PASSWD} ./build/386/state.exe \nsigntool.exe sign -d \"ActiveState State Service (32bit)\" -f \"Cert.p12\" -p ${CODE_SIGNING_PASSWD} ./build/386/state-svc.exe \nsigntool.exe sign -d \"ActiveState State Tray (32bit)\" -f \"Cert.p12\" -p ${CODE_SIGNING_PASSWD} ./build/386/state-tray.exe \nsigntool.exe sign -d \"ActiveState State Installer (32bit)\" -f \"Cert.p12\" -p ${CODE_SIGNING_PASSWD} ./build/386/state-installer.exe \nsigntool.exe sign -d \"ActiveState Transitional State Tool\" -f \"Cert.p12\" -p ${CODE_SIGNING_PASSWD} ./build/state-transition-update.exe \nsigntool.exe sign -d \"ActiveState Transitional State Tool (32bit)\" -f \"Cert.p12\" -p ${CODE_SIGNING_PASSWD} ./build/386/state-transition-update.exe \n"
       env:
         CODE_SIGNING_PASSWD: ${{ secrets.CODE_SIGNING_PASSWD }}
         MSI_CERT_BASE64: ${{ secrets.MSI_CERT_BASE64 }}
     - name: Sign install.PS1
-      if: runner.os == 'Windows' && contains(fromJSON('["refs/heads/master", "refs/heads/beta",
-        "refs/heads/release"]'), github.ref)
+      if: runner.os == 'Windows' && contains(fromJSON('["refs/heads/master", "refs/heads/beta", "refs/heads/release"]'), github.ref)
       shell: powershell
       run: |
         $branchInfix = $Env:GITHUB_REF.Replace("refs/heads/", "").Replace("release", "")
@@ -213,8 +197,7 @@
         sudo apt-get install libgtk-3-dev libappindicator3-dev libwebkit2gtk-4.0-dev -y
         go test `go list ./... | grep -v api | grep -v integration | grep -v expect | grep -v state-tray | grep -v state-svc`
   inttest_critical:
-    if: github.ref != 'refs/heads/master' && github.ref != 'refs/heads/beta' && github.ref
-      != 'refs/heads/release'
+    if: github.ref != 'refs/heads/master' && github.ref != 'refs/heads/beta' && github.ref != 'refs/heads/release'
     name: Critical Integration Test
     strategy:
       matrix:
@@ -263,16 +246,13 @@
     - name: Build Installer
       shell: bash
       run: state run build-installer
-<<<<<<< HEAD
     - name: Build Systray App
       shell: bash
       if: runner.os == 'macOS'
       run: state run build-systray-app
-=======
     - name: Build transitional State Tool
       shell: bash
       run: state run build-transitional-update
->>>>>>> 9ccb928d
     - name: Generate Update
       shell: bash
       run: state run generate-update
@@ -350,16 +330,13 @@
     - name: Build Service
       shell: bash
       run: state run build-svc
-<<<<<<< HEAD
     - name: Build Systray App
       shell: bash
       if: runner.os == 'macOS'
       run: state run build-systray-app
-=======
     - name: Build transitional State Tool
       shell: bash
       run: state run build-transitional-update
->>>>>>> 9ccb928d
     - name: Generate Update
       shell: bash
       run: state run generate-update
@@ -448,8 +425,7 @@
       run: rm build/state* || true
     - name: Deploy
       shell: bash
-      if: contains(fromJSON('["refs/heads/master", "refs/heads/beta", "refs/heads/release"]'),
-        github.ref)
+      if: contains(fromJSON('["refs/heads/master", "refs/heads/beta", "refs/heads/release"]'), github.ref)
       run: |
         state run deploy-updates
         state run deploy-installers
