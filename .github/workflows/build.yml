--- conflicted
+++ resolved
@@ -79,23 +79,12 @@
     - name: Sign
       shell: bash
       if: runner.os == 'Windows'
-      run: "echo $MSI_CERT_BASE64 | base64 --decode > Cert.p12\nexport PATH=/c/Program\\
-        Files\\ \\(x86\\)/WiX\\ Toolset\\ v3.11/bin/:/c/Program\\ Files\\ \\(x86\\)/Windows\\
-        Kits/10/bin/10.0.16299.0/x86/:$PATH\n\nsigntool.exe sign -d \"ActiveState
-        State Tool\" -f \"Cert.p12\" -p ${CODE_SIGNING_PASSWD} ./build/state.exe \nsigntool.exe
-        sign -d \"ActiveState State Service\" -f \"Cert.p12\" -p ${CODE_SIGNING_PASSWD}
-        ./build/state-svc.exe \nsigntool.exe sign -d \"ActiveState State Tray\" -f
-        \"Cert.p12\" -p ${CODE_SIGNING_PASSWD} ./build/state-tray.exe\nsigntool.exe
-        sign -d \"ActiveState Update Dialog\" -f \"Cert.p12\" -p ${CODE_SIGNING_PASSWD}
-        ./build/state-update-dialog.exe\nsigntool.exe sign -d \"ActiveState State
-        Installer\" -f \"Cert.p12\" -p ${CODE_SIGNING_PASSWD} ./build/state-installer.exe
-        \n"
+      run: "echo $MSI_CERT_BASE64 | base64 --decode > Cert.p12\nexport PATH=/c/Program\\ Files\\ \\(x86\\)/WiX\\ Toolset\\ v3.11/bin/:/c/Program\\ Files\\ \\(x86\\)/Windows\\ Kits/10/bin/10.0.16299.0/x86/:$PATH\n\nsigntool.exe sign -d \"ActiveState State Tool\" -f \"Cert.p12\" -p ${CODE_SIGNING_PASSWD} ./build/state.exe \nsigntool.exe sign -d \"ActiveState State Service\" -f \"Cert.p12\" -p ${CODE_SIGNING_PASSWD} ./build/state-svc.exe \nsigntool.exe sign -d \"ActiveState State Tray\" -f \"Cert.p12\" -p ${CODE_SIGNING_PASSWD} ./build/state-tray.exe\nsigntool.exe sign -d \"ActiveState Update Dialog\" -f \"Cert.p12\" -p ${CODE_SIGNING_PASSWD} ./build/state-update-dialog.exe\nsigntool.exe sign -d \"ActiveState State Installer\" -f \"Cert.p12\" -p ${CODE_SIGNING_PASSWD} ./build/state-installer.exe \n"
       env:
         CODE_SIGNING_PASSWD: ${{ secrets.CODE_SIGNING_PASSWD }}
         MSI_CERT_BASE64: ${{ secrets.MSI_CERT_BASE64 }}
     - name: Sign install.PS1
-      if: runner.os == 'Windows' && contains(fromJSON('["refs/heads/master", "refs/heads/beta",
-        "refs/heads/release"]'), github.ref)
+      if: runner.os == 'Windows' && contains(fromJSON('["refs/heads/master", "refs/heads/beta", "refs/heads/release"]'), github.ref)
       shell: powershell
       run: |
         $branchInfix = $Env:GITHUB_REF.Replace("refs/heads/", "").Replace("release", "")
@@ -194,9 +183,7 @@
         sudo apt-get install libgtk-3-dev libappindicator3-dev libwebkit2gtk-4.0-dev -y
         go test -v `go list ./... | grep -v api | grep -v integration | grep -v expect | grep -v state-tray | grep -v state-svc` | go-junit-report > build/report-unittest-${{ matrix.platform }}.xml
   deploy_versioned:
-    if: (github.ref != 'refs/heads/master' && github.ref != 'refs/heads/beta' && github.ref
-      != 'refs/heads/release') || contains(github.event.pull_request.labels.*.name,
-      'run integration tests')
+    if: (github.ref != 'refs/heads/master' && github.ref != 'refs/heads/beta' && github.ref != 'refs/heads/release') || contains(github.event.pull_request.labels.*.name, 'run integration tests')
     name: Deploy Versioned
     needs:
     - build
@@ -248,8 +235,7 @@
         AWS_ACCESS_KEY_ID: ${{ secrets.AWS_ACCESS_KEY_ID }}
         AWS_SECRET_ACCESS_KEY: ${{ secrets.AWS_SECRET_ACCESS_KEY }}
   inttest_critical:
-    if: github.ref != 'refs/heads/master' && github.ref != 'refs/heads/beta' && github.ref
-      != 'refs/heads/release'
+    if: github.ref != 'refs/heads/master' && github.ref != 'refs/heads/beta' && github.ref != 'refs/heads/release'
     name: Critical Integration Test
     strategy:
       matrix:
@@ -295,31 +281,6 @@
     - name: Make Session Artifacts Executable
       if: runner.os != 'Windows'
       shell: bash
-<<<<<<< HEAD
-      run: state run build-updlg prod
-    - name: Build Update Dialog (Windows)
-      if: runner.os == 'Windows'
-      shell: cmd
-      run: C:\msys64\usr\bin\bash.exe -c "state run build-updlg prod"
-    - name: Build Installer
-      shell: bash
-      run: state run build-installer
-    - name: Build Systray App
-      shell: bash
-      if: runner.os == 'macOS'
-      run: state run build-systray-app
-    - name: Generate Update
-      shell: bash
-      run: |
-        state run generate-update
-    - name: Generate Test Update
-      shell: bash
-      run: state run generate-test-update
-    - name: Build Languages MSI
-      if: runner.os == 'Windows'
-      shell: bash
-=======
->>>>>>> 7ed5f612
       run: |
         echo "Before:"
         ls -ahl build
@@ -462,8 +423,7 @@
       SHELL: bash
       GITHUB_REPO_TOKEN: ${{ secrets.GITHUB_TOKEN }}
     timeout-minutes: 10
-    if: contains(fromJSON('["refs/heads/master", "refs/heads/beta", "refs/heads/release"]'),
-      github.ref)
+    if: contains(fromJSON('["refs/heads/master", "refs/heads/beta", "refs/heads/release"]'), github.ref)
     steps:
     - name: Checkout code
       uses: actions/checkout@v2
