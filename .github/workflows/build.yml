--- conflicted
+++ resolved
@@ -41,11 +41,7 @@
       SHELL: bash
       GITHUB_REPO_TOKEN: ${{ secrets.GITHUB_TOKEN }}
     concurrency:
-<<<<<<< HEAD
       group: ${{ github.ref }}-${{ github.event_name }}-${{ matrix.platform }}
-=======
-      group: ${{ github.ref }}-${{ matrix.platform }}
->>>>>>> 3a08029a
       cancel-in-progress: true
 
     # === OS Specific Steps ===
