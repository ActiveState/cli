--- conflicted
+++ resolved
@@ -97,9 +97,5 @@
 	gopkg.in/ini.v1 v1.48.0 // indirect
 	gopkg.in/mgo.v2 v2.0.0-20160818020120-3f83fa500528 // indirect
 	gopkg.in/src-d/go-git.v4 v4.13.1
-<<<<<<< HEAD
-	gopkg.in/yaml.v2 v2.2.4
-=======
 	gopkg.in/yaml.v2 v2.2.2
->>>>>>> c96f2f22
 )