module github.com/ActiveState/cli

go 1.20

replace cloud.google.com/go => cloud.google.com/go v0.110.0

require (
	cloud.google.com/go/compute/metadata v0.2.3
	cloud.google.com/go/secretmanager v1.9.0
	github.com/99designs/gqlgen v0.17.19
	github.com/ActiveState/go-ogle-analytics v0.0.0-20170510030904-9b3f14901527
	github.com/ActiveState/termtest v0.7.2
	github.com/ActiveState/termtest/expect v0.7.0
	github.com/Azure/go-ansiterm v0.0.0-20170929234023-d6e3b3328b78
	github.com/alecthomas/template v0.0.0-20190718012654-fb15b899a751
	github.com/andygrunwald/go-jira v1.15.1
	github.com/aws/aws-sdk-go v1.34.28
	github.com/blang/semver v3.5.1+incompatible
	github.com/creack/pty v1.1.11
	github.com/dave/jennifer v0.18.0
	github.com/faiface/mainthread v0.0.0-20171120011319-8b78f0a41ae3
	github.com/fatih/color v1.10.0
	github.com/felixge/fgprof v0.9.0
	github.com/fsnotify/fsnotify v1.4.7
	github.com/gammazero/workerpool v1.1.1
	github.com/go-ole/go-ole v1.2.6
	github.com/go-openapi/errors v0.20.0
	github.com/go-openapi/runtime v0.19.29
	github.com/go-openapi/strfmt v0.20.1
	github.com/go-openapi/swag v0.19.15
	github.com/go-openapi/validate v0.20.2
	github.com/gofrs/flock v0.8.1
	github.com/google/go-github/v45 v45.0.0
	github.com/google/uuid v1.3.0
	github.com/gorilla/websocket v1.5.0
	github.com/hashicorp/go-cleanhttp v0.5.1
	github.com/hashicorp/go-multierror v1.1.1
	github.com/hashicorp/go-retryablehttp v0.6.7
	github.com/hashicorp/go-version v1.1.0
	github.com/hpcloud/tail v1.0.0
	github.com/imdario/mergo v0.3.11
	github.com/inconshreveable/mousetrap v1.0.0
	github.com/jarcoal/httpmock v1.0.3
	github.com/jessevdk/go-flags v1.4.0
	github.com/kami-zh/go-capturer v0.0.0-20171211120116-e492ea43421d
	github.com/labstack/echo/v4 v4.9.0
	github.com/machinebox/graphql v0.2.2
	github.com/mash/go-tempfile-suffix v0.0.0-20150731093933-48f0f8a3a5ab
	github.com/mattn/go-runewidth v0.0.13
	github.com/mholt/archiver v3.1.1+incompatible
	github.com/mitchellh/go-homedir v1.1.0
	github.com/nicksnyder/go-i18n v1.10.0
	github.com/patrickmn/go-cache v2.1.0+incompatible
	github.com/phayes/permbits v0.0.0-20190108233746-1efae4548023
	github.com/posener/wstest v0.0.0-20180216222922-04b166ca0bf1
	github.com/rollbar/rollbar-go v1.1.0
	github.com/shibukawa/configdir v0.0.0-20170330084843-e180dbdc8da0
	github.com/shirou/gopsutil/v3 v3.22.7
	github.com/skratchdot/open-golang v0.0.0-20190104022628-a2dfa6d0dab6
	github.com/spf13/cast v1.3.0
	github.com/spf13/cobra v1.1.1
	github.com/spf13/pflag v1.0.5
	github.com/stretchr/testify v1.8.1
	github.com/thoas/go-funk v0.8.0
	github.com/vbauerster/mpb/v7 v7.1.5
	github.com/vektah/gqlparser/v2 v2.5.1
	go.mozilla.org/pkcs7 v0.0.0-20210826202110-33d05740a352
	golang.org/x/crypto v0.7.0
	golang.org/x/net v0.8.0
	golang.org/x/sys v0.6.0
	golang.org/x/term v0.6.0
	golang.org/x/text v0.8.0
	google.golang.org/genproto v0.0.0-20230209215440-0dfe4f8abfcc
	gopkg.in/AlecAivazis/survey.v1 v1.8.8
	gopkg.in/src-d/go-git.v4 v4.13.1
	gopkg.in/toast.v1 v1.0.0-20180812000517-0a84660828b2
	gopkg.in/yaml.v2 v2.4.0
	modernc.org/sqlite v1.11.2
)

require (
	cloud.google.com/go/compute v1.18.0 // indirect
	cloud.google.com/go/iam v0.8.0 // indirect
	github.com/ActiveState/termtest/conpty v0.5.0 // indirect
	github.com/ActiveState/termtest/xpty v0.6.0 // indirect
	github.com/ActiveState/vt10x v1.3.1 // indirect
	github.com/BurntSushi/toml v1.2.1 // indirect
	github.com/Netflix/go-expect v0.0.0-20201125194554-85d881c3777e // indirect
	github.com/PuerkitoBio/purell v1.1.1 // indirect
	github.com/PuerkitoBio/urlesc v0.0.0-20170810143723-de5bf2ad4578 // indirect
	github.com/VividCortex/ewma v1.2.0 // indirect
	github.com/acarl005/stripansi v0.0.0-20180116102854-5a71ef0e047d // indirect
	github.com/agnivade/levenshtein v1.1.1 // indirect
	github.com/asaskevich/govalidator v0.0.0-20210307081110-f21760c49a8d // indirect
	github.com/davecgh/go-spew v1.1.1 // indirect
	github.com/dsnet/compress v0.0.1 // indirect
	github.com/emirpasic/gods v1.12.0 // indirect
	github.com/fatih/structs v1.1.0 // indirect
	github.com/frankban/quicktest v1.14.4 // indirect
	github.com/gammazero/deque v0.0.0-20200721202602-07291166fe33 // indirect
	github.com/go-openapi/analysis v0.20.0 // indirect
	github.com/go-openapi/jsonpointer v0.19.5 // indirect
	github.com/go-openapi/jsonreference v0.19.6 // indirect
	github.com/go-openapi/loads v0.20.2 // indirect
	github.com/go-openapi/spec v0.20.3 // indirect
	github.com/go-stack/stack v1.8.0 // indirect
	github.com/golang-jwt/jwt v3.2.2+incompatible // indirect
	github.com/golang-jwt/jwt/v4 v4.3.0 // indirect
	github.com/golang/groupcache v0.0.0-20200121045136-8c9f03a8e57e // indirect
	github.com/golang/protobuf v1.5.3 // indirect
	github.com/golang/snappy v0.0.4 // indirect
	github.com/google/go-cmp v0.5.9 // indirect
	github.com/google/go-querystring v1.1.0 // indirect
	github.com/google/pprof v0.0.0-20200708004538-1a94d8640e99 // indirect
	github.com/googleapis/enterprise-certificate-proxy v0.2.3 // indirect
	github.com/googleapis/gax-go/v2 v2.7.0 // indirect
	github.com/hashicorp/errwrap v1.0.0 // indirect
	github.com/hashicorp/golang-lru v0.5.4 // indirect
	github.com/jbenet/go-context v0.0.0-20150711004518-d14ea06fba99 // indirect
	github.com/jmespath/go-jmespath v0.4.0 // indirect
	github.com/josharian/intern v1.0.0 // indirect
	github.com/kballard/go-shellquote v0.0.0-20180428030007-95032a82bc51 // indirect
	github.com/kevinburke/ssh_config v0.0.0-20190725054713-01f96b0aa0cd // indirect
	github.com/kr/pty v1.1.8 // indirect
	github.com/labstack/gommon v0.3.1 // indirect
	github.com/lufia/plan9stats v0.0.0-20211012122336-39d0f177ccd0 // indirect
	github.com/mailru/easyjson v0.7.7 // indirect
	github.com/matryer/is v1.2.0 // indirect
	github.com/mattn/go-colorable v0.1.12 // indirect
	github.com/mattn/go-isatty v0.0.14 // indirect
	github.com/mattn/go-sqlite3 v1.14.7 // indirect
	github.com/mgutz/ansi v0.0.0-20200706080929-d51e80ef957d // indirect
	github.com/mitchellh/mapstructure v1.5.0 // indirect
	github.com/nu7hatch/gouuid v0.0.0-20131221200532-179d4d0c4d8d // indirect
	github.com/nwaples/rardecode v1.1.3 // indirect
	github.com/oklog/ulid v1.3.1 // indirect
	github.com/opentracing/opentracing-go v1.2.0 // indirect
	github.com/pelletier/go-toml v1.7.0 // indirect
	github.com/pierrec/lz4 v2.6.1+incompatible // indirect
	github.com/pkg/errors v0.9.1 // indirect
	github.com/pmezard/go-difflib v1.0.0 // indirect
	github.com/power-devops/perfstat v0.0.0-20210106213030-5aafc221ea8c // indirect
	github.com/remyoudompheng/bigfft v0.0.0-20200410134404-eec4a21b6bb0 // indirect
	github.com/rivo/uniseg v0.2.0 // indirect
	github.com/sergi/go-diff v1.1.0 // indirect
	github.com/src-d/gcfg v1.4.0 // indirect
	github.com/stretchr/objx v0.5.0 // indirect
	github.com/tklauser/go-sysconf v0.3.10 // indirect
	github.com/tklauser/numcpus v0.4.0 // indirect
	github.com/trivago/tgo v1.0.7 // indirect
	github.com/ulikunitz/xz v0.5.11 // indirect
	github.com/valyala/bytebufferpool v1.0.0 // indirect
	github.com/valyala/fasttemplate v1.2.1 // indirect
	github.com/xanzy/ssh-agent v0.2.1 // indirect
	github.com/xi2/xz v0.0.0-20171230120015-48954b6210f8 // indirect
	github.com/yusufpapurcu/wmi v1.2.2 // indirect
	go.mongodb.org/mongo-driver v1.5.3 // indirect
<<<<<<< HEAD
	go.opencensus.io v0.22.4 // indirect
	golang.org/x/mod v0.6.0-dev.0.20220419223038-86c51ed26bb4 // indirect
	golang.org/x/oauth2 v0.0.0-20200107190931-bf48bf16ab8d // indirect
	golang.org/x/term v0.1.0
	golang.org/x/time v0.0.0-20201208040808-7e3f01d25324 // indirect
	golang.org/x/tools v0.1.11 // indirect
	google.golang.org/api v0.30.0 // indirect
=======
	go.opencensus.io v0.24.0 // indirect
	golang.org/x/mod v0.9.0 // indirect
	golang.org/x/oauth2 v0.6.0 // indirect
	golang.org/x/time v0.3.0 // indirect
	golang.org/x/tools v0.7.0 // indirect
	google.golang.org/api v0.110.0 // indirect
>>>>>>> dd008d8c
	google.golang.org/appengine v1.6.7 // indirect
	google.golang.org/grpc v1.53.0 // indirect
	google.golang.org/protobuf v1.29.0 // indirect
	gopkg.in/fsnotify.v1 v1.4.7 // indirect
	gopkg.in/src-d/go-billy.v4 v4.3.2 // indirect
	gopkg.in/tomb.v1 v1.0.0-20141024135613-dd632973f1e7 // indirect
	gopkg.in/warnings.v0 v0.1.2 // indirect
	gopkg.in/yaml.v3 v3.0.1 // indirect
	howett.net/plist v1.0.0
	lukechampine.com/uint128 v1.1.1 // indirect
	modernc.org/cc/v3 v3.33.6 // indirect
	modernc.org/ccgo/v3 v3.9.5 // indirect
	modernc.org/libc v1.9.11 // indirect
	modernc.org/mathutil v1.4.0 // indirect
	modernc.org/memory v1.0.4 // indirect
	modernc.org/opt v0.1.1 // indirect
	modernc.org/strutil v1.1.1 // indirect
	modernc.org/token v1.0.0 // indirect
)<|MERGE_RESOLUTION|>--- conflicted
+++ resolved
@@ -155,22 +155,12 @@
 	github.com/xi2/xz v0.0.0-20171230120015-48954b6210f8 // indirect
 	github.com/yusufpapurcu/wmi v1.2.2 // indirect
 	go.mongodb.org/mongo-driver v1.5.3 // indirect
-<<<<<<< HEAD
-	go.opencensus.io v0.22.4 // indirect
-	golang.org/x/mod v0.6.0-dev.0.20220419223038-86c51ed26bb4 // indirect
-	golang.org/x/oauth2 v0.0.0-20200107190931-bf48bf16ab8d // indirect
-	golang.org/x/term v0.1.0
-	golang.org/x/time v0.0.0-20201208040808-7e3f01d25324 // indirect
-	golang.org/x/tools v0.1.11 // indirect
-	google.golang.org/api v0.30.0 // indirect
-=======
 	go.opencensus.io v0.24.0 // indirect
-	golang.org/x/mod v0.9.0 // indirect
-	golang.org/x/oauth2 v0.6.0 // indirect
-	golang.org/x/time v0.3.0 // indirect
-	golang.org/x/tools v0.7.0 // indirect
+	golang.org/x/mod v0.8.0 // indirect
+	golang.org/x/oauth2 v0.5.0 // indirect
+	golang.org/x/time v0.1.0 // indirect
+	golang.org/x/tools v0.6.0 // indirect
 	google.golang.org/api v0.110.0 // indirect
->>>>>>> dd008d8c
 	google.golang.org/appengine v1.6.7 // indirect
 	google.golang.org/grpc v1.53.0 // indirect
 	google.golang.org/protobuf v1.29.0 // indirect
