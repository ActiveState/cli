--- conflicted
+++ resolved
@@ -12,30 +12,14 @@
 
 // Prompter is the interface used to run our prompt from, useful for mocking in tests
 type Prompter interface {
-<<<<<<< HEAD
 	Input(title, message, defaultResponse string, flags ...ValidatorFlag) (string, error)
 	InputAndValidate(title, message, defaultResponse string, validator ValidatorFunc, flags ...ValidatorFlag) (string, error)
 	Select(title, message string, choices []string, defaultResponse string) (string, error)
 	Confirm(title, message string, defaultChoice bool) (bool, error)
 	InputSecret(title, message string, flags ...ValidatorFlag) (string, error)
-}
-
-=======
-	Input(title, message, defaultResponse string, flags ...ValidatorFlag) (string, *failures.Failure)
-	InputAndValidate(title, message, defaultResponse string, validator ValidatorFunc, flags ...ValidatorFlag) (string, *failures.Failure)
-	Select(title, message string, choices []string, defaultResponse string) (string, *failures.Failure)
-	Confirm(title, message string, defaultChoice bool) (bool, *failures.Failure)
-	InputSecret(title, message string, flags ...ValidatorFlag) (string, *failures.Failure)
 	IsInteractive() bool
 }
 
-// FailPromptUnknownValidator handles unknown validator errors
-var FailPromptUnknownValidator = failures.Type("prompt.unknownvalidator")
-
-// FailPromptNonInteractive handles errors during nonInteractive mode
-var FailPromptNonInteractive = failures.Type("prompt.unknown.nonInteractive")
-
->>>>>>> d0ede19c
 // ValidatorFunc is a function pass to the Prompter to perform validation
 // on the users input
 type ValidatorFunc = survey.Validator
@@ -77,19 +61,15 @@
 }
 
 // InputAndValidate prompts an input field and allows you to specfiy a custom validation function as well as the built in flags
-<<<<<<< HEAD
 func (p *Prompt) InputAndValidate(title, message, defaultResponse string, validator ValidatorFunc, flags ...ValidatorFlag) (string, error) {
-=======
-func (p *Prompt) InputAndValidate(title, message, defaultResponse string, validator ValidatorFunc, flags ...ValidatorFlag) (string, *failures.Failure) {
 	if !p.isInteractive {
 		if defaultResponse != "" {
 			logging.Debug("Selecting default choice %s for Input prompt %s in non-interactive mode", defaultResponse, title)
 			return defaultResponse, nil
 		}
-		return "", FailPromptNonInteractive.New(locale.Tr("err_non_interactive_prompt", message))
-	}
-
->>>>>>> d0ede19c
+		return "", locale.NewInputError("err_non_interactive_prompt", message)
+	}
+
 	var response string
 	flagValidators, err := processValidators(flags)
 	if err != nil {
@@ -126,19 +106,15 @@
 }
 
 // Select prompts the user to select one entry from multiple choices
-<<<<<<< HEAD
 func (p *Prompt) Select(title, message string, choices []string, defaultChoice string) (string, error) {
-=======
-func (p *Prompt) Select(title, message string, choices []string, defaultChoice string) (string, *failures.Failure) {
 	if !p.isInteractive {
 		if defaultChoice != "" {
 			logging.Debug("Selecting default choice %s for Select prompt %s in non-interactive mode", defaultChoice, title)
 			return defaultChoice, nil
 		}
-		return "", FailPromptNonInteractive.New(locale.Tr("err_non_interactive_prompt", message))
-	}
-
->>>>>>> d0ede19c
+		return "", locale.NewInputError("err_non_interactive_prompt", message)
+	}
+
 	if title != "" {
 		p.out.Notice(output.SubHeading(title))
 	}
@@ -156,15 +132,11 @@
 }
 
 // Confirm prompts user for yes or no response.
-<<<<<<< HEAD
 func (p *Prompt) Confirm(title, message string, defaultChoice bool) (bool, error) {
-=======
-func (p *Prompt) Confirm(title, message string, defaultChoice bool) (bool, *failures.Failure) {
 	if !p.isInteractive {
 		logging.Debug("Prompt %s confirmed with default choice %v in non-interactive mode", title, defaultChoice)
 		return defaultChoice, nil
 	}
->>>>>>> d0ede19c
 	if title != "" {
 		p.out.Notice(output.SubHeading(title))
 	}
@@ -196,14 +168,10 @@
 
 // InputSecret prompts the user for input and obfuscates the text in stdout.
 // Will fail if empty.
-<<<<<<< HEAD
 func (p *Prompt) InputSecret(title, message string, flags ...ValidatorFlag) (string, error) {
-=======
-func (p *Prompt) InputSecret(title, message string, flags ...ValidatorFlag) (string, *failures.Failure) {
-	if !p.isInteractive {
-		return "", FailPromptNonInteractive.New(locale.Tr("err_non_interactive_prompt", message))
-	}
->>>>>>> d0ede19c
+	if !p.isInteractive {
+		return "", locale.NewInputError("err_non_interactive_prompt", message)
+	}
 	var response string
 	validators, err := processValidators(flags)
 	if err != nil {
