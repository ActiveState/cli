--- conflicted
+++ resolved
@@ -34,11 +34,8 @@
 	ProjectID        *string
 	Flags            *string
 	Trigger          *string
-<<<<<<< HEAD
 	Headless         *string
-=======
 	InstanceID       *string
->>>>>>> 02539dfc
 
 	preProcessor func(*Values) error
 }
@@ -87,11 +84,8 @@
 		p.StrP(""),
 		p.StrP(CalculateFlags()),
 		p.StrP(""),
-<<<<<<< HEAD
 		p.StrP(""),
-=======
 		p.StrP(instanceid.ID()),
->>>>>>> 02539dfc
 		nil,
 	}
 }
