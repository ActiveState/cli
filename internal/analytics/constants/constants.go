package constants

// CfgSessionToken is the configuration key for the session token the installer sets
const CfgSessionToken = "sessionToken"

// CatRunCmd is the event category used for running commands
const CatRunCmd = "run-command"

// CatShim is the event category used for shimmed commands
const CatShim = "shim"

// CatBuild is the event category used for headchef builds
const CatBuild = "build"

// CatRuntime is the event category used for all runtime setup and usage
const CatRuntime = "runtime"

// CatRuntimeUsage is the event category used for all runtime usage
const CatRuntimeUsage = "runtime-use"

// ActRuntimeHeartbeat is the event action sent when a runtime is in use
const ActRuntimeHeartbeat = "heartbeat"

// ActRuntimeStart is the event action sent when creating a runtime
const ActRuntimeStart = "start"

// ActRuntimeDelete is the event action sent when uninstalling a runtime
const ActRuntimeDelete = "delete"

// ActRuntimeCache is the event action sent when a runtime is constructed from the local cache alone
const ActRuntimeCache = "cache"

// ActRuntimeBuild is the event action sent when starting a remote build for the project
const ActRuntimeBuild = "build"

// ActRuntimeDownload is the event action sent before starting the download of artifacts for a runtime
const ActRuntimeDownload = "download"

// ActRuntimeSuccess is the event action sent when a runtime's environment has been successfully computed (for the first time)
const ActRuntimeSuccess = "success"

// ActRuntimeFailure is the event action sent when a failure occurred anytime during a runtime operation
const ActRuntimeFailure = "failure"

// ActRuntimeUserFailure is the event action sent when a user failure occurred anytime during a runtime operation
const ActRuntimeUserFailure = "user_failure"

// LblRtFailUpdate is the label sent with an ActRuntimeFailure event if an error occurred during a runtime update
const LblRtFailUpdate = "update"

// LblRtFailEnv is the label sent with  an ActRuntimeFailure event if an error occurred during the resolution of the runtime environment
const LblRtFailEnv = "env"

// CatPpmConversion is the event category used for ppm-conversion events
const CatPpmConversion = "ppm-conversion"

// ActBuildProject is the event action for requesting a build for a specific project
const ActBuildProject = "project"

// CatPPMShimCmd is the event category used for PPM shim events
const CatPPMShimCmd = "ppm-shim"

// CatTutorial is the event category used for tutorial level events
const CatTutorial = "tutorial"

// CatCommandExit is the event category used to track the success of state commands
const CatCommandExit = "command-exit"

// CatCommandExit is the event category used to track the error that was returned from a command
const CatCommandError = "command-error"

// CatActivationFlow is for events that outline the activation flow
const CatActivationFlow = "activation"

// CatPrompt is for prompt events
const CatPrompt = "prompt"

// CatMist is for miscellaneous events
const CatMisc = "misc"

// CatStateSvc is for state-svc events
const CatStateSvc = "state-svc"

// CatPackageOp is for `state packages` events
const CatPackageOp = "package-operation"

<<<<<<< HEAD
// CatDebug is the event category used for all debug events
const CatDebug = "debug"

// ActInputError is the event action used for input errors
const ActInputError = "input-error"
=======
// CatOfflineInstaller is the event category used for all data relating to offline installs and uninstalls
const CatOfflineInstaller = "offline-installer"

// ActOfflineInstallerStart is the event action for the offline installer/uninstaller being initiated
const ActOfflineInstallerStart = "start"

// ActOfflineInstallerFailure is the event action for the offline installer/uninstaller failing
const ActOfflineInstallerFailure = "failure"

// ActOfflineInstallerStart is the event action for the offline installer/uninstaller succeeding
const ActOfflineInstallerSuccess = "success"

// ActOfflineInstallerAbort is the event action for the offline installer being terminated by the user
const ActOfflineInstallerAbort = "aborted"
>>>>>>> ab3c6c81
<|MERGE_RESOLUTION|>--- conflicted
+++ resolved
@@ -84,13 +84,12 @@
 // CatPackageOp is for `state packages` events
 const CatPackageOp = "package-operation"
 
-<<<<<<< HEAD
 // CatDebug is the event category used for all debug events
 const CatDebug = "debug"
 
 // ActInputError is the event action used for input errors
 const ActInputError = "input-error"
-=======
+
 // CatOfflineInstaller is the event category used for all data relating to offline installs and uninstalls
 const CatOfflineInstaller = "offline-installer"
 
@@ -104,5 +103,4 @@
 const ActOfflineInstallerSuccess = "success"
 
 // ActOfflineInstallerAbort is the event action for the offline installer being terminated by the user
-const ActOfflineInstallerAbort = "aborted"
->>>>>>> ab3c6c81
+const ActOfflineInstallerAbort = "aborted"