--- conflicted
+++ resolved
@@ -60,13 +60,8 @@
 		return errs.Wrap(err, "Could not create app parent directory: %s", installDir)
 	}
 
-<<<<<<< HEAD
 	if err := fileutils.CopyAndRenameFiles(tmpDir, installDir); err != nil {
 		return errs.Wrap(err, "Could not move .app to Applications directory")
-=======
-	if err := fileutils.MoveAllFiles(tmpDir, installDir); err != nil {
-		return errs.Wrap(err, "Could not move .app to %s", installDir)
->>>>>>> 2de9b641
 	}
 
 	return nil
