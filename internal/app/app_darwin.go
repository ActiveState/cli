package app

import (
	"fmt"
	"io/ioutil"
	"os"
	"path/filepath"
	"strings"

	"github.com/ActiveState/cli/internal/assets"
	"github.com/ActiveState/cli/internal/constants"
	"github.com/ActiveState/cli/internal/errs"
	"github.com/ActiveState/cli/internal/fileutils"
	"github.com/ActiveState/cli/internal/logging"
	"github.com/ActiveState/cli/internal/strutils"
)

const (
	execFileSource   = "exec.sh.tpl"
	launchFileSource = "com.activestate.platform.app.plist.tpl"
	iconFile         = "icon.icns"
	assetAppDir      = "placeholder.app"
)

func (a *App) install() error {
	// Create all of the necessary directories and files in a temporary directory
	// Then move the temporary directory to the final location which for macOS will be the Applications directory
	tmpDir, err := ioutil.TempDir("", fmt.Sprintf("%s-", a.Name))
	if err != nil {
		return errs.Wrap(err, "Could not create temporary directory")
	}
	defer os.RemoveAll(tmpDir)

	appPath := a.Path()

	tmpAppPath := filepath.Join(tmpDir, filepath.Base(appPath))
	if err := fileutils.Mkdir(tmpAppPath); err != nil {
		return errs.Wrap(err, "Could not create .app directory")
	}

	if err := fileutils.CopyFilesDirReader(assets.NewAssetsFS(), assetAppDir, tmpAppPath, assets.PlaceholderFileName); err != nil {
		return errs.Wrap(err, "Could not copy files from assets")
	}

	if err := a.createIcon(tmpAppPath); err != nil {
		return errs.Wrap(err, "Could not create icon")
	}

	if err := a.createExecFile(tmpAppPath); err != nil {
		return errs.Wrap(err, "Could not create exec file")
	}

	if err := a.createInfoFile(tmpAppPath); err != nil {
		return errs.Wrap(err, "Could not create info file")
	}

	installDir := filepath.Dir(appPath)

	if err := fileutils.MkdirUnlessExists(installDir); err != nil {
		return errs.Wrap(err, "Could not create app parent directory: %s", installDir)
	}

<<<<<<< HEAD
	if err := fileutils.CopyAndRenameFiles(tmpDir, installDir); err != nil {
		return errs.Wrap(err, "Could not move .app to Applications directory")
=======
	// MoveAllFiles does not overwrite existing files
	if fileutils.DirExists(appPath) {
		if err := os.RemoveAll(appPath); err != nil {
			return errs.Wrap(err, "Could not remove existing app directory: %s", appPath)
		}
	}

	if err := fileutils.MoveAllFiles(tmpDir, installDir); err != nil {
		return errs.Wrap(err, "Could not move .app to %s", installDir)
>>>>>>> 3c1cafa7
	}

	return nil
}

func (a *App) Path() string {
	installDir := a.Dir
	if override := os.Getenv(constants.AppInstallDirOverrideEnvVarName); override != "" {
		installDir = override
	}
	return filepath.Join(installDir, fmt.Sprintf("%s.app", a.Name))
}

func (a *App) createIcon(path string) error {
	icon, err := assets.ReadFileBytes(a.options.IconFileSource)
	if err != nil {
		return errs.Wrap(err, "Could not read asset")
	}

	if err = fileutils.WriteFile(filepath.Join(path, "Contents", "Resources", iconFile), icon); err != nil {
		return errs.Wrap(err, "Could not write icon file")
	}

	return nil
}

func (a *App) createExecFile(base string) error {
	path := filepath.Join(base, "Contents", "MacOS")
	asset, err := assets.ReadFileBytes(execFileSource)
	if err != nil {
		return errs.Wrap(err, "Could not read asset")
	}

	scriptFile := fmt.Sprintf("%s.sh", filepath.Base(a.Exec))

	content, err := strutils.ParseTemplate(
		string(asset),
		map[string]interface{}{
			"Exec": a.Exec,
			"Args": strings.Join(a.Args, " "),
		}, nil)
	if err != nil {
		return errs.Wrap(err, "Could not parse launch file source")
	}

	err = fileutils.WriteFile(filepath.Join(path, scriptFile), []byte(content))
	if err != nil {
		return errs.Wrap(err, "Could not write Info.plist file")
	}

	err = os.Chmod(filepath.Join(path, scriptFile), 0755)
	if err != nil {
		return errs.Wrap(err, "Could not make executable")
	}

	return nil
}

func (a *App) createInfoFile(base string) error {
	path := filepath.Join(base, "Contents")
	asset, err := assets.ReadFileBytes(launchFileSource)
	if err != nil {
		return errs.Wrap(err, "Could not read asset")
	}

	scriptFile := fmt.Sprintf("%s.sh", filepath.Base(a.Exec))

	content, err := strutils.ParseTemplate(
		string(asset),
		map[string]interface{}{
			"Exec":         scriptFile,
			"Icon":         a.options.IconFileName,
			"HideDockIcon": a.options.MacHideDockIcon,
			"IsGUIApp":     a.options.IsGUIApp,
		}, nil)
	if err != nil {
		return errs.Wrap(err, "Could not parse launch file source")
	}

	err = fileutils.WriteFile(filepath.Join(path, "Info.plist"), []byte(content))
	if err != nil {
		return errs.Wrap(err, "Could not write Info.plist file")
	}

	return nil
}

func (a *App) uninstall() error {
	baseDir := a.Dir
	if override := os.Getenv(constants.AppInstallDirOverrideEnvVarName); override != "" {
		baseDir = override
	}

	installDir := filepath.Join(baseDir, fmt.Sprintf("%s.app", a.Name))
	if !fileutils.DirExists(installDir) {
		logging.Debug("Directory does not exist, nothing to do")
		return nil
	}

	if err := os.RemoveAll(installDir); err != nil {
		logging.Debug("Could not remove %s: %v", installDir, err)
		return errs.Wrap(err, "Could not remove .app from Applications directory")
	}

	return nil
}<|MERGE_RESOLUTION|>--- conflicted
+++ resolved
@@ -60,20 +60,14 @@
 		return errs.Wrap(err, "Could not create app parent directory: %s", installDir)
 	}
 
-<<<<<<< HEAD
-	if err := fileutils.CopyAndRenameFiles(tmpDir, installDir); err != nil {
-		return errs.Wrap(err, "Could not move .app to Applications directory")
-=======
-	// MoveAllFiles does not overwrite existing files
 	if fileutils.DirExists(appPath) {
 		if err := os.RemoveAll(appPath); err != nil {
 			return errs.Wrap(err, "Could not remove existing app directory: %s", appPath)
 		}
 	}
 
-	if err := fileutils.MoveAllFiles(tmpDir, installDir); err != nil {
-		return errs.Wrap(err, "Could not move .app to %s", installDir)
->>>>>>> 3c1cafa7
+	if err := fileutils.CopyAndRenameFiles(tmpDir, installDir); err != nil {
+		return errs.Wrap(err, "Could not move .app to Applications directory")
 	}
 
 	return nil
@@ -114,7 +108,7 @@
 		map[string]interface{}{
 			"Exec": a.Exec,
 			"Args": strings.Join(a.Args, " "),
-		}, nil)
+		})
 	if err != nil {
 		return errs.Wrap(err, "Could not parse launch file source")
 	}
@@ -148,7 +142,7 @@
 			"Icon":         a.options.IconFileName,
 			"HideDockIcon": a.options.MacHideDockIcon,
 			"IsGUIApp":     a.options.IsGUIApp,
-		}, nil)
+		})
 	if err != nil {
 		return errs.Wrap(err, "Could not parse launch file source")
 	}
