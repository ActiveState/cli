app_name:
  other: State Tool
org_name:
  other: ActiveState
undefined:
  other: undefined
confirmation:
  other: "Yes"
contradiction:
  other: "No"
state_description:
  other: |
    The ActiveState CLI allows you to easily switch between your ActiveState environments

    Find more information at: https://docs.activestate.com/platform/state/
activate_project:
  other: Activate a project
events_header_id:
  other: ID
events_header_event:
  other: Event
events_header_value:
  other: Value
arg_state_activate_namespace:
  other: org/project
arg_state_activate_namespace_description:
  other: The namespace of the project that you wish to activate
flag_state_init_private_flag_description:
  other: Create a private project
flag_state_locale_description:
  other: Set the localisation
flag_state_verbose_description:
  other: Verbose output
flag_state_monochrome_output_description:
  other: Force monochrome text output
flag_state_output_description:
  other: "Set the output method, possible values: plain, simple, json, editor"
flag_state_non_interactive_description:
  other: Run the State Tool without any prompts
flag_state_version_description:
  other: Show the version of our state executable
flag_state_activate_path_description:
  other: Where to install the project
flag_state_activate_new_description:
  other: Create a new project on the platform
flag_state_activate_owner_description:
  other: The owner to create the project under
flag_state_activate_project_description:
  other: The project name to be used
flag_state_activate_language_description:
  other: The language for the new project
error_state_activate:
  other: Unable to activate. Please refer to the above error message, resolve the issue, and run activate again.
error_unsupported_shell:
  other: "You are using an unsupported shell: {{.Shell}}"
err_output_flag_value_invalid:
  other: Could not recognize output type
info_deactivated:
  other: "[DISABLED]Deactivated {{.Owner}}/{{.Name}}[/RESET]"
info_deactivated_by_commit:
  other: "[DISABLED]Deactivated[/RESET]"
venv_installer_is_nil:
  other: Provided installer should not be nil
error_unsupported_language:
  other: "Unsupported language: [NOTICE]{{.Language}}[/RESET]"
err_language_not_yet_supported:
  other: "The Platform responded with an artifact that is not supported by this version of the State Tool, artifact name: {{.V0}}. Is your State Tool up to date?"
error_missing_arg:
  other: "Argument missing: [NOTICE]{{.V0}}[/RESET]"
err_invalid_input:
  other: Invalid input received
err_no_update_info:
  other: Cannot retrieve update information
no_update_available:
  other: You are using the latest version available
updating_to_version:
  other: Updating from [NOTICE]{{.fromVersion}}[/RESET] to [NOTICE]{{.toVersion}}[/RESET]
confirm_update_locked_version_prompt:
  other: "You ran update from a project directory with a locked State Tool version. This will update the version that your project is locked to. Are you sure you want to do this?"
confirm_update_unlocked_version_prompt:
  other: "Are you sure you want to unlock the State Tool version from your project?"
version_info:
  other: |
    ActiveState CLI by ActiveState Software Inc.
    License [NOTICE]{{.License}}[/RESET]
    Version [NOTICE]{{.Version}}[/RESET]
    Revision [NOTICE]{{.Revision}}[/RESET]
    Branch [NOTICE]{{.Branch}}[/RESET]
    Built [NOTICE]{{.Date}}[/RESET]{{if not .BuiltViaCI}} (dev){{end}}
update_complete:
  other: Update completed successfully
update_hash_mismatch:
  other: The archive hash could not be verified
err_project_file_unavailable:
  other: Could not load the project file
err_project_unavailable:
  other: "Could not load the project: {{.V0}}"
err_failure_test:
  other: one {{.V0}} three {{.V1}}
distro_obtaining:
  other: "Obtaining Distribution"
distro_installing:
  other: "Installing Artifacts"
err_hash_mismatch:
  other: "Invalid file hash for file [NOTICE]{{.V0}}[/RESET], expected hash: [NOTICE]{{.V2}}[/RESET], got: [NOTICE]{{.V1}}[/RESET]"
err_language_not_supported:
  other: "Language not yet supported: [NOTICE]{{.V0}}[/RESET]"
err_artifact_not_supported:
  other: "Artifact not supported: [NOTICE]{{.V0}}[/RESET]"
err_artifact_no_parent:
  other: "The given artifact has no parent: [NOTICE]{{.V0}}[/RESET]. Only Language artifacts can be without parent."
err_invalid_status_code:
  other: "Invalid status code: [NOTICE]{{.V0}}[/RESET]"
info_activating_state:
  other: "Creating a Virtual Environment for your Project's Packages"
info_state_active_repoexists:
  other: "Repo already exists: [NOTICE]{{.Path}}[/RESET]"
panic_couldnt_detect_wd:
  other: "Could not detect working directory: {{.Error}}"
auth_description:
  other: Authenticate against the ActiveState Platform
flag_state_auth_token_description:
  other: "The API Token generated via the ActiveState Platform (http://docs.activestate.com/platform/state/ci.html#authenticate-without-prompts-or-passwords)"
flag_state_auth_username_description:
  other: The username to authenticate with
flag_state_auth_password_description:
  other: The password to authenticate with
flag_state_auth_totp_description:
  other: The TOTP code generated via two-factor authentication (must be used in conjunction with username and password flags)
flag_state_auth_interactive_description:
  other: Sign in via your terminal, rather than your web browser.
flag_state_auth_signup_interactive_description:
  other: Sign up via your terminal, rather than your web browser.
username_prompt:
  other: "Enter your username:"
password_prompt:
  other: "Enter your password:"
passphrase_prompt:
  other: "Enter your passphrase:"
previous_password_message:
  other: "Your password may have changed recently. We need to reencrypt your private-key so that you may continue using your secrets, but we need your previous password in order to do so."
auth_generate_new_keypair_message:
  other: "There is an unrecoverable issue with your existing keypair and the best course of action is to generate a new keypair."
auth_confirm_generate_new_keypair_prompt:
  other: Generate new keypair?
auth_unresolved_keypair_issue_message:
  other: "For security purposes regarding your keypair, we are logging you out."
auth_err_unrecoverable_keypair:
  other: "Unrecoverable keypair issue"
previous_password_prompt:
  other: "Enter your previous password:"
secret_value_prompt_summary:
  other: |

    The action you are taking uses a secret that has not been given a value yet.
    Name: [NOTICE]{{.V0}}[/RESET]
    Description: [NOTICE]{{.V1}}[/RESET]
    Scope: [NOTICE]{{.V2}} ({{.V3}})[/RESET]
secret_value_prompt:
  other: 'Please enter a value for secret "[ACTIONABLE]{{.V0}}[/RESET]":'
secret_prompt_user:
  other: Only you can access the value
secret_prompt_project:
  other: Organization members can access the value
secret_no_description:
  other: "- (This secret has no description, you can set one via the web dashboard)"
username_prompt_signup:
  other: "Choose a username:"
password_prompt_signup:
  other: "Choose a password:"
password_prompt_confirm:
  other: "Enter your password again:"
name_prompt:
  other: "Enter your name:"
email_prompt:
  other: "Enter your email:"
totp_prompt:
  other: "Enter your two-factor authentication code:"
survey_error_template:
  other: '[[color "red"]] Invalid response: [[.Error]][[color "reset"]][[BR]]'
err_value_required:
  other: value required
err_prompt_unknown:
  other: An unknown error occurred whilst processing your response, check the error log for more information
prompt_login_to_signup:
  other: No account was found for that username, would you like to register it?
err_download_tos:
  other: Could not download terms of service file
tos_disclaimer:
  other: |
    Your use of the ActiveState Platform is subject to the Terms of Service.
    You can review the Terms of Service at:
      {{.V0}}
tos_disclaimer_prompt:
  other: |

    By continuing you accept the Terms of Service. Continue?
tos_acceptance:
  other: Do you accept the ActiveState Platform Terms of Service?
tos_not_accepted:
  other: You may not create an ActiveState Platform account without accepting the Terms of Service
tos_accept:
  other: Yes, I accept the ActiveState Terms of Service
tos_not_accept:
  other: No, I do not accept the ActiveState Terms of Service
tos_show_full:
  other: Display the full Terms of Service in this terminal window
err_get_license_text:
  other: Could not get license text

lic_acceptance:
  other: Do you accept the ActiveState License?
lic_accept:
  other: Yes, I accept the ActiveState License
lic_not_accept:
  other: No, I do not accept the ActiveState License
lic_show_full:
  other: Display the full License Text in this terminal window

err_auth_failed:
  other: Authentication failed
err_auth_username_check:
  other: Could not validate username, check the error log for more information
err_auth_failed_unknown_cause:
  other: "Authentication failed due to an unknown cause, error received: {{.V0}}"
err_auth_token:
  other: "Failed to create authentication token, please try again or run '[ACTIONABLE]state clean config[/RESET]' if the issue persists."
auth_err_password_prompt:
  other: The provided password is invalid
confirm_password_account_creation:
  other: Please enter your password again to create your account.
err_password_confirmation_failed:
  other: Your password confirmation does not match
err_username_taken:
  other: Username is already taken
signup_description:
  other: Signup a new account
err_auth_signup_user_exists:
  other: "An account with the given information already exists, error received: {{.V0}}"
err_auth_signup_bad_request:
  other: "Invalid signup request. The error received was: {{.V0}}"
login_success_welcome_back:
  other: You have successfully authenticated, hello [NOTICE]{{.Name}}[/RESET]!
logged_in_as:
  other: You are logged in as [NOTICE]{{.Name}}[/RESET]
logout_description:
  other: Logout
logged_out:
  other: You have been logged out
logout_still_have_api_token:
  other: Logout is incomplete because you have authenticated with an environment variable. To complete logout please unset the '[ACTIONABLE]ACTIVESTATE_API_KEY[/RESET]' environment variable.
signup_success:
  other: Your account has been registered and a confirmation email has been sent to [NOTICE]{{.Email}}[/RESET], your account will have limited permissions until you confirm it.
signup_failure:
  other: Signup was not successful.
login_cancelled:
  other: Authentication Cancelled
login_err_output:
  other: Failed to display user output
login_err_auth:
  other: Authentication failed
login_err_auth_token:
  other: Token authentication failed
fetch_org_err:
  other: Failed to fetch organization [NOTICE]{{.V0}}[/RESET] from ActivateState platform.  Is the organization name correct?
auth_required_fork:
  other: You need to be authenticated to fork an ActiveState Platform project
err_fork_auth_required:
  other: Forking a project requires you to be authenticated against the ActiveState Platform
err_fork_invalid_namespace:
  other: Could not fork the given project as the namespace is incorrect
err_fork_get_owner:
  other: Could not fork project, owner required.
err_cannot_marshal_data:
  other: Cannot marshal data properly
state_fork_success:
  other: Successfully forked project [NOTICE]{{.OriginalOwner}}/{{.OriginalName}}[/RESET] as [NOTICE]{{.NewOwner}}/{{.NewName}}[/RESET]
local:
  other: Local
organization:
  other: Organization
organizations_description:
  other: List member organizations on the ActiveState Platform
organizations_err:
  other: Unable to list member organizations
organizations_unknown_tier:
  other: 'Unknown tier [NOTICE]"{{.Tier}}"[/RESET] in organization [NOTICE]"{{.Organization}}"[/RESET]'
organization_name:
  other: Organization Name
organization_no_orgs:
  other: You are not a member of any organizations
project:
  other: Project
project_name:
  other: Project Name
project_description:
  other: Project Description
project_err:
  other: Unable to list projects
error_state_activate_new_no_auth:
  other: Please authenticate by running "state auth" before creating a new project.
state_activate_prompt_create_project:
  other: The project [NOTICE]{{.V0}}[/RESET] does not exist under [NOTICE]{{.V1}}[/RESET]. Would you like to create it now?
state_activate_new_prompt_name:
  other: "Please provide a name for the new project:"
error_state_activate_new_flags:
  other: Flags do not contain value project values
error_state_activate_new_prompt:
  other: Invalid input value for new project
error_state_activate_new_create:
  other: Could not create new project
error_state_activate_copy_prompts:
  other: Invalid input value for copy project
error_state_activate_copy_project_url:
  other: Could not get project URL
err_activate_path:
  other: Could not get project file with given path '{{.V0}}'
err_activate_output_build_failed:
  other: Platform project build is has failed. Please select "Manage Packages" option in State Tool menu to go to the platform and browse to "Download Builds" tab for more information
err_activate_output_build_in_progress:
  other: Platform project build is in progress. Please wait for a few minutes and try "Reactivate Runtime" option in "State Tool" menu
err_unsupported_platform:
  other: "Unsupported platform: [NOTICE]{{.V0}}[/RESET]"
err_language_not_found:
  other: "Could not find language: [NOTICE]{{.V0}}@{{.V1}}[/RESET]"
error_state_activate_copy_save:
  other: Error saving project file
error_state_activate_new_no_commit_aborted:
  other: "Platform project created but cannot activate.  Try [ACTIONABLE]`state activate {{.Owner}}/{{.ProjectName}}`[/RESET]."
state_activate_new_prompt_owner:
  other: "Please provide an owner for the new project:"
error_state_activate_new_fetch_organizations:
  other: "Unable to create new project: cannot determine potential owners."
state_activate_new_created:
  other: Created new project in [NOTICE]{{.Dir}}[/RESET]
state_activate_new_platform_project:
  other: New platform project successfully created as [NOTICE]{{.Owner}}/{{.Project}}[/RESET]. To activate your new project run [ACTIONABLE]`state activate {{.Owner}}/{{.Project}}`[/RESET]
state_activate_new_prompt_language:
  other: Which language would you like to use to manage your State Tool scripts?
state_activate_new_language_none:
  other: "None - I'll use shell scripting"
error_state_activate_owner_flag_not_set:
  other: The '--owner' flag is not set. This flag must be set in order to use the '--new' flag
error_state_activate_project_flag_not_set:
  other: The '--project' flag is not set. This flag must be set in order to use the '--new' flag
error_state_activate_language_flag_not_set:
  other: The '--language' flag is not set. This flag must be set in order to use the '--new' flag
error_state_activate_language_flag_invalid:
  other: The provided language does not match any of the known languages
project_empty:
  other: You have not created any projects yet
project_checkout_empty:
  other: You have not activated any projects yet
building:
  other: Building
downloading:
  other: Downloading
installing:
  other: Installing
unknown_value:
  other: Unknown Value
total:
  other: Total
projects_description:
  other: List your projects
projects_list_description:
  other: List your platform projects
err_api_not_authenticated:
  other: You are not authenticated, authenticate with [ACTIONABLE]`state auth`[/RESET].
err_api_forbidden:
  other: You are not allowed to access or modify the requested resource
err_api_org_not_found:
  other: Unable to find requested Organization
err_api_project_not_found:
  other: The requested project [NOTICE]{{.V0}}[/RESET] does not exist under [NOTICE]{{.V1}}[/RESET]. Please ensure the owner is correct and that the project has been created.
err_api_project_not_found_unauthenticated:
  other: The requested project [NOTICE]{{.V0}}/{{.V1}}[/RESET] could not be found. If this is a private project you may need to authenticate with 'state auth'.
err_api_member_not_found:
  other: Unable to find requested Member
err_api_org_invite_expected_one_invite:
  other: That should not happen.  Expected to receive at least one invitation receipt.
reqsvc_err_line_errors:
  other: "Line errors encountered translating data: [{{.V0}}]"
secrets_expander_err_empty_name:
  other: Expander handle can not be an empty string
secrets_expander_err_undefined:
  other: Expander must be defined
run_description:
  other: Run your project scripts
scripts_description:
  other: Show project scripts
flag_json_desc:
  other: Changes output to machine-readable JSON
runtime_alternative_failed_artifact_order:
  other: "Could not write runtime.json file: internal error"
runtime_alternative_file_transforms_err:
  other: "Could not apply necessary file transformations after unpacking."
runtime_alternative_failed_destination:
  other: Installation failed due to to failed write to directory {{.V0}}
scripts_col_name:
  other: Name
scripts_col_description:
  other: Description
scripts_err:
  other: Error managing user's Scripts
scripts_no_scripts:
  other: No scripts in your 'activestate.yaml' or no scripts to run in for your environment
scripts_no_name:
  other: No script with name [NOTICE]{{.V0}}[/RESET]
organizations_err_output:
  other: Failed to display organizations output
edit_description:
  other: Edit a given script
edit_script_cmd_name_arg:
  other: name
edit_script_cmd_name_arg_description:
  other: The name of the script to be edited
edit_script_cmd_expand_flag:
  other: Whether or not to expand constants within the script
edit_scripts_no_name:
  other: Could not find script with the given name [NOTICE]{{.V0}}[/RESET]
edit_scripts_project_file_saved:
  other: "\nScript changes detected, updating activestate.yaml"
error_open_not_installed_lin:
  other: Please install '[ACTIONABLE]{{.V0}}[/RESET]' to edit scripts
error_edit_script:
  other: Failed to edit script
error_edit_unrecognized_platform:
  other: Could not open script file on this platform [NOTICE]{{.V0}}[/RESET]
error_edit_invalid_editor:
  other: The EDITOR environment variable was not correctly set, falling back to platform default editor
prompt_done_editing:
  other: Are you done editing?
arg_state_run_name:
  other: script
arg_state_run_name_description:
  other: Name of script to run
flag_state_run_standalone_description:
  other: Run a script, regardless of an activated state
flag_state_run_list_description:
  other: List available scripts
error_state_run_undefined_name:
  other: The script name must be provided
error_state_run_unknown_name:
  other: "[ERROR]The script [/RESET]'[NOTICE]{{.V0}}[/RESET]' [ERROR]is not defined in activestate.yaml.[/RESET]"
error_state_run_activate:
  other: Unable to activate a state for running the script in. Try manually running "state activate" first.
error_state_run_standalone_conflict:
  other: Script is configured as standalone while the language requires state activation. Please unset the standalone value, or use a language native to your shell.
error_state_run_unknown_exec:
  other: An executable language interpreter matching the script cannot be found. Please use a language defined in your project on the platform.
error_state_run_setup_scriptfile:
  other: Cannot setup runnable on-disk script file.
error_state_run_error:
  other: Failed to run script.
error_state_run_no_shell:
  other: Failed to obtain shell info.
err_sscommon_binary_path:
  other: Could not find [NOTICE]{{.V0}}[/RESET] in PATH
err_sscommon_unsupported_language:
  other: Unsupported language extension [NOTICE]{{.V0}}[/RESET]
err_subshell_setenv:
  other: Could not setup an environment for a new subshell.
env_description:
  other: Manage Project Variables
env_add_description:
  other: >
    add variable
env_remove_description:
  other: >
    remove variable
env_header_id:
  other: ID
env_header_variable:
  other: VARIABLE
env_header_value:
  other: VALUE
env_listing_variables:
  other: Listing defined variables
env_add_cannot_add_variable:
  other: "Cannot add Variable '[NOTICE]{{.Name}} {{.Value}}[/RESET]'"
env_add_cannot_add_existing_variable:
  other: "Identical variable already defined"
env_remove_cannot_remove:
  other: "Cannot remove variable"
arg_env_add_variable:
  other: VARIABLE
arg_env_add_variable_description:
  other: The variable that will be defined
error_env_add_invalid_variable:
  other: "Invalid variable name given: [NOTICE]{{.V0}}[/RESET]"
arg_env_add_value:
  other: VALUE
arg_env_add_value_description:
  other: The value that will be assigned
arg_env_remove_identifier:
  other: IDENTIFIER
arg_env_remove_identifier_description:
  other: Identifies what variable to remove, can be a hash or a variable name
prompt_choose_variable:
  other: Which variable do you wish to remove?
err_env_cannot_list:
  other: Cannot list variables
err_env_cannot_find:
  other: Cannot find variables matching your query
prompt_env_choose_remove:
  other: Which variable would you like to remove?
err_env_cannot_parse:
  other: Could not parse variables used in your request
prompt_env_option:
  other: "{{.Variable}}: `{{.Value}}` ({{.Constraints}}{{.Hash}})"
env_removed:
  other: "Variable removed: [NOTICE]{{.Variable}} ({{.Hash}}[/RESET])"
env_inherit_description:
  other: Update the current project to inherit environment variables from the current environment.
env_inherit_prompt_overwrite:
  other: Do you want to overwrite the project's existing variable [NOTICE]{{.Name}}[/RESET], whose value is "[NOTICE]{{.OldValue}}[/RESET]", with the new value "[NOTICE]{{.NewValue}}[/RESET]"?
env_inherit_inherit_aborted:
  other: "Unable to inherit from current environment: aborted."
show_project:
  other: Show information about a project
arg_state_show_remote_description:
  other: Namespace of remote project
private:
  other: Private
public:
  other: Public
field_package_name:
  other: Name
field_package_version:
  other: Version
field_namespace:
  other: Namespace
field_events:
  other: Events
field_scripts:
  other: Scripts
field_localcheckouts:
  other: Local Checkouts
field_platforms:
  other: Platforms
err_cannot_obtain_dist:
  other: "Could not obtain distribution for language: [NOTICE]{{.V0}}[/RESET]"
err_already_active:
  other: "You cannot activate a new state when you are already in an activated state."
err_conflicting_branch_while_checkedout:
  other: |
    Cannot activate branch [NOTICE]{{.V0}}[/RESET]. Branch [NOTICE]{{.V1}}[/RESET] is already checked out.
    Please use [ACTIONABLE]state branch switch <name>[/RESET] followed by [ACTIONABLE]state activate[/RESET] instead.
run_listing_scripts:
  other: "Available Scripts: "

secrets_cmd_description:
  other: Manage your secrets
secrets_flag_filter:
  other: Show only secrets that match the given filter. The filter value is the config path that you want to see secrets for, eg. constants.foo, scripts.foo, secrets.project.foo, etc.
secrets_get_cmd_description:
  other: Get the value of a secret
secrets_get_arg_name_name:
  other: namespace
secrets_get_arg_name_description:
  other: Namespace of secret is '[NOTICE]SCOPE.NAME[/RESET]'. eg. '[ACTIONABLE]user.mySecret[/RESET]' or '[ACTIONABLE]project.ourSecret[/RESET]'
secrets_set_cmd_description:
  other: Set the value of a secret
secrets_set_arg_name_name:
  other: namespace
secrets_set_arg_name_description:
  other: Namespace of secret is '[NOTICE]SCOPE.NAME[/RESET]. eg. '[ACTIONABLE]user.mySecret[/RESET]' or '[ACTIONABLE]project.ourSecret[/RESET]'
secrets_set_arg_value_name:
  other: secret-value
secrets_set_arg_value_description:
  other: Value of unencrypted Secret
secrets_set_flag_project:
  other: Scope the secret to the current project
secrets_set_flag_user:
  other: Scope the secret to the current user
secrets_share_cmd_description:
  other: Share your organization and project secrets with another user
secrets_share_arg_user_name:
  other: user-handle
secrets_share_arg_user_description:
  other: Username of user in your organization
secrets_sync_cmd_description:
  other: Synchronize your shareable secrets to everyone in the organization for the current project
secrets_sync_results_message:
  other: Successfully synchronized [NOTICE]{{.V0}}[/RESET] users of the [NOTICE]{{.V1}}[/RESET] organization
secrets_col_name:
  other: Name
secrets_col_description:
  other: Description
secrets_col_setunset:
  other: Set/Unset
secrets_col_encrypted:
  other: Encrypted
secrets_col_shared:
  other: Shared
secrets_col_store:
  other: Store
secrets_value_secret_undefined:
  other: <undefined>
secrets_value_set:
  other: Set
secrets_value_unset:
  other: Unset
secrets_value_secret:
  other: <encrypted>
secrets_err_defined:
  other: Failed to obtain defined secrets
secrets_err_values:
  other: Failed to obtain secret value(s)
secrets_err_access:
  other: Unable to check access to project secrets. You will not be able to access any secrets for this project
secrets_warning_no_access:
  other: You are not authorized to view secrets for this project
secrets_err_missing_field:
  other: "Secret is missing required field: [NOTICE]{{.V0}}[/RESET]"
secrets_err_output:
  other: Failed to display secrets output
secrets_err_no_secrets_found:
  other: Unable to find any Secrets for User
secrets_err_encrypting:
  other: "Error encrypting a user's Secret: [NOTICE]{{.V0}}[/RESET]"
secrets_err_decrypting:
  other: "Error decrypting a user's Secret: [NOTICE]{{.V0}}[/RESET]"
secrets_err_save:
  other: "Error updating user's Secrets: {{.V0}}"
secrets_err_base64_decoding:
  other: Error base64 decoding variable value
secrets_err_no_publickey_found:
  other: Unable to find any public-key for User
secrets_err_check_access:
  other: Access check failed
secrets_expand_err_undefined:
  other: 'Secret [NOTICE]"{{.V0}}"[/RESET] not defined in project'
secrets_expand_err_not_found:
  other: 'Unable to obtain value for secret: [NOTICE]"{{.V0}}"[/RESET].'
secrets_expand_err_no_access:
  other: You are not a member of organization '[NOTICE]{{.V0}}[/RESET]' and therefore cannot access secrets belonging to its projects
secrets_err_invalid_store:
  other: "Invalid 'store' property used for variable, value used: [NOTICE]{{.V0}}[/RESET], should be one of: [ACTIONABLE]{{.V1}}[/RESET]"
secrets_err_invalid_share:
  other: "Invalid share level used for variable, value used: [NOTICE]{{.V0}}[/RESET], should be one of: [ACTIONABLE]{{.V1}}[/RESET]"
secrets_err_value_with_store:
  other: "Secret should not have a local value defined in the activestate.yaml if it's setting the 'share' or 'store' fields: {{.V0}}"
secrets_err_invalid_value:
  other: "Secret '[NOTICE]{{.V0}}[/RESET]' has an invalid value: [NOTICE]{{.V1}}[/RESET]"
secrets_err_value_empty:
  other: "Secret has no value defined: [NOTICE]{{.V0}}[/RESET]"
secrets_err_invalid_namespace:
  other: "Invalid namespace given for secret: [NOTICE]{{.V0}}[/RESET], namespace must be in format of 'scope.secretName', eg. 'user.mySecret' or 'project.ourSecret'."
secrets_warn_deprecated_namespace:
  other: "DEPRECATION WARNING: Setting or retrieving secrets without a namespace is deprecated and soon won't be supported. Please reference your secret along with its scope, eg. 'user.mySecret' or 'project.ourSecret'."
secrets_warn_deprecated_var:
  other: "DEPRECATION WARNING: 'state variables' (or 'state vars') has been retired in favour of secrets and constants. Please use 'state secrets' instead."
secrets_warn_deprecated_var_expand:
  other: "DEPRECATION WARNING: You are accessing a secret via '$variables.{{.V0}}', please update your activestate.yaml to instead use the format of '$secrets.project.{{.V0}}'"
secrets_err_user_not_defined:
  other: "Secret has not been defined: [NOTICE]{{.V0}}[/RESET]. Define it by running 'state secrets set [NOTICE]{{.V0}}[/RESET]'."
secrets_err_project_not_defined:
  other: "Secret has not been defined: [NOTICE]{{.V0}}[/RESET]. Either define it by running 'state secrets set [NOTICE]{{.V0}}[/RESET]' or have someone in your organization sync with you by having them run 'state secrets sync'."
secrets_err_not_authenticated:
  other: You are running a command that requires access to secrets, please authenticate by running 'state auth'.
secrets_header_name:
  other: Name
secrets_header_scope:
  other: Scope
secrets_header_value:
  other: Value
secrets_header_description:
  other: Description
secrets_header_usage:
  other: Usage
secrets_row_value_set:
  other: "[SUCCESS]✔ Defined[/RESET]"
secrets_row_value_unset:
  other: "[ERROR]× Not defined[/RESET]"
secrets_description_unset:
  other: "[DISABLED]Not provided.[/RESET]"
pull_not_updated:
  other: Your activestate.yaml is already up to date!
pull_updated:
  other: Your project in the activestate.yaml has been updated to {{.V0}}@{{.V1}}.
keypair_cmd_description:
  other: Manage Your Keypair
keypair_generate_cmd_description:
  other: Generate and upload a new Keypair
keypair_generate_flag_bits:
  other: Bit-length of keypair to generate
keypair_generate_flag_dryrun:
  other: Do not save any changes
keypair_generate_flag_skippassphrase:
  other: Do not require a passphrase for new Keypair (implies --dry-run)
keypair_generate_success:
  other: Keypair generated successfully
keypair_auth_cmd_description:
  other: Authenticate existing Keypair for future sessions
keypair_err_not_found:
  other: Keypair not yet generated
keypair_err_save:
  other: Keypair could not be saved
keypair_err_generate:
  other: Keypair could not be generated
keypair_err_publickey_not_found:
  other: 'No public-key found for user [NOTICE]"{{.V0}}"[/RESET] ([NOTICE]"{{.V1}}"[/RESET])'
keypair_err_passphrase_prompt:
  other: The provided passphrase is invalid
keypair_err_require_auth:
  other: You need to be authenticated to run this command, please run [ACTIONABLE]`state auth`[/RESET] first
keypairs_err_bitlength_too_short:
  other: bit-length too short
keypairs_err_pem_encoding:
  other: invalid PEM encoding
keypairs_err_passphrase_incorrect:
  other: provided passphrase is incorrect
keypairs_err_invalid_rsa_publickey:
  other: provided key not an RSA public-key
keypairs_err_load_not_found:
  other: 'Authorized keypair not found. Please refer to the docs for more info: https://docs.activestate.com/platform/state/advanced-topics/secrets/#setting-up-a-key-pair'
keypairs_err_load_requires_mode:
  other: 'Keypair [NOTICE]"{{.V0}}"[/RESET] file is too permissive, expects no more than [NOTICE]"{{.V1}}"[/RESET] permissions'
keypairs_err_base64_decoding:
  other: Message is not base-64 encoded
keypairs_err_override_with_save:
  other: "cannot save key to file while key override is set"
keypairs_err_override_with_delete:
  other: "cannot delete key file while key override is set"
err_command_requires_auth:
  other: You need to be authenticated to run this command. Authenticate by running [ACTIONABLE]`state auth`[/RESET].
warn_script_name_in_use:
  other: "[ERROR]WARNING:[/RESET] The following scripts collide with existing commands and should be renamed: [NOTICE]{{.V0}}[/RESET]."
warn_move_incompatible_modes:
  other: "Permissions of files [NOTICE]{{.V0}}[/RESET] and [NOTICE]{{.V1}}[/RESET] differ. Using permissions of [NOTICE]{{.V0}}[/RESET]"
warn_move_destination_overwritten:
  other: "Overwriting existing file [NOTICE]{{.V1}}[/RESET] with file [NOTICE]{{.V0}}[/RESET]"
err_file_not_found_in_path:
  other: Could not find file=[NOTICE]{{.V0}}[/RESET] in path=[NOTICE]{{.V1}}[/RESET]
secrets_err_expand_noproject:
  other: Expanding of variable failed because a project was not passed along. This indicates a problem in the underlying code, and is unlikely to be something an end-user can address.
developer_err_project_match:
  other: Encountered a situation where the tool is given different project paths. This indicates a bug in our code, please consider reporting it.
err_version_parse:
  other: Could not determine the State Tool version to use to run this command. Please ensure the project field in your activestate.yaml is formatted correctly.
err_invalid_lock:
  other: "Invalid lock specified in your activestate.yaml: '{{.V0}}', should be in the format of: [NOTICE]channel@{number}.{number}.{number}-{hash}[/RESET]"
err_update_version:
  other: "Failed to automatically update your locked version schema. Please manually remove your 'version' and 'branch' fields in your activestate.yaml and substitute them for 'lock: <branch>@<version>'."
downloading_state_version:
  other: "Downloading State Tool version [NOTICE]{{.V0}}[/RESET], as specified by your activestate.yaml."
forward_fail:
  other: Could not forward command to the appropriate State Tool version
forward_fail_with_error:
  other: "Could not forward the command to the appropriate State Tool version, error: {{.V0}}"
forward_fail_info:
  other: The requested version of the State Tool does not exist, please ensure the version and branch are correct.
update_available_header:
  other: "[ACTIONABLE]Update Available[/RESET]"
update_available:
  other: |
    Your version: [NOTICE]{{.V0}}[/RESET]
    Available Version: [NOTICE]{{.V1}}[/RESET]
    You can update by running [ACTIONABLE]`state update`[/RESET]
update_none_found:
  other: No new update available.
updating_version:
  other: Updating State Tool to version {{.V0}}
runtime_update_notice_known_count:
  other: "Your activestate.yaml is [NOTICE]{{.V0}}[/RESET] commits behind."
runtime_update_notice_unknown_count:
  other: "Your activestate.yaml is behind."
runtime_update_help:
  other: "Run [ACTIONABLE]`state pull`[/RESET] to pull in the latest runtime environment as defined in your project on [NOTICE]https://platform.activestate.com/{{.V0}}/{{.V1}}[/RESET]"
err_no_credentials:
  other: Cannot authenticate without credentials
err_token_list:
  other: "Something went wrong whilst trying to retrieve api tokens: {{.V0}}"
err_token_delete:
  other: "Something went wrong whilst trying to delete an api token: {{.V0}}"
err_token_create:
  other: "Something went wrong whilst trying to create an api token: {{.V0}}"
installer_err_installdir_isfile:
  other: Expected installation path '[NOTICE]{{.V0}}[/RESET]' to be a directory
installer_err_installdir_notempty:
  other: Installation path '[NOTICE]{{.V0}}[/RESET]' is not empty
installer_err_archive_notfound:
  other: Distribution archive '[NOTICE]{{.V0}}[/RESET]' does not exist
installer_err_archive_badext:
  other: Expected runtime archive '[NOTICE]{{.V0}}[/RESET]' to have .tar.gz or .tgz extension
installer_err_runtime_missing_install_dir:
  other: Expected runtime '[NOTICE]{{.V0}}[/RESET]' to contain directory named one of '[ACTIONABLE]{{.V1}}[/RESET]'
installer_err_runtime_missing_meta:
  other: |
    The requested runtime does not appear to have a metadata file and the metadata could not be inferred.
    Possible causes are:
      - A previous installation of the runtime was improperly aborted before it could finish. Manually deleting
        directory "{{.V0}}" and retrying this command will fix this issue.
      - You are trying to use a much older build that is not supported by this version of the State Tool. It
        is recommended that you produce a new build.
installer_err_runtime_no_executable:
  other: Expected runtime installer '[NOTICE]{{.V0}}[/RESET]' to include '[ACTIONABLE]{{.V1}}[/RESET]' or '[ACTIONABLE]{{.V2}}[/RESET]'
installer_err_runtime_no_file:
  other: Expected runtime installer '[NOTICE]{{.V0}}[/RESET]' to include '[ACTIONABLE]{{.V1}}[/RESET]'
installer_err_runtime_executable_not_exec:
  other: Executable '[NOTICE]{{.V1}}[/RESET]' does not have execute permissions for runtime '[NOTICE]{{.V0}}[/RESET]'
installer_err_fail_obtain_prefixes:
  other: Unable to obtain relocation prefixes for runtime '[NOTICE]{{.V0}}[/RESET]'
installer_err_runtime_already_exists:
  other: A runtime is already installed at '[NOTICE]{{.V0}}[/RESET]'
installer_err_runtime_move_files_access_denied:
  other: |
    Unable to move runtime files.  Please ensure that you have write permissions for the directory '[NOTICE]{{.V0}}[/RESET]'
    If you believe this is happening due to antivirus software please report your issue on our forums:
    [ACTIONABLE]{{.V1}}[/RESET]
installer_err_runtime_move_files_failed:
  other: Unable to move runtime files from '[NOTICE]{{.V0}}[/RESET]' to '[NOTICE]{{.V1}}[/RESET]'
installer_err_runtime_rm_installdir:
  other: Unable to remove '[NOTICE]{{.V0}}[/RESET]' after unpacking runtime
installer_err_runtime_no_commitid:
  other: A CommitID is required to install this runtime environment
fetch_err_runtime_no_commitid:
  other: Could not get a CommitID for this project
installer_err_runtime_preplatform:
  other: The version of the installer used in the project you specified is not compatible with the State Tool. Please make a new project.
installer_err_engine_unknown:
  other: Build engine is unknown.
build_status_unknown:
  other: "Build status could not be retrieved, please view the project at: [NOTICE]{{.V0}}[/RESET] for more information"
build_status_in_progress:
  other: "Your changes are currently being built remotely on the ActiveState Platform. Please visit [NOTICE]{{.V0}}[/RESET] to see the progress."
build_status_in_progress_headless:
  other: "Your changes are currently being built remotely on the ActiveState Platform. Please visit [NOTICE]{{.V0}}[/RESET] to see the progress (you may have to first convert your runtime to a project)."
build_status_unknown_error:
  other: "Build reported an unknown error: {{.V0}}; Please view the project at: [ACTIONABLE]{{.V1}}[/RESET] for more information"
build_status_failed:
  other: |
    The build for your project defined at: [NOTICE]{{.V0}}[/RESET] is not building correctly.
    Error message recieved was: {{.V1}}. Please correct by visiting the above link.
err_no_default_branch:
  other: This project has no default branch. This indicates malformed data, please contact support!
err_no_commit:
  other: Project branch has no commits
err_order_recipe:
  other: Could not get order from commit ID
err_order_marshal:
  other: Failed to marshal/unmarshal order
err_no_data_found:
  other: No data found
err_no_langauge:
  other: No language found
err_get_checkpoint:
  other: "Error occurred while trying to retrieve the checkpoint for your project: {{.V0}}"
err_project_no_languages:
  other: Your project does not have any languages configured
err_add_commit:
  other: "Error occurred while trying to create a commit: {{.V0}}"
err_update_branch:
  other: "Error occurred while trying to update a branch: {{.V0}}"
err_get_commit_history:
  other: "Error occurred while trying to retrieve the latest commit history for your project: {{.V0}}"
err_commit_count_no_latest_with_commit:
  other: "Latest commit id is not set while commit id is set"
err_commit_count_cannot_find:
  other: "Cannot find commit ([ACTIONABLE]{{.V0}}[/RESET]) in indexed"
err_commit_count_cannot_find_first:
  other: "Cannot find first commit ([ACTIONABLE]{{.V0}}[/RESET]) in indexed"
err_commit_count_missing_last:
  other: "Missing last commit id"
err_recipe_not_found:
  other: Your project does not have a configuration that is compatible with your platform
err_no_platform_data_remains:
  other: "Your current platform ([ACTIONABLE]{{.V0}}/{{.V1}}[/RESET]) does not appear to be configured in your project. You will need to add it before you are able to activate on this platform. Run 'state platforms --help' for more information on how to do this."
err_no_artifacts:
  other: Your project does not seem to produce any artifacts
err_no_valid_artifact:
  other: Your project is not producing any usable artifacts, is your State Tool up to date?
err_runtime_download_no_response:
  other: Could not find bits associated with your runtime environment, please contact support
err_signs3_invalid_url:
  other: API Responded with an invalid S3 URL, please contact support
err_artifact_invalid_url:
  other: API Responded with an invalid artifact URL, please contact support
err_activate_namespace:
  other: Could not activate project for the given namespace
err_activate_create_project:
  other: Could not create new project
err_invalid_namespace:
  other: "Invalid namespace: [NOTICE]{{.V0}}[/RESET]. Should be in the format of [NOTICE]org/project[/RESET], and can optionally contain a [NOTICE]#COMMIT_ID[/RESET] suffix. Names should be alphanumeric and may contain dashes and periods."
err_invalid_project_name:
  other: "Invalid project name: [NOTICE]{{.V0}}[/RESET]. Names should be alphanumeric, may contain dashes and periods, and can optionally contain a [NOTICE]#COMMIT_ID[/RESET] suffix."
err_could_not_get_commit_behind_count:
  other: Could not obtain commit history properly
err_must_create_project:
  other: "You must create the project to activate it."
activate_namespace_existing:
  other: "You already have this project checked out, which one would you like to activate?"
activate_select_optout:
  other: "None, I want to create a new copy"
activate_namespace_location:
  other: Where would you like to place the project files for [NOTICE]{{.V0}}[/RESET]?
warn_deprecation:
  other: |
    You are running a deprecated version of the State Tool. This version will stop working as of [NOTICE]{{.V0}}[/RESET].

    Reason for deprecation:
      [NOTICE]{{.V1}}[/RESET]

    Please update by running [ACTIONABLE]`state update`[/RESET].
err_deprecation:
  other: |
    You are running a version of the State Tool that is no longer supported! You will be encountering issues.

    Reason for deprecation:
      [NOTICE]{{.V1}}[/RESET]

    Please update by running [ACTIONABLE]`state update`[/RESET].
err_auth_required:
  other: Authentication is required, please authenticate by running 'state auth'
err_auth_needinput:
  other: You are logged out, in order to log in either run this command in interactive mode or provide your credentials via flags (see '[ACTIONABLE]state auth --help[/RESET]').
auth_required_activate:
  other: You need to be authenticated to activate an ActiveState Platform project
prompt_login_or_signup:
  other: Would you like to login to an existing ActiveState Platform account, or create a new account?
prompt_login_browser_action:
  other: Login with my existing account using your browser
prompt_login_action:
  other: Login with my existing account by typing my username and password
prompt_signup_action:
  other: Signup for a new account by entering in a username and password
prompt_signup_browser_action:
  other: Signup for a new account using the ActiveState Platform website
prompt_login_after_browser_signup:
  other: Please login once you've registered your account
err_browser_open:
  other: "Could not open your browser, please manually open the following URL in your browser: {{.V0}}"
err_activate_auth_required:
  other: Activating a project requires you to be authenticated against the ActiveState Platform
err_os_not_a_directory:
  other: Expected '{{.V0}}' to be a valid directory
export_cmd_description:
  other: Print information based on the provided subcommand
export_recipe_cmd_description:
  other: Print json formatted recipe data
export_jwt_cmd_description:
  other: Print jwt credentials
export_recipe_cmd_commitid_arg:
  other: commitID
export_recipe_cmd_commitid_arg_description:
  other: "Sets target commit by ID (default: current commit)"
export_recipe_flag_pretty:
  other: Enables export format beautification
export_new_api_key_cmd_description:
  other: Create and print new API key
export_new_api_key_arg_name:
  other: name
export_new_api_key_arg_name_description:
  other: API key name
export_config_cmd_description:
  other: Export state tool configurations
export_config_flag_filter_description:
  other: "Filter configuration output. Accepts: [ACTIONABLE]{{.V0}}[/RESET]"
export_config_dir_description:
  other: Export the config directory details
export_apikey_user_notice:
  other: "Note that this key is not stored by ActiveState. Please store the value for later use as you cannot retrieve it again."
err_apikey_name_required:
  other: An API key name is required.
err_cannot_obtain_apikey:
  other: Cannot obtain API key.
export_recipe_flag_platform:
  other: Sets target platform
platforms_cmd_description:
  other: Manage platforms used in your project
platforms_add_cmd_description:
  other: Add a new platform to your project
platforms_remove_cmd_description:
  other: Remove a platform from your project
platforms_search_cmd_description:
  other: Search for available platforms that can be added to your project
flag_platforms_shared_bitwidth_description:
  other: Platform architecture word size/width in bits (32,64)
arg_platforms_shared_name:
  other: name
arg_platforms_shared_name_description:
  other: Name[@<version>]
arg_platforms_shared_version:
  other: version
arg_platforms_shared_version_description:
  other: Platform version (e.g. 12.04.2)
field_version:
  other: Version
field_bitwidth:
  other: Bit Width
commit_message_added_platform:
  other: "Added platform: {{.V0}} {{.V1}}bit {{.V2}}"
commit_message_updated_platform:
  other: "Updated platform: {{.V0}} to {{.V1}}"
commit_message_removed_platform:
  other: "Removed platform: {{.V0}} {{.V1}}bit {{.V2}}"
commit_message_added_language:
  other: "Added language: {{.V0}} {{.V1}}"
commit_message_updated_language:
  other: "Updated language: {{.V0}} to {{.V1}}"
commit_message_removed_language:
  other: "Removed language: {{.V0}} {{.V1}}"
downloading_artifacts:
  other: "Downloading missing artifacts"
installing_artifacts:
  other: "Updating missing artifacts"
fileutils_err_amend_file:
  other: "Could not edit file: [NOTICE]{{.V0}}[/RESET]"
err_auth_empty_token:
  other: The provided token is empty
err_auth_device:
  other: Unable to communicate with the ActiveState Platform for login. Please contact support if this problem persists.
err_auth_device_timeout:
  other: Timed out waiting for authentication to complete.
err_auth_device_noauth:
  other: Authorization was not granted.
auth_press_enter:
  other: Have you completed authentication in your browser?
auth_device_verify_security_code:
  other: |
    Awaiting authorization for this device with the following security code:

        [ACTIONABLE]{{.V0}}[/RESET]

    Please sign into the ActiveState Platform (if you have not already done so) and click "Authorize".
    After that, it may take a few seconds for the authorization process here to complete.
auth_device_timeout:
  other: Authorization timeout. Please try again.
auth_device_success:
  other: Successfully authorized this device
err_prompt_bad_flag:
  other: Could not validate input due to an unexpected flag, please contact support if this problem persists
err_invalid_project:
  other: Your activestate.yaml is missing the 'project' field.
err_persist_invalid_project:
  other: Trying to persist an invalid project
variable_deprecation_warning:
  other: "DEPRECATION WARNING: Your project holds a 'variables' field. Variables have been replaced by separate 'secrets' and 'constants' fields. Please update your activestate.yaml."
err_replaceall_check_log:
  other: "Error occurred while replacing file contents, please check the error log or contact support."
err_bad_project_url:
  other: "Invalid value for 'project' field in your activestate.yaml, please ensure it is in the format of: 'https://platform.activestate.com/org/project'."
err_set_commit_id:
  other: "Could not update your activestate.yaml with the latest commit ID. Please ensure you have your project defined in the format of [ACTIONABLE]`project: https://platform.activestate.com/org/project`[/RESET]"
err_set_project:
  other: "Could not update the project field in your activestate.yaml. Please ensure you have your project defined in the format of [ACTIONABLE]`project: https://platform.activestate.com/org/project`[/RESET]"
err_unauthorized:
  other: You are not authorized, did you provide valid login credentials?
err_projectfile_exists:
  other: A project already exists in the specified directory
err_projectfile_invalid_url:
  other: The provided URL is invalid
err_project_require_path:
  other: A project path was not supplied
err_project_require_owner:
  other: A project owner was not supplied
err_project_require_name:
  other: A project name was not supplied
error_git_project_url_mismatch:
  other: The project URL in the cloned activestate.yaml does not match the platfom project
error_git_target_dir_not_empty:
  other: Target directory for cloning already exists and is not empty
git_cloning_project_heading:
  other: Cloning Repository
git_cloning_project:
  other: Cloning git repository at [ACTIONABLE]{{.V0}}[/RESET]
language_name_unknown:
  other: Unknown
language_unknown_options:
  other: Unknown options
package_cmd_description:
  other: List packages used in your project
users_plural:
  other: users
package_install_cmd_description:
  other: Add a new package to your project
package_list_cmd_description:
  other: List the packages currently used by this project
package_update_cmd_description:
  other: Update a package in your project to the latest available version
package_uninstall_cmd_description:
  other: Remove a package from your project
package_import_cmd_description:
  other: Import packages from a list of dependencies
package_search_cmd_description:
  other: Search for available packages that can be added to your project
package_info_cmd_description:
  other: Display information for the specified package
package_arg_name:
  other: name
package_arg_name_description:
  other: Package name
package_info_flag_language_description:
  other: The language used to constrain package information selection
bundle_arg_name:
  other: name
bundle_arg_name_description:
  other: Bundle name
package_arg_nameversion:
  other: name[@version]
package_arg_nameversion_description:
  other: Package name and optionally the desired version
bundle_arg_nameversion:
  other: name[@version]
bundle_arg_nameversion_description:
  other: Bundle name and optionally the desired version
package_list_flag_commit_description:
  other: The commit that the listing should be based on
package_list_flag_name_description:
  other: The filter for package names to include in the listing
namespace_list_flag_project_description:
  other: The namespace packages should be listed from
package_search_flag_language_description:
  other: The language used to constrain search results
package_search_flag_exact-term_description:
  other: Ensures that search results match search term exactly
package_import_flag_filename_description:
  other: The file to import
commit_message_added_package:
  other: "Added package: {{.V0}}@{{.V1}}"
commit_message_removed_package:
  other: "Removed package: {{.V0}}"
commit_message_updated_package:
  other: "Updated package: {{.V0}} to {{.V1}}"
commit_message_add_initial:
  other: Initialize project via the State Tool
confirm_remove_existing_prompt:
  other: "Your project already has packages configured for it, continuing will overwrite your existing package selection. Are you sure you want to do this?"
commit_reqstext_message:
  other: "Import from requirements file"
commit_reqstext_remove_existing_message:
  other: "Remove current packages prior to import from requirements file"
err_cannot_remove_existing:
  other: "The already configured packages were not able to be overwritten"
commit_failed_push_tip:
  other: Ensure any previous changes have been saved by running [ACTIONABLE]state push[/RESET]. Then try running your command again.
commit_failed_pull_tip:
  other: Ensure any remote changes have been pulled in by running [ACTIONABLE]state pull[/RESET]. Then try running your command again.
err_branch_not_bare:
  other: Branch is not bare and is unable to be initialized as such
err_package_added:
  other: Failed to add package
err_bundle_added:
  other: Failed to add bundle
err_language_updated:
  other: Failed to update language
package_err_cannot_fetch_checkpoint:
  other: Cannot fetch checkpoint for package listing
bundle_err_cannot_fetch_checkpoint:
  other: Cannot fetch checkpoint for bundle listing
package_err_cannot_obtain_commit:
  other: Cannot obtain commit for package listing
bundle_err_cannot_obtain_commit:
  other: Cannot obtain commit for bundle listing
package_err_cannot_obtain_language:
  other: Cannot obtain language for package search
bundle_err_cannot_obtain_language:
  other: Cannot obtain language for bundle search
package_err_cannot_obtain_search_results:
  other: Cannot obtain search results
err_cannot_commit_changeset:
  other: Cannot commit changeset
package_no_data:
  other: No data found - Please verify the provided commit id
package_list_no_packages:
  other: The project has no packages to list.
bundle_list_no_packages:
  other: The project has no bundles to list.
package_name:
  other: Name
package_version:
  other: Version
package_added:
  other: "Package added: [NOTICE]{{.V0}}[/RESET]"
package_version_added:
  other: "Package added: [NOTICE]{{.V0}}@{{.V1}}[/RESET]"
bundle_added:
  other: "[SUCCESS]✔ {{.V0}} Bundle successfully installed![/RESET]"
bundle_version_added:
  other: "[SUCCESS]✔ {{.V0}} Bundle @ version {{.V1}} successfully installed![/RESET]"
err_package_updated:
  other: Failed to update package
err_bundle_updated:
  other: Failed to update bundle
err_package_project_no_commit:
  other: Could not find commit for project [NOTICE]{{.V0}}[/RESET]
package_updated:
  other: "Package updated: [NOTICE]{{.V0}}[/RESET]"
package_version_updated:
  other: "Package updated: [NOTICE]{{.V0}}@{{.V1}}[/RESET]"
bundle_updated:
  other: "Bundle updated: [NOTICE]{{.V0}}[/RESET]"
bundle_version_updated:
  other: "Bundle updated: [NOTICE]{{.V0}}@{{.V1}}[/RESET]"
package_headless_added:
  other: "Package added: [NOTICE]{{.V0}}[/RESET]"
package_headless_updated:
  other: "Package updated: [NOTICE]{{.V0}}[/RESET]"
package_headless_removed:
  other: "Package uninstalled: [NOTICE]{{.V0}}[/RESET]"
err_package_removed:
  other: Failed to remove package
err_bundle_removed:
  other: Failed to remove bundle
err_packages_removed:
  other: Failed to remove packages
package_removed:
  other: "Package uninstalled: [NOTICE]{{.V0}}[/RESET]"
bundle_removed:
  other: "Bundle uninstalled: [NOTICE]{{.V0}}[/RESET]"
update_config:
  other: To ensure your local project is synchronized with the ActiveState platform please use [ACTIONABLE]`state pull`[/RESET]
package_update_config_file:
  other: To ensure your local project is synchronized with the ActiveState platform please use [ACTIONABLE]`state pull`[/RESET]
inventory_ingredient_not_available:
  other: The package '[NOTICE]{{.V0}}[/RESET]' is not available on the ActiveState Platform, or does not have a matching version
command_flag_invalid_value:
  other: "Invalid value for {{.V0}} flag: [NOTICE]{{.V1}}[/RESET]"
err_cmdtree:
  other: Could not run the requested command
err_fetch_languages:
  other: "Could not retrieve languages for your project. Does your project exist on the Platform?"
err_no_languages:
  other: "Your project does not have any language configured"
err_project_notexist_push_first:
  other: The project does not exist on the ActiveState Platform. Please run 'state push' first.
err_project_notexist_asyaml:
  other: No activestate.yaml exists at the target directory, you should run 'state init' first.
err_project_from_path:
  other: Could not create a project in the target directory. Please ensure that the activestate.yaml exists and is formatted correctly.
err_must_provide_directory:
  other: You must provide a valid directory
err_incompatible_move_file_dir:
  other: |
    Could not move [NOTICE]{{.V0}}[/RESET] to [NOTICE]{{.V1}}[/RESET].  One is a file, the other a directory.
    This indicates that the requested build may be corrupted.
err_init_lang:
  other: "Invalid language: {{.V0}}@{{.V1}}"
init_success:
  other: |
    Project '[NOTICE]{{.V0}}[/RESET]' has been successfully initialized at '[NOTICE]{{.V1}}[/RESET]'.
    You can start using your project with [ACTIONABLE]`state shell`[/RESET] and [ACTIONABLE]`state use`[/RESET].
arg_state_init_namespace:
  other: org/project
arg_state_init_namespace_description:
  other: The namespace for the project that you wish to initialize
arg_state_init_language:
  other: Language[@version]
arg_state_init_language_description:
  other: The language that this project should use, and optionally the version of that language
flag_state_init_path_description:
  other: Where to initialize the project
err_wd:
  other: Could not retrieve the working directory
err_invalid_output_format:
  other: "Invalid output format specified: '[NOTICE]{{.V0}}[/RESET]'; Supported formats: [ACTIONABLE]{{.V1}}[/RESET]"
err_invalid_language:
  other: "Invalid language specified: '[NOTICE]{{.V0}}[/RESET]'; Supported languages: [ACTIONABLE]{{.V1}}[/RESET]"
push_creating_project:
  other: "Creating project [NOTICE]{{.V1}}[/RESET] under [NOTICE]{{.V0}}[/RESET] on the ActiveState Platform"
push_project_updated:
  other: "The remote Project has been updated"
push_project_created:
  other: "Project created at [ACTIONABLE]{{.V0}}[/RESET]."
push_no_changes:
  other: "You have no local changes to push. To pull in remote changes run `[ACTIONABLE]state pull[/RESET]`."
init_description:
  other: Initialize a new project
push_description:
  other: Push your latest changes to the platform
push_first_new_project:
  other: 'Since this is your first time running "push" you''ll need to create a new project on the ActiveState Platform.'
push_prompt_owner:
  other: "Who would you like the owner of this project to be?"
push_prompt_not_authorized:
  other: |
    You are not authorized to push to this project.
    Either get the project owner to invite you, or create a new project with these changes.
    Would you like to create a new project with your changes now?
export_privkey_cmd_description:
  other: Exports the private key, useful if you want to set it via environment variable (ACTIVESTATE_PRIVATE_KEY)
err_read_privkey:
  other: Could not read private key file
err_unknown_format:
  other: "Unknown format: [NOTICE]{{.V0}}[/RESET]"
err_unknown_type:
  other: "Unknown type: [NOTICE]{{.V0}}[/RESET]"
err_sprint:
  other: "Could not construct output. Encountered the following error: {{.V0}}"
field_localized_field:
  other: "Localized Field"
err_could_not_marshal_print:
  other: "Could not marshal the value being printed, please check the error log for more information."
err_no_structured_output:
  other: "This command does not support the {{.V0}} output format. Please try again without that output flag."
err_main_outputer:
  other: "Could not create output writer, please contact developers if this problem persists. Error: {{.V0}}"
field_name:
  other: Name
field_description:
  other: Description
field_organization:
  other: Organization
request_timed_out:
  other: A request for data took too long - Trying again may help
err_recipe_no_platform:
  other: Filter returned no valid platform IDs.
no_commits:
  other: No commits exist yet for [NOTICE]{{.V0}}[/RESET]
err_orgs_length:
  other: Could not retrieve the requested users / organizations
err_user_not_found:
  other: "Could not find the requested user: [NOTICE]{{.V0}}[/RESET]"
field_date:
  other: Date
field_author:
  other: Author
field_id:
  other: ID
field_changes:
  other: Changes
change_added:
  other: "[SUCCESS]+[/RESET] {{.V0}} {{.V1}}"
change_removed:
  other: "[ERROR]-[/RESET] {{.V0}}"
change_updated:
  other: "[ACTIONABLE]•[/RESET] {{.V0}} ({{.V1}} → {{.V2}})"
namespace_label_platform:
  other: "Platform"
namespace_label_preplatform:
  other: "Bits"
print_commit:
  other: "[NOTICE]commit {{.V0}}[/RESET]"
print_commit_author:
  other: "Author: {{.V0}}"
print_commit_date:
  other: "Date: {{.V0}}"
print_commit_description:
  other: "Description: {{.V0}}"
history_cmd_description:
  other: View history of the active or given project
clean_description:
  other: Clean caches, configuration files, or completely remove the state tool
uninstall_description:
  other: Remove the State Tool, installed languages, and any configuration files
cache_description:
  other: Removes cached Runtime Environments
clean_config_description:
  other: Removes global State Tool configuration. Project configuration will not be affected.
flag_state_clean_uninstall_force_description:
  other: Run uninstall operation without prompts and ignoring any errors stopping running services
flag_state_clean_ignore_errors_description:
  other: Does not stop when an error occurs, removing as much as possible
arg_state_clean_cache_project_description:
  other: The project to be removed from the local cache.
flag_state_clean_config_force_description:
  other: Run clean config operation without prompts and ignoring any errors stopping running services
err_uninstall_activated:
  other: Cannot uninstall the State Tool while in an activated state. Please deactivate by entering [ACTIONABLE]exit[/RESET] or pressing [ACTIONABLE]Ctrl+D[/RESET] and then try again.
err_clean_cache_activated:
  other: Cannot remove the cache directory while in an activated state. Please deactivate by entering [ACTIONABLE]exit[/RESET] or pressing [ACTIONABLE]Ctrl+D[/RESET] and then try again.
err_clean_config_activated:
  other: Cannot remove the config directory while in an activated state. Please deactivate by entering [ACTIONABLE]exit[/RESET] or pressing [ACTIONABLE]Ctrl+D[/RESET] and then try again.
uninstall_confirm:
  other: |
    You are about to remove the State Tool.
    Your config and cache files will remain.
    If you would also like to remove those files, add the [ACTIONABLE]--all[/RESET] flag.
    Continue?
uninstall_confirm_all:
  other: You are about to remove the State Tool, installed language runtimes, and all configuration information. Continue?
clean_cache_confirm:
  other: You are about to reset the State Tool cache. Continue?
clean_cache_artifact_confirm:
  other: You are about the remove the cached runtime for [NOTICE]{{.V0}}[/RESET]. Continue?
clean_config_confirm:
  other: You are about the remove the State Tool config directory. Continue?
clean_success_message:
  other: |
    Successfully removed State Tool and related files.

    Please restart your shell in order for changes to take effect.
clean_message_windows:
  other: |
    Deletion of State Tool has been scheduled.
    To access the uninstall log please see: [NOTICE]{{.V0}}[/RESET]
clean_config_message_windows:
  other: |
    Deletion of State Tool config directory has been scheduled.
    To access a log of the process please see: [NOTICE]{{.V0}}[/RESET]
languages_cmd_description:
  other: View the languages of a project
languages_install_cmd_description:
  other: Update the language of a project
arg_languages_install_description:
  other: The language to update in the form of <language>@<version>
err_language_format:
  other: The language and version provided is not formatting correctly, must be in the form of <language>@<version>
err_update_not_found:
  other: "Could not find the requested language: [NOTICE]{{.V0}}[/RESET]. Please ensure the language name is correct and supported by the ActiveState platform"
err_language_version_not_found:
  other: The requested version [NOTICE]{{.V0}}[/RESET] for the language [NOTICE]{{.V1}}[/RESET] is not available
err_language_mismatch:
  other: Cannot change languages, only changes to the current project's language is allowed
field_languages:
  other: Languages
err_no_recipes:
  other: No build recipes could be generated for the current project
err_solve_order:
  other: "Could not solve order: {{.V0}}"
err_order_bad_request:
  other: "Bad request while resolving order: Please visit [ACTIONABLE]https://platform.activestate.com/commit/{{.V0}}[/RESET] to see details about the error: {{.V1}}"
err_order_unknown:
  other: Unknown error resolving order"
using_cached_env:
  other: "Reusing cached runtime environment"
update_attempt:
  other: |
    Updating state tool:  Downloading latest version of the state tool...
forward_version:
  other: "Using locked state tool version: [NOTICE]{{.V0}}[/RESET].\n"
err_project_env_file_not_exist:
  other: |
    Your activated environment appears to have been corrupted because the activestate.yaml cannot be found anymore.

    Expected the following file to exist: [NOTICE]{{.V0}}[/RESET]

    Either replace the missing file or deactivate your activated state as it will continue to malfunction without this file.

    Your activated state can be deactivated by entering [ACTIONABLE]exit[/RESET] or pressing [ACTIONABLE]Ctrl+D[/RESET].
err_invalid_step:
  other: "Invalid step specified: [NOTICE]{{.V0}}[/RESET]. Step must be one of: [ACTIONABLE]{{.V1}}[/RESET]."
arg_state_deploy_namespace:
  other: org/project
arg_state_deploy_namespace_description:
  other: The namespace of the project that you wish to deploy
err_deploy_no_commits:
  other: "The project '[NOTICE]{{.V0}}[/RESET]' does not have any packages configured, please add add some packages first."
err_userrc_notfound:
  other: "Could not update your environment as your RC file could not be found, expecting to find one of [ACTIONABLE]{{.V0}}[/RESET] in your home directory."
err_windows_registry:
  other: Error while interacting with Windows registry
err_deploy_run_install:
  other: You need to run the install step at least once before you can run the configure or report steps. Run 'state deploy --help' for more information.
err_deploy_path_noperm:
  other: "No permission to create symlinks on any of the PATH entries: [NOTICE]{{.V0}}[/RESET]"
deploy_install:
  other: "Installing Runtime Environment"
deploy_configure_shell:
  other: "Configuring shell: [NOTICE]{{.V0}}[/RESET]"
deploy_symlink:
  other: "Symlinking executables to: [NOTICE]{{.V0}}[/RESET]"
deploy_overwrite_target:
  other: "Overwriting existing target: [NOTICE]{{.V0}}[/RESET]"
deploy_info:
  other: Deployment Information
deploy_restart:
  other: Action Required
deploy_cmd_description:
  other: |
    Deploys the runtime in a way that cannot be further managed (not recommended for most use-cases). Deploy sets up the language so you can run it from any shell environment that matches the current shell, overriding any conflicting installations.
    You can run individual deploy steps by running the sub-commands, which is useful if you're preparing docker images, CI environments, or the like.
    If you're setting up a local development environment you probably won't need the sub-commands.
deploy_install_cmd_description:
  other: Only install the runtime environment files, but do not configure it in any way (effectively caches the runtime environment)
deploy_configure_cmd_description:
  other: Configure the runtime environment for your current shell (must have run install first or this will error)
deploy_symlink_cmd_description:
  other: Symlink the executables to your PATH and to the target directory (must have run install first or this will error)
deploy_report_cmd_description:
  other: Reports information about the deployed runtime environment, useful for further manual setup (must have run install first or this will error)
field_binarydirectories:
  other: Binary Directories
field_environment:
  other: Environment Variables
deploy_restart_shell:
  other: |
    Please restart your terminal or start a new terminal session in order to start using the newly configured Runtime Environment.
deploy_restart_cmd:
  other: |
    Please log out and back in again in order to start using the newly configured Runtime Environment.
    Alternatively, you can run `setenv` from the installation directory to update your environment
flag_state_deploy_path_description:
  other: The path to deploy the runtime installation files to. This directory will not be affected by 'state clean'
flag_state_deploy_force_description:
  other: "Overwrites any existing files / configurations."
flag_state_deploy_user_path_description:
  other: "Updates the user PATH instead of the system PATH"
deploy_uninstall_success:
  other: |
    Successfully removed deployment.

    Please restart your terminal or start a new terminal session in order to clear any residual Runtime Environment variables and settings.
envdef_file_not_found:
  other: |
    Your installation seems to be corrupted.

    Cannot find runtime definition file at [NOTICE]{{.V0}}[/RESET].
    You can try to manually delete the cache directory and re-activating the project.
envdef_unmarshal_error:
  other: |
    Your installation seems to be corrupted.

    Cannot not parse runtime definition file at [NOTICE]{{.V0}}[/RESET]
    This indicates a problem with the build. You can try updating your project
err_corrupted_build_request_response:
  other: |
    Internal error.  You can try manually updating the state tool.

err_arg_required:
  other: "The following argument is required:\n  Name: [NOTICE]{{.V0}}[/RESET]\n  Description: [NOTICE]{{.V1}}[/RESET]"
err_init_no_language:
  other: "You need to supply the [NOTICE]language[/RESET] argument, run '[ACTIONABLE]state init --help[/RESET]' for more information."
err_bad_platform_version:
  other: You have to supply a platform version.
platform_added:
  other: "[NOTICE]{{.V0}}@{{.V1}}[/RESET] has been added."
platform_removed:
  other: "[NOTICE]{{.V0}}@{{.V1}}[/RESET] has been removed."
err_getwd:
  other: |
    Could not retrieve your working directory, error received: [NOTICE]{{.V0}}[/RESET].
    If this problem continues please report it on our forums: [ACTIONABLE]{{.V1}}[/RESET]
ppm_install_err:
  other: Failed to install PPM shim command.
ppm_header_message:
  other: |
    The Perl Package Manager (PPM) is no longer supported.
    To manage your Perl packages from the command line, use the State Tool (state) instead. You can find more information on the State Tool at
    [ACTIONABLE]https://www.activestate.com/products/platform/state-tool/[/RESET]
ppm_print_suggestion:
  other: |
    The Perl Package Manager (PPM) is no longer supported.
    To manage your Perl packages from the command line, use the State Tool (state) instead. You can find more information on the State Tool at
    [ACTIONABLE]https://www.activestate.com/products/platform/state-tool/[/RESET]

    To [NOTICE]{{.V0}}[/RESET], run:

      [NOTICE]{{.V1}}[/RESET]

    See [ACTIONABLE]https://docs.activestate.com/platform/{{.V2}}[/RESET] for details.
ppm_print_main:
  other: |
    The Perl Package Manager (PPM) is no longer supported.
    To manage your Perl packages from the command line, use the State Tool (state) instead. You can find more information on the State Tool at
    [ACTIONABLE]https://www.activestate.com/products/platform/state-tool/[/RESET]

    To see help for State Tool commands, run:

        [ACTIONABLE]state help[/RESET]

    See [ACTIONABLE]https://docs.activestate.com/platform/state/[/RESET] for details.
ppm_print_forward:
  other: |
    Your command is being forwarded to [ACTIONABLE]`{{.V0}}`[/RESET].
    In the future you can run [ACTIONABLE]`{{.V0}}`[/RESET] directly instead of running [ACTIONABLE]`{{.V1}}`[/RESET], which will soon be deprecated.
ppm_print_forward_after_convert:
  other: |
    Please navigate to your newly created project directory and run [ACTIONABLE]`{{.V1}}`[/RESET] again.
    You can also run [ACTIONABLE]`{{.V0}}`[/RESET] directly instead of running [ACTIONABLE]`{{.V1}}`[/RESET], which will soon be deprecated.
ppm_print_forward_failure:
  other: |
    Your command is being forwarded to [ACTIONABLE]`{{.V0}}`[/RESET].
    In the future you can run [ACTIONABLE]`{{.V0}}`[/RESET] directly instead of running [ACTIONABLE]`{{.V1}}`[/RESET], which will soon be deprecated.

    Note that [ACTIONABLE]`{{.V0}}`[/RESET] is not a direct analog for [ACTIONABLE]`{{.V1}}`[/RESET] and your command may have failed as a result.
    Please run [ACTIONABLE]`{{.V0}} --help`[/RESET] for further information on how to use it for your use-case.
ppm_print_area_redundant:
  other: |
    `ppm area` and its subcommands have been made redundant thanks to State Tool's use of virtual environments.
    You can simply start managing your packages, run [ACTIONABLE]`{{.V0}} --help`[/RESET] for more information.
ppm_install_intent:
  other: add new packages to your project
ppm_upgrade_intent:
  other: upgrade an existing package
ppm_remove_intent:
  other: remove a package from your project
ppm_search_intent:
  other: search for a package in the ActiveState repository
ppm_area_message:
  other: |
    The Perl Package Manager (PPM) is no longer supported.
    To manage your Perl packages from the command line, use the State Tool (state) instead. You can find more information on the State Tool at
    [ACTIONABLE]https://www.activestate.com/products/platform/state-tool/[/RESET]

    To manage several projects with varying dependencies, you can organize them as
    projects on the ActiveState Platform: https://docs.activestate.com/platform/projects.html.

    To fork an existing project, run:

        [ACTIONABLE]state fork[/RESET]

    See [ACTIONABLE]https://docs.activestate.com/platform/state/fork.html[/RESET] for details.

    To create a new project, see the guide at [ACTIONABLE]https://docs.activestate.com/platform/state/start.html[/RESET] for details.
ppm_list_intent:
  other: list the packages installed for a project
deploy_usable_path:
  other: |
    Please ensure '[NOTICE]{{.V0}}[/RESET]' exists and is on your PATH.
script_watcher_watch_file:
  other: "Watching file changes at: [NOTICE]{{.V0}}[/RESET]"
confirm_exit_on_error_prompt:
  other: Press enter to continue...
tutorial_newproject_intro:
  other: |
    The State Tool lets you create and maintain a set of virtual environments (eg., one per project), allowing you to
    isolate and better manage language versions and dependencies on a per-project basis.
    [[BR]][[BR]]
    For every virtual environment, you'll be able to share the current configuration (language version & dependencies)
    with your teammates so everyone stays in sync, as well as share secrets (or store your own, for your eyes only),
    set up shared scripts, and much more.
    [[BR]][[BR]]
    We'll help you create your first virtual environment, after that you can create as many as you want by running
    [ACTIONABLE]`state init`[/RESET].
    [[BR]]
tutorial_newproject_outro:
  other: |
    Your Virtual Runtime Environment has been created.
    [[BR]][[BR]]
    To start using your project simply run [ACTIONABLE]`state activate`[/RESET] from your project directory at [ACTIONABLE]{{.Dir}}[/RESET].
    You can also manage your project in your browser at [ACTIONABLE]{{.URL}}[/RESET].
    [[BR]][[BR]]
    To create another project run [ACTIONABLE]`state init`[/RESET], or if you want to find out more about the State Tool and what it can do
    run [ACTIONABLE]`state --help`[/RESET] or check out [ACTIONABLE]{{.Docs}}[/RESET]
ppm_convert_after_tutorial:
  other: |
    For your convenience you can continue to use ppm commands once you've activated your virtual runtime environment.
    We'll give you handy tips on how your commands map to State Tool so you can learn as you go.
ppm_convert_explanation:
  other: |
    State Tool, like Perl 7, is being developed from the ground up with modern software development practices in mind.
    Best practices suggest one environment per project, which is the State Tool’s default option.
    State Tool was developed from the ground up with modern software development practices in mind.
    [[BR]]
ppm_convert_create_question:
  other: |
    PPM functionality is being replaced by the State Tool, which does things differently. For example, before you can
    start managing dependencies, you need to create a new virtual environment for your Perl project.
    [[BR]]
ppm_convert_ask_feedback:
  other: |
    We understand your need to do things traditionally, but we currently do not support it. We'd love to hear more about
    your use case to see if we can better meet your needs. Please consider posting to our forum at {{.ForumURL}}.
    [[BR]]
    To create another project run [ACTIONABLE]`state init`[/RESET], or if you want to find out more about the State Tool and what it can do
    run [ACTIONABLE]`state --help`[/RESET] or check out [ACTIONABLE]{{.Docs}}[/RESET]
windows_compatibility_warning:
  other: |
    Unable to detect your Windows version. You may encounter issues; please ensure you are running at least Windows 10 build 17134.1.

    Error received: {{.V0}}
windows_compatibility_error:
  other: |
    Unfortunately State Tool is not compatible with your version of Windows.

    The minimum version supported is Windows 10 build 17134.1.
    The detected version is {{.V0}} {{.V1}}.
exec_description:
  other: Intercept and run a script via a project runtime environment
flag_state_exec_path_description:
  other: The path of the project that you want to use the runtime environment of. If no path is given the current working directory is used.
artifact_started:
  other: "Build Starting Remotely: [NOTICE]{{.V0}}[/RESET]"
artifact_started_cached:
  other: "Already Cached: [NOTICE]{{.V0}}[/RESET]"
artifact_succeeded:
  other: "Completed: [NOTICE]{{.V0}} ({{.V1}}/{{.V2}})[/RESET]"
artifact_failed:
  other: "Failed: [NOTICE]{{.V0}}[/RESET]. Error returned: [ERROR]{{.V1}}[/RESET]"
err_package_update_pjfile:
  other: "Could not update your activestate.yaml with the new commit ID. Please run [ACTIONABLE]`state pull`[/RESET] manually."
prepare_protocol_warning:
  other: Could not add state protocol
err_preparestart_shortcut:
  other: Could not create shortcut for {{.V0}}
err_preparestart_icon:
  other: Could not set icon for shortcut file {{.V0}}
confirm:
  other: Please Confirm
err_no_project:
  other: To run this command you need to be in an existing project. You can create a new project with [ACTIONABLE]state init[/RESET] or run this command from a directory that is in an existing project. You can also use an existing project by running [ACTIONABLE]`state activate --default`[/RESET] inside your project directory.
activate_default_prompt:
  other: |
    Would you like always use [NOTICE]{{.V0}}[/RESET]?
    This will allow you to operate on this project and run executables provided by its runtime without first "activating" it.
err_no_projectfile:
  other: No activestate.yaml file exists in the current working directory or its parent directories.
err_project_not_found:
  other: Could not find project at [NOTICE]{{.V0}}[/RESET]
err_projectfile_parse:
  other: Unable to parse {{.V0}}
err_non_interactive_prompt:
  other: Prompt "{{.V0}}" cannot be resolved in non-interactive mode.
err_read_projectfile:
  other: The activestate.yaml at {{.V0}} could not be read.
err_auth_fail_totp:
  other: A two-factor authentication code is required.
err_lock_version_invalid:
  other: "The locked version '{{.V0}}' could not be verified, are you sure it's valid?"
config_get_error:
  other: Failed to read configuration.
cve_needs_authentication:
  other: You need to be authenticated in order to access vulnerability information about your project.
auth_tip:
  other: Run `state auth` to authenticate.
err_non_interactive_mode:
  other: You are running the State Tool in non-interactive mode, but interactive input was needed. Please re-run the State Tool in interactive mode. If you are using a non-interactive terminal like Git Bash on Windows, prefix your command with [ACTIONABLE]`winpty`[/RESET]. (See https://github.com/git-for-windows/git/wiki/FAQ#some-native-console-programs-dont-work-when-run-from-git-bash-how-to-fix-it for more information.)
err_alternate_branches:
  other: |
    There are no valid dependencies for your platform in branch [ACTIONABLE]`{{.V0}}`[/RESET], perhaps you could try one of the alternate branches on your project:

     - {{.V1}}

    Type [ACTIONABLE]`state branch switch <NAME>`[/RESET] to switch to a different branch.
err_fetch_project:
  other: "Could not fetch details for project: {{.V0}}"
err_set_default_branch:
  other: Could not update project field with branch, please manually set the `branch={{.V0}}` query parameter on the project field in your activestate.yaml.
artifact_progress_step_download:
  other: Downloading
artifact_progress_step_unpack:
  other: Unpacking
artifact_progress_step_install:
  other: Installing
artifact_download_failed:
  other: Failed to download artifact {{.V0}} ({{.V1}})
artifact_setup_failed:
  other: Failed to install artifact {{.V0}} ({{.V1}})
err_fetch_branch:
  other: "Could not get branch [NOTICE]{{.V0}}[/RESET] for project"
err_refresh_runtime:
  other: "Failed to update runtime"
browser_fallback:
  other: "Could not open {{.V0}} in your browser.\nYou can copy and paste the following URL manually in the address line of your browser:\n[NOTICE]{{.V1}}[/RESET]"
err_user_network_solution:
  other: |
    Please ensure your device has access to internet during installation. Make sure software like a VPN, Firewall or Anti-Virus are not blocking your connectivity.
    If your issue persists consider reporting it on our forums at {{.V0}}.
err_revert_refresh:
  other: Could not get revert commit to check if changes were indeed made
install_initial_success:
  other: "An activestate.yaml has been created at: {{.V0}}."
err_package_info_no_packages:
  other: No packages in our catalog are an exact match for [NOTICE]"{{.V0}}"[/RESET].
package_try_search:
  other: "Valid package names can be searched using [ACTIONABLE]`state search {package_name}`[/RESET]"
package_info_request:
  other: "Request a package at [ACTIONABLE]https://community.activestate.com/[/RESET]"
err_push_outdated:
  other: |
    Your project has new changes available that need to be merged first. Please first run `[ACTIONABLE]state pull[/RESET]` to update your project.
err_pull_incompatible:
  other: |
    The remote project has an incompatible commit history. Target a different project with `[ACTIONABLE--set-project[/RESET]` or reset your local checkout with `[ACTIONABLE]state reset[/RESET]`.
pull_diverged_message:
  other: |
    A merge commit will be created for project [NOTICE]{{.V0}}[/RESET] on branch [NOTICE]{{.V1}}[/RESET].
    Merging commits [NOTICE]{{.V2}}[/RESET] (local) and [NOTICE]{{.V3}}[/RESET] (remote).
    Any conflicts will favour your local changes. To view the merge commit run `[ACTIONABLE]state history[/RESET]`
pull_merge_commit:
  other: Merged {{.V1}} into {{.V0}}
operation_success_local:
  other: |
    Your local project has been updated.
    Run [ACTIONABLE]state push[/RESET] to save changes to the platform.
solver_err:
  other: "The Platform failed to resolve the dependencies for this build. {{.V0}}\n{{.V1}}"
transient_solver_tip:
  other: You may want to retry this command if the failure was related to a resourcing or networking issue.
warning_git_project_mismatch:
  other: |
    [ERROR]Warning:[/RESET] The activestate.yaml used on "[NOTICE]{{.V0}}[/RESET]" does not match your project; "[NOTICE]{{.V1}}[/RESET]".
    We're updating it to match your current project. For more information check out {{.V2}}.
auto_update_permission_err:
  other: |
    Could not update the state tool due to insufficient permissions.
    To manually update, run 'state update' as a privileged user.
    If your installation has become corrupted, please re-install using the instructions on {{.V0}}.
    If you want the state tool to auto-update, please re-install it in a user-writable directory.
    Error received: {{.V1}}
update_permission_err:
  other: |
    Could not update the state tool due to insufficient permissions.
    If your installation has become corrupted, please re-install using the instructions on {{.V0}}.
    Error received: {{.V1}}
err_update_in_progress:
  other: |
    A State Tool update already appears to be running.
    Please close any open shells, open a new one, and then try this command again.
    If this issue persists please manually delete [ACTIONABLE]{{.V0}}[/RESET].
auto_update_to_version:
  other: Updating State Tool from [NOTICE]{{.V0}}[/RESET] to [NOTICE]{{.V1}}[/RESET].
auto_update_relaunch:
  other: Update installed. Forwarding input to updated State Tool.
auto_update_failed:
  other: Could not update State Tool. If this issue persists please reinstall the State Tool.
lock_update_legacy_version:
  other: See [ACTIONABLE]{{.V0}}[/RESET] for more information on version locking and how to install a specific State Tool version.
lock_version_mismatch:
  other: This project is locked at State Tool version [NOTICE]{{.V0}}[/RESET]. Your current State Tool version is [NOTICE]{{.V1}}@{{.V2}}[/RESET].
lock_update_lock:
  other: You can lock the project to the running State Tool version with `[ACTIONABLE]state update lock[/RESET]`.
err_ping_version_mismatch:
  other: |
    The installed version of the State Tool Service does not match that of the client.
    Please stop the service with [ACTIONABLE]state-svc stop[/RESET] and try your command again.
    If this issue persists please reinstall the State Tool.
err_get_wd:
  other: Unable to get appropriate parent directory for project, please ensure you have write permissions in your current directory.
err_jwt_not_authenticated:
  other: |
    You are not authenticated. In order to export a JWT please first authenticate with [ACTIONABLE]state auth[/RESET]
err_recursion_limit:
  other: |
    Recursion detected in command:

    {{.V0}}

    To increase the recursion limit set the [ACTIONABLE]{{.V1}}[/RESET] environment variable.
err_exec_recursion:
  other: |
    Recursion detected. Your feedback could help us fix this. Please consider reporting your issue on our forums: {{.V0}}.

    To allow recursion, set [ACTIONABLE]{{.V1}}=true[/RESET]
package_ingredient_alternatives:
  other: |
    No results found for search term "[NOTICE]{{.V0}}[/RESET]", did you mean:

    {{.V1}}

    Run "[ACTIONABLE]state search {{.V0}}[/RESET]" to see more suggestions.
package_ingredient_alternatives_nosuggest:
  other: |
    No results found for search term "[NOTICE]{{.V0}}[/RESET]".

    Run "[ACTIONABLE]state search {{.V0}}[/RESET]" to find alternatives.
package_ingredient_alternatives_nolang:
  other: |
    No results found for search term "[NOTICE]{{.V0}}[/RESET]".

    This may be because you have not installed a language for your project. Install a language by running "[ACTIONABLE]state languages install <language-name>[/RESET]".
progress_project:
  other: " • Initializing Project"
progress_search:
  other: " • Searching for [ACTIONABLE]{{.V0}}[/RESET] in the ActiveState Catalog"
setup_runtime:
  other: "Setting Up Runtime"
progress_solve:
  other: "Resolving Dependencies"
progress_success:
  other: " [SUCCESS]✔ Done[/RESET]"
progress_found:
  other: " [SUCCESS]✔ Found[/RESET]"
progress_fail:
  other: " [ERROR]x Failed[/RESET]"
progress_commit:
  other: " • Creating commit"
progress_pkg_nolang:
  other: " • Searching for [ACTIONABLE]{{.V0}}[/RESET] across all languages in the ActiveState Catalog"
progress_build_log:
  other: "Build Log [ACTIONABLE]{{.V0}}[/RESET]"
progress_completed:
  other: "[SUCCESS]✔ All dependencies have been installed and verified[/RESET]"
progress_failed:
  other: "[ERROR]x Some dependencies failed to install[/RESET]"
progress_nothing_to_do:
  other: "Runtime is already up to date"
unstable_feature_banner:
  other: "[NOTICE]Beta Feature: This feature is still in beta and may be unstable.[/RESET]\n"
unstable_command_warning:
  other: |
    This command is still in beta. If you want to opt-in to unstable features, run the following command:

    [ACTIONABLE]state config set optin.unstable true[/RESET]
secrets_unstable_warning:
  other: |
    The secrets feature is currently unstable and not ready for production use. If you want to opt-in to unstable features, run the following command:

    [ACTIONABLE]state config set optin.unstable true[/RESET]
err_update_corrupt_install:
  other: |
    Unfortunately your current installation appears to have been corrupted. Please reinstall the State Tool by first
    uninstalling it and then running the installation process again.

    Uninstallation instructions: {{.V0}}/troubleshooting/uninstall/
    Installation instructions: {{.V0}}/install/
arg_state_use_namespace:
  other: org/project or project
arg_state_use_namespace_description:
  other: "The fully qualified namespace (org/project) or just the project name (project) of the project to use. Must have been previously checked out using [ACTIONABLE]`state checkout`[/RESET]."
err_use_commit_id_mismatch:
  other: "Cannot switch to the given commit ID. Please use [ACTIONABLE]`state checkout`[/RESET] to check out a specific commit ID and then try again."
err_use_default_project_does_not_exist:
  other: "Cannot find your project. Please either check it out again with [ACTIONABLE]state checkout[/RESET] or run [ACTIONABLE]state use reset[/RESET] to stop using it."
err_shell_commit_id_mismatch:
  other: "Cannot start a shell/prompt for the given commit ID. Please use [ACTIONABLE]`state checkout`[/RESET] to check out a specific commit ID and then try again."
err_shell_cannot_load_project:
  other: Cannot load project to start a shell/prompt in.
err_checkout_project:
  other: Could not checkout project {{.V0}}
err_project_frompath:
  other: Could not create project files
err_project_frompath_notexist:
  other: Could not locate a project at [ACTIONABLE]{{.V0}}[/RESET]
err_project_namespace_missmatch:
  other: Project at [ACTIONABLE]{{.V0}}[/RESET] does not match namespace [ACTIONABLE]{{.V1}}[/RESET]
err_project_fromenv:
  other: Could not detect an appropriate project to use, please provide a valid path or namespace.
err_local_project_not_checked_out:
  other: "Cannot find the [ACTIONABLE]{{.V0}}[/RESET] project. Please either check it out using [ACTIONABLE]`state checkout`[/RESET] or run this command again from the project directory."
err_findproject_notfound:
  other: "Could not load project [ACTIONABLE]{{.V0}}[/RESET] from path: [ACTIONABLE]{{.V1}}[/RESET]"
arg_state_shell_namespace_description:
  other: The namespace of the project you wish to start a virtual environment shell/prompt for, or just the project name if previously used
err_language_by_commit:
  other: Could not get language from commit ID {{.V0}}
err_make_language:
  other: Could not create language from commit ID
err_parse_project:
  other: Could not parse project file at {{.V0}}
err_uninstall_privilege_mismatch:
  other: "The State Tool was installed as administrator. To uninstall please run [ACTIONABLE]state clean uninstall[/RESET] as administrator."
err_update_privilege_mismatch:
  other: "The State Tool was installed as administrator. To update please run [ACTIONABLE]state update[/RESET] as administrator."
uninstall_warn_not_empty:
  other: |
    [ERROR]Unable to remove all files in the installation directory.[/RESET]
    There were unrecognized files in that directory.
err_state_exec:
  other: Could not get state exec
err_service_exec:
  other: Could not get service exec
err_svc_exec:
  other: Could not get state service exec
err_state_exec_dir:
  other: Could not get state exec from directory {{.V0}}
err_service_exec_dir:
  other: Could not get service exec from directory {{.V0}}
err_insufficient_permissions:
  other: |
    Could not stop running State Tool process due to insufficient permissions.

    State Tool works best if you run it as a user, rather than an admin. You might be encountering this issue because you have originally installed or ran the State Tool as admin. If this is the case it is suggested that you uninstall the State Tool as admin, and install it again as a user.
err_search_no_package:
  other: |
    No packages in our catalog match [NOTICE]"{{.V0}}"[/RESET].
err_search_no_bundle:
  other: |
    No bundles in our catalog match [NOTICE]"{{.V0}}"[/RESET].
search_request_package:
  other: "Request a package at [ACTIONABLE]https://community.activestate.com/[/RESET]"
search_request_bundle:
  other: "Request a bundle at [ACTIONABLE]https://community.activestate.com/[/RESET]"
beta_suffix:
  other: " (Beta)"
err_globaldefault_update_env:
  other: Could not write to user environment
use_reset_notice_not_reset:
  other: No project to stop using
use_reset_notice_windows:
  other: Note you may need to start a new command prompt to fully update your environment.
use_reset_notice:
  other: Note you may need to run '[ACTIONABLE]hash -r[/RESET]' or start a new shell to fully update your environment.
svcctl_wait_timeout:
  other: |
    Timed out waiting for service to respond ({{.V0}} - code {{.V1}}).

    Are you running software that could prevent State Tool from running local processes/servers?

    Please try running your command again.

    If this problem persists please report it on our forums: [ACTIONABLE]{{.V2}}[/RESET]
svcctl_file_not_found:
  other: |
    Could not find the State Tool service executable.

    Please try running your command again.

    If this problem persists please report it on our forums: [ACTIONABLE]{{.V0}}[/RESET]
err_autostart_app:
  other: Could not create new autostart app
install_remote_title:
  other: This will install the State Tool
err_already_checked_out:
  other: There is already a project checked out at '[ACTIONABLE]{{.V0}}[/RESET]'.
use_project_statement:
  other: |
    Switched to project [ACTIONABLE]{{.V0}}[/RESET], located at [ACTIONABLE]{{.V1}}[/RESET].
    For editors and other tooling use the executables at: [ACTIONABLE]{{.V2}}[/RESET].
use_show_project_statement:
  other: |
    The active project is [ACTIONABLE]{{.V0}}[/RESET], located at [ACTIONABLE]{{.V1}}[/RESET].
    For editors and other tooling use the executables at: [ACTIONABLE]{{.V2}}[/RESET].
shell_project_statement:
  other: |
    Opening shell for project [ACTIONABLE]{{.V0}}[/RESET], located at [ACTIONABLE]{{.V1}}[/RESET].
    This shell is operating inside a virtual environment.
    For editors and other tooling use the executables at: [ACTIONABLE]{{.V2}}[/RESET].
checkout_project_statement:
  other: |
    Checked out project [ACTIONABLE]{{.V0}}[/RESET], located at [ACTIONABLE]{{.V1}}[/RESET].
    For editors and other tooling use the executables at: [ACTIONABLE]{{.V2}}[/RESET].
export_project_statement:
  other: Exporting env for project [ACTIONABLE]{{.V0}}[/RESET] located at [ACTIONABLE]{{.V1}}[/RESET].
err_rtprogress_outofsync:
  other: |
    Received events that appear to be out of order.
    Please report this issue on [ACTIONABLE]{{.V0}}[/RESET] and include your log file at [ACTIONABLE]{{.V1}}[/RESET].
err_home_not_found:
  other: |
    Could not proceed because your HOME environment variable is unset. Please ensure that your HOME environment variable is set. Alternatively if you do not or cannot set this variable you can instead use the ACTIVESTATE_HOME variable.

    This variable is used by the State Tool to determine things like the installation directory, config directory and cache directory.
warning_macos_bash:
  other: |
    You are running bash on macOS, which is no longer supported by Apple. To update your account to use zsh, please run 'chsh -s /bin/zsh'. If you continue to use bash you may run into issues finding binaries on your PATH, in order to work around these issues please read: https://scriptingosx.com/2017/04/about-bash_profile-and-bashrc-on-macos/
operating_message:
  other: |
    Operating on project [ACTIONABLE]{{.V0}}[/RESET], located at [ACTIONABLE]{{.V1}}[/RESET].
pjfile_deprecation_msg:
  other: |
    Your activestate.yaml located at [ACTIONABLE]{{.V0}}[/RESET] appears to be using deprecated keys. Please update the following keys:
    {{.V1}}
    To find out how to update these please read the deprecation information at:
    [ACTIONABLE]{{.V2}}[/RESET]
runtime_usage_limit_reached:
  other: |
    [WARNING]Heads up! You've reached your runtime limit for [/RESET][ACTIONABLE]{{.V0}}[/RESET][WARNING].[/RESET]
    [WARNING]You can upgrade your plan or enroll in a free trial by visiting: [/RESET][ACTIONABLE]https://platform.activestate.com/upgrade/?org={{.V0}}[/RESET][WARNING].[/RESET]

    [WARNING]You are using [/RESET][ACTIONABLE]{{.V1}}[/RESET][WARNING] out of [/RESET][ACTIONABLE]{{.V2}}[/RESET][WARNING] available runtimes.[/RESET]

runtime_limit_reached_title:
  other: Runtime Limit Reached
runtime_limit_reached_msg:
  other: Heads up! You've reached your runtime limit for {{.V0}}.
runtime_limit_reached_action:
  other: Upgrade
pjfile_deprecation_entry:
  other: " - '[ACTIONABLE]{{.V0}}[/RESET]' located at byte [ACTIONABLE]{{.V1}}[/RESET]"
<<<<<<< HEAD
err_init_authenticated:
  other: You need to be authenticated to initialize a project. Authenticate by running [ACTIONABLE]`state auth`[/RESET].
=======
err_country_blocked:
  other: This service is not available in your region.
>>>>>>> 5a9bb2fb
<|MERGE_RESOLUTION|>--- conflicted
+++ resolved
@@ -2041,10 +2041,7 @@
   other: Upgrade
 pjfile_deprecation_entry:
   other: " - '[ACTIONABLE]{{.V0}}[/RESET]' located at byte [ACTIONABLE]{{.V1}}[/RESET]"
-<<<<<<< HEAD
 err_init_authenticated:
   other: You need to be authenticated to initialize a project. Authenticate by running [ACTIONABLE]`state auth`[/RESET].
-=======
 err_country_blocked:
-  other: This service is not available in your region.
->>>>>>> 5a9bb2fb
+  other: This service is not available in your region.