--- conflicted
+++ resolved
@@ -1447,12 +1447,6 @@
     Checking out project: [NOTICE]{{.V0}}[/RESET]
 installing_runtime_title:
   other: Installing Runtime
-<<<<<<< HEAD
-installing_runtime_and_dependencies:
-  other: |
-    Installing your runtime and dependencies.
-=======
->>>>>>> 1db2645a
 checkout_project_statement:
   other: |
     Checked out project [ACTIONABLE]{{.V0}}[/RESET], located at [ACTIONABLE]{{.V1}}[/RESET].
