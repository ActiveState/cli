--- conflicted
+++ resolved
@@ -2065,10 +2065,7 @@
   other: Could not update local checkouts
 err_edit_project_mapping:
   other: Could not update project mapping
-<<<<<<< HEAD
-err_runtime_order_forbidden:
-  other: You do not have permission to view the order. Ensure you are logged in to the correct account.
-=======
 notice_runtime_disabled:
   other: Skipping runtime setup because it was disabled by an environment variable
->>>>>>> 87870642
+err_runtime_order_forbidden:
+  other: You do not have permission to view the order. Ensure you are logged in to the correct account.