--- conflicted
+++ resolved
@@ -2065,7 +2065,12 @@
   other: You need to be authenticated to initialize a project. Authenticate by running [ACTIONABLE]`state auth`[/RESET].
 err_country_blocked:
   other: This service is not available in your region.
-<<<<<<< HEAD
+err_shortcutdir_writable:
+  other: Could not continue as we don't have permission to create [ACTIONABLE]{{.V0}}[/RESET].
+err_edit_local_checkouts:
+  other: Could not update local checkouts
+err_edit_project_mapping:
+  other: Could not update project mapping
 err_uploadingredient_edit_version_required:
   other: When editing you must always provide a new version number.
 err_uploadingredient_edit_version_different:
@@ -2080,12 +2085,4 @@
     Successfully uploaded as:
     Ingredient ID: [[ACTIONABLE]{{.V0}}[/RESET]
     Ingredient Version ID: [ACTIONABLE]{{.V1}}[/RESET]
-    Revision: [ACTIONABLE]{{.V2}}[/RESET]
-=======
-err_shortcutdir_writable:
-  other: Could not continue as we don't have permission to create [ACTIONABLE]{{.V0}}[/RESET].
-err_edit_local_checkouts:
-  other: Could not update local checkouts
-err_edit_project_mapping:
-  other: Could not update project mapping
->>>>>>> 82fd975a
+    Revision: [ACTIONABLE]{{.V2}}[/RESET]