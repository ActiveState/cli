org_name:
  other: ActiveState
state_description:
  other: |
    The ActiveState CLI allows you to easily switch between your ActiveState environments

    Find more information at: https://docs.activestate.com/platform/state/
activate_project:
  other: Activate a project
arg_state_activate_namespace:
  other: org/project
arg_state_activate_namespace_description:
  other: The namespace of the project that you wish to activate
flag_state_init_private_flag_description:
  other: Create a private project
flag_state_locale_description:
  other: Set the localisation
flag_state_verbose_description:
  other: Verbose output
flag_state_monochrome_output_description:
  other: Force monochrome text output
flag_state_output_description:
  other: "Set the output method, possible values: plain, simple, json, editor"
flag_state_non_interactive_description:
  other: Run the State Tool without any prompts
flag_state_version_description:
  other: Show the version of our state executable
flag_state_activate_path_description:
  other: Where to install the project
info_deactivated:
  other: "[DISABLED]Deactivated {{.Owner}}/{{.Name}}[/RESET]"
confirm_update_locked_version_prompt:
  other: "You ran update from a project directory with a locked State Tool version. This will update the version that your project is locked to. Are you sure you want to do this?"
confirm_update_unlocked_version_prompt:
  other: "Are you sure you want to unlock the State Tool version from your project?"
version_info:
  other: |
    ActiveState {{.Name}} by ActiveState Software Inc.
    License [NOTICE]{{.License}}[/RESET]
    Version [NOTICE]{{.Version}}[/RESET]
    Revision [NOTICE]{{.Revision}}[/RESET]
    Channel [NOTICE]{{.Channel}}[/RESET]
    Built [NOTICE]{{.Date}}[/RESET]{{if not .BuiltViaCI}} (dev){{end}}
err_project_file_unavailable:
  other: Could not load the project file
err_project_unavailable:
  other: "Could not load the project: {{.V0}}"
err_invalid_status_code:
  other: "Invalid status code: [NOTICE]{{.V0}}[/RESET]"
info_activating_state:
  other: "Creating a Virtual Environment for your Project's Packages"
panic_couldnt_detect_wd:
  other: "Could not detect working directory: {{.Error}}"
auth_description:
  other: Authenticate against the ActiveState Platform
flag_state_auth_token_description:
  other: "The API Token generated via the ActiveState Platform (http://docs.activestate.com/platform/state/ci.html#authenticate-without-prompts-or-passwords)"
flag_state_auth_username_description:
  other: The username to authenticate with
flag_state_auth_password_description:
  other: The password to authenticate with
flag_state_auth_totp_description:
  other: The TOTP code generated via two-factor authentication (must be used in conjunction with username and password flags)
flag_state_auth_interactive_description:
  other: Sign in via your terminal, rather than your web browser.
username_prompt:
  other: "Enter your username:"
password_prompt:
  other: "Enter your password:"
previous_password_message:
  other: "Your password may have changed recently. We need to reencrypt your private-key so that you may continue using your secrets, but we need your previous password in order to do so."
auth_generate_new_keypair_message:
  other: "There is an unrecoverable issue with your existing keypair and the best course of action is to generate a new keypair."
auth_confirm_generate_new_keypair_prompt:
  other: Generate new keypair?
auth_err_unrecoverable_keypair:
  other: "Unrecoverable keypair issue"
previous_password_prompt:
  other: "Enter your previous password:"
secret_value_prompt_summary:
  other: |

    The action you are taking uses a secret that has not been given a value yet.
    Name: [NOTICE]{{.V0}}[/RESET]
    Description: [NOTICE]{{.V1}}[/RESET]
    Scope: [NOTICE]{{.V2}} ({{.V3}})[/RESET]
secret_value_prompt:
  other: 'Please enter a value for secret "[ACTIONABLE]{{.V0}}[/RESET]":'
secret_prompt_user:
  other: Only you can access the value
secret_prompt_project:
  other: Organization members can access the value
secret_no_description:
  other: "- (This secret has no description, you can set one via the web dashboard)"
totp_prompt:
  other: "Enter your two-factor authentication code:"
survey_error_template:
  other: '[[color "red"]] Invalid response: [[.Error]][[color "reset"]][[BR]]'
err_value_required:
  other: value required
tos_disclaimer:
  other: |
    Your use of the ActiveState Platform is subject to the Terms of Service.
    You can review the Terms of Service at:
      {{.V0}}
tos_disclaimer_prompt:
  other: |

    By continuing you accept the Terms of Service. Continue?
err_auth_failed:
  other: Authentication failed
err_auth_failed_unknown_cause:
  other: "Authentication failed due to an unknown cause, error received: {{.V0}}"
err_auth_token:
  other: "Failed to create authentication token, please try again or run '[ACTIONABLE]state clean config[/RESET]' if the issue persists."
auth_err_password_prompt:
  other: The provided password is invalid
signup_description:
  other: Signup a new account
login_success_welcome_back:
  other: You have successfully authenticated, hello [NOTICE]{{.Name}}[/RESET]!
logged_in_as:
  other: You are logged in as [NOTICE]{{.Name}}[/RESET]
logout_description:
  other: Logout
logged_out:
  other: You have been logged out
logout_still_have_api_token:
  other: Logout is incomplete because you have authenticated with an environment variable. To complete logout please unset the '[ACTIONABLE]ACTIVESTATE_API_KEY[/RESET]' environment variable.
login_cancelled:
  other: Authentication Cancelled
login_err_auth:
  other: Authentication failed
local:
  other: Local
organization:
  other: Organization
organizations_description:
  other: List member organizations on the ActiveState Platform
organizations_err:
  other: Unable to list member organizations
organization_no_orgs:
  other: You are not a member of any organizations
project:
  other: Project
project_err:
  other: Unable to list projects
err_unsupported_platform:
  other: "Unsupported platform: [NOTICE]{{.V0}}[/RESET]"
err_detect_language:
  other: Could not detect which language to use
err_language_not_found:
  other: "Could not find language: [NOTICE]{{.V0}}@{{.V1}}[/RESET]"
project_checkout_empty:
  other: You have not activated any projects yet
building:
  other: Building
downloading:
  other: Downloading
installing:
  other: Installing
unknown_value:
  other: Unknown Value
total:
  other: Total
projects_description:
  other: List your projects
err_api_not_authenticated:
  other: You are not authenticated, authenticate with '[ACTIONABLE]state auth[/RESET]'.
err_api_forbidden:
  other: You are not allowed to access or modify the requested resource
err_api_org_not_found:
  other: Unable to find requested Organization
err_api_project_not_found:
  other: The requested project [NOTICE]{{.V1}}[/RESET] does not exist under [NOTICE]{{.V0}}[/RESET]. Please ensure the owner is correct and that the project has been created.
tip_private_project_auth:
  other: If this is a private project you may need to authenticate with 'state auth'.
err_api_member_not_found:
  other: Unable to find requested Member
err_api_org_invite_expected_one_invite:
  other: That should not happen.  Expected to receive at least one invitation receipt.
reqsvc_err_line_errors:
  other: "Line errors encountered translating data: [{{.V0}}]"
secrets_expander_err_empty_name:
  other: Expander handle can not be an empty string
secrets_expander_err_undefined:
  other: Expander must be defined
run_description:
  other: Run your project scripts
scripts_description:
  other: Show project scripts
runtime_alternative_file_transforms_err:
  other: "Could not apply necessary file transformations after unpacking."
scripts_no_scripts:
  other: No scripts in your 'activestate.yaml' or no scripts to run in for your environment
edit_description:
  other: Edit a given script
edit_script_cmd_name_arg:
  other: name
edit_script_cmd_name_arg_description:
  other: The name of the script to be edited
edit_script_cmd_expand_flag:
  other: Whether or not to expand constants within the script
edit_scripts_no_name:
  other: Could not find script with the given name [NOTICE]{{.V0}}[/RESET]
edit_scripts_project_file_saved:
  other: "\nScript changes detected, updating activestate.yaml"
error_open_not_installed_lin:
  other: Please install '[ACTIONABLE]{{.V0}}[/RESET]' to edit scripts
error_edit_script:
  other: Failed to edit script
error_edit_unrecognized_platform:
  other: Could not open script file on this platform [NOTICE]{{.V0}}[/RESET]
prompt_done_editing:
  other: Are you done editing?
arg_state_run_name:
  other: script
arg_state_run_name_description:
  other: Name of script to run
error_state_run_undefined_name:
  other: The script name must be provided
error_state_run_unknown_name:
  other: "[ERROR]The script [/RESET]'[NOTICE]{{.V0}}[/RESET]' [ERROR]is not defined in activestate.yaml.[/RESET]"
error_state_run_standalone_conflict:
  other: Script is configured as standalone while the language requires state activation. Please unset the standalone value, or use a language native to your shell.
error_state_run_setup_scriptfile:
  other: Cannot setup runnable on-disk script file.
err_sscommon_binary_path:
  other: Could not find [NOTICE]{{.V0}}[/RESET] in PATH
err_sscommon_unsupported_language:
  other: Unsupported language extension [NOTICE]{{.V0}}[/RESET]
err_subshell_setenv:
  other: Could not setup an environment for a new subshell.
show_project:
  other: Show information about a project
arg_state_show_remote_description:
  other: Namespace of remote project
private:
  other: Private
public:
  other: Public
field_package_name:
  other: Name
field_package_version:
  other: Version
field_namespace:
  other: Namespace
field_events:
  other: Events
field_scripts:
  other: Scripts
field_localcheckouts:
  other: Local Checkouts
field_platforms:
  other: Platforms
err_conflicting_branch_while_checkedout:
  other: |
    Cannot activate branch [NOTICE]{{.V0}}[/RESET]. Branch [NOTICE]{{.V1}}[/RESET] is already checked out.
    Please use [ACTIONABLE]state branch switch <name>[/RESET] followed by [ACTIONABLE]state activate[/RESET] instead.
secrets_cmd_description:
  other: Manage your secrets
secrets_flag_filter:
  other: Show only secrets that match the given filter. The filter value is the config path that you want to see secrets for, eg. constants.foo, scripts.foo, secrets.project.foo, etc.
secrets_get_cmd_description:
  other: Get the value of a secret
secrets_get_arg_name_name:
  other: namespace
secrets_get_arg_name_description:
  other: Namespace of secret is '[NOTICE]SCOPE.NAME[/RESET]'. eg. '[ACTIONABLE]user.mySecret[/RESET]' or '[ACTIONABLE]project.ourSecret[/RESET]'
secrets_set_cmd_description:
  other: Set the value of a secret
secrets_set_arg_name_name:
  other: namespace
secrets_set_arg_name_description:
  other: Namespace of secret is '[NOTICE]SCOPE.NAME[/RESET]. eg. '[ACTIONABLE]user.mySecret[/RESET]' or '[ACTIONABLE]project.ourSecret[/RESET]'
secrets_set_arg_value_name:
  other: secret-value
secrets_set_arg_value_description:
  other: Value of unencrypted Secret
secrets_sync_cmd_description:
  other: Synchronize your shareable secrets to everyone in the organization for the current project
secrets_sync_results_message:
  other: Successfully synchronized [NOTICE]{{.V0}}[/RESET] users of the [NOTICE]{{.V1}}[/RESET] organization
secrets_err_defined:
  other: Failed to obtain defined secrets
secrets_err_values:
  other: Failed to obtain secret value(s)
secrets_err_access:
  other: Unable to check access to project secrets. You will not be able to access any secrets for this project
secrets_warning_no_access:
  other: You are not authorized to view secrets for this project
secrets_err_save:
  other: "Error updating user's Secrets: {{.V0}}"
secrets_err_base64_decoding:
  other: Error base64 decoding variable value
secrets_err_check_access:
  other: Access check failed
secrets_expand_err_not_found:
  other: 'Unable to obtain value for secret: [NOTICE]"{{.V0}}"[/RESET].'
secrets_expand_err_no_access:
  other: You are not a member of organization '[NOTICE]{{.V0}}[/RESET]' and therefore cannot access secrets belonging to its projects
secrets_err_invalid_namespace:
  other: "Invalid namespace given for secret: [NOTICE]{{.V0}}[/RESET], namespace must be in format of 'scope.secretName', eg. 'user.mySecret' or 'project.ourSecret'."
secrets_warn_deprecated_var:
  other: "DEPRECATION WARNING: 'state variables' (or 'state vars') has been retired in favour of secrets and constants. Please use 'state secrets' instead."
secrets_err_user_not_defined:
  other: "Secret has not been defined: [NOTICE]{{.V0}}[/RESET]. Define it by running 'state secrets set [NOTICE]{{.V0}}[/RESET]'."
secrets_err_project_not_defined:
  other: "Secret has not been defined: [NOTICE]{{.V0}}[/RESET]. Either define it by running 'state secrets set [NOTICE]{{.V0}}[/RESET]' or have someone in your organization sync with you by having them run 'state secrets sync'."
secrets_err_not_authenticated:
  other: You are running a command that requires access to secrets, please authenticate by running 'state auth'.
secrets_row_value_set:
  other: "[SUCCESS]✔ Defined[/RESET]"
secrets_row_value_unset:
  other: "[ERROR]× Not defined[/RESET]"
secrets_description_unset:
  other: "[DISABLED]Not provided.[/RESET]"
pull_updated:
  other: Your project in the activestate.yaml has been updated to {{.V0}}@{{.V1}}.
keypair_err_not_found:
  other: Keypair not yet generated
keypair_err_save:
  other: Keypair could not be saved
keypair_err_publickey_not_found:
  other: 'No public-key found for user [NOTICE]"{{.V0}}"[/RESET] ([NOTICE]"{{.V1}}"[/RESET])'
keypairs_err_bitlength_too_short:
  other: bit-length too short
keypairs_err_pem_encoding:
  other: invalid PEM encoding
keypairs_err_passphrase_incorrect:
  other: provided passphrase is incorrect
keypairs_err_invalid_rsa_publickey:
  other: provided key not an RSA public-key
keypairs_err_load_not_found:
  other: 'Authorized keypair not found. Please refer to the docs for more info: https://docs.activestate.com/platform/state/advanced-topics/secrets/#setting-up-a-key-pair'
keypairs_err_load_requires_mode:
  other: 'Keypair [NOTICE]"{{.V0}}"[/RESET] file is too permissive, expects no more than [NOTICE]"{{.V1}}"[/RESET] permissions'
keypairs_err_base64_decoding:
  other: Message is not base-64 encoded
keypairs_err_override_with_save:
  other: "cannot save key to file while key override is set"
keypairs_err_override_with_delete:
  other: "cannot delete key file while key override is set"
err_command_requires_auth:
  other: You need to be authenticated to run this command. Authenticate by running '[ACTIONABLE]state auth[/RESET]'.
warn_script_name_in_use:
  other: "[ERROR]WARNING:[/RESET] The following scripts collide with existing commands and should be renamed: [NOTICE]{{.V0}}[/RESET]."
warn_move_incompatible_modes:
  other: "Permissions of files [NOTICE]{{.V0}}[/RESET] and [NOTICE]{{.V1}}[/RESET] differ. Using permissions of [NOTICE]{{.V0}}[/RESET]"
err_file_not_found_in_path:
  other: Could not find file=[NOTICE]{{.V0}}[/RESET] in path=[NOTICE]{{.V1}}[/RESET]
secrets_err_expand_noproject:
  other: Expanding of variable failed because a project was not passed along. This indicates a problem in the underlying code, and is unlikely to be something an end-user can address.
err_invalid_lock:
  other: "Invalid lock specified in your activestate.yaml: '{{.V0}}', should be in the format of: [NOTICE]channel@{number}.{number}.{number}-{hash}[/RESET]"
update_available_header:
  other: "[ACTIONABLE]Update Available[/RESET]"
update_available:
  other: |
    Your version: [NOTICE]{{.V0}}[/RESET]
    Available Version: [NOTICE]{{.V1}}[/RESET]
    You can update by running '[ACTIONABLE]state update[/RESET]'
update_none_found:
  other: Update not found for {{.V0}}.
updating_version:
  other: Updating State Tool to version {{.V0}}
runtime_update_notice_known_count:
  other: "Your activestate.yaml is [NOTICE]{{.V0}}[/RESET] commits behind."
runtime_update_notice_unknown_count:
  other: "Your activestate.yaml is behind."
runtime_update_help:
  other: "Run '[ACTIONABLE]state pull[/RESET]' to pull in the latest runtime environment as defined in your project on [NOTICE]https://platform.activestate.com/{{.V0}}/{{.V1}}[/RESET]"
err_no_credentials:
  other: Cannot authenticate without credentials
err_token_list:
  other: "Something went wrong whilst trying to retrieve api tokens: {{.V0}}"
err_token_delete:
  other: "Something went wrong whilst trying to delete an api token: {{.V0}}"
err_token_create:
  other: "Something went wrong whilst trying to create an api token: {{.V0}}"
installer_err_runtime_missing_meta:
  other: |
    The requested runtime does not appear to have a metadata file and the metadata could not be inferred.
    Possible causes are:
      - A previous installation of the runtime was improperly aborted before it could finish. Manually deleting
        directory "{{.V0}}" and retrying this command will fix this issue.
      - You are trying to use a much older build that is not supported by this version of the State Tool. It
        is recommended that you produce a new build.
installer_err_runtime_no_executable:
  other: Expected runtime installer '[NOTICE]{{.V0}}[/RESET]' to include '[ACTIONABLE]{{.V1}}[/RESET]' or '[ACTIONABLE]{{.V2}}[/RESET]'
installer_err_runtime_no_file:
  other: Expected runtime installer '[NOTICE]{{.V0}}[/RESET]' to include '[ACTIONABLE]{{.V1}}[/RESET]'
installer_err_runtime_executable_not_exec:
  other: Executable '[NOTICE]{{.V1}}[/RESET]' does not have execute permissions for runtime '[NOTICE]{{.V0}}[/RESET]'
installer_err_fail_obtain_prefixes:
  other: Unable to obtain relocation prefixes for runtime '[NOTICE]{{.V0}}[/RESET]'
build_status_in_progress:
  other: "Your changes are currently being built remotely on the ActiveState Platform. Please visit [NOTICE]{{.V0}}[/RESET] to see the progress."
err_no_default_branch:
  other: This project has no default branch. This indicates malformed data, please contact support!
err_no_commit:
  other: Project branch has no commits
err_order_marshal:
  other: Failed to marshal/unmarshal order
err_no_data_found:
  other: No data found
err_project_no_languages:
  other: Your project does not have any languages configured
err_add_commit:
  other: "Error occurred while trying to create a commit: {{.V0}}"
err_update_branch:
  other: "Error occurred while trying to update a branch: {{.V0}}"
err_get_commit_history:
  other: "Error occurred while trying to retrieve the latest commit history for your project: {{.V0}}"
err_commit_count_no_latest_with_commit:
  other: "Latest commit id is not set while commit id is set"
err_commit_count_cannot_find:
  other: "Cannot find commit ([ACTIONABLE]{{.V0}}[/RESET]) in indexed"
err_commit_count_cannot_find_first:
  other: "Cannot find first commit ([ACTIONABLE]{{.V0}}[/RESET]) in indexed"
err_commit_count_missing_last:
  other: "Missing last commit id"
err_no_platform_data_remains:
  other: "Your current platform ([ACTIONABLE]{{.V0}}/{{.V1}}[/RESET]) does not appear to be configured in your project. You will need to add it before you are able to activate on this platform. Run 'state platforms --help' for more information on how to do this."
err_runtime_setup:
  other: Error setting up runtime
err_signs3_invalid_url:
  other: API Responded with an invalid S3 URL, please contact support
err_invalid_namespace:
  other: "Invalid namespace: [NOTICE]{{.V0}}[/RESET]. Should be in the format of [NOTICE]org/project[/RESET], and can optionally contain a [NOTICE]#COMMIT_ID[/RESET] suffix. Names should be alphanumeric and may contain dashes and periods."
err_invalid_commit_id:
  other: "Invalid commit ID: [NOTICE]{{.V0}}[/RESET]. It should be a valid UUID."
err_invalid_project_name:
  other: "Invalid project name: [NOTICE]{{.V0}}[/RESET]. Names should be alphanumeric, may contain dashes and periods, and can optionally contain a [NOTICE]#COMMIT_ID[/RESET] suffix."
err_could_not_get_commit_behind_count:
  other: Could not obtain commit history properly
err_auth_required:
  other: Authentication is required, please authenticate by running 'state auth'
err_auth_needinput:
  other: You are logged out, in order to log in either run this command in interactive mode or provide your credentials via flags (see '[ACTIONABLE]state auth --help[/RESET]').
prompt_login_or_signup:
  other: Would you like to login to an existing ActiveState Platform account, or create a new account?
prompt_login_browser_action:
  other: Login with my existing account using your browser
prompt_login_action:
  other: Login with my existing account by typing my username and password
prompt_signup_browser_action:
  other: Signup for a new account using the ActiveState Platform website
err_browser_open:
  other: "Could not open your browser, please manually open the following URL above."
err_os_not_a_directory:
  other: Expected '{{.V0}}' to be a valid directory
export_cmd_description:
  other: Print information based on the provided subcommand
export_jwt_cmd_description:
  other: Print jwt credentials
export_new_api_key_cmd_description:
  other: Create and print new API key
export_new_api_key_arg_name:
  other: name
export_new_api_key_arg_name_description:
  other: API key name
export_config_cmd_description:
  other: Export state tool configurations
export_config_flag_filter_description:
  other: "Filter configuration output. Accepts: [ACTIONABLE]{{.V0}}[/RESET]"
export_apikey_user_notice:
  other: "Note that this key is not stored by ActiveState. Please store the value for later use as you cannot retrieve it again."
err_apikey_name_required:
  other: An API key name is required.
err_cannot_obtain_apikey:
  other: Cannot obtain API key.
platforms_cmd_description:
  other: Manage platforms used in your project
platforms_add_cmd_description:
  other: Add a new platform to your project
platforms_remove_cmd_description:
  other: Remove a platform from your project
platforms_search_cmd_description:
  other: Search for available platforms that can be added to your project
flag_platforms_shared_bitwidth_description:
  other: Platform architecture word size/width in bits (32,64)
arg_platforms_shared_name:
  other: name
arg_platforms_shared_name_description:
  other: Name[@<version>]
field_version:
  other: Version
field_bitwidth:
  other: Bit Width
commit_message_added_platform:
  other: "Added platform: {{.V0}} {{.V1}}bit {{.V2}}"
commit_message_updated_platform:
  other: "Updated platform: {{.V0}} to {{.V1}}"
commit_message_removed_platform:
  other: "Removed platform: {{.V0}} {{.V1}}bit {{.V2}}"
commit_message_added_language:
  other: "Added language: {{.V0}} {{.V1}}"
commit_message_updated_language:
  other: "Updated language: {{.V0}} to {{.V1}}"
commit_message_removed_language:
  other: "Removed language: {{.V0}} {{.V1}}"
fileutils_err_amend_file:
  other: "Could not edit file: [NOTICE]{{.V0}}[/RESET]"
err_auth_empty_token:
  other: The provided token is empty
err_auth_device:
  other: Unable to communicate with the ActiveState Platform for login. Please contact support if this problem persists.
err_auth_device_timeout:
  other: Timed out waiting for authentication to complete.
err_auth_device_noauth:
  other: Authorization was not granted.
auth_press_enter:
  other: Have you completed authentication in your browser?
auth_device_verify_security_code:
  other: |
    Awaiting authorization for this device with the following security code:

        [ACTIONABLE]{{.V0}}[/RESET]

    Please sign into the ActiveState Platform (if you have not already done so) and click "Authorize".
    After that, it may take a few seconds for the authorization process here to complete.

    If the URL does not open automatically, please copy and paste it into your browser.

        [ACTIONABLE]{{.V1}}[/RESET]
auth_device_timeout:
  other: Authorization timeout. Please try again.
auth_device_success:
  other: Successfully authorized this device
err_prompt_bad_flag:
  other: Could not validate input due to an unexpected flag, please contact support if this problem persists
err_invalid_project:
  other: Your activestate.yaml is missing the 'project' field.
err_bad_project_url:
  other: "Invalid value for 'project' field in your activestate.yaml, please ensure it is in the format of: 'https://platform.activestate.com/org/project'."
err_set_commit_id:
  other: "Could not update your activestate.yaml with the latest commit ID. Please ensure you have your project defined in the format of '[ACTIONABLE]project: https://platform.activestate.com/org/project[/RESET]'"
err_set_project:
  other: "Could not update the project field in your activestate.yaml. Please ensure you have your project defined in the format of '[ACTIONABLE]project: https://platform.activestate.com/org/project[/RESET]'"
err_unauthorized:
  other: You are not authorized, did you provide valid login credentials?
err_projectfile_exists:
  other: A project already exists in the specified directory
err_projectfile_invalid_url:
  other: The provided URL is invalid
err_project_require_path:
  other: A project path was not supplied
err_project_require_owner:
  other: A project owner was not supplied
err_project_require_name:
  other: A project name was not supplied
git_cloning_project_heading:
  other: Cloning Repository
git_cloning_project:
  other: Cloning git repository at [ACTIONABLE]{{.V0}}[/RESET]
language_name_unknown:
  other: Unknown
language_unknown_options:
  other: Unknown options
package_cmd_description:
  other: List packages used in your project
package_install_cmd_description:
  other: Add a new package to your project
package_uninstall_cmd_description:
  other: Remove a package from your project
package_import_cmd_description:
  other: Import packages from a list of dependencies
package_search_cmd_description:
  other: Search for available packages that can be added to your project
package_info_cmd_description:
  other: Display information for the specified package
package_arg_name:
  other: name
package_arg_name_description:
  other: Package name, optionally with namespace, eg. '[<namespace>/]<name>'.
package_info_flag_language_description:
  other: The language used to constrain package information selection
bundle_arg_name:
  other: name
bundle_arg_name_description:
  other: Bundle name
package_arg_nameversion:
  other: name[@version]
package_arg_nameversion_wildcard_description:
  other: "Package name and optionally the desired version. The version may contain wildcards, for example: '1.0.x'."
package_arg_nameversion_description:
  other: Package name and optionally the desired version
bundle_arg_nameversion:
  other: name[@version]
bundle_arg_nameversion_description:
  other: Bundle name and optionally the desired version
package_list_flag_commit_description:
  other: The commit that the listing should be based on
package_list_flag_name_description:
  other: The filter for package names to include in the listing
namespace_list_flag_project_description:
  other: The namespace packages should be listed from
package_search_flag_ns_description:
  other: The namespace to search within. This trumps the language flag.
package_flag_ts_description:
  other: The timestamp at which you want to query. Can be either 'now' or RFC3339 formatted timestamp.
package_flag_rev_description:
  other: The revision you want to use, this ensures you get this exact revision and nothing else.
package_search_flag_language_description:
  other: The language used to constrain search results
package_search_flag_exact-term_description:
  other: Ensures that search results match search term exactly
package_import_flag_filename_description:
  other: The file to import
commit_message_added_package:
  other: "Added package: {{.V0}}@{{.V1}}"
commit_message_removed_package:
  other: "Removed package: {{.V0}}"
commit_message_updated_package:
  other: "Updated package: {{.V0}} to {{.V1}}"
commit_message_add_initial:
  other: Initialize project via the State Tool
commit_reqstext_message:
  other: "Import from requirements file"
err_package_added:
  other: Failed to add package
err_bundle_added:
  other: Failed to add bundle
err_language_updated:
  other: Failed to update language
package_err_cannot_fetch_checkpoint:
  other: Cannot fetch checkpoint for package listing
bundle_err_cannot_fetch_checkpoint:
  other: Cannot fetch checkpoint for bundle listing
package_err_cannot_obtain_commit:
  other: Cannot obtain commit for package listing
bundle_err_cannot_obtain_commit:
  other: Cannot obtain commit for bundle listing
package_err_cannot_obtain_language:
  other: Cannot obtain language for package search
bundle_err_cannot_obtain_language:
  other: Cannot obtain language for bundle search
package_err_cannot_obtain_search_results:
  other: Cannot obtain search results
package_no_data:
  other: No data found - Please verify the provided commit id
package_list_no_packages:
  other: The project has no packages to list.
bundle_list_no_packages:
  other: The project has no bundles to list.
package_name:
  other: Name
package_version:
  other: Version
package_added:
  other: "Package added: [NOTICE]{{.V0}}[/RESET]"
package_version_added:
  other: "Package added: [NOTICE]{{.V0}}@{{.V1}}[/RESET]"
bundle_added:
  other: "[SUCCESS]✔ {{.V0}} Bundle successfully installed![/RESET]"
bundle_version_added:
  other: "[SUCCESS]✔ {{.V0}} Bundle @ version {{.V1}} successfully installed![/RESET]"
err_package_updated:
  other: Failed to update package
err_bundle_updated:
  other: Failed to update bundle
package_updated:
  other: "Package updated: [NOTICE]{{.V0}}[/RESET]"
package_version_updated:
  other: "Package updated: [NOTICE]{{.V0}}@{{.V1}}[/RESET]"
bundle_updated:
  other: "Bundle updated: [NOTICE]{{.V0}}[/RESET]"
bundle_version_updated:
  other: "Bundle updated: [NOTICE]{{.V0}}@{{.V1}}[/RESET]"
err_package_removed:
  other: Failed to remove package
err_remove_requirement_not_found:
  other: Could not remove requirement '[ACTIONABLE]{{.V0}}[/RESET]', because it does not exist.
err_bundle_removed:
  other: Failed to remove bundle
err_packages_removed:
  other: Failed to remove packages
package_removed:
  other: "Package uninstalled: [NOTICE]{{.V0}}[/RESET]"
bundle_removed:
  other: "Bundle uninstalled: [NOTICE]{{.V0}}[/RESET]"
err_update_build_script:
  other: Could not update runtime build script
raw_version_added:
  other: "Package added: [NOTICE]{{.V0}}@{{.V1}}[/RESET]"
raw_added:
  other: "Package added: [NOTICE]{{.V0}}[/RESET]"
raw_version_updated:
  other: "Package updated: [NOTICE]{{.V0}}@{{.V1}}[/RESET]"
raw_updated:
  other: "Package updated: [NOTICE]{{.V0}}[/RESET]"
raw_removed:
  other: "Package removed: [NOTICE]{{.V0}}[/NOTICE]"
notice_commit_build_script:
  other: |
    Your local build script has changes that should be committed. Please run '[ACTIONABLE]state commit[/RESET]' to do so.

command_flag_invalid_value:
  other: "Invalid value for {{.V0}} flag: [NOTICE]{{.V1}}[/RESET]"
command_cmd_no_such_cmd:
  other: "No such command: [NOTICE]{{.V0}}[/RESET]"
err_fetch_languages:
  other: "Could not retrieve languages for your project. Does your project exist on the Platform?"
err_no_languages:
  other: "Your project does not have any language configured"
err_incompatible_move_file_dir:
  other: |
    Could not move [NOTICE]{{.V0}}[/RESET] to [NOTICE]{{.V1}}[/RESET].  One is a file, the other a directory.
    This indicates that the requested build may be corrupted.
err_init_lang:
  other: "Invalid language: {{.V0}}@{{.V1}}"
initializing_project:
  other: |
    Initializing Project
init_success:
  other: |
    Project '[NOTICE]{{.V0}}[/RESET]' has been successfully initialized at '[NOTICE]{{.V1}}[/RESET]' and pushed to the Platform.
    You can start using your project with '[ACTIONABLE]state shell[/RESET]' and '[ACTIONABLE]state use[/RESET]'.
    For editors and other tooling use the executables at: [ACTIONABLE]{{.V2}}[/RESET].
init_success_resolved_owner:
  other: |
    We've created '[ACTIONABLE]{{.V0}}[/RESET]' to track changes for this environment. You can change the name at any point by running '[ACTIONABLE]state projects edit --name[/RESET]'.
    Project '[NOTICE]{{.V0}}[/RESET]' has been successfully initialized at '[NOTICE]{{.V1}}[/RESET]' and pushed to the Platform.
    You can start using your project with '[ACTIONABLE]state shell[/RESET]' and '[ACTIONABLE]state use[/RESET]'.
    For editors and other tooling use the executables at: [ACTIONABLE]{{.V2}}[/RESET].
arg_state_init_namespace:
  other: org/project
arg_state_init_namespace_description:
  other: The namespace for the project that you wish to initialize. If not in the format of <org/project>, the value will be used as the project name.
flag_state_init_language_description:
  other: "The Language[@version] that this project should use"
arg_state_init_path:
  other: path
arg_state_init_path_description:
  other: "Where to initialize the project"
err_invalid_language:
  other: "Invalid language specified: '[NOTICE]{{.V0}}[/RESET]'; Supported languages: [ACTIONABLE]{{.V1}}[/RESET]"
err_init_invalid_org:
  other: The organization '[ACTIONABLE]{{.V0}}[/RESET]' either does not exist, or you do not have permissions to create a project in it.
push_creating_project:
  other: "Creating project [NOTICE]{{.V1}}[/RESET] under [NOTICE]{{.V0}}[/RESET] on the ActiveState Platform"
push_project_updated:
  other: "The remote Project has been updated"
push_project_created:
  other: "Project created at [ACTIONABLE]{{.V0}}[/RESET]."
init_description:
  other: Initialize a new project
push_description:
  other: Push your latest changes to the platform
push_prompt_owner:
  other: "Who would you like the owner of this project to be?"
push_prompt_not_authorized:
  other: |
    You are not authorized to push to this project.
    Either get the project owner to invite you, or create a new project with these changes.
    Would you like to create a new project with your changes now?
export_privkey_cmd_description:
  other: Exports the private key, useful if you want to set it via environment variable (ACTIVESTATE_PRIVATE_KEY)
err_unknown_format:
  other: "Unknown format: [NOTICE]{{.V0}}[/RESET]"
err_sprint:
  other: "Could not construct output. Encountered the following error: {{.V0}}"
field_localized_field:
  other: "Localized Field"
err_could_not_marshal_print:
  other: "Could not marshal the value being printed, please check the error log for more information."
err_no_structured_output:
  other: "This command does not support the '{{.V0}}' output format. Please try again without that output flag."
err_main_outputer:
  other: "Could not create output writer, please contact developers if this problem persists. Error: {{.V0}}"
field_name:
  other: Name
field_description:
  other: Description
field_organization:
  other: Organization
request_timed_out:
  other: A request for data took too long - Trying again may help
err_recipe_no_platform:
  other: Filter returned no valid platform IDs.
err_filter_current_platform:
  other: Filter returned no valid platform IDs for the current platform.
no_commits:
  other: No commits exist yet for [NOTICE]{{.V0}}[/RESET]
field_date:
  other: Date
field_author:
  other: Author
field_id:
  other: ID
field_changes:
  other: Changes
change_added:
  other: "[SUCCESS]+[/RESET] {{.V0}} {{.V1}}\n     namespace: {{.V2}}"
change_removed:
  other: "[ERROR]-[/RESET] {{.V0}}\n     namespace: {{.V1}}"
change_updated:
  other: "[ACTIONABLE]•[/RESET] {{.V0}} ({{.V1}} → {{.V2}})\n     namespace: {{.V3}}"
constraint_auto:
  other: Auto
constraint_resolved:
  other: "{{.V0}} → {{.V1}}"
namespace_label_platform:
  other: "Platform"
namespace_label_preplatform:
  other: "Bits"
namespace_label_packager:
  other: "Docker/Installer packagers"
history_cmd_description:
  other: View history of the active project
clean_description:
  other: Clean caches, configuration files, or completely remove the state tool
uninstall_description:
  other: Remove the State Tool, installed languages, and any configuration files
cache_description:
  other: Removes cached Runtime Environments
clean_config_description:
  other: Removes global State Tool configuration. Project configuration will not be affected.
flag_state_clean_uninstall_force_description:
  other: Run uninstall operation without prompts and ignoring any errors stopping running services
arg_state_clean_cache_project_description:
  other: The project to be removed from the local cache.
flag_state_clean_config_force_description:
  other: Run clean config operation without prompts and ignoring any errors stopping running services
err_uninstall_activated:
  other: Cannot uninstall the State Tool while in an activated state. Please deactivate by entering [ACTIONABLE]exit[/RESET] or pressing [ACTIONABLE]Ctrl+D[/RESET] and then try again.
err_remove_cache:
  other: Could not remove State Tool cache directory
err_clean_cache_activated:
  other: Cannot remove the cache directory while in an activated state. Please deactivate by entering [ACTIONABLE]exit[/RESET] or pressing [ACTIONABLE]Ctrl+D[/RESET] and then try again.
uninstall_confirm:
  other: |
    You are about to remove the State Tool.
    Your config and cache files will remain.
    If you would also like to remove those files, add the [ACTIONABLE]--all[/RESET] flag.
    Continue?
uninstall_confirm_all:
  other: You are about to remove the State Tool, installed language runtimes, and all configuration information. Continue?
clean_cache_confirm:
  other: You are about to reset the State Tool cache. Continue?
clean_cache_artifact_confirm:
  other: You are about the remove the cached runtime for [NOTICE]{{.V0}}[/RESET]. Continue?
clean_config_confirm:
  other: You are about the remove the State Tool config directory. Continue?
clean_success_message:
  other: |
    Successfully removed State Tool and related files.

    Please restart your shell in order for changes to take effect.
clean_message_windows:
  other: |
    Deletion of State Tool has been scheduled.
    To access the uninstall log please see: [NOTICE]{{.V0}}[/RESET]
clean_config_message_windows:
  other: |
    Deletion of State Tool config directory has been scheduled.
    To access a log of the process please see: [NOTICE]{{.V0}}[/RESET]
languages_cmd_description:
  other: View the languages of a project
languages_install_cmd_description:
  other: Update the language of a project
arg_languages_install_description:
  other: The language to update in the form of <language>@<version>
err_language_format:
  other: The language and version provided is not formatting correctly, must be in the form of <language>@<version>
err_update_not_found:
  other: "Could not find the requested language: [NOTICE]{{.V0}}[/RESET]. Please ensure the language name is correct and supported by the ActiveState platform"
err_language_version_not_found:
  other: The requested version [NOTICE]{{.V0}}[/RESET] for the language [NOTICE]{{.V1}}[/RESET] is not available
err_language_mismatch:
  other: Cannot change languages, only changes to the current project's language is allowed
err_no_recipes:
  other: No build recipes could be generated for the current project
err_order_unknown:
  other: Unknown error resolving order"
err_project_env_file_not_exist:
  other: |
    Your activated environment appears to have been corrupted because the activestate.yaml cannot be found anymore.

    Expected the following file to exist: [NOTICE]{{.V0}}[/RESET]

    Either replace the missing file or deactivate your activated state as it will continue to malfunction without this file.

    Your activated state can be deactivated by entering [ACTIONABLE]exit[/RESET] or pressing [ACTIONABLE]Ctrl+D[/RESET].
err_invalid_step:
  other: "Invalid step specified: [NOTICE]{{.V0}}[/RESET]. Step must be one of: [ACTIONABLE]{{.V1}}[/RESET]."
arg_state_deploy_namespace:
  other: org/project
arg_state_deploy_namespace_description:
  other: The namespace of the project that you wish to deploy
err_deploy_no_commits:
  other: "The project '[NOTICE]{{.V0}}[/RESET]' does not have any packages configured, please add add some packages first."
err_windows_registry:
  other: Error while interacting with Windows registry
err_deploy_run_install:
  other: You need to run the install step at least once before you can run the configure or report steps. Run 'state deploy --help' for more information.
err_deploy_path_noperm:
  other: "No permission to create symlinks on any of the PATH entries: [NOTICE]{{.V0}}[/RESET]"
deploy_install:
  other: "Installing Runtime Environment"
deploy_configure_shell:
  other: "Configuring shell: [NOTICE]{{.V0}}[/RESET]"
deploy_symlink:
  other: "Symlinking executables to: [NOTICE]{{.V0}}[/RESET]"
deploy_overwrite_target:
  other: "Overwriting existing target: [NOTICE]{{.V0}}[/RESET]"
deploy_info:
  other: Deployment Information
deploy_restart:
  other: Action Required
deploy_cmd_description:
  other: |
    Deploys the runtime in a way that cannot be further managed (not recommended for most use-cases). Deploy sets up the language so you can run it from any shell environment that matches the current shell, overriding any conflicting installations.
    You can run individual deploy steps by running the sub-commands, which is useful if you're preparing docker images, CI environments, or the like.
    If you're setting up a local development environment you probably won't need the sub-commands.
deploy_install_cmd_description:
  other: Only install the runtime environment files, but do not configure it in any way (effectively caches the runtime environment)
deploy_configure_cmd_description:
  other: Configure the runtime environment for your current shell (must have run install first or this will error)
deploy_symlink_cmd_description:
  other: Symlink the executables to your PATH and to the target directory (must have run install first or this will error)
deploy_report_cmd_description:
  other: Reports information about the deployed runtime environment, useful for further manual setup (must have run install first or this will error)
deploy_restart_shell:
  other: |
    Please restart your terminal or start a new terminal session in order to start using the newly configured Runtime Environment.
deploy_restart_cmd:
  other: |
    Please log out and back in again in order to start using the newly configured Runtime Environment.
    Alternatively, you can run '[ACTIONABLE]setenv[/RESET]' from the installation directory to update your environment
flag_state_deploy_path_description:
  other: The path to deploy the runtime installation files to. This directory will not be affected by 'state clean'
flag_state_deploy_force_description:
  other: "Overwrites any existing files / configurations."
flag_state_deploy_user_path_description:
  other: "Updates the user PATH instead of the system PATH"
deploy_uninstall_success:
  other: |
    Successfully removed deployment.

    Please restart your terminal or start a new terminal session in order to clear any residual Runtime Environment variables and settings.
envdef_file_not_found:
  other: |
    Your installation seems to be corrupted.

    Cannot find runtime definition file at [NOTICE]{{.V0}}[/RESET].
    You can try to manually delete the cache directory and re-activating the project.
envdef_unmarshal_error:
  other: |
    Your installation seems to be corrupted.

    Cannot not parse runtime definition file at [NOTICE]{{.V0}}[/RESET]
    This indicates a problem with the build. You can try updating your project
err_arg_required:
  other: "The following argument is required:\n  Name: [NOTICE]{{.V0}}[/RESET]\n  Description: [NOTICE]{{.V1}}[/RESET]"
err_init_no_language:
  other: "A project has not been set using 'state use'. You must include the [NOTICE]language[/RESET] argument. For more help, run '[ACTIONABLE]state init --help[/RESET]'."
platform_added:
  other: "[NOTICE]{{.V0}}@{{.V1}}[/RESET] has been added."
platform_removed:
  other: "[NOTICE]{{.V0}}@{{.V1}}[/RESET] has been removed."
ppm_header_message:
  other: |
    The Perl Package Manager (PPM) is no longer supported.
    To manage your Perl packages from the command line, use the State Tool (state) instead. You can find more information on the State Tool at
    [ACTIONABLE]https://www.activestate.com/products/platform/state-tool/[/RESET]
ppm_print_suggestion:
  other: |
    The Perl Package Manager (PPM) is no longer supported.
    To manage your Perl packages from the command line, use the State Tool (state) instead. You can find more information on the State Tool at
    [ACTIONABLE]https://www.activestate.com/products/platform/state-tool/[/RESET]

    To [NOTICE]{{.V0}}[/RESET], run:

      [NOTICE]{{.V1}}[/RESET]

    See [ACTIONABLE]https://docs.activestate.com/platform/{{.V2}}[/RESET] for details.
ppm_print_main:
  other: |
    The Perl Package Manager (PPM) is no longer supported.
    To manage your Perl packages from the command line, use the State Tool (state) instead. You can find more information on the State Tool at
    [ACTIONABLE]https://www.activestate.com/products/platform/state-tool/[/RESET]

    To see help for State Tool commands, run:

        [ACTIONABLE]state help[/RESET]

    See [ACTIONABLE]https://docs.activestate.com/platform/state/[/RESET] for details.
ppm_print_forward:
  other: |
    Your command is being forwarded to '[ACTIONABLE]{{.V0}}[/RESET]'.
    In the future you can run '[ACTIONABLE]{{.V0}}[/RESET]' directly instead of running '[ACTIONABLE]{{.V1}}[/RESET]', which will soon be deprecated.
ppm_print_forward_after_convert:
  other: |
    Please navigate to your newly created project directory and run '[ACTIONABLE]{{.V1}}[/RESET]' again.
    You can also run '[ACTIONABLE]{{.V0}}[/RESET]' directly instead of running '[ACTIONABLE]{{.V1}}[/RESET]', which will soon be deprecated.
ppm_print_forward_failure:
  other: |
    Your command is being forwarded to '[ACTIONABLE]{{.V0}}[/RESET]'.
    In the future you can run '[ACTIONABLE]{{.V0}}[/RESET]' directly instead of running '[ACTIONABLE]{{.V1}}[/RESET]', which will soon be deprecated.

    Note that '[ACTIONABLE]{{.V0}}[/RESET]' is not a direct analog for '[ACTIONABLE]{{.V1}}[/RESET]' and your command may have failed as a result.
    Please run '[ACTIONABLE]{{.V0}} --help[/RESET]' for further information on how to use it for your use-case.
ppm_print_area_redundant:
  other: |
    `ppm area` and its subcommands have been made redundant thanks to State Tool's use of virtual environments.
    You can simply start managing your packages, run '[ACTIONABLE]{{.V0}} --help[/RESET]' for more information.
ppm_search_intent:
  other: search for a package in the ActiveState repository
deploy_usable_path:
  other: |
    Please ensure '[NOTICE]{{.V0}}[/RESET]' exists and is on your PATH.
script_watcher_watch_file:
  other: "Watching file changes at: [NOTICE]{{.V0}}[/RESET]"
tutorial_newproject_intro:
  other: |
    The State Tool lets you create and maintain a set of virtual environments (eg., one per project), allowing you to
    isolate and better manage language versions and dependencies on a per-project basis.
    [[BR]][[BR]]
    For every virtual environment, you'll be able to share the current configuration (language version & dependencies)
    with your teammates so everyone stays in sync, as well as share secrets (or store your own, for your eyes only),
    set up shared scripts, and much more.
    [[BR]][[BR]]
    We'll help you create your first virtual environment, after that you can create as many as you want by running
    '[ACTIONABLE]state init[/RESET]'.
    [[BR]]
tutorial_newproject_outro:
  other: |
    Your Virtual Runtime Environment has been created.
    [[BR]][[BR]]
    To start using your project simply run '[ACTIONABLE]state activate[/RESET]' from your project directory at [ACTIONABLE]{{.Dir}}[/RESET].
    You can also manage your project in your browser at [ACTIONABLE]{{.URL}}[/RESET].
    [[BR]][[BR]]
    To create another project run '[ACTIONABLE]state init[/RESET]', or if you want to find out more about the State Tool and what it can do
    run '[ACTIONABLE]state --help[/RESET]' or check out [ACTIONABLE]{{.Docs}}[/RESET]
ppm_convert_explanation:
  other: |
    State Tool, like Perl 7, is being developed from the ground up with modern software development practices in mind.
    Best practices suggest one environment per project, which is the State Tool’s default option.
    State Tool was developed from the ground up with modern software development practices in mind.
    [[BR]]
ppm_convert_create_question:
  other: |
    PPM functionality is being replaced by the State Tool, which does things differently. For example, before you can
    start managing dependencies, you need to create a new virtual environment for your Perl project.
    [[BR]]
ppm_convert_ask_feedback:
  other: |
    We understand your need to do things traditionally, but we currently do not support it. We'd love to hear more about
    your use case to see if we can better meet your needs. Please consider posting to our forum at {{.ForumURL}}.
    [[BR]]
    To create another project run '[ACTIONABLE]state init[/RESET]', or if you want to find out more about the State Tool and what it can do
    run '[ACTIONABLE]state --help[/RESET]' or check out [ACTIONABLE]{{.Docs}}[/RESET]
windows_compatibility_warning:
  other: |
    Unable to detect your Windows version. You may encounter issues; please ensure you are running at least Windows 10 build 17134.1.

    Error received: {{.V0}}
windows_compatibility_error:
  other: |
    Unfortunately State Tool is not compatible with your version of Windows.

    The minimum version supported is Windows 10 build 17134.1.
    The detected version is {{.V0}} {{.V1}}.
exec_description:
  other: Intercept and run a script via a project runtime environment
flag_state_exec_path_description:
  other: The path of the project that you want to use the runtime environment of. If no path is given the current working directory is used.
artifact_started:
  other: "Build Starting Remotely: [NOTICE]{{.V0}}[/RESET]"
artifact_succeeded:
  other: "Completed: [NOTICE]{{.V0}} ({{.V1}}/{{.V2}})[/RESET]"
artifact_failed:
  other: "Failed: [NOTICE]{{.V0}}[/RESET]. Error returned: [ERROR]{{.V1}}[/RESET]"
err_package_update_commit_id:
  other: "Could not update your project runtime's commit ID. Please run '[ACTIONABLE]state pull[/RESET]' manually."
prepare_protocol_warning:
  other: Could not add state protocol
err_preparestart_shortcut:
  other: Could not create shortcut for {{.V0}}
confirm:
  other: Please Confirm
err_no_project:
  other: To run this command you need to be in an existing project. You can create a new project with [ACTIONABLE]state init[/RESET] or run this command from a directory that is in an existing project. You can also use an existing project by running '[ACTIONABLE]state activate --default[/RESET]' inside your project directory.
err_no_projectfile:
  other: No activestate.yaml file exists in the current working directory or its parent directories.
err_project_not_found:
  other: Could not find project at [NOTICE]{{.V0}}[/RESET]
err_projectfile_parse:
  other: Unable to parse {{.V0}}
err_non_interactive_prompt:
  other: Prompt "{{.V0}}" cannot be resolved in non-interactive mode.
err_read_projectfile:
  other: The activestate.yaml at {{.V0}} could not be read.
err_auth_fail_totp:
  other: A two-factor authentication code is required.
cve_title:
  other: Vulnerability Summary
cve_description:
  other: Show a summary of project vulnerabilities
cve_namespace_arg:
  other: org/project
cve_namespace_arg_description:
  other: The project for which the report is created
cve_needs_authentication:
  other: You need to be authenticated in order to access vulnerability information about your project.
auth_tip:
  other: Run '[ACTIONABLE]state auth[/RESET]' to authenticate.
err_non_interactive_mode:
  other: You are running the State Tool in non-interactive mode, but interactive input was needed. Please re-run the State Tool in interactive mode. If you are using a non-interactive terminal like Git Bash on Windows, prefix your command with '[ACTIONABLE]winpty[/RESET]'. (See https://github.com/git-for-windows/git/wiki/FAQ#some-native-console-programs-dont-work-when-run-from-git-bash-how-to-fix-it for more information.)
err_alternate_branches:
  other: |
    Your current platform ([ACTIONABLE]{{.V0}}/{{.V1}}[/RESET]) does not appear to be configured in your branch: '[ACTIONABLE]{{.V2}}[/RESET]', perhaps you could try one of the alternate branches on your project:

     - {{.V3}}

    Type '[ACTIONABLE]state branch switch <NAME>[/RESET]' to switch to a different branch.
err_fetch_project:
  other: "Could not fetch details for project: {{.V0}}"
err_set_default_branch:
  other: Could not update project field with branch, please manually set the `branch={{.V0}}` query parameter on the project field in your activestate.yaml.
artifact_download_failed:
  other: Failed to download artifact '{{.V0}}' ({{.V1}})
artifact_setup_failed:
  other: Failed to install artifact '{{.V0}}' ({{.V1}})
err_stored_artifacts:
  other: Could not unmarshal stored artifacts, your install may be corrupted.
err_fetch_branch:
  other: "Could not get branch [NOTICE]{{.V0}}[/RESET] for project"
err_refresh_runtime:
  other: "Failed to update runtime"
browser_fallback:
  other: "Could not open {{.V0}} in your browser.\nYou can copy and paste the following URL manually in the address line of your browser:\n[NOTICE]{{.V1}}[/RESET]"
err_user_network_solution:
  other: |
    Please ensure your device has access to internet during installation. Make sure software like a VPN, Firewall or Anti-Virus are not blocking your connectivity.
    If your issue persists consider reporting it on our forums at {{.V0}}.
err_user_libc_solution:
  other: If you specified a glibc version, please check it is configured → [ACTIONABLE]{{.V0}}[/RESET].
err_revert_get_commit:
  other: "Could not fetch commit details for commit with ID: {{.V0}}"
err_revert_commit:
  other: "Could not revert{{.V0}} commit: {{.V1}}"
install_initial_success:
  other: "An activestate.yaml has been created at: {{.V0}}."
err_package_info_no_packages:
  other: No packages in our catalog are an exact match for [NOTICE]"{{.V0}}"[/RESET].
package_try_search:
  other: "Valid package names can be searched using '[ACTIONABLE]state search <package_name>[/RESET]'"
package_info_request:
  other: "Request a package at [ACTIONABLE]https://community.activestate.com/[/RESET]"
err_push_outdated:
  other: |
    Your project has new changes available that need to be merged first. Please first run '[ACTIONABLE]state pull[/RESET]' to update your project.
err_tip_push_outdated:
  other: Run '[ACTIONABLE]state pull[/RESET]'.
err_push_not_authenticated:
  other: In order to update your project you need to be authenticated, please run '[ACTIONABLE]state auth[/RESET]' to authenticate.
err_push_no_project:
  other: No project found, you may need to create one first.
err_push_headless:
  other: Cannot push a headless project. To convert your project please visit {{.V0}}
push_push_tip_headless_init:
  other: Run '[ACTIONABLE]state init[/RESET]' to create a project with the State Tool.
push_push_tip_headless_cwd:
  other: Navigate to a directory with an activestate.yaml.
err_push_nocommit:
  other: You have nothing to push, make some changes first with '[ACTIONABLE]state install[/RESET]'.
push_no_changes:
  other: You have no local changes to push. To pull in remote changes run '[ACTIONABLE]state pull[/RESET]'.
err_push_create_nonunique:
  other: The project name '[NOTICE]{{.V0}}[/RESET]' is already in use.
err_push_create_project_aborted:
  other: Project creation aborted by user.
err_push_target_invalid_history:
  other: The target's commit history does not match your local commit history. Are you pushing to the right project?
pull_diverged_message:
  other: |
    A merge commit will be created for project [NOTICE]{{.V0}}[/RESET] on branch [NOTICE]{{.V1}}[/RESET].
    Merging commits [NOTICE]{{.V2}}[/RESET] (local) and [NOTICE]{{.V3}}[/RESET] (remote).
    Any conflicts will favour your local changes. To view the merge commit run '[ACTIONABLE]state history[/RESET]'
operation_success_local:
  other: |
    Your local project has been updated.
    Run [ACTIONABLE]state push[/RESET] to save changes to the platform.
buildplan_err:
  other: "Could not plan build, platform responded with:\n{{.V0}}"
buildplan_err_cropped:
  other: "Could not plan build, platform responded with:\n{{.V0}}\n{{.V1}}"
err_buildplanner_head_on_branch_moved:
  other: The branch you're trying to update has changed remotely, please run '[ACTIONABLE]state pull[/RESET]'.
transient_solver_tip:
  other: You may want to retry this command if the failure was related to a resourcing or networking issue.
warning_git_project_mismatch:
  other: |
    [ERROR]Warning:[/RESET] The activestate.yaml used on "[NOTICE]{{.V0}}[/RESET]" does not match your project; "[NOTICE]{{.V1}}[/RESET]".
    We're updating it to match your current project. For more information check out {{.V2}}.
auto_update_permission_err:
  other: |
    Could not update the state tool due to insufficient permissions.
    To manually update, run 'state update' as a privileged user.
    If your installation has become corrupted, please re-install using the instructions on {{.V0}}.
    If you want the state tool to auto-update, please re-install it in a user-writable directory.
    Error received: {{.V1}}
update_permission_err:
  other: |
    Could not update the state tool due to insufficient permissions.
    If your installation has become corrupted, please re-install using the instructions on {{.V0}}.
    Error received: {{.V1}}
err_update_in_progress:
  other: |
    A State Tool update already appears to be running.
    Please close any open shells, open a new one, and then try this command again.
    If this issue persists please manually delete [ACTIONABLE]{{.V0}}[/RESET].
auto_update_to_version:
  other: Updating State Tool from [NOTICE]{{.V0}}[/RESET] to [NOTICE]{{.V1}}[/RESET].
auto_update_relaunch:
  other: Update installed. Forwarding input to updated State Tool.
auto_update_failed:
  other: Could not update State Tool. If this issue persists please reinstall the State Tool.
lock_update_legacy_version:
  other: See [ACTIONABLE]{{.V0}}[/RESET] for more information on version locking and how to install a specific State Tool version.
lock_version_mismatch:
  other: This project is locked at State Tool version [NOTICE]{{.V0}}[/RESET]. Your current State Tool version is [NOTICE]{{.V1}}@{{.V2}}[/RESET].
lock_update_lock:
  other: You can lock the project to the running State Tool version with '[ACTIONABLE]state update lock[/RESET]'.
err_jwt_not_authenticated:
  other: |
    You are not authenticated. In order to export a JWT please first authenticate with [ACTIONABLE]state auth[/RESET]
err_recursion_limit:
  other: |
    Recursion detected in command:

    {{.V0}}

    To increase the recursion limit set the [ACTIONABLE]{{.V1}}[/RESET] environment variable.
err_exec_recursion:
  other: |
    Recursion detected. Your feedback could help us fix this. Please consider reporting your issue on our forums: {{.V0}}.

    To allow recursion, set [ACTIONABLE]{{.V1}}=true[/RESET]
package_ingredient_alternatives:
  other: |
    No results found for search term "[NOTICE]{{.V0}}[/RESET]", did you mean:

    {{.V1}}

    Run "[ACTIONABLE]state search {{.V0}}[/RESET]" to see more suggestions.
package_ingredient_alternatives_nosuggest:
  other: |
    No results found for search term "[NOTICE]{{.V0}}[/RESET]".

    Run "[ACTIONABLE]state search {{.V0}}[/RESET]" to find alternatives.
package_ingredient_alternatives_nolang:
  other: |
    No results found for search term "[NOTICE]{{.V0}}[/RESET]".

    This may be because you have not installed a language for your project. Install a language by running "[ACTIONABLE]state languages install <language-name>[/RESET]".
progress_search:
  other: " • Searching for [ACTIONABLE]{{.V0}}[/RESET] in the ActiveState Catalog"
progress_cve_search:
  other: " • Searching for vulnerabilities (CVEs) on [ACTIONABLE]{{.V0}}[/RESET] and its dependencies"
setup_runtime:
  other: "Setting Up Runtime"
progress_solve:
  other: "Resolving Dependencies"
additional_dependencies:
  other: Installing [ACTIONABLE]{{.V0}}@{{.V1}}[/RESET] includes [ACTIONABLE]{{.V2}}[/RESET] direct dependencies.
additional_total_dependencies:
  other: Installing [ACTIONABLE]{{.V0}}@{{.V1}}[/RESET] includes [ACTIONABLE]{{.V2}}[/RESET] direct dependencies, and a total of [ACTIONABLE]{{.V3}}[/RESET] direct and indirect dependencies.
progress_success:
  other: " [SUCCESS]✔ Done[/RESET]"
progress_found:
  other: " [SUCCESS]✔ Found[/RESET]"
progress_fail:
  other: " [ERROR]x Failed[/RESET]"
progress_safe:
  other: " [SUCCESS]✔ Safe[/RESET]"
progress_unsafe:
  other: " [ERROR]x Unsafe[/RESET]"
progress_commit:
  other: " • Creating commit"
progress_pkg_nolang:
  other: " • Searching for [ACTIONABLE]{{.V0}}[/RESET] across all languages in the ActiveState Catalog"
progress_build_log:
  other: "Build Log [ACTIONABLE]{{.V0}}[/RESET]"
progress_completed:
  other: "[SUCCESS]✔ All dependencies have been installed and verified[/RESET]"
progress_failed:
  other: "[ERROR]x Some dependencies failed to install[/RESET]"
progress_nothing_to_do:
  other: "Runtime is already up to date"
unstable_feature_banner:
  other: "[NOTICE]Beta Feature: This feature is still in beta and may be unstable.[/RESET]\n"
warning_vulnerable:
  other: |
    • [ERROR]Warning:[/RESET] Dependency has [ERROR]{{.V0}} known vulnerabilities (CVEs)[/RESET]. Severity: {{.V1}}. Run `[ACTIONABLE]state security[/RESET]` for more info.
warning_vulnerable_simple:
  other: |
    [ERROR]Warning: Dependency has {{.V0}} known vulnerabilities (CVEs)[/RESET]
more_info_vulnerabilities:
  other: |
    For more information on these vulnerabilities run '[ACTIONABLE]state security open <ID>[/RESET]'.
    To disable prompting for vulnerabilities run '[ACTIONABLE]state config set security.prompt.enable false[/RESET]'.
prompt_continue_pkg_operation:
  other: |
    Do you want to continue installing this dependency despite its vulnerabilities?
unstable_command_warning:
  other: |
    This command is still in beta. If you want to opt-in to unstable features, run the following command:

    [ACTIONABLE]state config set optin.unstable true[/RESET]
secrets_unstable_warning:
  other: |
    The secrets feature is currently unstable and not ready for production use. If you want to opt-in to unstable features, run the following command:

    [ACTIONABLE]state config set optin.unstable true[/RESET]
err_update_corrupt_install:
  other: |
    Unfortunately your current installation appears to have been corrupted. Please reinstall the State Tool by first
    uninstalling it and then running the installation process again.

    Uninstallation instructions: {{.V0}}/troubleshooting/uninstall/
    Installation instructions: {{.V0}}/install/
arg_state_use_namespace:
  other: org/project or project
arg_state_use_namespace_description:
  other: "The fully qualified namespace (org/project) or just the project name (project) of the project to use. Must have been previously checked out using '[ACTIONABLE]state checkout[/RESET]'."
err_use_commit_id_mismatch:
  other: "Cannot switch to the given commit ID. Please use '[ACTIONABLE]state checkout[/RESET]' to check out a specific commit ID and then try again."
err_use_default_project_does_not_exist:
  other: "Cannot find your project. Please either check it out again with [ACTIONABLE]state checkout[/RESET] or run [ACTIONABLE]state use reset[/RESET] to stop using it."
err_shell_commit_id_mismatch:
  other: "Cannot start a shell/prompt for the given commit ID. Please use '[ACTIONABLE]state checkout[/RESET]' to check out a specific commit ID and then try again."
err_activate_commit_id_mismatch:
  other: "Cannot activate a project with the given commit ID. Please use '[ACTIONABLE]state checkout[/RESET]' to check out a specific commit ID and then try again."
err_shell_cannot_load_project:
  other: Cannot load project to start a shell/prompt in.
err_shell_already_active:
  other: |
    You are already in a shell for '[ACTIONABLE]{{.V0}}[/RESET]', located at '[ACTIONABLE]{{.V1}}[/RESET]'. You cannot enter a new shell when you are already in one.
    To exit your current shell simply run: [ACTIONABLE]exit[/RESET].
err_project_frompath:
  other: Could not create project files
err_project_frompath_notexist:
  other: Could not locate a project at [ACTIONABLE]{{.V0}}[/RESET]
err_project_namespace_missmatch:
  other: Project at [ACTIONABLE]{{.V0}}[/RESET] does not match namespace [ACTIONABLE]{{.V1}}[/RESET]
err_project_fromenv:
  other: Could not detect an appropriate project to use, please provide a valid path or namespace.
err_local_project_not_checked_out:
  other: "Cannot find the [ACTIONABLE]{{.V0}}[/RESET] project. Please either check it out using '[ACTIONABLE]state checkout[/RESET]' or run this command again from the project directory."
err_findproject_notfound:
  other: "Could not load project [ACTIONABLE]{{.V0}}[/RESET] from path: [ACTIONABLE]{{.V1}}[/RESET]"
arg_state_shell_namespace_description:
  other: The namespace of the project you wish to start a virtual environment shell/prompt for, or just the project name if previously used
err_language_by_commit:
  other: Could not get language from commit ID {{.V0}}
err_parse_project:
  other: Could not parse project file at {{.V0}}
err_uninstall_privilege_mismatch:
  other: "The State Tool was installed as administrator. To uninstall please run [ACTIONABLE]state clean uninstall[/RESET] as administrator."
err_update_privilege_mismatch:
  other: "The State Tool was installed as administrator. To update please run [ACTIONABLE]state update[/RESET] as administrator."
uninstall_warn_not_empty:
  other: |
    [ERROR]Unable to remove all files in the installation directory, as third party files were found inside that directory:[/RESET]

    {{.V0}}

    This is the result of third parties writing files to the State Tool owned directories, and it's an issue that should be resolved by the user.
err_state_exec:
  other: Could not get state exec
err_service_exec:
  other: Could not get service exec
err_service_exec_dir:
  other: Could not get service exec from directory {{.V0}}
err_insufficient_permissions:
  other: |
    Could not stop running State Tool process due to insufficient permissions.

    State Tool works best if you run it as a user, rather than an administrator. You might be encountering this issue because you have originally installed or ran the State Tool as an administrator. If this is the case it is suggested that you uninstall the State Tool as an administrator, and install it again as a user.
err_update_access_denied:
  other: |
    Could not update the State Tool due to insufficient permissions in the installation folder.

    State Tool works best if you run it as a user, rather than an administrator. You might be encountering this issue because you have originally installed or ran the State Tool as an administrator. If this is the case it is suggested that you uninstall the State Tool as an administrator, and install it again as a user.

    Error received: {{.V0}}
err_search_no_package:
  other: |
    No packages in our catalog match [NOTICE]"{{.V0}}"[/RESET].
err_search_no_bundle:
  other: |
    No bundles in our catalog match [NOTICE]"{{.V0}}"[/RESET].
search_request_package:
  other: "Request a package at [ACTIONABLE]https://community.activestate.com/[/RESET]"
search_request_bundle:
  other: "Request a bundle at [ACTIONABLE]https://community.activestate.com/[/RESET]"
beta_suffix:
  other: " (Beta)"
err_globaldefault_update_env:
  other: Could not write to user environment
use_reset_notice_not_reset:
  other: No project to stop using
use_reset_notice_windows:
  other: Note you may need to start a new command prompt to fully update your environment.
use_reset_notice:
  other: Note you may need to run '[ACTIONABLE]hash -r[/RESET]' or start a new shell to fully update your environment.
svcctl_wait_timeout:
  other: |
    Timed out waiting for service to respond ({{.V0}} - code {{.V1}}).

    Are you running software that could prevent State Tool from running local processes/servers?

    Please try running your command again.

    If this problem persists please report it on our forums: [ACTIONABLE]{{.V2}}[/RESET]
svcctl_file_not_found:
  other: |
    Could not find the State Tool service executable at [ACTIONABLE]{{.V0}}[/RESET].

    Please try running your command again.

    If this problem persists please report it on our forums: [ACTIONABLE]{{.V1}}[/RESET]
err_autostart_app:
  other: Could not create new autostart app
err_install_state_exe_does_not_exist:
  other: |
    Could not install State Tool. One or more of the installed executables appears to have been deleted during installation. Please check with your antivirus to see if it might have triggered a false-positive.

    Please consider letting us know what antivirus you are running so that we can address this false-positive: [ACTIONABLE]{{.V0}}[/RESET].

    Note the source code of the State Tool is open source, and you can review it yourself should you have concerns: [ACTIONABLE]https://github.com/ActiveState/cli[/RESET]
install_remote_title:
  other: This will install the State Tool
err_already_checked_out:
  other: There is already a project checked out at '[ACTIONABLE]{{.V0}}[/RESET]'.
use_project_statement:
  other: |
    Switched to project [ACTIONABLE]{{.V0}}[/RESET], located at [ACTIONABLE]{{.V1}}[/RESET].
    For editors and other tooling use the executables at: [ACTIONABLE]{{.V2}}[/RESET].
use_show_project_statement:
  other: |
    The active project is [ACTIONABLE]{{.V0}}[/RESET], located at [ACTIONABLE]{{.V1}}[/RESET].
    For editors and other tooling use the executables at: [ACTIONABLE]{{.V2}}[/RESET].
shell_project_statement:
  other: |
    Opening shell for project [ACTIONABLE]{{.V0}}[/RESET], located at [ACTIONABLE]{{.V1}}[/RESET].
    This shell is operating inside a virtual environment.
    For editors and other tooling use the executables at: [ACTIONABLE]{{.V2}}[/RESET].
checking_out:
  other: |
    Checking out project: [NOTICE]{{.V0}}[/RESET]
installing_runtime_title:
  other: Installing Runtime
checkout_project_statement:
  other: |
    Checked out project [ACTIONABLE]{{.V0}}[/RESET], located at [ACTIONABLE]{{.V1}}[/RESET].
    For editors and other tooling use the executables at: [ACTIONABLE]{{.V2}}[/RESET].
refresh_project_statement:
  other: |
    Runtime updated for project [ACTIONABLE]{{.V0}}[/RESET], located at [ACTIONABLE]{{.V1}}[/RESET].
    For editors and other tooling use the executables at: [ACTIONABLE]{{.V2}}[/RESET].
export_project_statement:
  other: Exporting env for project [ACTIONABLE]{{.V0}}[/RESET] located at [ACTIONABLE]{{.V1}}[/RESET].
err_rtprogress_outofsync:
  other: |
    Received events that appear to be out of order.
    Please report this issue on [ACTIONABLE]{{.V0}}[/RESET] and include your log file at [ACTIONABLE]{{.V1}}[/RESET].
warning_macos_bash:
  other: |
    You are running bash on macOS, which is no longer supported by Apple. To update your account to use zsh, please run 'chsh -s /bin/zsh'. If you continue to use bash you may run into issues finding binaries on your PATH, in order to work around these issues please read: https://scriptingosx.com/2017/04/about-bash_profile-and-bashrc-on-macos/
operating_message:
  other: |
    Operating on project [ACTIONABLE]{{.V0}}[/RESET], located at [ACTIONABLE]{{.V1}}[/RESET].
pjfile_deprecation_msg:
  other: |
    Your activestate.yaml located at [ACTIONABLE]{{.V0}}[/RESET] appears to be using deprecated keys. Please update the following keys:
    {{.V1}}
    To find out how to update these please read the deprecation information at:
    [ACTIONABLE]{{.V2}}[/RESET]
pjfile_deprecation_entry:
  other: " - '[ACTIONABLE]{{.V0}}[/RESET]' located at byte [ACTIONABLE]{{.V1}}[/RESET]"
err_init_authenticated:
  other: You need to be authenticated to initialize a project. Authenticate by running '[ACTIONABLE]state auth[/RESET]'.
err_init_project_exists:
  other: A project file already exists for {{.V0}} at {{.V1}}
err_country_blocked:
  other: This service is not available in your region.
err_commit_id_invalid:
  other: "Expected commit ID to be UUID formatted, but got: {{.V0}}"
err_shortcutdir_writable:
  other: Could not continue as we don't have permission to create [ACTIONABLE]{{.V0}}[/RESET].
move_prompt:
  other: |
    You are about to move the project [NOTICE]{{.V0}}[/RESET] to the organization [NOTICE]{{.V1}}[/RESET].
    This action will invalidate any local checkouts that already exist for this project. If you or your team members have checked out this project anywhere else, please update them with the new namespace: [ACTIONABLE]{{.V1}}/{{.V2}}[/RESET].
    Continue?
edit_prompt_name_notice:
  other: |
    Renaming a project will invalidate any local checkouts that already exist for this project. If you or your team members have checked out this project anywhere else, please update them with the new namespace: [ACTIONABLE]{{.V0}}/{{.V1}}[/RESET].
err_edit_local_checkouts:
  other: Could not update local checkouts
err_edit_project_mapping:
  other: Could not update project mapping
notice_runtime_disabled:
  other: Skipping runtime setup because it was disabled by an environment variable
err_searchingredient_toomany:
  other: Too many ingredients match the query '[ACTIONABLE]{{.V0}}[/RESET]', please try to be more specific.
alternative_unknown_pkg_name:
  other: unknown
err_uploadingredient_edit_description_not_supported:
  other: Editing an ingredient description is not yet supported.
err_uploadingredient_publish:
  other: |
    Could not publish ingredient.

    Error received: {{.V0}}
uploadingredient_editor_opening:
  other: |
    Opening editor to edit ingredient meta information. Alternatively you may manually edit the following file: [ACTIONABLE]{{.V0}}[/RESET].
uploadingredient_success:
  other: |
    Successfully published as:
    Name: [ACTIONABLE]{{.V0}}[/RESET]
    Namespace: [ACTIONABLE]{{.V1}}[/RESET]
    Version: [ACTIONABLE]{{.V2}}[/RESET]
    Revision: [ACTIONABLE]{{.V3}}[/RESET]
    Timestamp: [ACTIONABLE]{{.V4}}[/RESET]

    You can install this package by running `[ACTIONABLE]state install {{.V1}}/{{.V0}} --ts now`[/RESET].
err_runtime_cache_invalid:
  other: Your runtime needs to be updated, please run '[ACTIONABLE]state refresh[/RESET]'.
err_target_not_found:
  other: Could not find buildscript target '[ACTIONABLE]{{.V0}}[/reset]'. Please check your buildscript and ensure the target exists.
err_buildscript_not_exist:
  other: Your project does not have a buildscript.as file. Please refer to the documentation on how to create one.
<<<<<<< HEAD
builds_dl_downloading:
  other: Downloading {{.V0}}
=======
commit_success:
  other: |
    Commit '[ACTIONABLE]{{.V0}}[/RESET]' for project '[ACTIONABLE]{{.V1}}[/RESET]' successfully created.
    
    Run '[ACTIONABLE]state refresh[/RESET]' to update your local runtime.
>>>>>>> 52d90ca2
<|MERGE_RESOLUTION|>--- conflicted
+++ resolved
@@ -1537,13 +1537,10 @@
   other: Could not find buildscript target '[ACTIONABLE]{{.V0}}[/reset]'. Please check your buildscript and ensure the target exists.
 err_buildscript_not_exist:
   other: Your project does not have a buildscript.as file. Please refer to the documentation on how to create one.
-<<<<<<< HEAD
-builds_dl_downloading:
-  other: Downloading {{.V0}}
-=======
 commit_success:
   other: |
     Commit '[ACTIONABLE]{{.V0}}[/RESET]' for project '[ACTIONABLE]{{.V1}}[/RESET]' successfully created.
     
     Run '[ACTIONABLE]state refresh[/RESET]' to update your local runtime.
->>>>>>> 52d90ca2
+builds_dl_downloading:
+  other: Downloading {{.V0}}