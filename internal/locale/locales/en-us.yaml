--- conflicted
+++ resolved
@@ -1547,7 +1547,11 @@
   other: "[YELLOW]{{.V0}} Medium[/RESET]"
 vulnerability_low:
   other: "[GREEN]{{.V0}} Low[/RESET]"
-<<<<<<< HEAD
+err_main_jwt:
+  other: |
+    State Tool could not obtain an authentication token from its internal service. 
+    Please try again or contact support if this issue persists. 
+    Error received: {{.V0}}
 err_runtime_needs_refresh:
   other: Your runtime needs to be updated, please run '[ACTIONABLE]state refresh[/RESET]' and then try again.
 err_pull_no_common_parent:
@@ -1556,11 +1560,4 @@
     To review your project history run '[ACTIONABLE]state history[/RESET]'.
 warn_package_list_runtime:
   other: |
-    [WARNING]WARNING:[/RESET] Could not initialize runtime. Resolved version information will not be available. Run '[ACTIONABLE]state refresh[/RESET]' for more information.
-=======
-err_main_jwt:
-  other: |
-    State Tool could not obtain an authentication token from its internal service. 
-    Please try again or contact support if this issue persists. 
-    Error received: {{.V0}}
->>>>>>> e8bf9fd6
+    [WARNING]WARNING:[/RESET] Could not initialize runtime. Resolved version information will not be available. Run '[ACTIONABLE]state refresh[/RESET]' for more information.