--- conflicted
+++ resolved
@@ -1532,7 +1532,29 @@
     You can install this package by running `[ACTIONABLE]state install {{.V1}}/{{.V0}} --ts now`[/RESET].
 err_runtime_cache_invalid:
   other: Your runtime needs to be updated, please run '[ACTIONABLE]state refresh[/RESET]'.
-<<<<<<< HEAD
+err_target_not_found:
+  other: Could not find buildscript target '[ACTIONABLE]{{.V0}}[/reset]'. Please check your buildscript and ensure the target exists.
+err_buildscript_not_exist:
+  other: Your project does not have a buildscript.as file. Please refer to the documentation on how to create one.
+commit_success:
+  other: |
+    Commit '[ACTIONABLE]{{.V0}}[/RESET]' for project '[ACTIONABLE]{{.V1}}[/RESET]' successfully created.
+    
+    Run '[ACTIONABLE]state refresh[/RESET]' to update your local runtime.
+builds_dl_downloading:
+  other: Downloading {{.V0}}
+warn_has_failed_artifacts:
+  other: "Warning: This project has failed builds, and some artifacts will be missing as a result.\n"
+err_build_artifacts_failed:
+  other: |
+    The following artifacts failed to build, please refer to their logs for more information:
+    
+    {{.V0}}
+err_build_artifact_failed:
+  other: |
+    [NOTICE]{{.V0}}[/RESET]
+    [DISABLED]├─ Message:[/RESET] [ERROR]{{.V1}}[/RESET]
+    [DISABLED]└─ Log:[/RESET] [ACTIONABLE]{{.V2}}[/RESET]
 install_runtime:
   other: Installing Runtime
 install_runtime_info:
@@ -1542,29 +1564,4 @@
 update_runtime_info:
   other: "Changes to your runtime may require some dependencies to be rebuilt.\n"
 err_buildscript_notexist:
-  other: Your project does not have a buildscript.as file. Please refer to the documentation on how to create one.
-=======
-err_target_not_found:
-  other: Could not find buildscript target '[ACTIONABLE]{{.V0}}[/reset]'. Please check your buildscript and ensure the target exists.
-err_buildscript_not_exist:
-  other: Your project does not have a buildscript.as file. Please refer to the documentation on how to create one.
-commit_success:
-  other: |
-    Commit '[ACTIONABLE]{{.V0}}[/RESET]' for project '[ACTIONABLE]{{.V1}}[/RESET]' successfully created.
-    
-    Run '[ACTIONABLE]state refresh[/RESET]' to update your local runtime.
-builds_dl_downloading:
-  other: Downloading {{.V0}}
-warn_has_failed_artifacts:
-  other: "Warning: This project has failed builds, and some artifacts will be missing as a result.\n"
-err_build_artifacts_failed:
-  other: |
-    The following artifacts failed to build, please refer to their logs for more information:
-    
-    {{.V0}}
-err_build_artifact_failed:
-  other: |
-    [NOTICE]{{.V0}}[/RESET]
-    [DISABLED]├─ Message:[/RESET] [ERROR]{{.V1}}[/RESET]
-    [DISABLED]└─ Log:[/RESET] [ACTIONABLE]{{.V2}}[/RESET]
->>>>>>> 7f7c97c4
+  other: Your project does not have a buildscript.as file. Please refer to the documentation on how to create one.