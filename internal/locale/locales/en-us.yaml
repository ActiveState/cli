--- conflicted
+++ resolved
@@ -1542,10 +1542,7 @@
     Commit '[ACTIONABLE]{{.V0}}[/RESET]' for project '[ACTIONABLE]{{.V1}}[/RESET]' successfully created.
     
     Run '[ACTIONABLE]state refresh[/RESET]' to update your local runtime.
-<<<<<<< HEAD
 builds_dl_downloading:
   other: Downloading {{.V0}}
-=======
 warn_has_failed_artifacts:
-  other: "Warning: This project has failed builds, and some artifacts will be missing as a result.\n"
->>>>>>> 5e2e9bc5
+  other: "Warning: This project has failed builds, and some artifacts will be missing as a result.\n"