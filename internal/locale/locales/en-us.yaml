--- conflicted
+++ resolved
@@ -1607,12 +1607,9 @@
   other: "[YELLOW]{{.V0}} Medium[/RESET]"
 vulnerability_low:
   other: "[GREEN]{{.V0}} Low[/RESET]"
-<<<<<<< HEAD
 err_runtime_needs_refresh:
   other: Your runtime needs to be updated, please run '[ACTIONABLE]state refresh[/RESET]' and then try again.
-=======
 err_pull_no_common_parent:
   other: |
     The local commit ID [NOTICE]{{.V0}}[/RESET] and latest remote commit ID [NOTICE]{{.V1}}[/RESET] have no common parent. 
-    To review your project history run '[ACTIONABLE]state history[/RESET]'.
->>>>>>> fe7172b6
+    To review your project history run '[ACTIONABLE]state history[/RESET]'.