app_name:
  other: State Tool
org_name:
  other: ActiveState
undefined:
  other: undefined
confirmation:
  other: "Yes"
contradiction:
  other: "No"
state_description:
  other: |
    The ActiveState CLI allows you to easily switch between your ActiveState environments

    Find more information at: https://docs.activestate.com/platform/state/
activate_project:
  other: Activate a project
events_header_id:
  other: ID
events_header_event:
  other: Event
events_header_value:
  other: Value
arg_state_activate_namespace:
  other: org/project
arg_state_activate_namespace_description:
  other: The namespace of the project that you wish to activate
flag_state_init_private_flag_description:
  other: Create a private project
flag_state_locale_description:
  other: Set the localisation
flag_state_verbose_description:
  other: Verbose output
flag_state_monochrome_output_description:
  other: Force monochrome text output
flag_state_output_description:
  other: "Set the output method, possible values: plain, simple, json, editor"
flag_state_non_interactive_description:
  other: Run the State Tool without any prompts
flag_state_version_description:
  other: Show the version of our state executable
flag_state_activate_path_description:
  other: Where to install the project
flag_state_activate_new_description:
  other: Create a new project on the platform
flag_state_activate_owner_description:
  other: The owner to create the project under
flag_state_activate_project_description:
  other: The project name to be used
flag_state_activate_language_description:
  other: The language for the new project
error_state_activate:
  other: Unable to activate. Please refer to the above error message, resolve the issue, and run activate again.
error_unsupported_shell:
  other: "You are using an unsupported shell: {{.Shell}}"
err_output_flag_value_invalid:
  other: Could not recognize output type
info_deactivated:
  other: "[DISABLED]Deactivated {{.Owner}}/{{.Name}}[/RESET]"
info_deactivated_by_commit:
  other: "[DISABLED]Deactivated[/RESET]"
venv_installer_is_nil:
  other: Provided installer should not be nil
error_unsupported_language:
  other: "Unsupported language: [NOTICE]{{.Language}}[/RESET]"
err_language_not_yet_supported:
  other: "The Platform responded with an artifact that is not supported by this version of the State Tool, artifact name: {{.V0}}. Is your State Tool up to date?"
error_missing_arg:
  other: "Argument missing: [NOTICE]{{.V0}}[/RESET]"
err_invalid_input:
  other: Invalid input received
err_no_update_info:
  other: Cannot retrieve update information
no_update_available:
  other: You are using the latest version available
updating_to_version:
  other: Updating from [NOTICE]{{.fromVersion}}[/RESET] to [NOTICE]{{.toVersion}}[/RESET]
confirm_update_locked_version_prompt:
  other: "You ran update from a project directory with a locked State Tool version. This will update the version that your project is locked to. Are you sure you want to do this?"
confirm_update_unlocked_version_prompt:
  other: "Are you sure you want to unlock the State Tool version from your project?"
version_info:
  other: |
    ActiveState CLI by ActiveState Software Inc.
    License [NOTICE]{{.License}}[/RESET]
    Version [NOTICE]{{.Version}}[/RESET]
    Revision [NOTICE]{{.Revision}}[/RESET]
    Branch [NOTICE]{{.Branch}}[/RESET]
    Built [NOTICE]{{.Date}}[/RESET]{{if not .BuiltViaCI}} (dev){{end}}
update_complete:
  other: Update completed successfully
update_hash_mismatch:
  other: The archive hash could not be verified
err_project_file_unavailable:
  other: Could not load the project file
err_project_unavailable:
  other: "Could not load the project: {{.V0}}"
err_failure_test:
  other: one {{.V0}} three {{.V1}}
distro_obtaining:
  other: "Obtaining Distribution"
distro_installing:
  other: "Installing Artifacts"
err_hash_mismatch:
  other: "Invalid file hash for file [NOTICE]{{.V0}}[/RESET], expected hash: [NOTICE]{{.V2}}[/RESET], got: [NOTICE]{{.V1}}[/RESET]"
err_language_not_supported:
  other: "Language not yet supported: [NOTICE]{{.V0}}[/RESET]"
err_artifact_not_supported:
  other: "Artifact not supported: [NOTICE]{{.V0}}[/RESET]"
err_artifact_no_parent:
  other: "The given artifact has no parent: [NOTICE]{{.V0}}[/RESET]. Only Language artifacts can be without parent."
err_invalid_status_code:
  other: "Invalid status code: [NOTICE]{{.V0}}[/RESET]"
info_activating_state:
  other: "Creating a Virtual Environment for your Project's Packages"
info_state_active_repoexists:
  other: "Repo already exists: [NOTICE]{{.Path}}[/RESET]"
panic_couldnt_detect_wd:
  other: "Could not detect working directory: {{.Error}}"
auth_description:
  other: Authenticate against the ActiveState Platform
flag_state_auth_token_description:
  other: "The API Token generated via the ActiveState Platform (http://docs.activestate.com/platform/state/ci.html#authenticate-without-prompts-or-passwords)"
flag_state_auth_username_description:
  other: The username to authenticate with
flag_state_auth_password_description:
  other: The password to authenticate with
flag_state_auth_totp_description:
  other: The TOTP code generated via two-factor authentication (must be used in conjunction with username and password flags)
flag_state_auth_interactive_description:
  other: Sign in via your terminal, rather than your web browser.
flag_state_auth_signup_interactive_description:
  other: Sign up via your terminal, rather than your web browser.
username_prompt:
  other: "Enter your username:"
password_prompt:
  other: "Enter your password:"
passphrase_prompt:
  other: "Enter your passphrase:"
previous_password_message:
  other: "Your password may have changed recently. We need to reencrypt your private-key so that you may continue using your secrets, but we need your previous password in order to do so."
auth_generate_new_keypair_message:
  other: "There is an unrecoverable issue with your existing keypair and the best course of action is to generate a new keypair."
auth_confirm_generate_new_keypair_prompt:
  other: Generate new keypair?
auth_unresolved_keypair_issue_message:
  other: "For security purposes regarding your keypair, we are logging you out."
auth_err_unrecoverable_keypair:
  other: "Unrecoverable keypair issue"
previous_password_prompt:
  other: "Enter your previous password:"
secret_value_prompt_summary:
  other: |

    The action you are taking uses a secret that has not been given a value yet.
    Name: [NOTICE]{{.V0}}[/RESET]
    Description: [NOTICE]{{.V1}}[/RESET]
    Scope: [NOTICE]{{.V2}} ({{.V3}})[/RESET]
secret_value_prompt:
  other: 'Please enter a value for secret "[ACTIONABLE]{{.V0}}[/RESET]":'
secret_prompt_user:
  other: Only you can access the value
secret_prompt_project:
  other: Organization members can access the value
secret_no_description:
  other: "- (This secret has no description, you can set one via the web dashboard)"
username_prompt_signup:
  other: "Choose a username:"
password_prompt_signup:
  other: "Choose a password:"
password_prompt_confirm:
  other: "Enter your password again:"
name_prompt:
  other: "Enter your name:"
email_prompt:
  other: "Enter your email:"
totp_prompt:
  other: "Enter your two-factor authentication code:"
survey_error_template:
  other: '[[color "red"]] Invalid response: [[.Error]][[color "reset"]][[BR]]'
err_value_required:
  other: value required
err_prompt_unknown:
  other: An unknown error occurred whilst processing your response, check the error log for more information
prompt_login_to_signup:
  other: No account was found for that username, would you like to register it?
err_download_tos:
  other: Could not download terms of service file
tos_disclaimer:
  other: |
    Your use of the ActiveState Platform is subject to the Terms of Service.
    You can review the Terms of Service at:
      {{.V0}}
tos_disclaimer_prompt:
  other: |

    By continuing you accept the Terms of Service. Continue?
tos_acceptance:
  other: Do you accept the ActiveState Platform Terms of Service?
tos_not_accepted:
  other: You may not create an ActiveState Platform account without accepting the Terms of Service
tos_accept:
  other: Yes, I accept the ActiveState Terms of Service
tos_not_accept:
  other: No, I do not accept the ActiveState Terms of Service
tos_show_full:
  other: Display the full Terms of Service in this terminal window
err_get_license_text:
  other: Could not get license text

lic_acceptance:
  other: Do you accept the ActiveState License?
lic_accept:
  other: Yes, I accept the ActiveState License
lic_not_accept:
  other: No, I do not accept the ActiveState License
lic_show_full:
  other: Display the full License Text in this terminal window

err_auth_failed:
  other: Authentication failed
err_auth_username_check:
  other: Could not validate username, check the error log for more information
err_auth_failed_unknown_cause:
  other: "Authentication failed due to an unknown cause, error received: {{.V0}}"
err_auth_token:
  other: "Failed to create authentication token, please try again or run '[ACTIONABLE]state clean config[/RESET]' if the issue persists."
auth_err_password_prompt:
  other: The provided password is invalid
confirm_password_account_creation:
  other: Please enter your password again to create your account.
err_password_confirmation_failed:
  other: Your password confirmation does not match
err_username_taken:
  other: Username is already taken
signup_description:
  other: Signup a new account
err_auth_signup_user_exists:
  other: "An account with the given information already exists, error received: {{.V0}}"
err_auth_signup_bad_request:
  other: "Invalid signup request. The error received was: {{.V0}}"
login_success_welcome_back:
  other: You have successfully authenticated, hello [NOTICE]{{.Name}}[/RESET]!
logged_in_as:
  other: You are logged in as [NOTICE]{{.Name}}[/RESET]
logout_description:
  other: Logout
logged_out:
  other: You have been logged out
logout_still_have_api_token:
  other: Logout is incomplete because you have authenticated with an environment variable. To complete logout please unset the '[ACTIONABLE]ACTIVESTATE_API_KEY[/RESET]' environment variable.
signup_success:
  other: Your account has been registered and a confirmation email has been sent to [NOTICE]{{.Email}}[/RESET], your account will have limited permissions until you confirm it.
signup_failure:
  other: Signup was not successful.
login_cancelled:
  other: Authentication Cancelled
login_err_output:
  other: Failed to display user output
login_err_auth:
  other: Authentication failed
login_err_auth_token:
  other: Token authentication failed
fetch_org_err:
  other: Failed to fetch organization [NOTICE]{{.V0}}[/RESET] from ActivateState platform.  Is the organization name correct?
auth_required_fork:
  other: You need to be authenticated to fork an ActiveState Platform project
err_fork_auth_required:
  other: Forking a project requires you to be authenticated against the ActiveState Platform
err_fork_invalid_namespace:
  other: Could not fork the given project as the namespace is incorrect
err_fork_get_owner:
  other: Could not fork project, owner required.
err_cannot_marshal_data:
  other: Cannot marshal data properly
state_fork_success:
  other: Successfully forked project [NOTICE]{{.OriginalOwner}}/{{.OriginalName}}[/RESET] as [NOTICE]{{.NewOwner}}/{{.NewName}}[/RESET]
local:
  other: Local
organization:
  other: Organization
organizations_description:
  other: List member organizations on the ActiveState Platform
organizations_err:
  other: Unable to list member organizations
organizations_unknown_tier:
  other: 'Unknown tier [NOTICE]"{{.Tier}}"[/RESET] in organization [NOTICE]"{{.Organization}}"[/RESET]'
organization_name:
  other: Organization Name
organization_no_orgs:
  other: You are not a member of any organizations
project:
  other: Project
project_name:
  other: Project Name
project_description:
  other: Project Description
project_err:
  other: Unable to list projects
error_state_activate_new_no_auth:
  other: Please authenticate by running "state auth" before creating a new project.
state_activate_prompt_create_project:
  other: The project [NOTICE]{{.V0}}[/RESET] does not exist under [NOTICE]{{.V1}}[/RESET]. Would you like to create it now?
state_activate_new_prompt_name:
  other: "Please provide a name for the new project:"
error_state_activate_new_flags:
  other: Flags do not contain value project values
error_state_activate_new_prompt:
  other: Invalid input value for new project
error_state_activate_new_create:
  other: Could not create new project
error_state_activate_copy_prompts:
  other: Invalid input value for copy project
error_state_activate_copy_project_url:
  other: Could not get project URL
err_activate_path:
  other: Could not get project file with given path '{{.V0}}'
err_activate_output_build_failed:
  other: Platform project build is has failed. Please select "Manage Packages" option in State Tool menu to go to the platform and browse to "Download Builds" tab for more information
err_activate_output_build_in_progress:
  other: Platform project build is in progress. Please wait for a few minutes and try "Reactivate Runtime" option in "State Tool" menu
err_unsupported_platform:
  other: "Unsupported platform: [NOTICE]{{.V0}}[/RESET]"
err_detect_language:
  other: Could not detect which language to use
err_language_not_found:
  other: "Could not find language: [NOTICE]{{.V0}}@{{.V1}}[/RESET]"
error_state_activate_copy_save:
  other: Error saving project file
error_state_activate_new_no_commit_aborted:
  other: "Platform project created but cannot activate.  Try [ACTIONABLE]`state activate {{.Owner}}/{{.ProjectName}}`[/RESET]."
state_activate_new_prompt_owner:
  other: "Please provide an owner for the new project:"
error_state_activate_new_fetch_organizations:
  other: "Unable to create new project: cannot determine potential owners."
state_activate_new_created:
  other: Created new project in [NOTICE]{{.Dir}}[/RESET]
state_activate_new_platform_project:
  other: New platform project successfully created as [NOTICE]{{.Owner}}/{{.Project}}[/RESET]. To activate your new project run [ACTIONABLE]`state activate {{.Owner}}/{{.Project}}`[/RESET]
state_activate_new_prompt_language:
  other: Which language would you like to use to manage your State Tool scripts?
state_activate_new_language_none:
  other: "None - I'll use shell scripting"
error_state_activate_owner_flag_not_set:
  other: The '--owner' flag is not set. This flag must be set in order to use the '--new' flag
error_state_activate_project_flag_not_set:
  other: The '--project' flag is not set. This flag must be set in order to use the '--new' flag
error_state_activate_language_flag_not_set:
  other: The '--language' flag is not set. This flag must be set in order to use the '--new' flag
error_state_activate_language_flag_invalid:
  other: The provided language does not match any of the known languages
project_empty:
  other: You have not created any projects yet
project_checkout_empty:
  other: You have not activated any projects yet
building:
  other: Building
downloading:
  other: Downloading
installing:
  other: Installing
unknown_value:
  other: Unknown Value
total:
  other: Total
projects_description:
  other: List your projects
projects_list_description:
  other: List your platform projects
err_api_not_authenticated:
  other: You are not authenticated, authenticate with [ACTIONABLE]`state auth`[/RESET].
err_api_forbidden:
  other: You are not allowed to access or modify the requested resource
err_api_org_not_found:
  other: Unable to find requested Organization
err_api_project_not_found:
  other: The requested project [NOTICE]{{.V0}}[/RESET] does not exist under [NOTICE]{{.V1}}[/RESET]. Please ensure the owner is correct and that the project has been created.
err_api_project_not_found_unauthenticated:
  other: The requested project [NOTICE]{{.V0}}/{{.V1}}[/RESET] could not be found. If this is a private project you may need to authenticate with 'state auth'.
err_api_member_not_found:
  other: Unable to find requested Member
err_api_org_invite_expected_one_invite:
  other: That should not happen.  Expected to receive at least one invitation receipt.
reqsvc_err_line_errors:
  other: "Line errors encountered translating data: [{{.V0}}]"
secrets_expander_err_empty_name:
  other: Expander handle can not be an empty string
secrets_expander_err_undefined:
  other: Expander must be defined
run_description:
  other: Run your project scripts
scripts_description:
  other: Show project scripts
flag_json_desc:
  other: Changes output to machine-readable JSON
runtime_alternative_failed_artifact_order:
  other: "Could not write runtime.json file: internal error"
runtime_alternative_file_transforms_err:
  other: "Could not apply necessary file transformations after unpacking."
runtime_alternative_failed_destination:
  other: Installation failed due to to failed write to directory {{.V0}}
scripts_col_name:
  other: Name
scripts_col_description:
  other: Description
scripts_err:
  other: Error managing user's Scripts
scripts_no_scripts:
  other: No scripts in your 'activestate.yaml' or no scripts to run in for your environment
scripts_no_name:
  other: No script with name [NOTICE]{{.V0}}[/RESET]
organizations_err_output:
  other: Failed to display organizations output
edit_description:
  other: Edit a given script
edit_script_cmd_name_arg:
  other: name
edit_script_cmd_name_arg_description:
  other: The name of the script to be edited
edit_script_cmd_expand_flag:
  other: Whether or not to expand constants within the script
edit_scripts_no_name:
  other: Could not find script with the given name [NOTICE]{{.V0}}[/RESET]
edit_scripts_project_file_saved:
  other: "\nScript changes detected, updating activestate.yaml"
error_open_not_installed_lin:
  other: Please install '[ACTIONABLE]{{.V0}}[/RESET]' to edit scripts
error_edit_script:
  other: Failed to edit script
error_edit_unrecognized_platform:
  other: Could not open script file on this platform [NOTICE]{{.V0}}[/RESET]
error_edit_invalid_editor:
  other: The EDITOR environment variable was not correctly set, falling back to platform default editor
prompt_done_editing:
  other: Are you done editing?
arg_state_run_name:
  other: script
arg_state_run_name_description:
  other: Name of script to run
flag_state_run_standalone_description:
  other: Run a script, regardless of an activated state
flag_state_run_list_description:
  other: List available scripts
error_state_run_undefined_name:
  other: The script name must be provided
error_state_run_unknown_name:
  other: "[ERROR]The script [/RESET]'[NOTICE]{{.V0}}[/RESET]' [ERROR]is not defined in activestate.yaml.[/RESET]"
error_state_run_activate:
  other: Unable to activate a state for running the script in. Try manually running "state activate" first.
error_state_run_standalone_conflict:
  other: Script is configured as standalone while the language requires state activation. Please unset the standalone value, or use a language native to your shell.
error_state_run_unknown_exec:
  other: An executable language interpreter matching the script cannot be found. Please use a language defined in your project on the platform.
error_state_run_setup_scriptfile:
  other: Cannot setup runnable on-disk script file.
error_state_run_error:
  other: Failed to run script.
error_state_run_no_shell:
  other: Failed to obtain shell info.
err_sscommon_binary_path:
  other: Could not find [NOTICE]{{.V0}}[/RESET] in PATH
err_sscommon_unsupported_language:
  other: Unsupported language extension [NOTICE]{{.V0}}[/RESET]
err_subshell_setenv:
  other: Could not setup an environment for a new subshell.
env_description:
  other: Manage Project Variables
env_add_description:
  other: >
    add variable
env_remove_description:
  other: >
    remove variable
env_header_id:
  other: ID
env_header_variable:
  other: VARIABLE
env_header_value:
  other: VALUE
env_listing_variables:
  other: Listing defined variables
env_add_cannot_add_variable:
  other: "Cannot add Variable '[NOTICE]{{.Name}} {{.Value}}[/RESET]'"
env_add_cannot_add_existing_variable:
  other: "Identical variable already defined"
env_remove_cannot_remove:
  other: "Cannot remove variable"
arg_env_add_variable:
  other: VARIABLE
arg_env_add_variable_description:
  other: The variable that will be defined
error_env_add_invalid_variable:
  other: "Invalid variable name given: [NOTICE]{{.V0}}[/RESET]"
arg_env_add_value:
  other: VALUE
arg_env_add_value_description:
  other: The value that will be assigned
arg_env_remove_identifier:
  other: IDENTIFIER
arg_env_remove_identifier_description:
  other: Identifies what variable to remove, can be a hash or a variable name
prompt_choose_variable:
  other: Which variable do you wish to remove?
err_env_cannot_list:
  other: Cannot list variables
err_env_cannot_find:
  other: Cannot find variables matching your query
prompt_env_choose_remove:
  other: Which variable would you like to remove?
err_env_cannot_parse:
  other: Could not parse variables used in your request
prompt_env_option:
  other: "{{.Variable}}: `{{.Value}}` ({{.Constraints}}{{.Hash}})"
env_removed:
  other: "Variable removed: [NOTICE]{{.Variable}} ({{.Hash}}[/RESET])"
env_inherit_description:
  other: Update the current project to inherit environment variables from the current environment.
env_inherit_prompt_overwrite:
  other: Do you want to overwrite the project's existing variable [NOTICE]{{.Name}}[/RESET], whose value is "[NOTICE]{{.OldValue}}[/RESET]", with the new value "[NOTICE]{{.NewValue}}[/RESET]"?
env_inherit_inherit_aborted:
  other: "Unable to inherit from current environment: aborted."
show_project:
  other: Show information about a project
arg_state_show_remote_description:
  other: Namespace of remote project
private:
  other: Private
public:
  other: Public
field_package_name:
  other: Name
field_package_version:
  other: Version
field_namespace:
  other: Namespace
field_events:
  other: Events
field_scripts:
  other: Scripts
field_localcheckouts:
  other: Local Checkouts
field_platforms:
  other: Platforms
err_cannot_obtain_dist:
  other: "Could not obtain distribution for language: [NOTICE]{{.V0}}[/RESET]"
err_already_active:
  other: "You cannot activate a new state when you are already in an activated state."
err_conflicting_branch_while_checkedout:
  other: |
    Cannot activate branch [NOTICE]{{.V0}}[/RESET]. Branch [NOTICE]{{.V1}}[/RESET] is already checked out.
    Please use [ACTIONABLE]state branch switch <name>[/RESET] followed by [ACTIONABLE]state activate[/RESET] instead.
run_listing_scripts:
  other: "Available Scripts: "

secrets_cmd_description:
  other: Manage your secrets
secrets_flag_filter:
  other: Show only secrets that match the given filter. The filter value is the config path that you want to see secrets for, eg. constants.foo, scripts.foo, secrets.project.foo, etc.
secrets_get_cmd_description:
  other: Get the value of a secret
secrets_get_arg_name_name:
  other: namespace
secrets_get_arg_name_description:
  other: Namespace of secret is '[NOTICE]SCOPE.NAME[/RESET]'. eg. '[ACTIONABLE]user.mySecret[/RESET]' or '[ACTIONABLE]project.ourSecret[/RESET]'
secrets_set_cmd_description:
  other: Set the value of a secret
secrets_set_arg_name_name:
  other: namespace
secrets_set_arg_name_description:
  other: Namespace of secret is '[NOTICE]SCOPE.NAME[/RESET]. eg. '[ACTIONABLE]user.mySecret[/RESET]' or '[ACTIONABLE]project.ourSecret[/RESET]'
secrets_set_arg_value_name:
  other: secret-value
secrets_set_arg_value_description:
  other: Value of unencrypted Secret
secrets_set_flag_project:
  other: Scope the secret to the current project
secrets_set_flag_user:
  other: Scope the secret to the current user
secrets_share_cmd_description:
  other: Share your organization and project secrets with another user
secrets_share_arg_user_name:
  other: user-handle
secrets_share_arg_user_description:
  other: Username of user in your organization
secrets_sync_cmd_description:
  other: Synchronize your shareable secrets to everyone in the organization for the current project
secrets_sync_results_message:
  other: Successfully synchronized [NOTICE]{{.V0}}[/RESET] users of the [NOTICE]{{.V1}}[/RESET] organization
secrets_col_name:
  other: Name
secrets_col_description:
  other: Description
secrets_col_setunset:
  other: Set/Unset
secrets_col_encrypted:
  other: Encrypted
secrets_col_shared:
  other: Shared
secrets_col_store:
  other: Store
secrets_value_secret_undefined:
  other: <undefined>
secrets_value_set:
  other: Set
secrets_value_unset:
  other: Unset
secrets_value_secret:
  other: <encrypted>
secrets_err_defined:
  other: Failed to obtain defined secrets
secrets_err_values:
  other: Failed to obtain secret value(s)
secrets_err_access:
  other: Unable to check access to project secrets. You will not be able to access any secrets for this project
secrets_warning_no_access:
  other: You are not authorized to view secrets for this project
secrets_err_missing_field:
  other: "Secret is missing required field: [NOTICE]{{.V0}}[/RESET]"
secrets_err_output:
  other: Failed to display secrets output
secrets_err_no_secrets_found:
  other: Unable to find any Secrets for User
secrets_err_encrypting:
  other: "Error encrypting a user's Secret: [NOTICE]{{.V0}}[/RESET]"
secrets_err_decrypting:
  other: "Error decrypting a user's Secret: [NOTICE]{{.V0}}[/RESET]"
secrets_err_save:
  other: "Error updating user's Secrets: {{.V0}}"
secrets_err_base64_decoding:
  other: Error base64 decoding variable value
secrets_err_no_publickey_found:
  other: Unable to find any public-key for User
secrets_err_check_access:
  other: Access check failed
secrets_expand_err_undefined:
  other: 'Secret [NOTICE]"{{.V0}}"[/RESET] not defined in project'
secrets_expand_err_not_found:
  other: 'Unable to obtain value for secret: [NOTICE]"{{.V0}}"[/RESET].'
secrets_expand_err_no_access:
  other: You are not a member of organization '[NOTICE]{{.V0}}[/RESET]' and therefore cannot access secrets belonging to its projects
secrets_err_invalid_store:
  other: "Invalid 'store' property used for variable, value used: [NOTICE]{{.V0}}[/RESET], should be one of: [ACTIONABLE]{{.V1}}[/RESET]"
secrets_err_invalid_share:
  other: "Invalid share level used for variable, value used: [NOTICE]{{.V0}}[/RESET], should be one of: [ACTIONABLE]{{.V1}}[/RESET]"
secrets_err_value_with_store:
  other: "Secret should not have a local value defined in the activestate.yaml if it's setting the 'share' or 'store' fields: {{.V0}}"
secrets_err_invalid_value:
  other: "Secret '[NOTICE]{{.V0}}[/RESET]' has an invalid value: [NOTICE]{{.V1}}[/RESET]"
secrets_err_value_empty:
  other: "Secret has no value defined: [NOTICE]{{.V0}}[/RESET]"
secrets_err_invalid_namespace:
  other: "Invalid namespace given for secret: [NOTICE]{{.V0}}[/RESET], namespace must be in format of 'scope.secretName', eg. 'user.mySecret' or 'project.ourSecret'."
secrets_warn_deprecated_namespace:
  other: "DEPRECATION WARNING: Setting or retrieving secrets without a namespace is deprecated and soon won't be supported. Please reference your secret along with its scope, eg. 'user.mySecret' or 'project.ourSecret'."
secrets_warn_deprecated_var:
  other: "DEPRECATION WARNING: 'state variables' (or 'state vars') has been retired in favour of secrets and constants. Please use 'state secrets' instead."
secrets_warn_deprecated_var_expand:
  other: "DEPRECATION WARNING: You are accessing a secret via '$variables.{{.V0}}', please update your activestate.yaml to instead use the format of '$secrets.project.{{.V0}}'"
secrets_err_user_not_defined:
  other: "Secret has not been defined: [NOTICE]{{.V0}}[/RESET]. Define it by running 'state secrets set [NOTICE]{{.V0}}[/RESET]'."
secrets_err_project_not_defined:
  other: "Secret has not been defined: [NOTICE]{{.V0}}[/RESET]. Either define it by running 'state secrets set [NOTICE]{{.V0}}[/RESET]' or have someone in your organization sync with you by having them run 'state secrets sync'."
secrets_err_not_authenticated:
  other: You are running a command that requires access to secrets, please authenticate by running 'state auth'.
secrets_header_name:
  other: Name
secrets_header_scope:
  other: Scope
secrets_header_value:
  other: Value
secrets_header_description:
  other: Description
secrets_header_usage:
  other: Usage
secrets_row_value_set:
  other: "[SUCCESS]✔ Defined[/RESET]"
secrets_row_value_unset:
  other: "[ERROR]× Not defined[/RESET]"
secrets_description_unset:
  other: "[DISABLED]Not provided.[/RESET]"
pull_updated:
  other: Your project in the activestate.yaml has been updated to {{.V0}}@{{.V1}}.
keypair_cmd_description:
  other: Manage Your Keypair
keypair_generate_cmd_description:
  other: Generate and upload a new Keypair
keypair_generate_flag_bits:
  other: Bit-length of keypair to generate
keypair_generate_flag_dryrun:
  other: Do not save any changes
keypair_generate_flag_skippassphrase:
  other: Do not require a passphrase for new Keypair (implies --dry-run)
keypair_generate_success:
  other: Keypair generated successfully
keypair_auth_cmd_description:
  other: Authenticate existing Keypair for future sessions
keypair_err_not_found:
  other: Keypair not yet generated
keypair_err_save:
  other: Keypair could not be saved
keypair_err_generate:
  other: Keypair could not be generated
keypair_err_publickey_not_found:
  other: 'No public-key found for user [NOTICE]"{{.V0}}"[/RESET] ([NOTICE]"{{.V1}}"[/RESET])'
keypair_err_passphrase_prompt:
  other: The provided passphrase is invalid
keypair_err_require_auth:
  other: You need to be authenticated to run this command, please run [ACTIONABLE]`state auth`[/RESET] first
keypairs_err_bitlength_too_short:
  other: bit-length too short
keypairs_err_pem_encoding:
  other: invalid PEM encoding
keypairs_err_passphrase_incorrect:
  other: provided passphrase is incorrect
keypairs_err_invalid_rsa_publickey:
  other: provided key not an RSA public-key
keypairs_err_load_not_found:
  other: 'Authorized keypair not found. Please refer to the docs for more info: https://docs.activestate.com/platform/state/advanced-topics/secrets/#setting-up-a-key-pair'
keypairs_err_load_requires_mode:
  other: 'Keypair [NOTICE]"{{.V0}}"[/RESET] file is too permissive, expects no more than [NOTICE]"{{.V1}}"[/RESET] permissions'
keypairs_err_base64_decoding:
  other: Message is not base-64 encoded
keypairs_err_override_with_save:
  other: "cannot save key to file while key override is set"
keypairs_err_override_with_delete:
  other: "cannot delete key file while key override is set"
err_command_requires_auth:
  other: You need to be authenticated to run this command. Authenticate by running [ACTIONABLE]`state auth`[/RESET].
warn_script_name_in_use:
  other: "[ERROR]WARNING:[/RESET] The following scripts collide with existing commands and should be renamed: [NOTICE]{{.V0}}[/RESET]."
warn_move_incompatible_modes:
  other: "Permissions of files [NOTICE]{{.V0}}[/RESET] and [NOTICE]{{.V1}}[/RESET] differ. Using permissions of [NOTICE]{{.V0}}[/RESET]"
warn_move_destination_overwritten:
  other: "Overwriting existing file [NOTICE]{{.V1}}[/RESET] with file [NOTICE]{{.V0}}[/RESET]"
err_file_not_found_in_path:
  other: Could not find file=[NOTICE]{{.V0}}[/RESET] in path=[NOTICE]{{.V1}}[/RESET]
secrets_err_expand_noproject:
  other: Expanding of variable failed because a project was not passed along. This indicates a problem in the underlying code, and is unlikely to be something an end-user can address.
developer_err_project_match:
  other: Encountered a situation where the tool is given different project paths. This indicates a bug in our code, please consider reporting it.
err_version_parse:
  other: Could not determine the State Tool version to use to run this command. Please ensure the project field in your activestate.yaml is formatted correctly.
err_invalid_lock:
  other: "Invalid lock specified in your activestate.yaml: '{{.V0}}', should be in the format of: [NOTICE]channel@{number}.{number}.{number}-{hash}[/RESET]"
err_update_version:
  other: "Failed to automatically update your locked version schema. Please manually remove your 'version' and 'branch' fields in your activestate.yaml and substitute them for 'lock: <branch>@<version>'."
downloading_state_version:
  other: "Downloading State Tool version [NOTICE]{{.V0}}[/RESET], as specified by your activestate.yaml."
forward_fail:
  other: Could not forward command to the appropriate State Tool version
forward_fail_with_error:
  other: "Could not forward the command to the appropriate State Tool version, error: {{.V0}}"
forward_fail_info:
  other: The requested version of the State Tool does not exist, please ensure the version and branch are correct.
update_available_header:
  other: "[ACTIONABLE]Update Available[/RESET]"
update_available:
  other: |
    Your version: [NOTICE]{{.V0}}[/RESET]
    Available Version: [NOTICE]{{.V1}}[/RESET]
    You can update by running [ACTIONABLE]`state update`[/RESET]
update_none_found:
  other: No new update available.
updating_version:
  other: Updating State Tool to version {{.V0}}
runtime_update_notice_known_count:
  other: "Your activestate.yaml is [NOTICE]{{.V0}}[/RESET] commits behind."
runtime_update_notice_unknown_count:
  other: "Your activestate.yaml is behind."
runtime_update_help:
  other: "Run [ACTIONABLE]`state pull`[/RESET] to pull in the latest runtime environment as defined in your project on [NOTICE]https://platform.activestate.com/{{.V0}}/{{.V1}}[/RESET]"
err_no_credentials:
  other: Cannot authenticate without credentials
err_token_list:
  other: "Something went wrong whilst trying to retrieve api tokens: {{.V0}}"
err_token_delete:
  other: "Something went wrong whilst trying to delete an api token: {{.V0}}"
err_token_create:
  other: "Something went wrong whilst trying to create an api token: {{.V0}}"
installer_err_installdir_isfile:
  other: Expected installation path '[NOTICE]{{.V0}}[/RESET]' to be a directory
installer_err_installdir_notempty:
  other: Installation path '[NOTICE]{{.V0}}[/RESET]' is not empty
installer_err_archive_notfound:
  other: Distribution archive '[NOTICE]{{.V0}}[/RESET]' does not exist
installer_err_archive_badext:
  other: Expected runtime archive '[NOTICE]{{.V0}}[/RESET]' to have .tar.gz or .tgz extension
installer_err_runtime_missing_install_dir:
  other: Expected runtime '[NOTICE]{{.V0}}[/RESET]' to contain directory named one of '[ACTIONABLE]{{.V1}}[/RESET]'
installer_err_runtime_missing_meta:
  other: |
    The requested runtime does not appear to have a metadata file and the metadata could not be inferred.
    Possible causes are:
      - A previous installation of the runtime was improperly aborted before it could finish. Manually deleting
        directory "{{.V0}}" and retrying this command will fix this issue.
      - You are trying to use a much older build that is not supported by this version of the State Tool. It
        is recommended that you produce a new build.
installer_err_runtime_no_executable:
  other: Expected runtime installer '[NOTICE]{{.V0}}[/RESET]' to include '[ACTIONABLE]{{.V1}}[/RESET]' or '[ACTIONABLE]{{.V2}}[/RESET]'
installer_err_runtime_no_file:
  other: Expected runtime installer '[NOTICE]{{.V0}}[/RESET]' to include '[ACTIONABLE]{{.V1}}[/RESET]'
installer_err_runtime_executable_not_exec:
  other: Executable '[NOTICE]{{.V1}}[/RESET]' does not have execute permissions for runtime '[NOTICE]{{.V0}}[/RESET]'
installer_err_fail_obtain_prefixes:
  other: Unable to obtain relocation prefixes for runtime '[NOTICE]{{.V0}}[/RESET]'
installer_err_runtime_already_exists:
  other: A runtime is already installed at '[NOTICE]{{.V0}}[/RESET]'
installer_err_runtime_move_files_access_denied:
  other: |
    Unable to move runtime files.  Please ensure that you have write permissions for the directory '[NOTICE]{{.V0}}[/RESET]'
    If you believe this is happening due to antivirus software please report your issue on our forums:
    [ACTIONABLE]{{.V1}}[/RESET]
installer_err_runtime_move_files_failed:
  other: Unable to move runtime files from '[NOTICE]{{.V0}}[/RESET]' to '[NOTICE]{{.V1}}[/RESET]'
installer_err_runtime_rm_installdir:
  other: Unable to remove '[NOTICE]{{.V0}}[/RESET]' after unpacking runtime
installer_err_runtime_no_commitid:
  other: A CommitID is required to install this runtime environment
fetch_err_runtime_no_commitid:
  other: Could not get a CommitID for this project
installer_err_runtime_preplatform:
  other: The version of the installer used in the project you specified is not compatible with the State Tool. Please make a new project.
installer_err_engine_unknown:
  other: Build engine is unknown.
build_status_unknown:
  other: "Build status could not be retrieved, please view the project at: [NOTICE]{{.V0}}[/RESET] for more information"
build_status_in_progress:
  other: "Your changes are currently being built remotely on the ActiveState Platform. Please visit [NOTICE]{{.V0}}[/RESET] to see the progress."
build_status_in_progress_headless:
  other: "Your changes are currently being built remotely on the ActiveState Platform. Please visit [NOTICE]{{.V0}}[/RESET] to see the progress (you may have to first convert your runtime to a project)."
build_status_unknown_error:
  other: "Build reported an unknown error: {{.V0}}; Please view the project at: [ACTIONABLE]{{.V1}}[/RESET] for more information"
build_status_failed:
  other: |
    The build for your project defined at: [NOTICE]{{.V0}}[/RESET] is not building correctly.
    Error message recieved was: {{.V1}}. Please correct by visiting the above link.
err_no_default_branch:
  other: This project has no default branch. This indicates malformed data, please contact support!
err_no_commit:
  other: Project branch has no commits
err_order_recipe:
  other: Could not get order from commit ID
err_order_marshal:
  other: Failed to marshal/unmarshal order
err_no_data_found:
  other: No data found
err_no_langauge:
  other: No language found
err_get_checkpoint:
  other: "Error occurred while trying to retrieve the checkpoint for your project: {{.V0}}"
err_project_no_languages:
  other: Your project does not have any languages configured
err_add_commit:
  other: "Error occurred while trying to create a commit: {{.V0}}"
err_update_branch:
  other: "Error occurred while trying to update a branch: {{.V0}}"
err_get_commit_history:
  other: "Error occurred while trying to retrieve the latest commit history for your project: {{.V0}}"
err_commit_count_no_latest_with_commit:
  other: "Latest commit id is not set while commit id is set"
err_commit_count_cannot_find:
  other: "Cannot find commit ([ACTIONABLE]{{.V0}}[/RESET]) in indexed"
err_commit_count_cannot_find_first:
  other: "Cannot find first commit ([ACTIONABLE]{{.V0}}[/RESET]) in indexed"
err_commit_count_missing_last:
  other: "Missing last commit id"
err_recipe_not_found:
  other: Your project does not have a configuration that is compatible with your platform
err_no_platform_data_remains:
  other: "Your current platform ([ACTIONABLE]{{.V0}}/{{.V1}}[/RESET]) does not appear to be configured in your project. You will need to add it before you are able to activate on this platform. Run 'state platforms --help' for more information on how to do this."
err_no_artifacts:
  other: Your project does not seem to produce any artifacts
err_no_valid_artifact:
  other: Your project is not producing any usable artifacts, is your State Tool up to date?
err_runtime_download_no_response:
  other: Could not find bits associated with your runtime environment, please contact support
err_runtime_setup:
  other: Error setting up runtime
err_signs3_invalid_url:
  other: API Responded with an invalid S3 URL, please contact support
err_artifact_invalid_url:
  other: API Responded with an invalid artifact URL, please contact support
err_activate_namespace:
  other: Could not activate project for the given namespace
err_activate_create_project:
  other: Could not create new project
err_invalid_namespace:
  other: "Invalid namespace: [NOTICE]{{.V0}}[/RESET]. Should be in the format of [NOTICE]org/project[/RESET], and can optionally contain a [NOTICE]#COMMIT_ID[/RESET] suffix. Names should be alphanumeric and may contain dashes and periods."
err_invalid_project_name:
  other: "Invalid project name: [NOTICE]{{.V0}}[/RESET]. Names should be alphanumeric, may contain dashes and periods, and can optionally contain a [NOTICE]#COMMIT_ID[/RESET] suffix."
err_could_not_get_commit_behind_count:
  other: Could not obtain commit history properly
err_must_create_project:
  other: "You must create the project to activate it."
activate_namespace_existing:
  other: "You already have this project checked out, which one would you like to activate?"
activate_select_optout:
  other: "None, I want to create a new copy"
activate_namespace_location:
  other: Where would you like to place the project files for [NOTICE]{{.V0}}[/RESET]?
warn_deprecation:
  other: |
    You are running a deprecated version of the State Tool. This version will stop working as of [NOTICE]{{.V0}}[/RESET].

    Reason for deprecation:
      [NOTICE]{{.V1}}[/RESET]

    Please update by running [ACTIONABLE]`state update`[/RESET].
err_deprecation:
  other: |
    You are running a version of the State Tool that is no longer supported! You will be encountering issues.

    Reason for deprecation:
      [NOTICE]{{.V1}}[/RESET]

    Please update by running [ACTIONABLE]`state update`[/RESET].
err_auth_required:
  other: Authentication is required, please authenticate by running 'state auth'
err_auth_needinput:
  other: You are logged out, in order to log in either run this command in interactive mode or provide your credentials via flags (see '[ACTIONABLE]state auth --help[/RESET]').
auth_required_activate:
  other: You need to be authenticated to activate an ActiveState Platform project
prompt_login_or_signup:
  other: Would you like to login to an existing ActiveState Platform account, or create a new account?
prompt_login_browser_action:
  other: Login with my existing account using your browser
prompt_login_action:
  other: Login with my existing account by typing my username and password
prompt_signup_action:
  other: Signup for a new account by entering in a username and password
prompt_signup_browser_action:
  other: Signup for a new account using the ActiveState Platform website
prompt_login_after_browser_signup:
  other: Please login once you've registered your account
err_browser_open:
  other: "Could not open your browser, please manually open the following URL in your browser: {{.V0}}"
err_activate_auth_required:
  other: Activating a project requires you to be authenticated against the ActiveState Platform
err_os_not_a_directory:
  other: Expected '{{.V0}}' to be a valid directory
export_cmd_description:
  other: Print information based on the provided subcommand
export_recipe_cmd_description:
  other: Print json formatted recipe data
export_jwt_cmd_description:
  other: Print jwt credentials
export_recipe_cmd_commitid_arg:
  other: commitID
export_recipe_cmd_commitid_arg_description:
  other: "Sets target commit by ID (default: current commit)"
export_recipe_flag_pretty:
  other: Enables export format beautification
export_new_api_key_cmd_description:
  other: Create and print new API key
export_new_api_key_arg_name:
  other: name
export_new_api_key_arg_name_description:
  other: API key name
export_config_cmd_description:
  other: Export state tool configurations
export_config_flag_filter_description:
  other: "Filter configuration output. Accepts: [ACTIONABLE]{{.V0}}[/RESET]"
export_config_dir_description:
  other: Export the config directory details
export_apikey_user_notice:
  other: "Note that this key is not stored by ActiveState. Please store the value for later use as you cannot retrieve it again."
err_apikey_name_required:
  other: An API key name is required.
err_cannot_obtain_apikey:
  other: Cannot obtain API key.
export_recipe_flag_platform:
  other: Sets target platform
platforms_cmd_description:
  other: Manage platforms used in your project
platforms_add_cmd_description:
  other: Add a new platform to your project
platforms_remove_cmd_description:
  other: Remove a platform from your project
platforms_search_cmd_description:
  other: Search for available platforms that can be added to your project
flag_platforms_shared_bitwidth_description:
  other: Platform architecture word size/width in bits (32,64)
arg_platforms_shared_name:
  other: name
arg_platforms_shared_name_description:
  other: Name[@<version>]
arg_platforms_shared_version:
  other: version
arg_platforms_shared_version_description:
  other: Platform version (e.g. 12.04.2)
field_version:
  other: Version
field_bitwidth:
  other: Bit Width
commit_message_added_platform:
  other: "Added platform: {{.V0}} {{.V1}}bit {{.V2}}"
commit_message_updated_platform:
  other: "Updated platform: {{.V0}} to {{.V1}}"
commit_message_removed_platform:
  other: "Removed platform: {{.V0}} {{.V1}}bit {{.V2}}"
commit_message_added_language:
  other: "Added language: {{.V0}} {{.V1}}"
commit_message_updated_language:
  other: "Updated language: {{.V0}} to {{.V1}}"
commit_message_removed_language:
  other: "Removed language: {{.V0}} {{.V1}}"
downloading_artifacts:
  other: "Downloading missing artifacts"
installing_artifacts:
  other: "Updating missing artifacts"
fileutils_err_amend_file:
  other: "Could not edit file: [NOTICE]{{.V0}}[/RESET]"
err_auth_empty_token:
  other: The provided token is empty
err_auth_device:
  other: Unable to communicate with the ActiveState Platform for login. Please contact support if this problem persists.
err_auth_device_timeout:
  other: Timed out waiting for authentication to complete.
err_auth_device_noauth:
  other: Authorization was not granted.
auth_press_enter:
  other: Have you completed authentication in your browser?
auth_device_verify_security_code:
  other: |
    Awaiting authorization for this device with the following security code:

        [ACTIONABLE]{{.V0}}[/RESET]

    Please sign into the ActiveState Platform (if you have not already done so) and click "Authorize".
    After that, it may take a few seconds for the authorization process here to complete.
auth_device_timeout:
  other: Authorization timeout. Please try again.
auth_device_success:
  other: Successfully authorized this device
err_prompt_bad_flag:
  other: Could not validate input due to an unexpected flag, please contact support if this problem persists
err_invalid_project:
  other: Your activestate.yaml is missing the 'project' field.
err_persist_invalid_project:
  other: Trying to persist an invalid project
variable_deprecation_warning:
  other: "DEPRECATION WARNING: Your project holds a 'variables' field. Variables have been replaced by separate 'secrets' and 'constants' fields. Please update your activestate.yaml."
err_replaceall_check_log:
  other: "Error occurred while replacing file contents, please check the error log or contact support."
err_bad_project_url:
  other: "Invalid value for 'project' field in your activestate.yaml, please ensure it is in the format of: 'https://platform.activestate.com/org/project'."
err_set_commit_id:
  other: "Could not update your activestate.yaml with the latest commit ID. Please ensure you have your project defined in the format of [ACTIONABLE]`project: https://platform.activestate.com/org/project`[/RESET]"
err_set_project:
  other: "Could not update the project field in your activestate.yaml. Please ensure you have your project defined in the format of [ACTIONABLE]`project: https://platform.activestate.com/org/project`[/RESET]"
err_unauthorized:
  other: You are not authorized, did you provide valid login credentials?
err_projectfile_exists:
  other: A project already exists in the specified directory
err_projectfile_invalid_url:
  other: The provided URL is invalid
err_project_require_path:
  other: A project path was not supplied
err_project_require_owner:
  other: A project owner was not supplied
err_project_require_name:
  other: A project name was not supplied
error_git_project_url_mismatch:
  other: The project URL in the cloned activestate.yaml does not match the platfom project
error_git_target_dir_not_empty:
  other: Target directory for cloning already exists and is not empty
git_cloning_project_heading:
  other: Cloning Repository
git_cloning_project:
  other: Cloning git repository at [ACTIONABLE]{{.V0}}[/RESET]
language_name_unknown:
  other: Unknown
language_unknown_options:
  other: Unknown options
package_cmd_description:
  other: List packages used in your project
users_plural:
  other: users
package_install_cmd_description:
  other: Add a new package to your project
package_list_cmd_description:
  other: List the packages currently used by this project
package_update_cmd_description:
  other: Update a package in your project to the latest available version
package_uninstall_cmd_description:
  other: Remove a package from your project
package_import_cmd_description:
  other: Import packages from a list of dependencies
package_search_cmd_description:
  other: Search for available packages that can be added to your project
package_info_cmd_description:
  other: Display information for the specified package
package_arg_name:
  other: name
package_arg_name_description:
  other: Package name
package_info_flag_language_description:
  other: The language used to constrain package information selection
bundle_arg_name:
  other: name
bundle_arg_name_description:
  other: Bundle name
package_arg_nameversion:
  other: name[@version]
package_arg_nameversion_description:
  other: Package name and optionally the desired version
bundle_arg_nameversion:
  other: name[@version]
bundle_arg_nameversion_description:
  other: Bundle name and optionally the desired version
package_list_flag_commit_description:
  other: The commit that the listing should be based on
package_list_flag_name_description:
  other: The filter for package names to include in the listing
namespace_list_flag_project_description:
  other: The namespace packages should be listed from
package_search_flag_language_description:
  other: The language used to constrain search results
package_search_flag_exact-term_description:
  other: Ensures that search results match search term exactly
package_import_flag_filename_description:
  other: The file to import
commit_message_added_package:
  other: "Added package: {{.V0}}@{{.V1}}"
commit_message_removed_package:
  other: "Removed package: {{.V0}}"
commit_message_updated_package:
  other: "Updated package: {{.V0}} to {{.V1}}"
commit_message_add_initial:
  other: Initialize project via the State Tool
confirm_remove_existing_prompt:
  other: "Your project already has packages configured for it, continuing will overwrite your existing package selection. Are you sure you want to do this?"
commit_reqstext_message:
  other: "Import from requirements file"
commit_reqstext_remove_existing_message:
  other: "Remove current packages prior to import from requirements file"
err_cannot_remove_existing:
  other: "The already configured packages were not able to be overwritten"
commit_failed_push_tip:
  other: Ensure any previous changes have been saved by running [ACTIONABLE]state push[/RESET]. Then try running your command again.
commit_failed_pull_tip:
  other: Ensure any remote changes have been pulled in by running [ACTIONABLE]state pull[/RESET]. Then try running your command again.
err_branch_not_bare:
  other: Branch is not bare and is unable to be initialized as such
err_package_added:
  other: Failed to add package
err_bundle_added:
  other: Failed to add bundle
err_language_updated:
  other: Failed to update language
package_err_cannot_fetch_checkpoint:
  other: Cannot fetch checkpoint for package listing
bundle_err_cannot_fetch_checkpoint:
  other: Cannot fetch checkpoint for bundle listing
package_err_cannot_obtain_commit:
  other: Cannot obtain commit for package listing
bundle_err_cannot_obtain_commit:
  other: Cannot obtain commit for bundle listing
package_err_cannot_obtain_language:
  other: Cannot obtain language for package search
bundle_err_cannot_obtain_language:
  other: Cannot obtain language for bundle search
package_err_cannot_obtain_search_results:
  other: Cannot obtain search results
err_cannot_commit_changeset:
  other: Cannot commit changeset
package_no_data:
  other: No data found - Please verify the provided commit id
package_list_no_packages:
  other: The project has no packages to list.
bundle_list_no_packages:
  other: The project has no bundles to list.
package_name:
  other: Name
package_version:
  other: Version
package_added:
  other: "Package added: [NOTICE]{{.V0}}[/RESET]"
package_version_added:
  other: "Package added: [NOTICE]{{.V0}}@{{.V1}}[/RESET]"
bundle_added:
  other: "[SUCCESS]✔ {{.V0}} Bundle successfully installed![/RESET]"
bundle_version_added:
  other: "[SUCCESS]✔ {{.V0}} Bundle @ version {{.V1}} successfully installed![/RESET]"
err_package_updated:
  other: Failed to update package
err_bundle_updated:
  other: Failed to update bundle
err_package_project_no_commit:
  other: Could not find commit for project [NOTICE]{{.V0}}[/RESET]
package_updated:
  other: "Package updated: [NOTICE]{{.V0}}[/RESET]"
package_version_updated:
  other: "Package updated: [NOTICE]{{.V0}}@{{.V1}}[/RESET]"
bundle_updated:
  other: "Bundle updated: [NOTICE]{{.V0}}[/RESET]"
bundle_version_updated:
  other: "Bundle updated: [NOTICE]{{.V0}}@{{.V1}}[/RESET]"
package_headless_added:
  other: "Package added: [NOTICE]{{.V0}}[/RESET]"
package_headless_updated:
  other: "Package updated: [NOTICE]{{.V0}}[/RESET]"
package_headless_removed:
  other: "Package uninstalled: [NOTICE]{{.V0}}[/RESET]"
err_package_removed:
  other: Failed to remove package
err_bundle_removed:
  other: Failed to remove bundle
err_packages_removed:
  other: Failed to remove packages
package_removed:
  other: "Package uninstalled: [NOTICE]{{.V0}}[/RESET]"
bundle_removed:
  other: "Bundle uninstalled: [NOTICE]{{.V0}}[/RESET]"
update_config:
  other: To ensure your local project is synchronized with the ActiveState platform please use [ACTIONABLE]`state pull`[/RESET]
package_update_config_file:
  other: To ensure your local project is synchronized with the ActiveState platform please use [ACTIONABLE]`state pull`[/RESET]
inventory_ingredient_not_available:
  other: The package '[NOTICE]{{.V0}}[/RESET]' is not available on the ActiveState Platform, or does not have a matching version
err_update_build_script:
  other: Could not update runtime build script
notice_commit_build_script:
  other: |
    Your local build script has changes that should be committed. Please run [ACTIONABLE]`state commit`[/RESET] to do so.

command_flag_invalid_value:
  other: "Invalid value for {{.V0}} flag: [NOTICE]{{.V1}}[/RESET]"
err_cmdtree:
  other: Could not run the requested command
err_fetch_languages:
  other: "Could not retrieve languages for your project. Does your project exist on the Platform?"
err_no_languages:
  other: "Your project does not have any language configured"
err_project_notexist_push_first:
  other: The project does not exist on the ActiveState Platform. Please run 'state push' first.
err_project_notexist_asyaml:
  other: No activestate.yaml exists at the target directory, you should run 'state init' first.
err_project_from_path:
  other: Could not create a project in the target directory. Please ensure that the activestate.yaml exists and is formatted correctly.
err_must_provide_directory:
  other: You must provide a valid directory
err_incompatible_move_file_dir:
  other: |
    Could not move [NOTICE]{{.V0}}[/RESET] to [NOTICE]{{.V1}}[/RESET].  One is a file, the other a directory.
    This indicates that the requested build may be corrupted.
err_init_lang:
  other: "Invalid language: {{.V0}}@{{.V1}}"
init_success:
  other: |
    Project '[NOTICE]{{.V0}}[/RESET]' has been successfully initialized at '[NOTICE]{{.V1}}[/RESET]' and pushed to the Platform.
    You can start using your project with [ACTIONABLE]`state shell`[/RESET] and [ACTIONABLE]`state use`[/RESET].
    For editors and other tooling use the executables at: [ACTIONABLE]{{.V2}}[/RESET].
arg_state_init_namespace:
  other: org/project
arg_state_init_namespace_description:
  other: The namespace for the project that you wish to initialize
flag_state_init_language_description:
  other: "The Language[@version] that this project should use"
arg_state_init_path:
  other: path
arg_state_init_path_description:
  other: "Where to initialize the project"
err_wd:
  other: Could not retrieve the working directory
err_invalid_output_format:
  other: "Invalid output format specified: '[NOTICE]{{.V0}}[/RESET]'; Supported formats: [ACTIONABLE]{{.V1}}[/RESET]"
err_invalid_language:
  other: "Invalid language specified: '[NOTICE]{{.V0}}[/RESET]'; Supported languages: [ACTIONABLE]{{.V1}}[/RESET]"
push_creating_project:
  other: "Creating project [NOTICE]{{.V1}}[/RESET] under [NOTICE]{{.V0}}[/RESET] on the ActiveState Platform"
push_project_updated:
  other: "The remote Project has been updated"
push_project_created:
  other: "Project created at [ACTIONABLE]{{.V0}}[/RESET]."
push_no_changes:
  other: "You have no local changes to push. To pull in remote changes run `[ACTIONABLE]state pull[/RESET]`."
init_description:
  other: Initialize a new project
push_description:
  other: Push your latest changes to the platform
push_first_new_project:
  other: 'Since this is your first time running "push" you''ll need to create a new project on the ActiveState Platform.'
push_prompt_owner:
  other: "Who would you like the owner of this project to be?"
push_prompt_not_authorized:
  other: |
    You are not authorized to push to this project.
    Either get the project owner to invite you, or create a new project with these changes.
    Would you like to create a new project with your changes now?
export_privkey_cmd_description:
  other: Exports the private key, useful if you want to set it via environment variable (ACTIVESTATE_PRIVATE_KEY)
err_read_privkey:
  other: Could not read private key file
err_unknown_format:
  other: "Unknown format: [NOTICE]{{.V0}}[/RESET]"
err_unknown_type:
  other: "Unknown type: [NOTICE]{{.V0}}[/RESET]"
err_sprint:
  other: "Could not construct output. Encountered the following error: {{.V0}}"
field_localized_field:
  other: "Localized Field"
err_could_not_marshal_print:
  other: "Could not marshal the value being printed, please check the error log for more information."
err_no_structured_output:
  other: "This command does not support the {{.V0}} output format. Please try again without that output flag."
err_main_outputer:
  other: "Could not create output writer, please contact developers if this problem persists. Error: {{.V0}}"
field_name:
  other: Name
field_description:
  other: Description
field_organization:
  other: Organization
request_timed_out:
  other: A request for data took too long - Trying again may help
err_recipe_no_platform:
  other: Filter returned no valid platform IDs.
err_filter_current_platform:
  other: Filter returned no valid platform IDs for the current platform.
no_commits:
  other: No commits exist yet for [NOTICE]{{.V0}}[/RESET]
err_orgs_length:
  other: Could not retrieve the requested users / organizations
err_user_not_found:
  other: "Could not find the requested user: [NOTICE]{{.V0}}[/RESET]"
field_date:
  other: Date
field_author:
  other: Author
field_id:
  other: ID
field_changes:
  other: Changes
change_added:
  other: "[SUCCESS]+[/RESET] {{.V0}} {{.V1}}"
change_removed:
  other: "[ERROR]-[/RESET] {{.V0}}"
change_updated:
  other: "[ACTIONABLE]•[/RESET] {{.V0}} ({{.V1}} → {{.V2}})"
namespace_label_platform:
  other: "Platform"
namespace_label_preplatform:
  other: "Bits"
print_commit:
  other: "[NOTICE]commit {{.V0}}[/RESET]"
print_commit_author:
  other: "Author: {{.V0}}"
print_commit_date:
  other: "Date: {{.V0}}"
print_commit_description:
  other: "Description: {{.V0}}"
history_cmd_description:
  other: View history of the active or given project
clean_description:
  other: Clean caches, configuration files, or completely remove the state tool
uninstall_description:
  other: Remove the State Tool, installed languages, and any configuration files
cache_description:
  other: Removes cached Runtime Environments
clean_config_description:
  other: Removes global State Tool configuration. Project configuration will not be affected.
flag_state_clean_uninstall_force_description:
  other: Run uninstall operation without prompts and ignoring any errors stopping running services
flag_state_clean_ignore_errors_description:
  other: Does not stop when an error occurs, removing as much as possible
arg_state_clean_cache_project_description:
  other: The project to be removed from the local cache.
flag_state_clean_config_force_description:
  other: Run clean config operation without prompts and ignoring any errors stopping running services
err_uninstall_activated:
  other: Cannot uninstall the State Tool while in an activated state. Please deactivate by entering [ACTIONABLE]exit[/RESET] or pressing [ACTIONABLE]Ctrl+D[/RESET] and then try again.
err_clean_cache_activated:
  other: Cannot remove the cache directory while in an activated state. Please deactivate by entering [ACTIONABLE]exit[/RESET] or pressing [ACTIONABLE]Ctrl+D[/RESET] and then try again.
err_clean_config_activated:
  other: Cannot remove the config directory while in an activated state. Please deactivate by entering [ACTIONABLE]exit[/RESET] or pressing [ACTIONABLE]Ctrl+D[/RESET] and then try again.
uninstall_confirm:
  other: |
    You are about to remove the State Tool.
    Your config and cache files will remain.
    If you would also like to remove those files, add the [ACTIONABLE]--all[/RESET] flag.
    Continue?
uninstall_confirm_all:
  other: You are about to remove the State Tool, installed language runtimes, and all configuration information. Continue?
clean_cache_confirm:
  other: You are about to reset the State Tool cache. Continue?
clean_cache_artifact_confirm:
  other: You are about the remove the cached runtime for [NOTICE]{{.V0}}[/RESET]. Continue?
clean_config_confirm:
  other: You are about the remove the State Tool config directory. Continue?
clean_success_message:
  other: |
    Successfully removed State Tool and related files.

    Please restart your shell in order for changes to take effect.
clean_message_windows:
  other: |
    Deletion of State Tool has been scheduled.
    To access the uninstall log please see: [NOTICE]{{.V0}}[/RESET]
clean_config_message_windows:
  other: |
    Deletion of State Tool config directory has been scheduled.
    To access a log of the process please see: [NOTICE]{{.V0}}[/RESET]
languages_cmd_description:
  other: View the languages of a project
languages_install_cmd_description:
  other: Update the language of a project
arg_languages_install_description:
  other: The language to update in the form of <language>@<version>
err_language_format:
  other: The language and version provided is not formatting correctly, must be in the form of <language>@<version>
err_update_not_found:
  other: "Could not find the requested language: [NOTICE]{{.V0}}[/RESET]. Please ensure the language name is correct and supported by the ActiveState platform"
err_language_version_not_found:
  other: The requested version [NOTICE]{{.V0}}[/RESET] for the language [NOTICE]{{.V1}}[/RESET] is not available
err_language_mismatch:
  other: Cannot change languages, only changes to the current project's language is allowed
field_languages:
  other: Languages
err_no_recipes:
  other: No build recipes could be generated for the current project
err_solve_order:
  other: "Could not solve order: {{.V0}}"
err_order_bad_request:
  other: "Bad request while resolving order: Please visit [ACTIONABLE]https://platform.activestate.com/commit/{{.V0}}[/RESET] to see details about the error: {{.V1}}"
err_order_unknown:
  other: Unknown error resolving order"
using_cached_env:
  other: "Reusing cached runtime environment"
update_attempt:
  other: |
    Updating state tool:  Downloading latest version of the state tool...
forward_version:
  other: "Using locked state tool version: [NOTICE]{{.V0}}[/RESET].\n"
err_project_env_file_not_exist:
  other: |
    Your activated environment appears to have been corrupted because the activestate.yaml cannot be found anymore.

    Expected the following file to exist: [NOTICE]{{.V0}}[/RESET]

    Either replace the missing file or deactivate your activated state as it will continue to malfunction without this file.

    Your activated state can be deactivated by entering [ACTIONABLE]exit[/RESET] or pressing [ACTIONABLE]Ctrl+D[/RESET].
err_invalid_step:
  other: "Invalid step specified: [NOTICE]{{.V0}}[/RESET]. Step must be one of: [ACTIONABLE]{{.V1}}[/RESET]."
arg_state_deploy_namespace:
  other: org/project
arg_state_deploy_namespace_description:
  other: The namespace of the project that you wish to deploy
err_deploy_no_commits:
  other: "The project '[NOTICE]{{.V0}}[/RESET]' does not have any packages configured, please add add some packages first."
err_userrc_notfound:
  other: "Could not update your environment as your RC file could not be found, expecting to find one of [ACTIONABLE]{{.V0}}[/RESET] in your home directory."
err_windows_registry:
  other: Error while interacting with Windows registry
err_deploy_run_install:
  other: You need to run the install step at least once before you can run the configure or report steps. Run 'state deploy --help' for more information.
err_deploy_path_noperm:
  other: "No permission to create symlinks on any of the PATH entries: [NOTICE]{{.V0}}[/RESET]"
deploy_install:
  other: "Installing Runtime Environment"
deploy_configure_shell:
  other: "Configuring shell: [NOTICE]{{.V0}}[/RESET]"
deploy_symlink:
  other: "Symlinking executables to: [NOTICE]{{.V0}}[/RESET]"
deploy_overwrite_target:
  other: "Overwriting existing target: [NOTICE]{{.V0}}[/RESET]"
deploy_info:
  other: Deployment Information
deploy_restart:
  other: Action Required
deploy_cmd_description:
  other: |
    Deploys the runtime in a way that cannot be further managed (not recommended for most use-cases). Deploy sets up the language so you can run it from any shell environment that matches the current shell, overriding any conflicting installations.
    You can run individual deploy steps by running the sub-commands, which is useful if you're preparing docker images, CI environments, or the like.
    If you're setting up a local development environment you probably won't need the sub-commands.
deploy_install_cmd_description:
  other: Only install the runtime environment files, but do not configure it in any way (effectively caches the runtime environment)
deploy_configure_cmd_description:
  other: Configure the runtime environment for your current shell (must have run install first or this will error)
deploy_symlink_cmd_description:
  other: Symlink the executables to your PATH and to the target directory (must have run install first or this will error)
deploy_report_cmd_description:
  other: Reports information about the deployed runtime environment, useful for further manual setup (must have run install first or this will error)
field_binarydirectories:
  other: Binary Directories
field_environment:
  other: Environment Variables
deploy_restart_shell:
  other: |
    Please restart your terminal or start a new terminal session in order to start using the newly configured Runtime Environment.
deploy_restart_cmd:
  other: |
    Please log out and back in again in order to start using the newly configured Runtime Environment.
    Alternatively, you can run `setenv` from the installation directory to update your environment
flag_state_deploy_path_description:
  other: The path to deploy the runtime installation files to. This directory will not be affected by 'state clean'
flag_state_deploy_force_description:
  other: "Overwrites any existing files / configurations."
flag_state_deploy_user_path_description:
  other: "Updates the user PATH instead of the system PATH"
deploy_uninstall_success:
  other: |
    Successfully removed deployment.

    Please restart your terminal or start a new terminal session in order to clear any residual Runtime Environment variables and settings.
envdef_file_not_found:
  other: |
    Your installation seems to be corrupted.

    Cannot find runtime definition file at [NOTICE]{{.V0}}[/RESET].
    You can try to manually delete the cache directory and re-activating the project.
envdef_unmarshal_error:
  other: |
    Your installation seems to be corrupted.

    Cannot not parse runtime definition file at [NOTICE]{{.V0}}[/RESET]
    This indicates a problem with the build. You can try updating your project
err_corrupted_build_request_response:
  other: |
    Internal error.  You can try manually updating the state tool.

err_arg_required:
  other: "The following argument is required:\n  Name: [NOTICE]{{.V0}}[/RESET]\n  Description: [NOTICE]{{.V1}}[/RESET]"
err_init_no_language:
  other: "A project has not been set using 'state use'. You must include the [NOTICE]language[/RESET] argument. For more help, run '[ACTIONABLE]state init --help[/RESET]'."
err_bad_platform_version:
  other: You have to supply a platform version.
platform_added:
  other: "[NOTICE]{{.V0}}@{{.V1}}[/RESET] has been added."
platform_removed:
  other: "[NOTICE]{{.V0}}@{{.V1}}[/RESET] has been removed."
err_getwd:
  other: |
    Could not retrieve your working directory, error received: [NOTICE]{{.V0}}[/RESET].
    If this problem continues please report it on our forums: [ACTIONABLE]{{.V1}}[/RESET]
ppm_install_err:
  other: Failed to install PPM shim command.
ppm_header_message:
  other: |
    The Perl Package Manager (PPM) is no longer supported.
    To manage your Perl packages from the command line, use the State Tool (state) instead. You can find more information on the State Tool at
    [ACTIONABLE]https://www.activestate.com/products/platform/state-tool/[/RESET]
ppm_print_suggestion:
  other: |
    The Perl Package Manager (PPM) is no longer supported.
    To manage your Perl packages from the command line, use the State Tool (state) instead. You can find more information on the State Tool at
    [ACTIONABLE]https://www.activestate.com/products/platform/state-tool/[/RESET]

    To [NOTICE]{{.V0}}[/RESET], run:

      [NOTICE]{{.V1}}[/RESET]

    See [ACTIONABLE]https://docs.activestate.com/platform/{{.V2}}[/RESET] for details.
ppm_print_main:
  other: |
    The Perl Package Manager (PPM) is no longer supported.
    To manage your Perl packages from the command line, use the State Tool (state) instead. You can find more information on the State Tool at
    [ACTIONABLE]https://www.activestate.com/products/platform/state-tool/[/RESET]

    To see help for State Tool commands, run:

        [ACTIONABLE]state help[/RESET]

    See [ACTIONABLE]https://docs.activestate.com/platform/state/[/RESET] for details.
ppm_print_forward:
  other: |
    Your command is being forwarded to [ACTIONABLE]`{{.V0}}`[/RESET].
    In the future you can run [ACTIONABLE]`{{.V0}}`[/RESET] directly instead of running [ACTIONABLE]`{{.V1}}`[/RESET], which will soon be deprecated.
ppm_print_forward_after_convert:
  other: |
    Please navigate to your newly created project directory and run [ACTIONABLE]`{{.V1}}`[/RESET] again.
    You can also run [ACTIONABLE]`{{.V0}}`[/RESET] directly instead of running [ACTIONABLE]`{{.V1}}`[/RESET], which will soon be deprecated.
ppm_print_forward_failure:
  other: |
    Your command is being forwarded to [ACTIONABLE]`{{.V0}}`[/RESET].
    In the future you can run [ACTIONABLE]`{{.V0}}`[/RESET] directly instead of running [ACTIONABLE]`{{.V1}}`[/RESET], which will soon be deprecated.

    Note that [ACTIONABLE]`{{.V0}}`[/RESET] is not a direct analog for [ACTIONABLE]`{{.V1}}`[/RESET] and your command may have failed as a result.
    Please run [ACTIONABLE]`{{.V0}} --help`[/RESET] for further information on how to use it for your use-case.
ppm_print_area_redundant:
  other: |
    `ppm area` and its subcommands have been made redundant thanks to State Tool's use of virtual environments.
    You can simply start managing your packages, run [ACTIONABLE]`{{.V0}} --help`[/RESET] for more information.
ppm_install_intent:
  other: add new packages to your project
ppm_upgrade_intent:
  other: upgrade an existing package
ppm_remove_intent:
  other: remove a package from your project
ppm_search_intent:
  other: search for a package in the ActiveState repository
ppm_area_message:
  other: |
    The Perl Package Manager (PPM) is no longer supported.
    To manage your Perl packages from the command line, use the State Tool (state) instead. You can find more information on the State Tool at
    [ACTIONABLE]https://www.activestate.com/products/platform/state-tool/[/RESET]

    To manage several projects with varying dependencies, you can organize them as
    projects on the ActiveState Platform: https://docs.activestate.com/platform/projects.html.

    To fork an existing project, run:

        [ACTIONABLE]state fork[/RESET]

    See [ACTIONABLE]https://docs.activestate.com/platform/state/fork.html[/RESET] for details.

    To create a new project, see the guide at [ACTIONABLE]https://docs.activestate.com/platform/state/start.html[/RESET] for details.
ppm_list_intent:
  other: list the packages installed for a project
deploy_usable_path:
  other: |
    Please ensure '[NOTICE]{{.V0}}[/RESET]' exists and is on your PATH.
script_watcher_watch_file:
  other: "Watching file changes at: [NOTICE]{{.V0}}[/RESET]"
confirm_exit_on_error_prompt:
  other: Press enter to continue...
tutorial_newproject_intro:
  other: |
    The State Tool lets you create and maintain a set of virtual environments (eg., one per project), allowing you to
    isolate and better manage language versions and dependencies on a per-project basis.
    [[BR]][[BR]]
    For every virtual environment, you'll be able to share the current configuration (language version & dependencies)
    with your teammates so everyone stays in sync, as well as share secrets (or store your own, for your eyes only),
    set up shared scripts, and much more.
    [[BR]][[BR]]
    We'll help you create your first virtual environment, after that you can create as many as you want by running
    [ACTIONABLE]`state init`[/RESET].
    [[BR]]
tutorial_newproject_outro:
  other: |
    Your Virtual Runtime Environment has been created.
    [[BR]][[BR]]
    To start using your project simply run [ACTIONABLE]`state activate`[/RESET] from your project directory at [ACTIONABLE]{{.Dir}}[/RESET].
    You can also manage your project in your browser at [ACTIONABLE]{{.URL}}[/RESET].
    [[BR]][[BR]]
    To create another project run [ACTIONABLE]`state init`[/RESET], or if you want to find out more about the State Tool and what it can do
    run [ACTIONABLE]`state --help`[/RESET] or check out [ACTIONABLE]{{.Docs}}[/RESET]
ppm_convert_after_tutorial:
  other: |
    For your convenience you can continue to use ppm commands once you've activated your virtual runtime environment.
    We'll give you handy tips on how your commands map to State Tool so you can learn as you go.
ppm_convert_explanation:
  other: |
    State Tool, like Perl 7, is being developed from the ground up with modern software development practices in mind.
    Best practices suggest one environment per project, which is the State Tool’s default option.
    State Tool was developed from the ground up with modern software development practices in mind.
    [[BR]]
ppm_convert_create_question:
  other: |
    PPM functionality is being replaced by the State Tool, which does things differently. For example, before you can
    start managing dependencies, you need to create a new virtual environment for your Perl project.
    [[BR]]
ppm_convert_ask_feedback:
  other: |
    We understand your need to do things traditionally, but we currently do not support it. We'd love to hear more about
    your use case to see if we can better meet your needs. Please consider posting to our forum at {{.ForumURL}}.
    [[BR]]
    To create another project run [ACTIONABLE]`state init`[/RESET], or if you want to find out more about the State Tool and what it can do
    run [ACTIONABLE]`state --help`[/RESET] or check out [ACTIONABLE]{{.Docs}}[/RESET]
windows_compatibility_warning:
  other: |
    Unable to detect your Windows version. You may encounter issues; please ensure you are running at least Windows 10 build 17134.1.

    Error received: {{.V0}}
windows_compatibility_error:
  other: |
    Unfortunately State Tool is not compatible with your version of Windows.

    The minimum version supported is Windows 10 build 17134.1.
    The detected version is {{.V0}} {{.V1}}.
exec_description:
  other: Intercept and run a script via a project runtime environment
flag_state_exec_path_description:
  other: The path of the project that you want to use the runtime environment of. If no path is given the current working directory is used.
artifact_started:
  other: "Build Starting Remotely: [NOTICE]{{.V0}}[/RESET]"
artifact_started_cached:
  other: "Already Cached: [NOTICE]{{.V0}}[/RESET]"
artifact_succeeded:
  other: "Completed: [NOTICE]{{.V0}} ({{.V1}}/{{.V2}})[/RESET]"
artifact_failed:
  other: "Failed: [NOTICE]{{.V0}}[/RESET]. Error returned: [ERROR]{{.V1}}[/RESET]"
err_package_update_commit_id:
  other: "Could not update your project runtime's commit ID. Please run [ACTIONABLE]`state pull`[/RESET] manually."
prepare_protocol_warning:
  other: Could not add state protocol
err_preparestart_shortcut:
  other: Could not create shortcut for {{.V0}}
err_preparestart_icon:
  other: Could not set icon for shortcut file {{.V0}}
confirm:
  other: Please Confirm
err_no_project:
  other: To run this command you need to be in an existing project. You can create a new project with [ACTIONABLE]state init[/RESET] or run this command from a directory that is in an existing project. You can also use an existing project by running [ACTIONABLE]`state activate --default`[/RESET] inside your project directory.
activate_default_prompt:
  other: |
    Would you like always use [NOTICE]{{.V0}}[/RESET]?
    This will allow you to operate on this project and run executables provided by its runtime without first "activating" it.
err_no_projectfile:
  other: No activestate.yaml file exists in the current working directory or its parent directories.
err_project_not_found:
  other: Could not find project at [NOTICE]{{.V0}}[/RESET]
err_projectfile_parse:
  other: Unable to parse {{.V0}}
err_non_interactive_prompt:
  other: Prompt "{{.V0}}" cannot be resolved in non-interactive mode.
err_read_projectfile:
  other: The activestate.yaml at {{.V0}} could not be read.
err_auth_fail_totp:
  other: A two-factor authentication code is required.
err_lock_version_invalid:
  other: "The locked version '{{.V0}}' could not be verified, are you sure it's valid?"
config_get_error:
  other: Failed to read configuration.
cve_needs_authentication:
  other: You need to be authenticated in order to access vulnerability information about your project.
auth_tip:
  other: Run `state auth` to authenticate.
err_non_interactive_mode:
  other: You are running the State Tool in non-interactive mode, but interactive input was needed. Please re-run the State Tool in interactive mode. If you are using a non-interactive terminal like Git Bash on Windows, prefix your command with [ACTIONABLE]`winpty`[/RESET]. (See https://github.com/git-for-windows/git/wiki/FAQ#some-native-console-programs-dont-work-when-run-from-git-bash-how-to-fix-it for more information.)
err_alternate_branches:
  other: |
    There are no valid dependencies for your platform in branch [ACTIONABLE]`{{.V0}}`[/RESET], perhaps you could try one of the alternate branches on your project:

     - {{.V1}}

    Type [ACTIONABLE]`state branch switch <NAME>`[/RESET] to switch to a different branch.
err_fetch_project:
  other: "Could not fetch details for project: {{.V0}}"
err_set_default_branch:
  other: Could not update project field with branch, please manually set the `branch={{.V0}}` query parameter on the project field in your activestate.yaml.
artifact_progress_step_download:
  other: Downloading
artifact_progress_step_unpack:
  other: Unpacking
artifact_progress_step_install:
  other: Installing
artifact_download_failed:
  other: Failed to download artifact {{.V0}} ({{.V1}})
artifact_setup_failed:
  other: Failed to install artifact {{.V0}} ({{.V1}})
err_stored_artifacts:
  other: Could not unmarshal stored artifacts, your install may be corrupted.
err_fetch_branch:
  other: "Could not get branch [NOTICE]{{.V0}}[/RESET] for project"
err_refresh_runtime:
  other: "Failed to update runtime"
browser_fallback:
  other: "Could not open {{.V0}} in your browser.\nYou can copy and paste the following URL manually in the address line of your browser:\n[NOTICE]{{.V1}}[/RESET]"
err_user_network_solution:
  other: |
    Please ensure your device has access to internet during installation. Make sure software like a VPN, Firewall or Anti-Virus are not blocking your connectivity.
    If your issue persists consider reporting it on our forums at {{.V0}}.
err_revert_refresh:
  other: Could not get revert commit to check if changes were indeed made
install_initial_success:
  other: "An activestate.yaml has been created at: {{.V0}}."
err_package_info_no_packages:
  other: No packages in our catalog are an exact match for [NOTICE]"{{.V0}}"[/RESET].
package_try_search:
  other: "Valid package names can be searched using [ACTIONABLE]`state search {package_name}`[/RESET]"
package_info_request:
  other: "Request a package at [ACTIONABLE]https://community.activestate.com/[/RESET]"
err_push_outdated:
  other: |
    Your project has new changes available that need to be merged first. Please first run `[ACTIONABLE]state pull[/RESET]` to update your project.
err_pull_incompatible:
  other: |
    The remote project has an incompatible commit history. Target a different project with `[ACTIONABLE--set-project[/RESET]` or reset your local checkout with `[ACTIONABLE]state reset[/RESET]`.
pull_diverged_message:
  other: |
    A merge commit will be created for project [NOTICE]{{.V0}}[/RESET] on branch [NOTICE]{{.V1}}[/RESET].
    Merging commits [NOTICE]{{.V2}}[/RESET] (local) and [NOTICE]{{.V3}}[/RESET] (remote).
    Any conflicts will favour your local changes. To view the merge commit run `[ACTIONABLE]state history[/RESET]`
pull_merge_commit:
  other: Merged {{.V1}} into {{.V0}}
operation_success_local:
  other: |
    Your local project has been updated.
    Run [ACTIONABLE]state push[/RESET] to save changes to the platform.
solver_err:
  other: "The Platform failed to resolve the dependencies for this build. {{.V0}}\n{{.V1}}"
transient_solver_tip:
  other: You may want to retry this command if the failure was related to a resourcing or networking issue.
warning_git_project_mismatch:
  other: |
    [ERROR]Warning:[/RESET] The activestate.yaml used on "[NOTICE]{{.V0}}[/RESET]" does not match your project; "[NOTICE]{{.V1}}[/RESET]".
    We're updating it to match your current project. For more information check out {{.V2}}.
auto_update_permission_err:
  other: |
    Could not update the state tool due to insufficient permissions.
    To manually update, run 'state update' as a privileged user.
    If your installation has become corrupted, please re-install using the instructions on {{.V0}}.
    If you want the state tool to auto-update, please re-install it in a user-writable directory.
    Error received: {{.V1}}
update_permission_err:
  other: |
    Could not update the state tool due to insufficient permissions.
    If your installation has become corrupted, please re-install using the instructions on {{.V0}}.
    Error received: {{.V1}}
err_update_in_progress:
  other: |
    A State Tool update already appears to be running.
    Please close any open shells, open a new one, and then try this command again.
    If this issue persists please manually delete [ACTIONABLE]{{.V0}}[/RESET].
auto_update_to_version:
  other: Updating State Tool from [NOTICE]{{.V0}}[/RESET] to [NOTICE]{{.V1}}[/RESET].
auto_update_relaunch:
  other: Update installed. Forwarding input to updated State Tool.
auto_update_failed:
  other: Could not update State Tool. If this issue persists please reinstall the State Tool.
lock_update_legacy_version:
  other: See [ACTIONABLE]{{.V0}}[/RESET] for more information on version locking and how to install a specific State Tool version.
lock_version_mismatch:
  other: This project is locked at State Tool version [NOTICE]{{.V0}}[/RESET]. Your current State Tool version is [NOTICE]{{.V1}}@{{.V2}}[/RESET].
lock_update_lock:
  other: You can lock the project to the running State Tool version with `[ACTIONABLE]state update lock[/RESET]`.
err_ping_version_mismatch:
  other: |
    The installed version of the State Tool Service does not match that of the client.
    Please stop the service with [ACTIONABLE]state-svc stop[/RESET] and try your command again.
    If this issue persists please reinstall the State Tool.
err_get_wd:
  other: Unable to get appropriate parent directory for project, please ensure you have write permissions in your current directory.
err_jwt_not_authenticated:
  other: |
    You are not authenticated. In order to export a JWT please first authenticate with [ACTIONABLE]state auth[/RESET]
err_recursion_limit:
  other: |
    Recursion detected in command:

    {{.V0}}

    To increase the recursion limit set the [ACTIONABLE]{{.V1}}[/RESET] environment variable.
err_exec_recursion:
  other: |
    Recursion detected. Your feedback could help us fix this. Please consider reporting your issue on our forums: {{.V0}}.

    To allow recursion, set [ACTIONABLE]{{.V1}}=true[/RESET]
package_ingredient_alternatives:
  other: |
    No results found for search term "[NOTICE]{{.V0}}[/RESET]", did you mean:

    {{.V1}}

    Run "[ACTIONABLE]state search {{.V0}}[/RESET]" to see more suggestions.
package_ingredient_alternatives_nosuggest:
  other: |
    No results found for search term "[NOTICE]{{.V0}}[/RESET]".

    Run "[ACTIONABLE]state search {{.V0}}[/RESET]" to find alternatives.
package_ingredient_alternatives_nolang:
  other: |
    No results found for search term "[NOTICE]{{.V0}}[/RESET]".

    This may be because you have not installed a language for your project. Install a language by running "[ACTIONABLE]state languages install <language-name>[/RESET]".
progress_project:
  other: " • Initializing Project"
progress_search:
  other: " • Searching for [ACTIONABLE]{{.V0}}[/RESET] in the ActiveState Catalog"
setup_runtime:
  other: "Setting Up Runtime"
progress_solve:
  other: "Resolving Dependencies"
progress_success:
  other: " [SUCCESS]✔ Done[/RESET]"
progress_found:
  other: " [SUCCESS]✔ Found[/RESET]"
progress_fail:
  other: " [ERROR]x Failed[/RESET]"
progress_commit:
  other: " • Creating commit"
progress_pkg_nolang:
  other: " • Searching for [ACTIONABLE]{{.V0}}[/RESET] across all languages in the ActiveState Catalog"
progress_build_log:
  other: "Build Log [ACTIONABLE]{{.V0}}[/RESET]"
progress_completed:
  other: "[SUCCESS]✔ All dependencies have been installed and verified[/RESET]"
progress_failed:
  other: "[ERROR]x Some dependencies failed to install[/RESET]"
progress_nothing_to_do:
  other: "Runtime is already up to date"
unstable_feature_banner:
  other: "[NOTICE]Beta Feature: This feature is still in beta and may be unstable.[/RESET]\n"
unstable_command_warning:
  other: |
    This command is still in beta. If you want to opt-in to unstable features, run the following command:

    [ACTIONABLE]state config set optin.unstable true[/RESET]
secrets_unstable_warning:
  other: |
    The secrets feature is currently unstable and not ready for production use. If you want to opt-in to unstable features, run the following command:

    [ACTIONABLE]state config set optin.unstable true[/RESET]
err_update_corrupt_install:
  other: |
    Unfortunately your current installation appears to have been corrupted. Please reinstall the State Tool by first
    uninstalling it and then running the installation process again.

    Uninstallation instructions: {{.V0}}/troubleshooting/uninstall/
    Installation instructions: {{.V0}}/install/
arg_state_use_namespace:
  other: org/project or project
arg_state_use_namespace_description:
  other: "The fully qualified namespace (org/project) or just the project name (project) of the project to use. Must have been previously checked out using [ACTIONABLE]`state checkout`[/RESET]."
err_use_commit_id_mismatch:
  other: "Cannot switch to the given commit ID. Please use [ACTIONABLE]`state checkout`[/RESET] to check out a specific commit ID and then try again."
err_use_default_project_does_not_exist:
  other: "Cannot find your project. Please either check it out again with [ACTIONABLE]state checkout[/RESET] or run [ACTIONABLE]state use reset[/RESET] to stop using it."
err_shell_commit_id_mismatch:
  other: "Cannot start a shell/prompt for the given commit ID. Please use [ACTIONABLE]`state checkout`[/RESET] to check out a specific commit ID and then try again."
err_shell_cannot_load_project:
  other: Cannot load project to start a shell/prompt in.
err_checkout_project:
  other: Could not checkout project {{.V0}}
err_project_frompath:
  other: Could not create project files
err_project_frompath_notexist:
  other: Could not locate a project at [ACTIONABLE]{{.V0}}[/RESET]
err_project_namespace_missmatch:
  other: Project at [ACTIONABLE]{{.V0}}[/RESET] does not match namespace [ACTIONABLE]{{.V1}}[/RESET]
err_project_fromenv:
  other: Could not detect an appropriate project to use, please provide a valid path or namespace.
err_local_project_not_checked_out:
  other: "Cannot find the [ACTIONABLE]{{.V0}}[/RESET] project. Please either check it out using [ACTIONABLE]`state checkout`[/RESET] or run this command again from the project directory."
err_findproject_notfound:
  other: "Could not load project [ACTIONABLE]{{.V0}}[/RESET] from path: [ACTIONABLE]{{.V1}}[/RESET]"
arg_state_shell_namespace_description:
  other: The namespace of the project you wish to start a virtual environment shell/prompt for, or just the project name if previously used
err_language_by_commit:
  other: Could not get language from commit ID {{.V0}}
err_make_language:
  other: Could not create language from commit ID
err_parse_project:
  other: Could not parse project file at {{.V0}}
err_uninstall_privilege_mismatch:
  other: "The State Tool was installed as administrator. To uninstall please run [ACTIONABLE]state clean uninstall[/RESET] as administrator."
err_update_privilege_mismatch:
  other: "The State Tool was installed as administrator. To update please run [ACTIONABLE]state update[/RESET] as administrator."
uninstall_warn_not_empty:
  other: |
    [ERROR]Unable to remove all files in the installation directory, as third party files were found inside that directory:[/RESET]

    {{.V0}}

    This is the result of third parties writing files to the State Tool owned directories, and it's an issue that should be resolved by the user.
err_state_exec:
  other: Could not get state exec
err_service_exec:
  other: Could not get service exec
err_svc_exec:
  other: Could not get state service exec
err_state_exec_dir:
  other: Could not get state exec from directory {{.V0}}
err_service_exec_dir:
  other: Could not get service exec from directory {{.V0}}
err_insufficient_permissions:
  other: |
    Could not stop running State Tool process due to insufficient permissions.

    State Tool works best if you run it as a user, rather than an admin. You might be encountering this issue because you have originally installed or ran the State Tool as admin. If this is the case it is suggested that you uninstall the State Tool as admin, and install it again as a user.
err_search_no_package:
  other: |
    No packages in our catalog match [NOTICE]"{{.V0}}"[/RESET].
err_search_no_bundle:
  other: |
    No bundles in our catalog match [NOTICE]"{{.V0}}"[/RESET].
search_request_package:
  other: "Request a package at [ACTIONABLE]https://community.activestate.com/[/RESET]"
search_request_bundle:
  other: "Request a bundle at [ACTIONABLE]https://community.activestate.com/[/RESET]"
beta_suffix:
  other: " (Beta)"
err_globaldefault_update_env:
  other: Could not write to user environment
use_reset_notice_not_reset:
  other: No project to stop using
use_reset_notice_windows:
  other: Note you may need to start a new command prompt to fully update your environment.
use_reset_notice:
  other: Note you may need to run '[ACTIONABLE]hash -r[/RESET]' or start a new shell to fully update your environment.
svcctl_wait_timeout:
  other: |
    Timed out waiting for service to respond ({{.V0}} - code {{.V1}}).

    Are you running software that could prevent State Tool from running local processes/servers?

    Please try running your command again.

    If this problem persists please report it on our forums: [ACTIONABLE]{{.V2}}[/RESET]
svcctl_file_not_found:
  other: |
    Could not find the State Tool service executable.

    Please try running your command again.

    If this problem persists please report it on our forums: [ACTIONABLE]{{.V0}}[/RESET]
err_autostart_app:
  other: Could not create new autostart app
install_remote_title:
  other: This will install the State Tool
err_already_checked_out:
  other: There is already a project checked out at '[ACTIONABLE]{{.V0}}[/RESET]'.
use_project_statement:
  other: |
    Switched to project [ACTIONABLE]{{.V0}}[/RESET], located at [ACTIONABLE]{{.V1}}[/RESET].
    For editors and other tooling use the executables at: [ACTIONABLE]{{.V2}}[/RESET].
use_show_project_statement:
  other: |
    The active project is [ACTIONABLE]{{.V0}}[/RESET], located at [ACTIONABLE]{{.V1}}[/RESET].
    For editors and other tooling use the executables at: [ACTIONABLE]{{.V2}}[/RESET].
shell_project_statement:
  other: |
    Opening shell for project [ACTIONABLE]{{.V0}}[/RESET], located at [ACTIONABLE]{{.V1}}[/RESET].
    This shell is operating inside a virtual environment.
    For editors and other tooling use the executables at: [ACTIONABLE]{{.V2}}[/RESET].
checkout_project_statement:
  other: |
    Checked out project [ACTIONABLE]{{.V0}}[/RESET], located at [ACTIONABLE]{{.V1}}[/RESET].
    For editors and other tooling use the executables at: [ACTIONABLE]{{.V2}}[/RESET].
refresh_project_statement:
  other: |
    Runtime updated for project [ACTIONABLE]{{.V0}}[/RESET], located at [ACTIONABLE]{{.V1}}[/RESET].
    For editors and other tooling use the executables at: [ACTIONABLE]{{.V2}}[/RESET].
export_project_statement:
  other: Exporting env for project [ACTIONABLE]{{.V0}}[/RESET] located at [ACTIONABLE]{{.V1}}[/RESET].
err_rtprogress_outofsync:
  other: |
    Received events that appear to be out of order.
    Please report this issue on [ACTIONABLE]{{.V0}}[/RESET] and include your log file at [ACTIONABLE]{{.V1}}[/RESET].
err_home_not_found:
  other: |
    Could not proceed because your HOME environment variable is unset. Please ensure that your HOME environment variable is set. Alternatively if you do not or cannot set this variable you can instead use the ACTIVESTATE_HOME variable.

    This variable is used by the State Tool to determine things like the installation directory, config directory and cache directory.
warning_macos_bash:
  other: |
    You are running bash on macOS, which is no longer supported by Apple. To update your account to use zsh, please run 'chsh -s /bin/zsh'. If you continue to use bash you may run into issues finding binaries on your PATH, in order to work around these issues please read: https://scriptingosx.com/2017/04/about-bash_profile-and-bashrc-on-macos/
operating_message:
  other: |
    Operating on project [ACTIONABLE]{{.V0}}[/RESET], located at [ACTIONABLE]{{.V1}}[/RESET].
pjfile_deprecation_msg:
  other: |
    Your activestate.yaml located at [ACTIONABLE]{{.V0}}[/RESET] appears to be using deprecated keys. Please update the following keys:
    {{.V1}}
    To find out how to update these please read the deprecation information at:
    [ACTIONABLE]{{.V2}}[/RESET]
runtime_usage_limit_reached:
  other: |
    [WARNING]Heads up! You've reached your runtime limit for [/RESET][ACTIONABLE]{{.V0}}[/RESET][WARNING].[/RESET]
    [WARNING]You can upgrade your plan or enroll in a free trial by visiting: [/RESET][ACTIONABLE]https://platform.activestate.com/upgrade/?org={{.V0}}[/RESET][WARNING].[/RESET]

    [WARNING]You are using [/RESET][ACTIONABLE]{{.V1}}[/RESET][WARNING] out of [/RESET][ACTIONABLE]{{.V2}}[/RESET][WARNING] available runtimes.[/RESET]

runtime_limit_reached_title:
  other: Runtime Limit Reached
runtime_limit_reached_msg:
  other: Heads up! You've reached your runtime limit for {{.V0}}.
runtime_limit_reached_action:
  other: Upgrade
pjfile_deprecation_entry:
  other: " - '[ACTIONABLE]{{.V0}}[/RESET]' located at byte [ACTIONABLE]{{.V1}}[/RESET]"
err_init_authenticated:
  other: You need to be authenticated to initialize a project. Authenticate by running [ACTIONABLE]`state auth`[/RESET].
err_country_blocked:
  other: This service is not available in your region.
<<<<<<< HEAD
err_commit_id_invalid:
  other: "Invalid project commit ID: {{.V0}}"
commit_id_gitignore:
  other: |
    # Ignore {{.V0}}/{{.V1}} file; tracking this via VCS will cause users to have to resolve redundant conflicts
    {{.V0}}/{{.V1}}
notice_commit_id_gitignore:
  other: |
    The State Tool created an [ACTIONABLE]{{.V0}}/{{.V1}}[/RESET] file with your project's commit ID, but it was unable to add it to your [ACTIONABLE].gitignore[/RESET] file. Please add it manually.
=======
err_shortcutdir_writable:
  other: Could not continue as we don't have permission to create [ACTIONABLE]{{.V0}}[/RESET].
err_edit_local_checkouts:
  other: Could not update local checkouts
err_edit_project_mapping:
  other: Could not update project mapping
>>>>>>> b3872153
<|MERGE_RESOLUTION|>--- conflicted
+++ resolved
@@ -2065,7 +2065,6 @@
   other: You need to be authenticated to initialize a project. Authenticate by running [ACTIONABLE]`state auth`[/RESET].
 err_country_blocked:
   other: This service is not available in your region.
-<<<<<<< HEAD
 err_commit_id_invalid:
   other: "Invalid project commit ID: {{.V0}}"
 commit_id_gitignore:
@@ -2075,11 +2074,9 @@
 notice_commit_id_gitignore:
   other: |
     The State Tool created an [ACTIONABLE]{{.V0}}/{{.V1}}[/RESET] file with your project's commit ID, but it was unable to add it to your [ACTIONABLE].gitignore[/RESET] file. Please add it manually.
-=======
 err_shortcutdir_writable:
   other: Could not continue as we don't have permission to create [ACTIONABLE]{{.V0}}[/RESET].
 err_edit_local_checkouts:
   other: Could not update local checkouts
 err_edit_project_mapping:
-  other: Could not update project mapping
->>>>>>> b3872153
+  other: Could not update project mapping