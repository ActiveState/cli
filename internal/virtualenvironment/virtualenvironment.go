package virtualenvironment

import (
	"os"
	"path/filepath"
	"strings"

	"github.com/google/uuid"

	"github.com/ActiveState/cli/internal/constants"
	"github.com/ActiveState/cli/internal/errs"
	"github.com/ActiveState/cli/internal/failures"
	"github.com/ActiveState/cli/internal/locale"
	"github.com/ActiveState/cli/internal/logging"
	"github.com/ActiveState/cli/internal/osutils"
	"github.com/ActiveState/cli/internal/output"
	"github.com/ActiveState/cli/internal/runbits"
	"github.com/ActiveState/cli/pkg/platform/runtime"
	"github.com/ActiveState/cli/pkg/project"
)

var persisted *VirtualEnvironment

// FailAlreadyActive is a failure given when a project is already active
var FailAlreadyActive = failures.Type("virtualenvironment.fail.alreadyactive", failures.FailUser)

// VirtualEnvironment represents our virtual environment, it pulls together and virtualizes the runtime environment
type VirtualEnvironment struct {
	activationID        string
	onUseCache          func()
	runtime             *runtime.Runtime
}

// Get returns a persisted version of VirtualEnvironment{}
func Get() *VirtualEnvironment {
	if persisted == nil {
		persisted = Init()
	}

	return persisted
}

// Init creates an instance of VirtualEnvironment{} with default settings
func Init() *VirtualEnvironment {
	return &VirtualEnvironment{
		activationID: uuid.New().String(),
	}
}

func New(runtime *runtime.Runtime) *VirtualEnvironment {
	return &VirtualEnvironment{
		activationID: uuid.New().String(),
		runtime:      runtime,
	}
}

// Activate the virtual environment
func (v *VirtualEnvironment) Activate() *failures.Failure {
	logging.Debug("Activating Virtual Environment")

	activeProject := os.Getenv(constants.ActivatedStateEnvVarName)
	if activeProject != "" {
		return FailAlreadyActive.New("err_already_active")
	}

	if strings.ToLower(os.Getenv(constants.DisableRuntime)) != "true" {
		if failure := v.Setup(true); failure != nil {
			return failure
		}
	}

	return nil
}

// OnUseCache will call the given function when the cached runtime is used
func (v *VirtualEnvironment) OnUseCache(f func()) { v.onUseCache = f }

<<<<<<< HEAD
// Setup sets up a runtime environment that is fully functional.
func (v *VirtualEnvironment) Setup(installIfNecessary bool) *failures.Failure {
	installer := runtime.NewInstaller(v.runtime)

	if installIfNecessary {
		installer.OnDownload(v.onDownloadArtifacts)

		_, installed, fail := installer.Install()
		if fail != nil {
			return fail
		}
=======
// activateRuntime sets up a runtime environment
func (v *VirtualEnvironment) activateRuntime() *failures.Failure {
	// To avoid too much throw away refactoring we're using `output.Get()` here
	// The idea being this runtime code should be eliminated from virtualenv altogether, and refactoring dependant
	// code to pass this information in for the meantime just leads to more throwaway code then there already is
	out := output.Get()
	msgHandler := runbits.NewRuntimeMessageHandler(out)

	pj := project.Get()
	installer, fail := runtime.NewInstaller(pj.CommitUUID(), pj.Owner(), pj.Name(), msgHandler)
	if fail != nil {
		return fail
	}

	rt, installed, fail := installer.Install()
	if fail != nil {
		return fail
	}
>>>>>>> 4259f398

		if !installed && v.onUseCache != nil {
			v.onUseCache()
		}
	} else {
		_, fail := installer.Env()
		if fail != nil {
			return fail
		}
	}

	return nil
}

// GetEnv returns a map of the cumulative environment variables for all active virtual environments
func (v *VirtualEnvironment) GetEnv(inherit bool, projectDir string) (map[string]string, error) {
	envMap := make(map[string]string)
	env, fail := v.runtime.Env()
	if fail != nil {
		return envMap, errs.Wrap(fail, "Could not initialize runtime env")
	}
	var err error
	envMap, err = env.GetEnv(inherit, projectDir)
	if err != nil {
		return envMap, err
	}

	if projectDir != "" {
		envMap[constants.ActivatedStateEnvVarName] = projectDir
		envMap[constants.ActivatedStateIDEnvVarName] = v.activationID

		// Get project from explicitly defined configuration file
		pj, fail := project.Parse(filepath.Join(projectDir, constants.ConfigFileName))
		if fail != nil {
			return envMap, fail.ToError()
		}
		for _, constant := range pj.Constants() {
			var err error
			envMap[constant.Name()], err = constant.Value()
			if err != nil {
				return nil, locale.WrapError(err, "err_venv_constant_val", "Could not retrieve value for constant: `{{.V0}}`.", constant.Name())
			}
		}
	}

	if inherit {
		return inheritEnv(envMap), nil
	}

	return envMap, nil
}

// WorkingDirectory returns the working directory to use for the current environment
func (v *VirtualEnvironment) WorkingDirectory() string {
	wd, err := osutils.Getwd()
	if err != nil {
		// Shouldn't happen unless something is seriously wrong with your system
		panic(locale.T("panic_couldnt_detect_wd", map[string]interface{}{"Error": err.Error()}))
	}

	return wd
}

// ActivationID returns the unique identifier related to the activated instance.
func (v *VirtualEnvironment) ActivationID() string {
	return v.activationID
}<|MERGE_RESOLUTION|>--- conflicted
+++ resolved
@@ -13,8 +13,6 @@
 	"github.com/ActiveState/cli/internal/locale"
 	"github.com/ActiveState/cli/internal/logging"
 	"github.com/ActiveState/cli/internal/osutils"
-	"github.com/ActiveState/cli/internal/output"
-	"github.com/ActiveState/cli/internal/runbits"
 	"github.com/ActiveState/cli/pkg/platform/runtime"
 	"github.com/ActiveState/cli/pkg/project"
 )
@@ -75,44 +73,21 @@
 // OnUseCache will call the given function when the cached runtime is used
 func (v *VirtualEnvironment) OnUseCache(f func()) { v.onUseCache = f }
 
-<<<<<<< HEAD
 // Setup sets up a runtime environment that is fully functional.
 func (v *VirtualEnvironment) Setup(installIfNecessary bool) *failures.Failure {
-	installer := runtime.NewInstaller(v.runtime)
 
 	if installIfNecessary {
-		installer.OnDownload(v.onDownloadArtifacts)
-
+		installer := runtime.NewInstaller(v.runtime)
 		_, installed, fail := installer.Install()
 		if fail != nil {
 			return fail
 		}
-=======
-// activateRuntime sets up a runtime environment
-func (v *VirtualEnvironment) activateRuntime() *failures.Failure {
-	// To avoid too much throw away refactoring we're using `output.Get()` here
-	// The idea being this runtime code should be eliminated from virtualenv altogether, and refactoring dependant
-	// code to pass this information in for the meantime just leads to more throwaway code then there already is
-	out := output.Get()
-	msgHandler := runbits.NewRuntimeMessageHandler(out)
-
-	pj := project.Get()
-	installer, fail := runtime.NewInstaller(pj.CommitUUID(), pj.Owner(), pj.Name(), msgHandler)
-	if fail != nil {
-		return fail
-	}
-
-	rt, installed, fail := installer.Install()
-	if fail != nil {
-		return fail
-	}
->>>>>>> 4259f398
 
 		if !installed && v.onUseCache != nil {
 			v.onUseCache()
 		}
 	} else {
-		_, fail := installer.Env()
+		_, fail := v.runtime.Env()
 		if fail != nil {
 			return fail
 		}
