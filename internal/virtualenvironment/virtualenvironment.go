package virtualenvironment

import (
	"os"
	"path/filepath"
	"strings"

	"github.com/google/uuid"

	"github.com/ActiveState/cli/internal/constants"
	"github.com/ActiveState/cli/internal/errs"
	"github.com/ActiveState/cli/internal/failures"
	"github.com/ActiveState/cli/internal/locale"
	"github.com/ActiveState/cli/internal/logging"
	"github.com/ActiveState/cli/internal/osutils"
	"github.com/ActiveState/cli/pkg/platform/runtime"
	"github.com/ActiveState/cli/pkg/project"
)

var persisted *VirtualEnvironment

// FailAlreadyActive is a failure given when a project is already active
var FailAlreadyActive = failures.Type("virtualenvironment.fail.alreadyactive", failures.FailUser)

// VirtualEnvironment represents our virtual environment, it pulls together and virtualizes the runtime environment
type VirtualEnvironment struct {
	activationID string
	onUseCache   func()
	runtime      *runtime.Runtime
<<<<<<< HEAD
}

// Init creates an instance of VirtualEnvironment{} with default settings
func Init() *VirtualEnvironment {
	return &VirtualEnvironment{
		activationID: uuid.New().String(),
	}
=======
>>>>>>> d2ee33f4
}

func New(runtime *runtime.Runtime) *VirtualEnvironment {
	return &VirtualEnvironment{
		activationID: uuid.New().String(),
		runtime:      runtime,
	}
}

// Activate the virtual environment
func (v *VirtualEnvironment) Activate() *failures.Failure {
	logging.Debug("Activating Virtual Environment")

	activeProject := os.Getenv(constants.ActivatedStateEnvVarName)
	if activeProject != "" {
		return FailAlreadyActive.New("err_already_active")
	}

	if strings.ToLower(os.Getenv(constants.DisableRuntime)) != "true" {
		if failure := v.Setup(true); failure != nil {
			return failure
		}
	}

	return nil
}

// OnUseCache will call the given function when the cached runtime is used
func (v *VirtualEnvironment) OnUseCache(f func()) { v.onUseCache = f }

// Setup sets up a runtime environment that is fully functional.
func (v *VirtualEnvironment) Setup(installIfNecessary bool) *failures.Failure {
	logging.Debug("Setting up virtual Environment")
	if strings.ToLower(os.Getenv(constants.DisableRuntime)) == "true" {
		return nil
	}
	if installIfNecessary {
		installer := runtime.NewInstaller(v.runtime)
		_, installed, fail := installer.Install()
		if fail != nil {
			return fail
		}

		if !installed && v.onUseCache != nil {
			v.onUseCache()
		}
	} else {
		_, fail := v.runtime.Env()
		if fail != nil {
			return fail
		}
	}

	return nil
}

// GetEnv returns a map of the cumulative environment variables for all active virtual environments
func (v *VirtualEnvironment) GetEnv(inherit bool, projectDir string) (map[string]string, error) {
	envMap := make(map[string]string)

	// Source runtime environment information
	if strings.ToLower(os.Getenv(constants.DisableRuntime)) != "true" {
		env, fail := v.runtime.Env()
		if fail != nil {
			return envMap, errs.Wrap(fail, "Could not initialize runtime env")
		}
		var err error
		envMap, err = env.GetEnv(inherit, projectDir)
		if err != nil {
			return envMap, err
		}
	}

	if projectDir != "" {
		envMap[constants.ActivatedStateEnvVarName] = projectDir
		envMap[constants.ActivatedStateIDEnvVarName] = v.activationID

		// Get project from explicitly defined configuration file
		pj, fail := project.Parse(filepath.Join(projectDir, constants.ConfigFileName))
		if fail != nil {
			return envMap, fail.ToError()
		}
		for _, constant := range pj.Constants() {
			var err error
			envMap[constant.Name()], err = constant.Value()
			if err != nil {
				return nil, locale.WrapError(err, "err_venv_constant_val", "Could not retrieve value for constant: `{{.V0}}`.", constant.Name())
			}
		}
	}

	if inherit {
		return inheritEnv(envMap), nil
	}

	return envMap, nil
}

// WorkingDirectory returns the working directory to use for the current environment
func (v *VirtualEnvironment) WorkingDirectory() string {
	wd, err := osutils.Getwd()
	if err != nil {
		// Shouldn't happen unless something is seriously wrong with your system
		panic(locale.T("panic_couldnt_detect_wd", map[string]interface{}{"Error": err.Error()}))
	}

	return wd
}

// ActivationID returns the unique identifier related to the activated instance.
func (v *VirtualEnvironment) ActivationID() string {
	return v.activationID
}<|MERGE_RESOLUTION|>--- conflicted
+++ resolved
@@ -27,16 +27,6 @@
 	activationID string
 	onUseCache   func()
 	runtime      *runtime.Runtime
-<<<<<<< HEAD
-}
-
-// Init creates an instance of VirtualEnvironment{} with default settings
-func Init() *VirtualEnvironment {
-	return &VirtualEnvironment{
-		activationID: uuid.New().String(),
-	}
-=======
->>>>>>> d2ee33f4
 }
 
 func New(runtime *runtime.Runtime) *VirtualEnvironment {
