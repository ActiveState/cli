package virtualenvironment

import (
	"os"
	"path/filepath"
	rt "runtime"
	"strings"

	"github.com/google/uuid"

	"github.com/ActiveState/cli/internal/constants"
	"github.com/ActiveState/cli/internal/failures"
	"github.com/ActiveState/cli/internal/locale"
	"github.com/ActiveState/cli/internal/logging"
	"github.com/ActiveState/cli/internal/osutils"
	"github.com/ActiveState/cli/internal/output"
	"github.com/ActiveState/cli/internal/runbits"
	"github.com/ActiveState/cli/pkg/platform/runtime"
	"github.com/ActiveState/cli/pkg/project"
)

var persisted *VirtualEnvironment

// FailAlreadyActive is a failure given when a project is already active
var FailAlreadyActive = failures.Type("virtualenvironment.fail.alreadyactive", failures.FailUser)

// OS is used by tests to spoof a different value
var OS = rt.GOOS

type getEnvFunc func(inherit bool, projectDir string) (map[string]string, error)

// VirtualEnvironment represents our virtual environment, it pulls together and virtualizes the runtime environment
type VirtualEnvironment struct {
	project             *project.Project
	activationID        string
	onUseCache          func()
	getEnv              getEnvFunc
}

// Get returns a persisted version of VirtualEnvironment{}
func Get() *VirtualEnvironment {
	if persisted == nil {
		persisted = Init()
	}

	return persisted
}

// Init creates an instance of VirtualEnvironment{} with default settings
func Init() *VirtualEnvironment {
	return &VirtualEnvironment{
		project:      project.Get(),
		activationID: uuid.New().String(),
	}
}

func New(getEnv getEnvFunc) *VirtualEnvironment {
	return &VirtualEnvironment{
		activationID: uuid.New().String(),
		getEnv:       getEnv,
	}
}

// Activate the virtual environment
func (v *VirtualEnvironment) Activate() *failures.Failure {
	logging.Debug("Activating Virtual Environment")

	activeProject := os.Getenv(constants.ActivatedStateEnvVarName)
	if activeProject != "" {
		return FailAlreadyActive.New("err_already_active", v.project.Owner()+"/"+v.project.Name())
	}

	if strings.ToLower(os.Getenv(constants.DisableRuntime)) != "true" {
		if failure := v.activateRuntime(); failure != nil {
			return failure
		}
	}

	return nil
}

// OnUseCache will call the given function when the cached runtime is used
func (v *VirtualEnvironment) OnUseCache(f func()) { v.onUseCache = f }

// activateRuntime sets up a runtime environment
func (v *VirtualEnvironment) activateRuntime() *failures.Failure {
	// To avoid too much throw away refactoring we're using `output.Get()` here
	// The idea being this runtime code should be eliminated from virtualenv altogether, and refactoring dependant
	// code to pass this information in for the meantime just leads to more throwaway code then there already is
	out := output.Get()
	msgHandler := runbits.NewRuntimeMessageHandler(out)

	pj := project.Get()
<<<<<<< HEAD
	commitUUID, err := pj.CommitUUID()
	if err != nil {
		return failures.FailInvalidArgument.Wrap(err, locale.Tl("venv_invalid_uuid", "Could not determine commit ID."))
	}
	installer, fail := runtime.NewInstaller(*commitUUID, pj.Owner(), pj.Name())
=======
	installer, fail := runtime.NewInstaller(pj.CommitUUID(), pj.Owner(), pj.Name(), msgHandler)
>>>>>>> 678c4710
	if fail != nil {
		return fail
	}

	rt, installed, fail := installer.Install()
	if fail != nil {
		return fail
	}

	v.getEnv = rt.GetEnv
	if !installed && v.onUseCache != nil {
		v.onUseCache()
	}

	return nil
}

// GetEnv returns a map of the cumulative environment variables for all active virtual environments
func (v *VirtualEnvironment) GetEnv(inherit bool, projectDir string) (map[string]string, error) {
	env := make(map[string]string)
	if v.getEnv == nil {
		// if runtime is not explicitly disabled, this is an error
		if os.Getenv(constants.DisableRuntime) != "true" {
			return nil, locale.NewError(
				"err_get_env_unactivated", "Trying to set up an environment in an un-activated environment.  This should not happen.  Please report this issue in our forum: %s",
				constants.ForumsURL,
			)
		}
		env["PATH"] = os.Getenv("PATH")
	} else {
		var err error
		env, err = v.getEnv(inherit, projectDir)
		if err != nil {
			return env, err
		}
	}

	if projectDir != "" {
		env[constants.ActivatedStateEnvVarName] = projectDir
		env[constants.ActivatedStateIDEnvVarName] = v.activationID

		// Get project from explicitly defined configuration file
		pj, fail := project.Parse(filepath.Join(projectDir, constants.ConfigFileName))
		if fail != nil {
			return env, fail.ToError()
		}
		for _, constant := range pj.Constants() {
			var err error
			env[constant.Name()], err = constant.Value()
			if err != nil {
				return nil, locale.WrapError(err, "err_venv_constant_val", "Could not retrieve value for constant: `{{.Vp}}`.", constant.Name())
			}
		}
	}

	if inherit {
		return inheritEnv(env), nil
	}

	return env, nil
}

// WorkingDirectory returns the working directory to use for the current environment
func (v *VirtualEnvironment) WorkingDirectory() string {
	wd, err := osutils.Getwd()
	if err != nil {
		// Shouldn't happen unless something is seriously wrong with your system
		panic(locale.T("panic_couldnt_detect_wd", map[string]interface{}{"Error": err.Error()}))
	}

	return wd
}

// ActivationID returns the unique identifier related to the activated instance.
func (v *VirtualEnvironment) ActivationID() string {
	return v.activationID
}<|MERGE_RESOLUTION|>--- conflicted
+++ resolved
@@ -31,10 +31,10 @@
 
 // VirtualEnvironment represents our virtual environment, it pulls together and virtualizes the runtime environment
 type VirtualEnvironment struct {
-	project             *project.Project
-	activationID        string
-	onUseCache          func()
-	getEnv              getEnvFunc
+	project      *project.Project
+	activationID string
+	onUseCache   func()
+	getEnv       getEnvFunc
 }
 
 // Get returns a persisted version of VirtualEnvironment{}
@@ -91,15 +91,11 @@
 	msgHandler := runbits.NewRuntimeMessageHandler(out)
 
 	pj := project.Get()
-<<<<<<< HEAD
 	commitUUID, err := pj.CommitUUID()
 	if err != nil {
 		return failures.FailInvalidArgument.Wrap(err, locale.Tl("venv_invalid_uuid", "Could not determine commit ID."))
 	}
-	installer, fail := runtime.NewInstaller(*commitUUID, pj.Owner(), pj.Name())
-=======
-	installer, fail := runtime.NewInstaller(pj.CommitUUID(), pj.Owner(), pj.Name(), msgHandler)
->>>>>>> 678c4710
+	installer, fail := runtime.NewInstaller(*commitUUID, pj.Owner(), pj.Name(), msgHandler)
 	if fail != nil {
 		return fail
 	}
