--- conflicted
+++ resolved
@@ -13,6 +13,8 @@
 	"github.com/ActiveState/cli/internal/locale"
 	"github.com/ActiveState/cli/internal/logging"
 	"github.com/ActiveState/cli/internal/osutils"
+	"github.com/ActiveState/cli/internal/output"
+	"github.com/ActiveState/cli/internal/runbits"
 	"github.com/ActiveState/cli/pkg/platform/runtime"
 	"github.com/ActiveState/cli/pkg/project"
 )
@@ -24,25 +26,10 @@
 
 // VirtualEnvironment represents our virtual environment, it pulls together and virtualizes the runtime environment
 type VirtualEnvironment struct {
-<<<<<<< HEAD
 	project      *project.Project
 	activationID string
 	onUseCache   func()
-	getEnv       getEnvFunc
-}
-
-// Get returns a persisted version of VirtualEnvironment{}
-func Get() *VirtualEnvironment {
-	if persisted == nil {
-		persisted = Init()
-	}
-
-	return persisted
-=======
-	activationID        string
-	onUseCache          func()
-	runtime             *runtime.Runtime
->>>>>>> d657478e
+	runtime      *runtime.Runtime
 }
 
 // Init creates an instance of VirtualEnvironment{} with default settings
@@ -80,37 +67,24 @@
 // OnUseCache will call the given function when the cached runtime is used
 func (v *VirtualEnvironment) OnUseCache(f func()) { v.onUseCache = f }
 
-<<<<<<< HEAD
-// activateRuntime sets up a runtime environment
-func (v *VirtualEnvironment) activateRuntime() *failures.Failure {
-	// To avoid too much throw away refactoring we're using `output.Get()` here
-	// The idea being this runtime code should be eliminated from virtualenv altogether, and refactoring dependant
-	// code to pass this information in for the meantime just leads to more throwaway code then there already is
-	out := output.Get()
-	msgHandler := runbits.NewRuntimeMessageHandler(out)
-
-	pj := project.Get()
-	commitUUID, err := pj.CommitUUID()
-	if err != nil {
-		return failures.FailInvalidArgument.Wrap(err, locale.Tl("venv_invalid_uuid", "Could not determine commit ID."))
-	}
-	installer, fail := runtime.NewInstaller(*commitUUID, pj.Owner(), pj.Name(), msgHandler)
-	if fail != nil {
-		return fail
-	}
-
-	rt, installed, fail := installer.Install()
-	if fail != nil {
-		return fail
-=======
 // Setup sets up a runtime environment that is fully functional.
 func (v *VirtualEnvironment) Setup(installIfNecessary bool) *failures.Failure {
 	logging.Debug("Setting up virtual Environment")
 	if strings.ToLower(os.Getenv(constants.DisableRuntime)) == "true" {
 		return nil
->>>>>>> d657478e
 	}
 	if installIfNecessary {
+		// To avoid too much throw away refactoring we're using `output.Get()` here
+		// The idea being this runtime code should be eliminated from virtualenv altogether, and refactoring dependant
+		// code to pass this information in for the meantime just leads to more throwaway code then there already is
+		out := output.Get()
+		msgHandler := runbits.NewRuntimeMessageHandler(out)
+
+		pj := project.Get()
+		commitUUID, err := pj.CommitUUID()
+		if err != nil {
+			return failures.FailInvalidArgument.Wrap(err, locale.Tl("venv_invalid_uuid", "Could not determine commit ID."))
+		}
 		installer := runtime.NewInstaller(v.runtime)
 		_, installed, fail := installer.Install()
 		if fail != nil {
