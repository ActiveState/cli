package globaldefault

import (
	"path/filepath"

	"github.com/ActiveState/cli/internal/constants"
	"github.com/ActiveState/cli/internal/fileutils"
	"github.com/ActiveState/cli/internal/installation/storage"
	"github.com/ActiveState/cli/internal/locale"
	"github.com/ActiveState/cli/internal/logging"
	"github.com/ActiveState/cli/internal/multilog"
	"github.com/ActiveState/cli/internal/osutils"
	"github.com/ActiveState/cli/internal/subshell"
	"github.com/ActiveState/cli/internal/subshell/sscommon"
	"github.com/ActiveState/cli/internal/svcctl"
	"github.com/ActiveState/cli/pkg/platform/runtime"
	"github.com/ActiveState/cli/pkg/platform/runtime/executor"
	"github.com/ActiveState/cli/pkg/platform/runtime/target"
	"github.com/ActiveState/cli/pkg/project"
)

type DefaultConfigurer interface {
	sscommon.Configurable
}

// BinDir returns the global binary directory
func BinDir() string {
	return storage.GlobalBinDir()
}

func Prepare(cfg DefaultConfigurer, subshell subshell.SubShell) error {
	logging.Debug("Preparing globaldefault")
	binDir := BinDir()

	isWindowsAdmin, err := osutils.IsAdmin()
	if err != nil {
		multilog.Error("Failed to determine if we are running as administrator: %v", err)
	}
	if isWindowsAdmin {
		logging.Debug("Skip preparation step as it is not supported for Windows Administrators.")
		return nil
	}
	if isOnPATH(binDir) {
		logging.Debug("Skip preparation step as it has been done previously for the current user.")
		return nil
	}

	if err := fileutils.MkdirUnlessExists(binDir); err != nil {
		return locale.WrapError(err, "err_globaldefault_bin_dir", "Could not create bin directory.")
	}

	envUpdates := map[string]string{
		"PATH": binDir,
	}

	if err := subshell.WriteUserEnv(cfg, envUpdates, sscommon.DefaultID, true); err != nil {
		return locale.WrapError(err, "err_globaldefault_update_env")
	}

	return nil
}

// SetupDefaultActivation sets symlinks in the global bin directory to the currently activated runtime
func SetupDefaultActivation(subshell subshell.SubShell, cfg DefaultConfigurer, runtime *runtime.Runtime, proj *project.Project) error {
	logging.Debug("Setting up globaldefault")
	if err := Prepare(cfg, subshell); err != nil {
		return locale.WrapError(err, "err_globaldefault_prepare", "Could not prepare environment.")
	}

	exes, err := runtime.ExecutablePaths()
	if err != nil {
		return locale.WrapError(err, "err_globaldefault_rtexes", "Could not retrieve runtime executables")
	}

	env, err := runtime.Env(false, false)
	if err != nil {
		return locale.WrapError(err, "err_globaldefault_rtenv", "Could not construct runtime environment variables")
	}

	target := target.NewProjectTarget(proj, storage.GlobalBinDir(), nil, target.TriggerActivate)
<<<<<<< HEAD
	fw := executor.NewInit(target, BinDir())
	if err := fw.Apply(svcctl.NewIPCSockPathFromGlobals().String(), env, exes); err != nil {
=======
	fw := executor.NewWithBinPath(BinDir())
	if err := fw.Update(target, env, exes); err != nil {
>>>>>>> 7e563ae8
		return locale.WrapError(err, "err_globaldefault_fw", "Could not set up forwarders")
	}

	projectDir := filepath.Dir(proj.Source().Path())
	if err := cfg.Set(constants.GlobalDefaultPrefname, projectDir); err != nil {
		return locale.WrapError(err, "err_set_default_config", "Could not set default project in config file")
	}

	return nil
}

func ResetDefaultActivation(subshell subshell.SubShell, cfg DefaultConfigurer) (bool, error) {
	logging.Debug("Resetting globaldefault")

	projectDir := cfg.GetString(constants.GlobalDefaultPrefname)
	if projectDir == "" {
		logging.Debug("No global project is set.")
		return false, nil // nothing to reset
	}

<<<<<<< HEAD
	proj, err := project.FromPath(projectDir)
	if err != nil {
		return false, locale.WrapError(err, "err_globaldefault_get_proj", "Could not get default project.")
	}

	target := target.NewProjectTarget(proj, storage.GlobalBinDir(), nil, target.TriggerActivate)
	fw := executor.NewInit(target, BinDir())
	err = fw.Clean()
	if err != nil {
=======
	fw := executor.NewWithBinPath(BinDir())
	if err := fw.Cleanup(); err != nil {
>>>>>>> 7e563ae8
		return false, locale.WrapError(err, "err_globaldefault_fw_cleanup", "Could not clean up forwarders")
	}

	envUpdates := map[string]string{}
	err := subshell.WriteUserEnv(cfg, envUpdates, sscommon.DefaultID, true)
	if err != nil {
		return false, locale.WrapError(err, "err_globaldefault_update_env")
	}

	err = cfg.Set(constants.GlobalDefaultPrefname, "")
	if err != nil {
		return false, locale.WrapError(err, "err_reset_default_config", "Could not reset default project in config file")
	}

	return true, nil
}<|MERGE_RESOLUTION|>--- conflicted
+++ resolved
@@ -78,13 +78,8 @@
 	}
 
 	target := target.NewProjectTarget(proj, storage.GlobalBinDir(), nil, target.TriggerActivate)
-<<<<<<< HEAD
-	fw := executor.NewInit(target, BinDir())
-	if err := fw.Apply(svcctl.NewIPCSockPathFromGlobals().String(), env, exes); err != nil {
-=======
-	fw := executor.NewWithBinPath(BinDir())
-	if err := fw.Update(target, env, exes); err != nil {
->>>>>>> 7e563ae8
+	fw := executor.NewInit(BinDir())
+	if err := fw.Apply(svcctl.NewIPCSockPathFromGlobals().String(), target, env, exes); err != nil {
 		return locale.WrapError(err, "err_globaldefault_fw", "Could not set up forwarders")
 	}
 
@@ -105,25 +100,14 @@
 		return false, nil // nothing to reset
 	}
 
-<<<<<<< HEAD
-	proj, err := project.FromPath(projectDir)
+	fw := executor.NewInit(BinDir())
+	err := fw.Clean()
 	if err != nil {
-		return false, locale.WrapError(err, "err_globaldefault_get_proj", "Could not get default project.")
-	}
-
-	target := target.NewProjectTarget(proj, storage.GlobalBinDir(), nil, target.TriggerActivate)
-	fw := executor.NewInit(target, BinDir())
-	err = fw.Clean()
-	if err != nil {
-=======
-	fw := executor.NewWithBinPath(BinDir())
-	if err := fw.Cleanup(); err != nil {
->>>>>>> 7e563ae8
 		return false, locale.WrapError(err, "err_globaldefault_fw_cleanup", "Could not clean up forwarders")
 	}
 
 	envUpdates := map[string]string{}
-	err := subshell.WriteUserEnv(cfg, envUpdates, sscommon.DefaultID, true)
+	err = subshell.WriteUserEnv(cfg, envUpdates, sscommon.DefaultID, true)
 	if err != nil {
 		return false, locale.WrapError(err, "err_globaldefault_update_env")
 	}
