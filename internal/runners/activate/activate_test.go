--- conflicted
+++ resolved
@@ -73,37 +73,22 @@
 	}{
 		{
 			"expect no error",
-<<<<<<< HEAD
-			fields{&namespaceSelectMock{"defer", nil}, &checkoutMock{}},
-			args{&ActivateParams{&project.Namespaced{"foo", "bar", nil}, tempDir, "", false}, activatorMock},
-=======
 			fields{&namespaceSelectMock{"defer", nil}, &checkoutMock{cb: func() { createCfg(tempDir1, "foo/bar") }}},
-			args{&ActivateParams{&project.Namespaced{"foo", "bar", nil}, tempDir1, ""}, activatorMock},
->>>>>>> 4259f398
+			args{&ActivateParams{&project.Namespaced{"foo", "bar", nil}, tempDir1, "", false}, activatorMock},
 			false,
 			true,
 		},
 		{
 			"expect no error, expect checkout",
-<<<<<<< HEAD
-			fields{&namespaceSelectMock{"defer", nil}, &checkoutMock{}},
-			args{&ActivateParams{&project.Namespaced{"foo", "bar", nil}, tempDir, "", false}, activatorMock},
-=======
 			fields{&namespaceSelectMock{"defer", nil}, &checkoutMock{cb: func() { createCfg(tempDir2, "foo/bar") }}},
-			args{&ActivateParams{&project.Namespaced{"foo", "bar", nil}, tempDir2, ""}, activatorMock},
->>>>>>> 4259f398
+			args{&ActivateParams{&project.Namespaced{"foo", "bar", nil}, tempDir2, "", false}, activatorMock},
 			false,
 			true,
 		},
 		{
 			"expect error",
-<<<<<<< HEAD
-			fields{&namespaceSelectMock{tempDir, errors.New("mocked error")}, &checkoutMock{errors.New("mocked error"), true}},
+			fields{&namespaceSelectMock{tempDir3, errors.New("mocked error")}, &checkoutMock{resultErr: errors.New("mocked error"), called: true}},
 			args{&ActivateParams{&project.Namespaced{"foo", "bar", nil}, "", "", false}, activatorMock},
-=======
-			fields{&namespaceSelectMock{tempDir3, errors.New("mocked error")}, &checkoutMock{resultErr: errors.New("mocked error"), called: true}},
-			args{&ActivateParams{&project.Namespaced{"foo", "bar", nil}, "", ""}, activatorMock},
->>>>>>> 4259f398
 			true,
 			true,
 		},
