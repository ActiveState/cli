--- conflicted
+++ resolved
@@ -18,7 +18,6 @@
 	"github.com/ActiveState/cli/pkg/projectfile"
 )
 
-<<<<<<< HEAD
 func (r *Activate) activateAndWait(proj *project.Project, runtime *runtime.Runtime) error {
 	logging.Debug("Activating and waiting")
 	
@@ -29,64 +28,6 @@
 
 	venv := virtualenvironment.New(runtime)
 	venv.OnUseCache(func() { r.out.Notice(locale.T("using_cached_env")) })
-=======
-type activationLoopFunc func(out output.Outputer, subs subshell.SubShell, targetPath string, activator activateFunc) error
-
-func activationLoop(out output.Outputer, subs subshell.SubShell, targetPath string, activator activateFunc) error {
-	// activate should be continually called while returning true
-	// looping here provides a layer of scope to handle printing output
-	var proj *project.Project
-	for {
-		var fail *failures.Failure
-		proj, fail = project.FromPath(targetPath)
-		if fail != nil {
-			// The default failure returned by the project package is a big too vague, we want to give the user
-			// something more actionable for the context they're in
-			return failures.FailUserInput.New("err_project_from_path")
-		}
-
-		updater.PrintUpdateMessage(proj.Source().Path(), out)
-
-		if proj.IsHeadless() {
-			out.Notice(locale.T("info_activating_state_by_commit"))
-		} else {
-			out.Notice(locale.T("info_activating_state", proj))
-		}
-
-		if proj.CommitID() == "" {
-			return errors.New(locale.Tr("err_project_no_commit", model.ProjectURL(proj.Owner(), proj.Name(), "")))
-		}
-
-		err := os.Chdir(targetPath)
-		if err != nil {
-			return err
-		}
-
-		if constants.BranchName != constants.StableBranch {
-			out.Error(locale.Tr("unstable_version_warning", constants.BugTrackerURL))
-		}
-
-		keepGoing, err := activator(proj, out, subs)
-		if err != nil {
-			return err
-		}
-
-		if !keepGoing {
-			break
-		}
-
-		out.Notice(locale.T("info_reactivating"))
-	}
-
-	if proj.IsHeadless() {
-		out.Notice(locale.T("info_deactivated_by_commit"))
-	} else {
-		out.Notice(locale.T("info_deactivated", proj))
-	}
-
-	return nil
-}
->>>>>>> 2c5d247d
 
 	fail := venv.Setup(true)
 	if fail != nil {
@@ -125,8 +66,6 @@
 		return locale.WrapError(fail, "error_in_active_subshell", "Failure encountered in active subshell")
 	}
 
-	r.out.Notice(locale.T("info_deactivated", proj))
-
 	return nil
 }
 
