package activate

import (
	"fmt"
	"os"
	"os/signal"
	"path/filepath"
	rt "runtime"
	"syscall"

	"github.com/ActiveState/cli/internal/fileevents"
<<<<<<< HEAD
	"github.com/ActiveState/cli/internal/hail"
	"github.com/ActiveState/cli/internal/headless"
=======
>>>>>>> 46812a08
	"github.com/ActiveState/cli/internal/locale"
	"github.com/ActiveState/cli/internal/logging"
	"github.com/ActiveState/cli/internal/output"
	"github.com/ActiveState/cli/internal/virtualenvironment"
	"github.com/ActiveState/cli/pkg/platform/runtime"
	"github.com/ActiveState/cli/pkg/project"
	"github.com/ActiveState/cli/pkg/projectfile"
)

func (r *Activate) activateAndWait(proj *project.Project, runtime *runtime.Runtime) error {
	logging.Debug("Activating and waiting")
	
	err := os.Chdir(filepath.Dir(proj.Source().Path()))
	if err != nil {
		return err
	}

	venv := virtualenvironment.New(runtime)
	venv.OnUseCache(func() { r.out.Notice(locale.T("using_cached_env")) })

	fail := venv.Setup(true)
	if fail != nil {
		return locale.WrapError(fail, "error_could_not_activate_venv", "Could not activate project. If this is a private project ensure that you are authenticated.")
	}

	ve, err := venv.GetEnv(false, filepath.Dir(projectfile.Get().Path()))
	if err != nil {
		return locale.WrapError(err, "error_could_not_activate_venv", "Could not retrieve environment information.")
	}

	// If we're not using plain output then we should just dump the environment information
	if r.out.Type() != output.PlainFormatName {
		if r.out.Type() == output.EditorV0FormatName {
			fmt.Println("[activated-JSON]")
		}
		r.out.Print(ve)
		return nil
	}

	ignoreWindowsInterrupts()

	r.subshell.SetEnv(ve)
	if fail = r.subshell.Activate(r.out); fail != nil {
		return locale.WrapError(err, "error_could_not_activate_subshell", "Could not activate a new subshell.")
	}

	fe, err := fileevents.New(proj)
	if err != nil {
		return locale.WrapError(err, "err_activate_fileevents", "Could not start file event watcher.")
	}
	defer fe.Close()

<<<<<<< HEAD
	headless.Notify(out, proj, nil, "activate")

	return listenForReactivation(venv.ActivationID(), hails, subs)
=======
	fail = <-r.subshell.Failures()
	if fail != nil {
		return locale.WrapError(fail, "error_in_active_subshell", "Failure encountered in active subshell")
	}

	return nil
>>>>>>> 46812a08
}

func ignoreWindowsInterrupts() {
	if rt.GOOS == "windows" {
		c := make(chan os.Signal, 1)
		signal.Notify(c, syscall.SIGINT)
		go func() {
			for range c {
			}
		}()
	}
}<|MERGE_RESOLUTION|>--- conflicted
+++ resolved
@@ -9,11 +9,7 @@
 	"syscall"
 
 	"github.com/ActiveState/cli/internal/fileevents"
-<<<<<<< HEAD
-	"github.com/ActiveState/cli/internal/hail"
 	"github.com/ActiveState/cli/internal/headless"
-=======
->>>>>>> 46812a08
 	"github.com/ActiveState/cli/internal/locale"
 	"github.com/ActiveState/cli/internal/logging"
 	"github.com/ActiveState/cli/internal/output"
@@ -25,7 +21,7 @@
 
 func (r *Activate) activateAndWait(proj *project.Project, runtime *runtime.Runtime) error {
 	logging.Debug("Activating and waiting")
-	
+
 	err := os.Chdir(filepath.Dir(proj.Source().Path()))
 	if err != nil {
 		return err
@@ -66,18 +62,14 @@
 	}
 	defer fe.Close()
 
-<<<<<<< HEAD
-	headless.Notify(out, proj, nil, "activate")
+	headless.Notify(r.out, proj, nil, "activate")
 
-	return listenForReactivation(venv.ActivationID(), hails, subs)
-=======
 	fail = <-r.subshell.Failures()
 	if fail != nil {
 		return locale.WrapError(fail, "error_in_active_subshell", "Failure encountered in active subshell")
 	}
 
 	return nil
->>>>>>> 46812a08
 }
 
 func ignoreWindowsInterrupts() {
