--- conflicted
+++ resolved
@@ -3,7 +3,6 @@
 import (
 	"context"
 	"errors"
-	"fmt"
 	"os"
 	"os/signal"
 	"path"
@@ -23,6 +22,7 @@
 	"github.com/ActiveState/cli/internal/locale"
 	"github.com/ActiveState/cli/internal/logging"
 	"github.com/ActiveState/cli/internal/output"
+	"github.com/ActiveState/cli/internal/runbits"
 	"github.com/ActiveState/cli/internal/subshell"
 	"github.com/ActiveState/cli/internal/updater"
 	"github.com/ActiveState/cli/internal/virtualenvironment"
@@ -85,15 +85,9 @@
 // with the return value indicating whether another iteration is warranted.
 func activate(proj *project.Project, out output.Outputer, cfg globaldefault.DefaultConfigurer, subs subshell.SubShell, setDefault bool) (bool, error) {
 	projectfile.Reset()
-<<<<<<< HEAD
-	runtime := runtime.NewRuntime(proj.CommitUUID(), proj.Owner(), proj.Name())
+	runtime := runtime.NewRuntime(proj.CommitUUID(), proj.Owner(), proj.Name(), runbits.NewRuntimeMessageHandler(out))
 	venv := virtualenvironment.New(runtime)
 
-	venv.OnDownloadArtifacts(func() { out.Notice(locale.T("downloading_artifacts")) })
-	venv.OnInstallArtifacts(func() { out.Notice(locale.T("installing_artifacts")) })
-=======
-	venv := virtualenvironment.Get()
->>>>>>> 4259f398
 	venv.OnUseCache(func() { out.Notice(locale.T("using_cached_env")) })
 
 	logging.Debug("Setting up virtual Environment")
@@ -122,15 +116,6 @@
 		return false, locale.WrapError(err, "error_could_not_activate_venv", "Could not retrieve environment information.")
 	}
 
-	// If we're not using plain output then we should just dump the environment information
-	if out.Type() != output.PlainFormatName {
-		if out.Type() == output.EditorV0FormatName {
-			fmt.Println("[activated-JSON]")
-		}
-		out.Print(ve)
-		return false, nil
-	}
-
 	subs.SetEnv(ve)
 	fail := subs.Activate(out)
 	if fail != nil {
