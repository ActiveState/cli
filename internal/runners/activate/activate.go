--- conflicted
+++ resolved
@@ -27,11 +27,8 @@
 	namespaceSelect  *NamespaceSelect
 	activateCheckout *Checkout
 	out              output.Outputer
-<<<<<<< HEAD
+	config           configAble
 	proj             *project.Project
-=======
-	config           configAble
->>>>>>> 46812a08
 	subshell         subshell.SubShell
 }
 
@@ -54,11 +51,8 @@
 		NewNamespaceSelect(viper.GetViper(), prime),
 		NewCheckout(git.NewRepo(), prime),
 		prime.Output(),
-<<<<<<< HEAD
+		viper.GetViper(),
 		prime.Project(),
-=======
-		viper.GetViper(),
->>>>>>> 46812a08
 		prime.Subshell(),
 	}
 }
