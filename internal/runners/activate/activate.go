--- conflicted
+++ resolved
@@ -216,39 +216,6 @@
 	return nil
 }
 
-<<<<<<< HEAD
-func updateProjectFile(prj *project.Project, names *project.Namespaced, providedBranch string) error {
-	branch := providedBranch
-	if branch == "" {
-		branch = constants.DefaultBranchName
-	}
-
-	var commitID string
-	if names.CommitID == nil || *names.CommitID == "" {
-		latestID, err := model.BranchCommitID(names.Owner, names.Project, branch)
-		if err != nil {
-			return locale.WrapInputError(err, "err_set_namespace_retrieve_commit", "Could not retrieve the latest commit for the specified project {{.V0}}.", names.String())
-		}
-		commitID = latestID.String()
-	} else {
-		commitID = names.CommitID.String()
-	}
-
-	if err := prj.Source().SetNamespace(names.Owner, names.Project); err != nil {
-		return locale.WrapError(err, "err_activate_replace_write_namespace", "Failed to update project namespace.")
-	}
-	if err := localcommit.Set(prj.Dir(), commitID); err != nil {
-		return errs.Wrap(err, "Unable to set local commit")
-	}
-	if err := prj.Source().SetBranch(branch); err != nil {
-		return locale.WrapError(err, "err_activate_replace_write_branch", "Failed to update Branch.")
-	}
-
-	return nil
-}
-
-=======
->>>>>>> 5452a04b
 // warningForAdministrator prints a warning message if default activation is invoked by a Windows Administrator
 // The default activation will only be accessible by the underlying unprivileged user.
 func warningForAdministrator(out output.Outputer) {
