--- conflicted
+++ resolved
@@ -82,18 +82,12 @@
 	}
 
 	// Fetch resolved artifacts list for showing full version numbers.
-	rt, err := runtime.Solve(l.auth, l.out, l.analytics, l.project, nil, target.TriggerLanguage, l.svcModel, l.cfg, runtime.OptMinimalUI)
+	rt, err := runtime.Solve(l.auth, l.out, l.analytics, l.project, nil, target.TriggerLanguage, l.svcModel, l.cfg)
 	if err != nil {
 		return locale.WrapError(err, "err_languages_runtime", "Could not initialize runtime")
 	}
-<<<<<<< HEAD
 	bp, err := rt.BuildPlan()
 	if err != nil && !errors.Is(err, store.ErrNoBuildPlanFile) {
-=======
-
-	artifacts, err := rt.ResolvedArtifacts()
-	if err != nil && !errs.Matches(err, store.ErrNoBuildPlanFile) {
->>>>>>> 851c3dc3
 		return locale.WrapError(err, "err_language_resolved_artifacts", "Unable to resolve language version(s)")
 	}
 	ns := model.NewNamespaceLanguage()
