package languages

import (
	"strings"

	bpModel "github.com/ActiveState/cli/pkg/platform/api/buildplanner/model"

	"github.com/ActiveState/cli/internal/locale"
	"github.com/ActiveState/cli/internal/primer"
	"github.com/ActiveState/cli/internal/runbits/rationalize"
	"github.com/ActiveState/cli/internal/runbits/requirements"
	"github.com/ActiveState/cli/pkg/platform/authentication"
	"github.com/ActiveState/cli/pkg/platform/model"
	"github.com/ActiveState/cli/pkg/project"
)

type Update struct {
	prime primeable
}

type primeable interface {
	primer.Outputer
	primer.Prompter
	primer.Projecter
	primer.Auther
	primer.Configurer
	primer.Analyticer
	primer.SvcModeler
}

func NewUpdate(prime primeable) *Update {
	return &Update{
		prime: prime,
	}
}

type UpdateParams struct {
	Language string
}

func (u *Update) Run(params *UpdateParams) error {
	lang, err := parseLanguage(params.Language)
	if err != nil {
		return err
	}

	if u.prime.Project() == nil {
		return rationalize.ErrNoProject
	}

	err = ensureLanguageProject(lang, u.prime.Project(), u.prime.Auth())
	if err != nil {
		return err
	}

	err = ensureLanguagePlatform(lang, u.prime.Auth())
	if err != nil {
		return err
	}

	err = ensureVersion(lang, u.prime.Auth())
	if err != nil {
		if lang.Version == "" {
			return locale.WrapInputError(err, "err_language_project", "Language: {{.V0}} is already installed, you can update it by running {{.V0}}@<version>", lang.Name)
		}
		return err
	}

	op := requirements.NewRequirementOperation(u.prime)
<<<<<<< HEAD
	err = op.ExecuteRequirementOperation(nil, &requirements.Requirement{
		Name:          lang.Name,
		Version:       lang.Version,
		NamespaceType: &model.NamespaceLanguage,
		Operation:     bpModel.OperationAdded,
	})
=======
	err = op.ExecuteRequirementOperation(
		lang.Name,
		lang.Version,
		nil,
		0, // bit-width placeholder that does not apply here
		bpModel.OperationAdded,
		nil,
		&model.NamespaceLanguage,
		nil)
>>>>>>> 669dbeb8
	if err != nil {
		return locale.WrapError(err, "err_language_update", "Could not update language: {{.V0}}", lang.Name)
	}

	langName := lang.Name
	if lang.Version != "" {
		langName = langName + "@" + lang.Version
	}
	u.prime.Output().Notice(locale.Tl("language_added", "Language added: {{.V0}}", langName))
	return nil
}

func parseLanguage(langName string) (*model.Language, error) {
	if !strings.Contains(langName, "@") {
		return &model.Language{
			Name:    langName,
			Version: "",
		}, nil
	}

	split := strings.Split(langName, "@")
	if len(split) != 2 {
		return nil, locale.NewError("err_language_format")
	}
	name := split[0]
	version := split[1]

	return &model.Language{
		Name:    name,
		Version: version,
	}, nil
}

func ensureLanguagePlatform(language *model.Language, auth *authentication.Auth) error {
	platformLanguages, err := model.FetchLanguages(auth)
	if err != nil {
		return err
	}

	for _, pl := range platformLanguages {
		if strings.EqualFold(pl.Name, language.Name) {
			return nil
		}
	}

	return locale.NewError("err_update_not_found", language.Name)
}

func ensureLanguageProject(language *model.Language, project *project.Project, auth *authentication.Auth) error {
	targetCommitID, err := model.BranchCommitID(project.Owner(), project.Name(), project.BranchName())
	if err != nil {
		return err
	}

	platformLanguage, err := model.FetchLanguageForCommit(*targetCommitID, auth)
	if err != nil {
		return err
	}

	if platformLanguage.Name != language.Name {
		return locale.NewInputError("err_language_mismatch")
	}
	return nil
}

type fetchVersionsFunc func(name string, auth *authentication.Auth) ([]string, error)

func ensureVersion(language *model.Language, auth *authentication.Auth) error {
	return ensureVersionTestable(language, model.FetchLanguageVersions, auth)
}

func ensureVersionTestable(language *model.Language, fetchVersions fetchVersionsFunc, auth *authentication.Auth) error {
	if language.Version == "" {
		return locale.NewInputError("err_language_no_version", "No language version provided")
	}

	versions, err := fetchVersions(language.Name, auth)
	if err != nil {
		return err
	}

	for _, ver := range versions {
		if language.Version == ver {
			return nil
		}
	}

	return locale.NewInputError("err_language_version_not_found", "", language.Version, language.Name)
}<|MERGE_RESOLUTION|>--- conflicted
+++ resolved
@@ -67,24 +67,12 @@
 	}
 
 	op := requirements.NewRequirementOperation(u.prime)
-<<<<<<< HEAD
 	err = op.ExecuteRequirementOperation(nil, &requirements.Requirement{
 		Name:          lang.Name,
 		Version:       lang.Version,
 		NamespaceType: &model.NamespaceLanguage,
 		Operation:     bpModel.OperationAdded,
 	})
-=======
-	err = op.ExecuteRequirementOperation(
-		lang.Name,
-		lang.Version,
-		nil,
-		0, // bit-width placeholder that does not apply here
-		bpModel.OperationAdded,
-		nil,
-		&model.NamespaceLanguage,
-		nil)
->>>>>>> 669dbeb8
 	if err != nil {
 		return locale.WrapError(err, "err_language_update", "Could not update language: {{.V0}}", lang.Name)
 	}
