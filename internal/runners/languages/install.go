package languages

import (
	"strings"

	bpModel "github.com/ActiveState/cli/pkg/platform/api/graphql/model/buildplanner"

	"github.com/ActiveState/cli/internal/errs"
	"github.com/ActiveState/cli/internal/locale"
	"github.com/ActiveState/cli/internal/primer"
	"github.com/ActiveState/cli/internal/runbits/requirements"
	"github.com/ActiveState/cli/pkg/platform/model"
	"github.com/ActiveState/cli/pkg/project"
)

type Update struct {
	prime primeable
}

type primeable interface {
	primer.Outputer
	primer.Prompter
	primer.Projecter
	primer.Auther
	primer.Configurer
	primer.Analyticer
	primer.SvcModeler
}

func NewUpdate(prime primeable) *Update {
	return &Update{
		prime: prime,
	}
}

type UpdateParams struct {
	Language string
}

func (u *Update) Run(params *UpdateParams) error {
	lang, err := parseLanguage(params.Language)
	if err != nil {
		return err
	}

	if u.prime.Project() == nil {
		return locale.NewInputError("err_no_project")
	}

	err = ensureLanguageProject(lang, u.prime.Project())
	if err != nil {
		return err
	}

	err = ensureLanguagePlatform(lang)
	if err != nil {
		return err
	}

	err = ensureVersion(lang)
	if err != nil {
		if lang.Version == "" {
			return locale.WrapInputError(err, "err_language_project", "Language: {{.V0}} is already installed, you can update it by running {{.V0}}@<version>", lang.Name)
		}
		return err
	}

	op := requirements.NewRequirementOperation(u.prime)
	if err != nil {
		return errs.Wrap(err, "Could not create requirement operation.")
	}

<<<<<<< HEAD
	err = op.ExecuteRequirementOperation(lang.Name, lang.Version, bgModel.OperationAdd, nil, &model.NamespaceLanguage, nil)
=======
	err = op.ExecuteRequirementOperation(lang.Name, lang.Version, 0, bpModel.OperationAdded, model.NamespaceLanguage)
>>>>>>> 6791be89
	if err != nil {
		return locale.WrapError(err, "err_language_update", "Could not update language: {{.V0}}", lang.Name)
	}

	langName := lang.Name
	if lang.Version != "" {
		langName = langName + "@" + lang.Version
	}
	u.prime.Output().Notice(locale.Tl("language_added", "Language added: {{.V0}}", langName))
	return nil
}

func parseLanguage(langName string) (*model.Language, error) {
	if !strings.Contains(langName, "@") {
		return &model.Language{
			Name:    langName,
			Version: "",
		}, nil
	}

	split := strings.Split(langName, "@")
	if len(split) != 2 {
		return nil, locale.NewError("err_language_format")
	}
	name := split[0]
	version := split[1]

	return &model.Language{
		Name:    name,
		Version: version,
	}, nil
}

func ensureLanguagePlatform(language *model.Language) error {
	platformLanguages, err := model.FetchLanguages()
	if err != nil {
		return err
	}

	for _, pl := range platformLanguages {
		if strings.ToLower(pl.Name) == strings.ToLower(language.Name) {
			return nil
		}
	}

	return locale.NewError("err_update_not_found", language.Name)
}

func ensureLanguageProject(language *model.Language, project *project.Project) error {
	targetCommitID, err := model.BranchCommitID(project.Owner(), project.Name(), project.BranchName())
	if err != nil {
		return err
	}

	platformLanguage, err := model.FetchLanguageForCommit(*targetCommitID)
	if err != nil {
		return err
	}

	if platformLanguage.Name != language.Name {
		return locale.NewInputError("err_language_mismatch")
	}
	return nil
}

type fetchVersionsFunc func(name string) ([]string, error)

func ensureVersion(language *model.Language) error {
	return ensureVersionTestable(language, model.FetchLanguageVersions)
}

func ensureVersionTestable(language *model.Language, fetchVersions fetchVersionsFunc) error {
	if language.Version == "" {
		return locale.NewInputError("err_language_no_version", "No language version provided")
	}

	versions, err := fetchVersions(language.Name)
	if err != nil {
		return err
	}

	for _, ver := range versions {
		if language.Version == ver {
			return nil
		}
	}

	return locale.NewInputError("err_language_version_not_found", "", language.Version, language.Name)
}<|MERGE_RESOLUTION|>--- conflicted
+++ resolved
@@ -70,11 +70,7 @@
 		return errs.Wrap(err, "Could not create requirement operation.")
 	}
 
-<<<<<<< HEAD
-	err = op.ExecuteRequirementOperation(lang.Name, lang.Version, bgModel.OperationAdd, nil, &model.NamespaceLanguage, nil)
-=======
-	err = op.ExecuteRequirementOperation(lang.Name, lang.Version, 0, bpModel.OperationAdded, model.NamespaceLanguage)
->>>>>>> 6791be89
+	err = op.ExecuteRequirementOperation(lang.Name, lang.Version, bpModel.OperationAdded, nil, &model.NamespaceLanguage, nil)
 	if err != nil {
 		return locale.WrapError(err, "err_language_update", "Could not update language: {{.V0}}", lang.Name)
 	}
