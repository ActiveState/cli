package use

import (
	"runtime"

	"github.com/ActiveState/cli/internal/config"
	"github.com/ActiveState/cli/internal/globaldefault"
	"github.com/ActiveState/cli/internal/locale"
	"github.com/ActiveState/cli/internal/logging"
	"github.com/ActiveState/cli/internal/output"
	"github.com/ActiveState/cli/internal/prompt"
	"github.com/ActiveState/cli/internal/subshell"
)

type Reset struct {
	prompt   prompt.Prompter
	out      output.Outputer
	config   *config.Instance
	subshell subshell.SubShell
}

type ResetParams struct {
	Force bool
}

func NewReset(prime primeable) *Reset {
	return &Reset{
		prime.Prompt(),
		prime.Output(),
		prime.Config(),
		prime.Subshell(),
	}
}

func (u *Reset) Run(params *ResetParams) error {
	logging.Debug("Resetting default project runtime")

	if !globaldefault.IsSet(u.config) {
		u.out.Notice(locale.T("use_reset_notice_not_reset"))
    return nil
	}

	defaultChoice := params.Force
	ok, err := u.prompt.Confirm(locale.T("confirm"),
		locale.Tl("use_reset_confirm", "You are about to stop using your project runtime. Continue?"), &defaultChoice)
	if err != nil {
		return err
	}
	if !ok {
		return locale.NewInputError("err_reset_aborted", "Reset aborted by user")
	}

	reset, err := globaldefault.ResetDefaultActivation(u.subshell, u.config)
	if err != nil {
		return locale.WrapError(err, "err_use_reset", "Could not stop using your project.")
	} else if !reset {
<<<<<<< HEAD
		u.out.Notice(locale.T("use_reset_notice_not_reset"))
=======
		u.out.Notice(locale.Tl("use_reset_notice_not_reset", "No project to stop using"))
>>>>>>> b307f981
		return nil
	}

	u.out.Notice(locale.Tl("use_reset_notice_reset", "Stopped using your project runtime"))

	if runtime.GOOS == "windows" {
		u.out.Notice(locale.T("use_reset_notice_windows"))
	} else {
		u.out.Notice(locale.T("use_reset_notice"))
	}

	return nil
}<|MERGE_RESOLUTION|>--- conflicted
+++ resolved
@@ -54,11 +54,7 @@
 	if err != nil {
 		return locale.WrapError(err, "err_use_reset", "Could not stop using your project.")
 	} else if !reset {
-<<<<<<< HEAD
-		u.out.Notice(locale.T("use_reset_notice_not_reset"))
-=======
 		u.out.Notice(locale.Tl("use_reset_notice_not_reset", "No project to stop using"))
->>>>>>> b307f981
 		return nil
 	}
 
