package artifacts

import (
	"errors"
	"fmt"
	"path/filepath"
	"sort"
	"strings"

	"github.com/ActiveState/cli/internal/analytics"
	"github.com/ActiveState/cli/internal/config"
	"github.com/ActiveState/cli/internal/errs"
	"github.com/ActiveState/cli/internal/locale"
	"github.com/ActiveState/cli/internal/output"
	"github.com/ActiveState/cli/internal/primer"
	buildplanner_runbit "github.com/ActiveState/cli/internal/runbits/buildplanner"
	"github.com/ActiveState/cli/pkg/buildplan"
	bpResp "github.com/ActiveState/cli/pkg/platform/api/buildplanner/response"
	"github.com/ActiveState/cli/pkg/platform/api/buildplanner/types"
	"github.com/ActiveState/cli/pkg/platform/authentication"
	"github.com/ActiveState/cli/pkg/platform/model"
	bpModel "github.com/ActiveState/cli/pkg/platform/model/buildplanner"
	"github.com/ActiveState/cli/pkg/project"
	"github.com/google/uuid"
)

type primeable interface {
	primer.Outputer
	primer.Auther
	primer.Projecter
	primer.SvcModeler
	primer.Configurer
	primer.Analyticer
}

type Params struct {
	All       bool
	Namespace *project.Namespaced
	CommitID  string
	Target    string
	Full      bool
}

type Configurable interface {
	GetString(key string) string
	GetBool(key string) bool
}

type Artifacts struct {
	out       output.Outputer
	project   *project.Project
	analytics analytics.Dispatcher
	svcModel  *model.SvcModel
	auth      *authentication.Auth
	config    *config.Instance
}

type StructuredOutput struct {
	BuildComplete      bool                  `json:"build_completed"`
	HasFailedArtifacts bool                  `json:"has_failed_artifacts"`
	Platforms          []*structuredPlatform `json:"platforms"`
}

func (o *StructuredOutput) MarshalStructured(output.Format) interface{} {
	return o
}

type structuredPlatform struct {
	ID        string                `json:"id"`
	Name      string                `json:"name"`
	Artifacts []*structuredArtifact `json:"artifacts"`
	Packages  []*structuredArtifact `json:"packages"`
}

type structuredArtifact struct {
	ID     string `json:"id"`
	Name   string `json:"name"`
	URL    string `json:"url"`
	status string
	Errors []string `json:"errors,omitempty"`
	LogURL string   `json:"logUrl,omitempty"`
}

func New(p primeable) *Artifacts {
	return &Artifacts{
		out:       p.Output(),
		project:   p.Project(),
		auth:      p.Auth(),
		svcModel:  p.SvcModel(),
		config:    p.Config(),
		analytics: p.Analytics(),
	}
}

<<<<<<< HEAD
func rationalizeArtifactsError(rerr *error, auth *authentication.Auth) {
=======
type errInvalidCommitId struct {
	id string
}

func (e *errInvalidCommitId) Error() string {
	return "Invalid commit ID"
}

type errCommitDoesNotExistInProject struct {
	Project  string
	CommitID string
}

func (e *errCommitDoesNotExistInProject) Error() string {
	return "Commit does not exist in project"
}

func rationalizeArtifactsError(proj *project.Project, auth *authentication.Auth, rerr *error) {
>>>>>>> 8727a44d
	if rerr == nil {
		return
	}

	var planningError *bpResp.BuildPlannerError
	switch {
	case errors.As(*rerr, &planningError):
		// Forward API error to user.
		*rerr = errs.WrapUserFacing(*rerr, planningError.Error())

	default:
		rationalizeCommonError(proj, auth, rerr)
	}
}

func (b *Artifacts) Run(params *Params) (rerr error) {
	defer rationalizeArtifactsError(b.project, b.auth, &rerr)

	if b.project != nil && !params.Namespace.IsValid() {
		b.out.Notice(locale.Tr("operating_message", b.project.NamespaceString(), b.project.Dir()))
	}

	bp, err := buildplanner_runbit.GetBuildPlan(
		b.project, params.Namespace, params.CommitID, params.Target, b.auth, b.out)
	if err != nil {
		return errs.Wrap(err, "Could not get buildplan")
	}

	platformMap, err := model.FetchPlatformsMap()
	if err != nil {
		return errs.Wrap(err, "Could not get platforms")
	}

	hasFailedArtifacts := len(bp.Artifacts(buildplan.FilterFailedArtifacts())) > 0

	out := &StructuredOutput{HasFailedArtifacts: hasFailedArtifacts, BuildComplete: bp.IsBuildReady()}
	for _, platformUUID := range bp.Platforms() {
		platform, ok := platformMap[platformUUID]
		if !ok {
			return errs.New("Platform does not exist on inventory API: %s", platformUUID)
		}
		p := &structuredPlatform{
			ID:        string(platformUUID),
			Name:      *platform.DisplayName,
			Artifacts: []*structuredArtifact{},
		}
		for _, artifact := range bp.Artifacts(buildplan.FilterPlatformArtifacts(platformUUID)) {
			if artifact.MimeType == types.XActiveStateBuilderMimeType {
				continue
			}
			name := artifact.Name()

			// Detect and drop artifact names which start with a uuid, as this isn't user friendly
			nameBits := strings.Split(name, " ")
			if len(nameBits) > 1 {
				if _, err := uuid.Parse(nameBits[0]); err == nil {
					name = fmt.Sprintf("%s (%s)", strings.Join(nameBits[1:], " "), filepath.Base(artifact.URL))
				}
			}

			version := artifact.Version()
			if version != "" {
				name = fmt.Sprintf("%s@%s", name, version)
			}

			build := &structuredArtifact{
				ID:     string(artifact.ArtifactID),
				Name:   name,
				URL:    artifact.URL,
				status: artifact.Status,
				Errors: artifact.Errors,
				LogURL: artifact.LogURL,
			}
			if bpModel.IsStateToolArtifact(artifact.MimeType) {
				if !params.All {
					continue
				}
				p.Packages = append(p.Packages, build)
			} else {
				p.Artifacts = append(p.Artifacts, build)
			}
		}
		sort.Slice(p.Artifacts, func(i, j int) bool {
			return strings.ToLower(p.Artifacts[i].Name) < strings.ToLower(p.Artifacts[j].Name)
		})
		sort.Slice(p.Packages, func(i, j int) bool {
			return strings.ToLower(p.Packages[i].Name) < strings.ToLower(p.Packages[j].Name)
		})
		out.Platforms = append(out.Platforms, p)
	}

	sort.Slice(out.Platforms, func(i, j int) bool {
		return strings.ToLower(out.Platforms[i].Name) < strings.ToLower(out.Platforms[j].Name)
	})

	if b.out.Type().IsStructured() {
		b.out.Print(out)
		return nil
	}

	return b.outputPlain(out, params.Full)
}

func (b *Artifacts) outputPlain(out *StructuredOutput, fullID bool) error {
	for _, platform := range out.Platforms {
		b.out.Print(fmt.Sprintf("• [NOTICE]%s[/RESET]", platform.Name))
		for _, artifact := range platform.Artifacts {
			switch {
			case len(artifact.Errors) > 0:
				b.out.Print(fmt.Sprintf("  • %s ([ERROR]%s[/RESET])", artifact.Name, locale.T("artifact_status_failed")))
				b.out.Print(fmt.Sprintf("    ├─ %s: [ERROR]%s[/RESET]", locale.T("artifact_status_failed_message"), strings.Join(artifact.Errors, ": ")))
				b.out.Print(fmt.Sprintf("    └─ %s: [ACTIONABLE]%s[/RESET]", locale.T("artifact_status_failed_log"), artifact.LogURL))
				continue
			case artifact.status == types.ArtifactSkipped:
				b.out.Print(fmt.Sprintf("  • %s ([NOTICE]%s[/RESET])", artifact.Name, locale.T("artifact_status_skipped")))
				continue
			case artifact.URL == "":
				b.out.Print(fmt.Sprintf("  • %s ([WARNING]%s ...[/RESET])", artifact.Name, locale.T("artifact_status_building")))
				continue
			}
			id := strings.ToUpper(artifact.ID)
			if !fullID {
				id = id[0:8]
			}
			b.out.Print(fmt.Sprintf("  • %s (ID: [ACTIONABLE]%s[/RESET])", artifact.Name, id))
		}

		if len(platform.Packages) > 0 {
			b.out.Print(fmt.Sprintf("  • %s", locale.Tl("artifacts_packages", "[NOTICE]Packages[/RESET]")))
		}
		for _, artifact := range platform.Packages {
			switch {
			case len(artifact.Errors) > 0:
				b.out.Print(fmt.Sprintf("    • %s ([ERROR]%s[/RESET])", artifact.Name, locale.T("artifact_status_failed")))
				b.out.Print(fmt.Sprintf("      ├─ %s: [ERROR]%s[/RESET]", locale.T("artifact_status_failed_message"), strings.Join(artifact.Errors, ": ")))
				b.out.Print(fmt.Sprintf("      └─ %s: [ACTIONABLE]%s[/RESET]", locale.T("artifact_status_failed_log"), artifact.LogURL))
				continue
			case artifact.status == types.ArtifactSkipped:
				b.out.Print(fmt.Sprintf("    • %s ([NOTICE]%s[/RESET])", artifact.Name, locale.T("artifact_status_skipped")))
				continue
			case artifact.URL == "":
				b.out.Print(fmt.Sprintf("    • %s ([WARNING]%s ...[/RESET])", artifact.Name, locale.T("artifact_status_building")))
				continue
			}
			id := strings.ToUpper(artifact.ID)
			if !fullID {
				id = id[0:8]
			}
			b.out.Print(fmt.Sprintf("    • %s (ID: [ACTIONABLE]%s[/RESET])", artifact.Name, id))
		}

		if len(platform.Artifacts) == 0 && len(platform.Packages) == 0 {
			b.out.Print(fmt.Sprintf("  • %s", locale.Tl("no_artifacts", "No artifacts")))
		}
	}

	if out.HasFailedArtifacts {
		b.out.Notice("") // blank line
		b.out.Error(locale.T("warn_has_failed_artifacts"))
	}

	if !out.BuildComplete {
		b.out.Notice("") // blank line
		b.out.Notice(locale.T("warn_build_not_complete"))
	}

	b.out.Print("\nTo download artifacts run '[ACTIONABLE]state artifacts dl <ID>[/RESET]'.")
	return nil
}<|MERGE_RESOLUTION|>--- conflicted
+++ resolved
@@ -92,9 +92,6 @@
 	}
 }
 
-<<<<<<< HEAD
-func rationalizeArtifactsError(rerr *error, auth *authentication.Auth) {
-=======
 type errInvalidCommitId struct {
 	id string
 }
@@ -113,7 +110,6 @@
 }
 
 func rationalizeArtifactsError(proj *project.Project, auth *authentication.Auth, rerr *error) {
->>>>>>> 8727a44d
 	if rerr == nil {
 		return
 	}
