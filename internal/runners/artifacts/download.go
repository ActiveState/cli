--- conflicted
+++ resolved
@@ -94,11 +94,7 @@
 	}
 
 	bp, err := buildplanner_runbit.GetBuildPlan(
-<<<<<<< HEAD
-		d.project, params.Namespace, params.CommitID, target, d.auth, d.out, d.info)
-=======
 		params.Namespace, params.CommitID, target, d.prime)
->>>>>>> b050ee0d
 	if err != nil {
 		return errs.Wrap(err, "Could not get build plan map")
 	}
