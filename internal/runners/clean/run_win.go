//go:build windows
// +build windows

package clean

import (
	"errors"
	"fmt"
	"io/ioutil"
	"os"
	"path/filepath"

	svcApp "github.com/ActiveState/cli/cmd/state-svc/app"
	"github.com/ActiveState/cli/internal/app"
	"github.com/ActiveState/cli/internal/assets"
	"github.com/ActiveState/cli/internal/condition"
	"github.com/ActiveState/cli/internal/config"
	"github.com/ActiveState/cli/internal/constants"
	"github.com/ActiveState/cli/internal/errs"
	"github.com/ActiveState/cli/internal/exeutils"
	"github.com/ActiveState/cli/internal/installation"
	"github.com/ActiveState/cli/internal/installation/storage"
	"github.com/ActiveState/cli/internal/language"
	"github.com/ActiveState/cli/internal/legacytray"
	"github.com/ActiveState/cli/internal/locale"
	"github.com/ActiveState/cli/internal/logging"
	"github.com/ActiveState/cli/internal/osutils"
	"github.com/ActiveState/cli/internal/output"
	"github.com/ActiveState/cli/internal/scriptfile"
)

func (u *Uninstall) runUninstall(params *UninstallParams) error {
	// we aggregate installation errors, such that we can display all installation problems in the end
	// TODO: This behavior should be replaced with a proper rollback mechanism https://www.pivotaltracker.com/story/show/178134918
	var aggErr error
	logFile, err := ioutil.TempFile("", "state-clean-uninstall")
	if err != nil {
		logging.Error("Could not create temporary log file: %s", errs.JoinMessage(err))
		aggErr = locale.WrapError(aggErr, "err_clean_logfile", "Could not create temporary log file")
	}

	stateExec, err := installation.StateExec()
	if err != nil {
		logging.Debug("Could not get State Tool executable: %s", errs.JoinMessage(err))
		aggErr = locale.WrapError(aggErr, "err_state_exec")
	}

	err = removeInstall(logFile.Name(), params, u.cfg)
	if err != nil {
		logging.Debug("Could not remove installation: %s", errs.JoinMessage(err))
		aggErr = locale.WrapError(aggErr, "uninstall_remove_executables_err", "Failed to remove all State Tool files in installation directory {{.V0}}", filepath.Dir(stateExec))
	}

<<<<<<< HEAD
	err = removeApp()
	if err != nil {
		logging.Debug("Could not remove app: %s", errs.JoinMessage(err))
		aggErr = locale.WrapError(aggErr, "uninstall_remove_app_err", "Failed to remove service application")
	}

	err = removeCache(storage.CachePath())
	if err != nil {
		logging.Debug("Could not remove cache at %s: %s", storage.CachePath(), errs.JoinMessage(err))
		aggErr = locale.WrapError(aggErr, "uninstall_remove_cache_err", "Failed to remove cache directory {{.V0}}.", storage.CachePath())
=======
	if params.All {
		err = removeCache(storage.CachePath())
		if err != nil {
			logging.Debug("Could not remove cache at %s: %s", storage.CachePath(), errs.JoinMessage(err))
			aggErr = locale.WrapError(aggErr, "uninstall_remove_cache_err", "Failed to remove cache directory {{.V0}}.", storage.CachePath())
		}
>>>>>>> 92de4e40
	}

	err = undoPrepare()
	if err != nil {
		logging.Debug("Could not undo prepare: %s", errs.JoinMessage(err))
		aggErr = locale.WrapError(aggErr, "uninstall_prepare_err", "Failed to undo some installation steps.")
	}

	err = removeEnvPaths(u.cfg)
	if err != nil {
		logging.Debug("Could not remove environment paths: %s", errs.JoinMessage(err))
		aggErr = locale.WrapError(aggErr, "uninstall_remove_paths_err", "Failed to remove PATH entries from environment")
	}

	if aggErr != nil {
		return aggErr
	}

	u.out.Print(locale.Tr("clean_message_windows", logFile.Name()))
	return nil
}

func removeConfig(configPath string, out output.Outputer) error {
	logFile, err := ioutil.TempFile("", "state-clean-config")
	if err != nil {
		return locale.WrapError(err, "err_clean_logfile", "Could not create temporary log file")
	}

	out.Print(locale.Tr("clean_config_message_windows", logFile.Name()))
	return removePaths(logFile.Name(), configPath)
}

func removeInstall(logFile string, params *UninstallParams, cfg *config.Instance) error {
	svcExec, err := installation.ServiceExec()
	if err != nil {
		return locale.WrapError(err, "err_service_exec")
	}

	err = legacytray.DetectAndRemove(filepath.Dir(svcExec), cfg)
	if err != nil {
		return locale.WrapError(err, "err_remove_legacy_tray", "Could not remove legacy tray application")
	}

	err = os.Remove(svcExec)
	if err != nil && !errors.Is(err, os.ErrNotExist) {
		return locale.WrapError(err, "uninstall_rm_exec", "Could not remove executable: {{.V0}}. Error: {{.V1}}.", svcExec, err.Error())
	}

	stateExec, err := installation.StateExec()
	if err != nil {
		return locale.WrapError(err, "err_state_exec")
	}

	// Schedule removal of the entire branch name directory.
	// This is because Windows often thinks the installation.InstallDirMarker and
	// constants.StateInstallerCmd files are still in use.
	branchDir := filepath.Dir(filepath.Dir(stateExec))
	if condition.InTest() && !params.All {
		// On CI, the installation root also contains cache and config directories, and they should
		// not be removed. Instead, just remove the installation bin directory.
		branchDir = filepath.Dir(stateExec)
	}
	paths := []string{branchDir}
	if params.All {
		paths = append(paths, cfg.ConfigPath()) // also remove the config directory
	}
	// If the transitional state tool path is known, we remove it. This is done in the background, because the transitional State Tool can be the initiator of the uninstall request
	if transitionalStateTool := cfg.GetString(installation.CfgTransitionalStateToolPath); transitionalStateTool != "" {
		paths = append(paths, transitionalStateTool)
	}

	return removePaths(logFile, paths...)
}

func removePaths(logFile string, paths ...string) error {
	logging.Debug("Removing paths: %v", paths)
	scriptName := "removePaths"
	scriptBlock, err := assets.ReadFileBytes(fmt.Sprintf("scripts/%s.bat", scriptName))
	if err != nil {
		return err
	}
	sf, err := scriptfile.New(language.Batch, scriptName, string(scriptBlock))
	if err != nil {
		return locale.WrapError(err, "err_clean_script", "Could not create new scriptfile")
	}

	exe, err := os.Executable()
	if err != nil {
		return locale.WrapError(err, "err_clean_executable", "Could not get executable name")
	}

	args := []string{"/C", sf.Filename(), logFile, fmt.Sprintf("%d", os.Getpid()), filepath.Base(exe)}
	args = append(args, paths...)

	_, err = exeutils.ExecuteAndForget("cmd.exe", args)
	if err != nil {
		return locale.WrapError(err, "err_clean_start", "Could not start remove direcotry script")
	}

	return nil
}

func removeApp() error {
	svcExec, err := installation.ServiceExec()
	if err != nil {
		return locale.WrapError(err, "err_svc_exec")
	}

	svcApp, err := app.New(constants.SvcAppName, svcExec, []string{"start"}, svcApp.Options)
	if err != nil {
		return locale.WrapError(err, "err_autostart_app")
	}

	err = svcApp.Uninstall()
	if err != nil {
		return locale.WrapError(err, "err_uninstall_app", "Could not uninstall the State Tool service app.")
	}

	return nil
}

// verifyInstallation ensures that the State Tool was installed in a way
// that will allow us to properly uninstall
func verifyInstallation() error {
	installationContext, err := installation.GetContext()
	if err != nil {
		return errs.Wrap(err, "Could not check if initial installation was run as admin")
	}

	isAdmin, err := osutils.IsAdmin()
	if err != nil {
		return errs.Wrap(err, "Could not check if current user is an administrator")
	}

	if installationContext.InstalledAsAdmin && !isAdmin {
		return locale.NewInputError("err_uninstall_privilege_mismatch")
	}

	return nil
}<|MERGE_RESOLUTION|>--- conflicted
+++ resolved
@@ -51,25 +51,18 @@
 		aggErr = locale.WrapError(aggErr, "uninstall_remove_executables_err", "Failed to remove all State Tool files in installation directory {{.V0}}", filepath.Dir(stateExec))
 	}
 
-<<<<<<< HEAD
 	err = removeApp()
 	if err != nil {
 		logging.Debug("Could not remove app: %s", errs.JoinMessage(err))
 		aggErr = locale.WrapError(aggErr, "uninstall_remove_app_err", "Failed to remove service application")
 	}
 
-	err = removeCache(storage.CachePath())
-	if err != nil {
-		logging.Debug("Could not remove cache at %s: %s", storage.CachePath(), errs.JoinMessage(err))
-		aggErr = locale.WrapError(aggErr, "uninstall_remove_cache_err", "Failed to remove cache directory {{.V0}}.", storage.CachePath())
-=======
 	if params.All {
 		err = removeCache(storage.CachePath())
 		if err != nil {
 			logging.Debug("Could not remove cache at %s: %s", storage.CachePath(), errs.JoinMessage(err))
 			aggErr = locale.WrapError(aggErr, "uninstall_remove_cache_err", "Failed to remove cache directory {{.V0}}.", storage.CachePath())
 		}
->>>>>>> 92de4e40
 	}
 
 	err = undoPrepare()
