--- conflicted
+++ resolved
@@ -23,11 +23,8 @@
 	out     output.Outputer
 	confirm confirmAble
 	cfg     configurable
-<<<<<<< HEAD
 	ipComm  svcctl.IPCommunicator
-=======
 	an      analytics.Dispatcher
->>>>>>> 40bc02d4
 }
 
 type UninstallParams struct {
@@ -38,34 +35,21 @@
 	primer.Outputer
 	primer.Prompter
 	primer.Configurer
-<<<<<<< HEAD
 	primer.IPCommunicator
-}
-
-func NewUninstall(prime primeable) (*Uninstall, error) {
-	return newUninstall(prime.Output(), prime.Prompt(), prime.Config(), prime.IPComm())
-}
-
-func newUninstall(out output.Outputer, confirm confirmAble, cfg configurable, ipComm svcctl.IPCommunicator) (*Uninstall, error) {
-=======
 	primer.Analyticer
 }
 
 func NewUninstall(prime primeable) (*Uninstall, error) {
-	return newUninstall(prime.Output(), prime.Prompt(), prime.Config(), prime.Analytics())
+	return newUninstall(prime.Output(), prime.Prompt(), prime.Config(), prime.IPComm(), prime.Analytics())
 }
 
-func newUninstall(out output.Outputer, confirm confirmAble, cfg configurable, an analytics.Dispatcher) (*Uninstall, error) {
->>>>>>> 40bc02d4
+func newUninstall(out output.Outputer, confirm confirmAble, cfg configurable, ipComm svcctl.IPCommunicator, an analytics.Dispatcher) (*Uninstall, error) {
 	return &Uninstall{
 		out:     out,
 		confirm: confirm,
 		cfg:     cfg,
-<<<<<<< HEAD
 		ipComm:  ipComm,
-=======
 		an:      an,
->>>>>>> 40bc02d4
 	}, nil
 }
 
@@ -84,16 +68,12 @@
 		}
 	}
 
-<<<<<<< HEAD
-	if err := stopServices(u.cfg, u.out, u.ipComm, params.Force); err != nil {
-=======
 	err := verifyInstallation()
 	if err != nil {
 		return errs.Wrap(err, "Could not verify installation")
 	}
 
-	if err := stopServices(u.cfg, u.out, params.Force); err != nil {
->>>>>>> 40bc02d4
+	if err := stopServices(u.cfg, u.out, u.ipComm, params.Force); err != nil {
 		return errs.Wrap(err, "Failed to stop services.")
 	}
 
