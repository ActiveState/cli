--- conflicted
+++ resolved
@@ -66,15 +66,11 @@
 		return locale.WrapError(err, "err_shell", "Unable to run shell")
 	}
 
-<<<<<<< HEAD
-	rti, _, err := runtime.NewFromProject(proj, target.TriggerShell, u.analytics, u.svcModel, u.out, u.auth)
-=======
 	if cid := params.Namespace.CommitID; cid != nil && *cid != proj.CommitUUID() {
 		return locale.NewInputError("err_shell_commit_id_mismatch")
 	}
 
-	rti, err := runtime.New(target.NewProjectTarget(proj, storage.CachePath(), nil, target.TriggerShell), u.analytics, u.svcModel)
->>>>>>> 396fea26
+	rti, _, err := runtime.NewFromProject(proj, target.TriggerShell, u.analytics, u.svcModel, u.out, u.auth)
 	if err != nil {
 		return locale.WrapInputError(err, "err_shell_runtime_new", "Could not start a shell/prompt for this project.")
 	}
