package push

import (
	"errors"

	"github.com/ActiveState/cli/internal/errs"
	"github.com/ActiveState/cli/internal/logging"
	"github.com/ActiveState/cli/internal/output"
	"github.com/ActiveState/cli/internal/primer"
	"github.com/ActiveState/cli/internal/prompt"
	"github.com/ActiveState/cli/pkg/platform/api/mono/mono_models"
	"github.com/ActiveState/cli/pkg/platform/authentication"
	"github.com/ActiveState/cli/pkg/platform/model"
	"github.com/ActiveState/cli/pkg/projectfile"
	"github.com/go-openapi/strfmt"

	"github.com/ActiveState/cli/internal/language"
	"github.com/ActiveState/cli/internal/locale"
	"github.com/ActiveState/cli/pkg/project"

	authlet "github.com/ActiveState/cli/pkg/cmdlets/auth"
)

type configGetter interface {
	projectfile.ConfigGetter
	ConfigPath() string
}

type Push struct {
	config  configGetter
	out     output.Outputer
	project *project.Project
	prompt  prompt.Prompter
}

type PushParams struct {
	Namespace *project.Namespaced
}

type primeable interface {
	primer.Outputer
	primer.Projecter
	primer.Configurer
	primer.Prompter
}

func NewPush(prime primeable) *Push {
	return &Push{prime.Config(), prime.Output(), prime.Project(), prime.Prompt()}
}

func (r *Push) Run(params PushParams) error {
	if !authentication.Get().Authenticated() {
		err := authlet.RequireAuthentication(locale.Tl("auth_required_push", "You need to be authenticated to push a local project to the ActiveState Platform"), r.config, r.out, r.prompt)
		if err != nil {
			return locale.WrapError(err, "err_push_auth", "Failed to authenticate")
		}
	}

	if r.project == nil {
		return errs.AddTips(locale.NewInputError(
			"err_push_headless",
			"You must first create a project."),
			locale.Tl("push_headless_push_tip_state_init", "Run [ACTIONABLE]state init[/RESET] to create a project with the State Tool."),
		)
	}

	namespace := params.Namespace
	if !namespace.IsValid() {
		var err error
		namespace, err = r.getNamespace()
		if err != nil {
			return locale.WrapError(err, "err_valid_namespace", "Could not get a valid namespace")
		}
	}
	owner := namespace.Owner
	name := namespace.Project

	// Get the project remotely if it already exists
	pjm, err := model.FetchProjectByName(owner, name)
	if err != nil {
		if !errs.Matches(err, &model.ErrProjectNotFound{}) {
			return locale.WrapError(err, "err_push_try_project", "Failed to check for existence of project.")
		}
	}
	remoteExists := pjm != nil

	var branch *mono_models.Branch
	lang, langVersion, err := r.languageForProject(r.project)
	if err != nil {
		return errs.Wrap(err, "Failed to retrieve project language.")
	}
<<<<<<< HEAD
	if remoteExists {
=======

	projectCreated := false

	if pjm != nil { // Remote project exists
>>>>>>> b86eb6b3
		// return error if we expected to create a new project initialized with `state init` (it has no commitID yet)
		if r.project.CommitID() == "" {
			return locale.NewError("push_already_exists", "The project [NOTICE]{{.V0}}/{{.V1}}[/RESET] already exists on the platform. To start using the latest version please run [ACTIONABLE]`state pull`[/RESET].", owner, name)
		}
		r.out.Notice(locale.Tl("push_to_project", "Pushing to project [NOTICE]{{.V1}}[/RESET] under [NOTICE]{{.V0}}[/RESET].", owner, name))

		if r.project.BranchName() == "" {
			// https://www.pivotaltracker.com/story/show/176806415
			branch, err = model.DefaultBranchForProject(pjm)
			if err != nil {
				return locale.NewInputError("err_no_default_branch")
			}
		} else {
			branch, err = model.BranchForProjectByName(pjm, r.project.BranchName())
			if err != nil {
				return locale.WrapError(err, "err_fetch_branch", "", r.project.BranchName())
			}
		}

		if branch.CommitID != nil && branch.CommitID.String() == r.project.CommitID() {
			r.out.Notice(locale.T("push_no_changes"))
			return nil
		}

		pcid := r.project.CommitUUID()
		if branch.CommitID != nil && pcid != "" {
			mergeStrategy, err := model.MergeCommit(*branch.CommitID, pcid)
			if err != nil {
				if errors.Is(err, model.ErrMergeCommitInHistory) {
					r.out.Notice(locale.T("push_no_changes"))
					return nil
				}
				if !errors.Is(err, model.ErrMergeFastForward) {
					return locale.WrapError(err, "err_mergecommit", "Could not detect if merge is necessary.")
				}
			}
			if mergeStrategy != nil {
				return errs.AddTips(
					locale.NewInputError("err_push_outdated"),
					locale.Tl("err_tip_push_outdated", "Run `[ACTIONABLE]state pull[/RESET]`"))
			}
		}
	} else { // Remote project doesn't exist yet
		// Note: We only get here when no commit ID is set yet ie., the activestate.yaml file has been created with `state init`.
		r.out.Notice(locale.Tl("push_creating_project", "Creating project [NOTICE]{{.V1}}[/RESET] under [NOTICE]{{.V0}}[/RESET] on the ActiveState Platform", owner, name))
		pjm, err = model.CreateEmptyProject(owner, name, r.project.Private())
		if err != nil {
			return locale.WrapError(err, "push_project_create_empty_err", "Failed to create a project {{.V0}}.", r.project.Namespace().String())
		}
		branch, err = model.DefaultBranchForProject(pjm)
		if err != nil {
			return errs.Wrap(err, "Could not get default branch")
		}

		projectCreated = true
	}

	var commitID = r.project.CommitUUID()
	if commitID.String() == "" {
		var err error
		commitID, err = model.CommitInitial(model.HostPlatform, lang, langVersion)
		if err != nil {
			return locale.WrapError(err, "push_project_init_err", "Failed to initialize project {{.V0}}", pjm.Name)
		}
	}

	// update the project at the given commit id.
	err = model.UpdateProjectBranchCommitWithModel(pjm, branch.Label, commitID)
	if err != nil {
		return locale.WrapError(err, "push_project_branch_commit_err", "Failed to update new project {{.V0}} to current commitID.", pjm.Name)
	}

	// Remove temporary language entry
	pjf := r.project.Source()
	err = pjf.RemoveTemporaryLanguage()
	if err != nil {
		return locale.WrapInputError(err, "push_remove_lang_err", "Failed to remove temporary language field from activestate.yaml.")
	}

	if r.project.IsHeadless() {
		if err := r.project.Source().SetNamespace(owner, name); err != nil {
			return errs.Wrap(err, "Could not set project namespace in project file")
		}
	}

	if err := r.project.Source().SetCommit(commitID.String(), false); err != nil {
		return errs.Wrap(err, "Could not set commit")
	}

	if branch.Label != r.project.BranchName() {
		if err := r.project.Source().SetBranch(branch.Label); err != nil {
			return errs.Wrap(err, "Could not set branch")
		}
	}

<<<<<<< HEAD
	if remoteExists {
		r.Outputer.Notice(locale.Tl("push_project_existing", "The project at [NOTICE]{{.V0}}[/RESET] has been updated with your changes.", r.project.URL()))
	} else {
		r.Outputer.Notice(locale.Tr("push_project_created", r.project.URL(), lang.String(), langVersion))
=======
	if projectCreated {
		r.out.Notice(locale.Tr("push_project_created", r.project.URL()))
	} else {
		r.out.Notice(locale.Tr("push_project_updated"))
>>>>>>> b86eb6b3
	}

	return nil
}

func (r *Push) getNamespace() (*project.Namespaced, error) {
	if !r.project.IsHeadless() {
		return r.project.Namespace(), nil
	}
	namespace := projectfile.GetCachedProjectNameForPath(r.config, r.project.Source().Path())
	if namespace == "" {
		owner := authentication.Get().WhoAmI()
		owner, err := r.prompt.Input("", locale.T("push_prompt_owner"), &owner)
		if err != nil {
			return nil, locale.WrapError(err, "err_push_get_owner", "Could not deterimine project owner")
		}

		var name string
		lang, _, err := fetchLanguage(r.project.CommitUUID())
		if err == nil {
			name = lang.String()
		} else {
			logging.Error("Could not fetch language, got error: %v. Falling back to empty project name", err)
		}

		name, err = r.prompt.Input("", locale.Tl("push_prompt_name", "What would you like the name of this project to be?"), &name)
		if err != nil {
			return nil, locale.WrapError(err, "err_push_get_name", "Could not determine project name")
		}
		namespace = project.NewNamespace(owner, name, "").String()
	}

	ns, err := project.ParseNamespace(namespace)
	if err != nil {
		return nil, locale.WrapError(err, locale.Tl("err_push_parse_namespace", "Could not parse namespace"))
	}

	return ns, nil
}

func (r *Push) languageForProject(pj *project.Project) (*language.Supported, string, error) {
	if pj.CommitID() != "" {
		return fetchLanguage(pj.CommitUUID())
	}

	langs := pj.Languages()
	if len(langs) == 0 {
		return nil, "", locale.NewError("err_push_nolang",
			"Your project has not specified any languages, did you remove it from the activestate.yaml? Try deleting activestate.yaml and running 'state init' again.",
		)
	}
	if len(langs) > 1 {
		return nil, "", locale.NewError("err_push_toomanylang",
			"Your project has specified multiple languages, however the platform currently only supports one language per project. Please edit your activestate.yaml to only have one language specified.",
		)
	}

	lang := language.Supported{Language: language.MakeByName(langs[0].Name())}
	if !lang.Recognized() {
		return nil, langs[0].Version(), locale.NewInputError("err_push_invalid_language", langs[0].Name())
	}

	return &lang, langs[0].Version(), nil
}

func fetchLanguage(commitID strfmt.UUID) (*language.Supported, string, error) {
	lang, err := model.FetchLanguageForCommit(commitID)
	if err != nil {
		return nil, "", errs.Wrap(err, "Failed to retrieve language information for headless commit.")
	}

	l, err := language.MakeByNameAndVersion(lang.Name, lang.Version)
	if err != nil {
		return nil, "", errs.Wrap(err, "Failed to convert commit language to supported language.")
	}

	ls := language.Supported{Language: l}
	if !ls.Recognized() {
		return nil, "", locale.NewError("err_push_invalid_language", lang.Name)
	}

	return &ls, lang.Version, nil
}<|MERGE_RESOLUTION|>--- conflicted
+++ resolved
@@ -89,14 +89,10 @@
 	if err != nil {
 		return errs.Wrap(err, "Failed to retrieve project language.")
 	}
-<<<<<<< HEAD
-	if remoteExists {
-=======
 
 	projectCreated := false
 
-	if pjm != nil { // Remote project exists
->>>>>>> b86eb6b3
+	if remoteExists { // Remote project exists
 		// return error if we expected to create a new project initialized with `state init` (it has no commitID yet)
 		if r.project.CommitID() == "" {
 			return locale.NewError("push_already_exists", "The project [NOTICE]{{.V0}}/{{.V1}}[/RESET] already exists on the platform. To start using the latest version please run [ACTIONABLE]`state pull`[/RESET].", owner, name)
@@ -192,17 +188,10 @@
 		}
 	}
 
-<<<<<<< HEAD
-	if remoteExists {
-		r.Outputer.Notice(locale.Tl("push_project_existing", "The project at [NOTICE]{{.V0}}[/RESET] has been updated with your changes.", r.project.URL()))
-	} else {
-		r.Outputer.Notice(locale.Tr("push_project_created", r.project.URL(), lang.String(), langVersion))
-=======
 	if projectCreated {
 		r.out.Notice(locale.Tr("push_project_created", r.project.URL()))
 	} else {
 		r.out.Notice(locale.Tr("push_project_updated"))
->>>>>>> b86eb6b3
 	}
 
 	return nil
