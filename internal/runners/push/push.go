--- conflicted
+++ resolved
@@ -14,11 +14,7 @@
 	"github.com/ActiveState/cli/internal/rtutils/ptr"
 	"github.com/ActiveState/cli/internal/runbits/commitmediator"
 	"github.com/ActiveState/cli/internal/runbits/rationalize"
-<<<<<<< HEAD
-=======
-	"github.com/ActiveState/cli/pkg/localcommit"
 	bpModel "github.com/ActiveState/cli/pkg/platform/api/buildplanner/model"
->>>>>>> 94b566e1
 	"github.com/ActiveState/cli/pkg/platform/api/mono/mono_models"
 	"github.com/ActiveState/cli/pkg/platform/authentication"
 	"github.com/ActiveState/cli/pkg/platform/model"
@@ -194,11 +190,7 @@
 		}
 
 		// Update the project's commitID with the create project or push result.
-<<<<<<< HEAD
 		if err := commitmediator.Set(r.project, commitID.String()); err != nil {
-=======
-		if err := localcommit.Set(r.project.Dir(), commitID.String()); err != nil {
->>>>>>> 94b566e1
 			return errs.Wrap(err, "Unable to create local commit file")
 		}
 
@@ -237,37 +229,6 @@
 			return errNoChanges
 		}
 
-<<<<<<< HEAD
-		// Check whether there is a conflict
-		if branch.CommitID != nil {
-			mergeStrategy, err := model.MergeCommit(*branch.CommitID, commitID)
-			if err != nil {
-				if errors.Is(err, model.ErrMergeCommitInHistory) {
-					return errNoChanges
-				}
-				if !errors.Is(err, model.ErrMergeFastForward) {
-					if params.Namespace.IsValid() {
-						return errTargetInvalidHistory
-					}
-					return errs.Wrap(err, "Could not detect if merge is necessary")
-				}
-			}
-			if mergeStrategy != nil {
-				return errPullNeeded
-			}
-		}
-
-		// Perform the push.
-		err = bp.AttachStagedCommit(&model.AttachStagedCommitParams{
-			Owner:          targetNamespace.Owner,
-			Project:        targetNamespace.Project,
-			ParentCommitID: *branch.CommitID,
-			StagedCommitID: commitID,
-			Branch:         branch.BranchID.String(),
-		})
-		if err != nil {
-			return errs.Wrap(err, "Could not attach staged commit")
-=======
 		// Perform the (fast-forward) push.
 		_, err = bp.MergeCommit(&model.MergeCommitParams{
 			Owner:     targetNamespace.Owner,
@@ -278,7 +239,6 @@
 		})
 		if err != nil {
 			return errs.Wrap(err, "Could not push")
->>>>>>> 94b566e1
 		}
 	}
 
