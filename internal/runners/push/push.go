package push

import (
<<<<<<< HEAD
	"errors"
	"path/filepath"

=======
>>>>>>> 488bc4b4
	"github.com/ActiveState/cli/internal/errs"
	"github.com/ActiveState/cli/internal/logging"
	"github.com/ActiveState/cli/internal/output"
	"github.com/ActiveState/cli/internal/primer"
	"github.com/ActiveState/cli/internal/prompt"
	"github.com/ActiveState/cli/pkg/platform/api/mono/mono_models"
	"github.com/ActiveState/cli/pkg/platform/authentication"
	"github.com/ActiveState/cli/pkg/platform/model"
	"github.com/ActiveState/cli/pkg/projectfile"
	"github.com/go-openapi/strfmt"

	"github.com/ActiveState/cli/internal/language"
	"github.com/ActiveState/cli/internal/locale"
	"github.com/ActiveState/cli/pkg/project"

	authlet "github.com/ActiveState/cli/pkg/cmdlets/auth"
)

type configGetter interface {
	projectfile.ConfigGetter
	ConfigPath() string
}

type Push struct {
	config  configGetter
	out     output.Outputer
	project *project.Project
	prompt  prompt.Prompter
}

type PushParams struct {
	Namespace *project.Namespaced
}

type primeable interface {
	primer.Outputer
	primer.Projecter
	primer.Configurer
	primer.Prompter
}

func NewPush(prime primeable) *Push {
	return &Push{prime.Config(), prime.Output(), prime.Project(), prime.Prompt()}
}

func (r *Push) Run(params PushParams) error {
	if !authentication.Get().Authenticated() {
		err := authlet.RequireAuthentication(locale.Tl("auth_required_push", "You need to be authenticated to push a local project to the ActiveState Platform"), r.config, r.out, r.prompt)
		if err != nil {
			return locale.WrapError(err, "err_push_auth", "Failed to authenticate")
		}
	}

	if r.project == nil {
		return errs.AddTips(locale.NewInputError(
			"err_push_headless",
			"You must first create a project."),
			locale.Tl("push_headless_push_tip_state_init", "Run [ACTIONABLE]state init[/RESET] to create a project with the State Tool."),
		)
	}
	
	owner := r.project.Owner()
	name := r.project.Name()
	isHeadless := r.project.IsHeadless()
	if isHeadless {
		namespace := params.Namespace
		if !namespace.IsValid() {
			var err error
			namespace, err = r.getNamespace()
			if err != nil {
				return locale.WrapError(err, "err_valid_namespace", "Could not get a valid namespace")
			}
		}
		owner = namespace.Owner
		name = namespace.Project
		isHeadless = false
	} else {
		if params.Namespace.IsValid() {
			return locale.NewInputError("push_invalid_arg_namespace", "The project name argument is only allowed when pushing an anonymous commit.")
		}
	}

	// Get the project remotely if it already exists
	pjm, err := model.FetchProjectByName(owner, name)
	if err != nil {
		if !errs.Matches(err, &model.ErrProjectNotFound{}) {
			return locale.WrapError(err, "err_push_try_project", "Failed to check for existence of project.")
		}
	}

	var branch *mono_models.Branch
	lang, langVersion, err := r.languageForProject(r.project)
	if err != nil {
		return errs.Wrap(err, "Failed to retrieve project language.")
	}

	if pjm != nil { // Remote project exists 
		// return error if we expected to create a new project initialized with `state init` (it has no commitID yet)
		if r.project.CommitID() == "" {
			return locale.NewError("push_already_exists", "The project [NOTICE]{{.V0}}/{{.V1}}[/RESET] already exists on the platform. To start using the latest version please run [ACTIONABLE]`state pull`[/RESET].", owner, name)
		}
		r.out.Notice(locale.Tl("push_to_project", "Pushing to project [NOTICE]{{.V1}}[/RESET] under [NOTICE]{{.V0}}[/RESET].", owner, name))

		if r.project.BranchName() == "" {
			// https://www.pivotaltracker.com/story/show/176806415
			branch, err = model.DefaultBranchForProject(pjm)
			if err != nil {
				return locale.NewInputError("err_no_default_branch")
			}
		} else {
			branch, err = model.BranchForProjectByName(pjm, r.project.BranchName())
			if err != nil {
				return locale.WrapError(err, "err_fetch_branch", "", r.project.BranchName())
			}
		}

		if branch.CommitID != nil && branch.CommitID.String() == r.project.CommitID() {
			r.out.Notice(locale.T("push_no_changes"))
			return nil
		}
<<<<<<< HEAD

		pcid := r.project.CommitUUID()
		if branch.CommitID != nil && pcid != "" {
			mergeStrategy, err := model.MergeCommit(*branch.CommitID, pcid)
			if err != nil {
				if errors.Is(err, model.ErrMergeCommitInHistory) {
					r.out.Notice(locale.T("push_no_changes"))
					return nil
				}
				if !errors.Is(err, model.ErrMergeFastForward) {
					return locale.WrapError(err, "err_mergecommit", "Could not detect if merge is necessary.")
				}
			}
			if mergeStrategy != nil {
				return errs.AddTips(
					locale.NewInputError("err_push_outdated"),
					locale.Tl("err_tip_push_outdated", "Run `[ACTIONABLE]state pull[/RESET]`"))
			}
		}
	} else { // Remote project doesn't exist yet
		// Note: We only get here when no commit ID is set yet ie., the activestate.yaml file has been created with `state init`.
		r.out.Notice(locale.Tl("push_creating_project", "Creating project [NOTICE]{{.V1}}[/RESET] under [NOTICE]{{.V0}}[/RESET] on the ActiveState Platform", owner, name))
=======
		branchName = branch.Label
	} else {
		// Note: We only get here when no commit ID is set yet ie., the activestate.yaml file has been created with `state init`
		// and the project does not exist remotely.
		r.Outputer.Notice(locale.Tl("push_creating_project", "Creating project [NOTICE]{{.V1}}[/RESET] under [NOTICE]{{.V0}}[/RESET] on the ActiveState Platform", owner, name))
>>>>>>> 488bc4b4
		pjm, err = model.CreateEmptyProject(owner, name, r.project.Private())
		if err != nil {
			return locale.WrapError(err, "push_project_create_empty_err", "Failed to create a project {{.V0}}.", r.project.Namespace().String())
		}
		branch, err = model.DefaultBranchForProject(pjm)
		if err != nil {
			return errs.Wrap(err, "Could not get default branch")
		}
	}

	var commitID = r.project.CommitUUID()
	if commitID.String() == "" {
		var err error
		commitID, err = model.CommitInitial(model.HostPlatform, lang, langVersion)
		if err != nil {
			return locale.WrapError(err, "push_project_init_err", "Failed to initialize project {{.V0}}", pjm.Name)
		}
	}

	// update the project at the given commit id.
	err = model.UpdateProjectBranchCommitWithModel(pjm, branch.Label, commitID)
	if err != nil {
		return locale.WrapError(err, "push_project_branch_commit_err", "Failed to update new project {{.V0}} to current commitID.", pjm.Name)
	}

	// Remove temporary language entry
	pjf := r.project.Source()
	err = pjf.RemoveTemporaryLanguage()
	if err != nil {
		return locale.WrapInputError(err, "push_remove_lang_err", "Failed to remove temporary language field from activestate.yaml.")
	}

	if r.project.IsHeadless() {
		if err := r.project.Source().SetNamespace(owner, name); err != nil {
			return errs.Wrap(err, "Could not set project namespace in project file")
		}
	}

	if err := r.project.Source().SetCommit(commitID.String(), false); err != nil {
		return errs.Wrap(err, "Could not set commit")
	}

	if branch.Label != r.project.BranchName() {
		if err := r.project.Source().SetBranch(branch.Label); err != nil {
			return errs.Wrap(err, "Could not set branch")
		}
	}

	r.out.Notice(locale.Tr("push_project_updated"))

	return nil
}

func (r *Push) getNamespace() (*project.Namespaced, error) {
	namespace := projectfile.GetProjectNameForPath(r.config, r.project.Source().Path())
	if namespace == "" {
		owner := authentication.Get().WhoAmI()
		owner, err := r.prompt.Input("", locale.T("push_prompt_owner"), &owner)
		if err != nil {
			return nil, locale.WrapError(err, "err_push_get_owner", "Could not deterimine project owner")
		}

		var name string
		lang, _, err := fetchLanguage(r.project.CommitUUID())
		if err == nil {
			name = lang.String()
		} else {
			logging.Error("Could not fetch language, got error: %v. Falling back to empty project name", err)
		}

		name, err = r.prompt.Input("", locale.Tl("push_prompt_name", "What would you like the name of this project to be?"), &name)
		if err != nil {
			return nil, locale.WrapError(err, "err_push_get_name", "Could not determine project name")
		}
		namespace = project.NewNamespace(owner, name, "").String()
	}

	ns, err := project.ParseNamespace(namespace)
	if err != nil {
		return nil, locale.WrapError(err, locale.Tl("err_push_parse_namespace", "Could not parse namespace"))
	}

	return ns, nil
}

func (r *Push) languageForProject(pj *project.Project) (*language.Supported, string, error) {
	if pj.CommitID() != "" {
		return fetchLanguage(pj.CommitUUID())
	}

	langs := pj.Languages()
	if len(langs) == 0 {
		return nil, "", locale.NewError("err_push_nolang",
			"Your project has not specified any languages, did you remove it from the activestate.yaml? Try deleting activestate.yaml and running 'state init' again.",
		)
	}
	if len(langs) > 1 {
		return nil, "", locale.NewError("err_push_toomanylang",
			"Your project has specified multiple languages, however the platform currently only supports one language per project. Please edit your activestate.yaml to only have one language specified.",
		)
	}

	lang := language.Supported{Language: language.MakeByName(langs[0].Name())}
	if !lang.Recognized() {
		return nil, langs[0].Version(), locale.NewInputError("err_push_invalid_language", langs[0].Name())
	}

	return &lang, langs[0].Version(), nil
}

func fetchLanguage(commitID strfmt.UUID) (*language.Supported, string, error) {
	lang, err := model.FetchLanguageForCommit(commitID)
	if err != nil {
		return nil, "", errs.Wrap(err, "Failed to retrieve language information for headless commit.")
	}

	l, err := language.MakeByNameAndVersion(lang.Name, lang.Version)
	if err != nil {
		return nil, "", errs.Wrap(err, "Failed to convert commit language to supported language.")
	}

	ls := language.Supported{Language: l}
	if !ls.Recognized() {
		return nil, "", locale.NewError("err_push_invalid_language", lang.Name)
	}

	return &ls, lang.Version, nil
}<|MERGE_RESOLUTION|>--- conflicted
+++ resolved
@@ -1,12 +1,8 @@
 package push
 
 import (
-<<<<<<< HEAD
 	"errors"
-	"path/filepath"
-
-=======
->>>>>>> 488bc4b4
+
 	"github.com/ActiveState/cli/internal/errs"
 	"github.com/ActiveState/cli/internal/logging"
 	"github.com/ActiveState/cli/internal/output"
@@ -67,7 +63,7 @@
 			locale.Tl("push_headless_push_tip_state_init", "Run [ACTIONABLE]state init[/RESET] to create a project with the State Tool."),
 		)
 	}
-	
+
 	owner := r.project.Owner()
 	name := r.project.Name()
 	isHeadless := r.project.IsHeadless()
@@ -103,7 +99,7 @@
 		return errs.Wrap(err, "Failed to retrieve project language.")
 	}
 
-	if pjm != nil { // Remote project exists 
+	if pjm != nil { // Remote project exists
 		// return error if we expected to create a new project initialized with `state init` (it has no commitID yet)
 		if r.project.CommitID() == "" {
 			return locale.NewError("push_already_exists", "The project [NOTICE]{{.V0}}/{{.V1}}[/RESET] already exists on the platform. To start using the latest version please run [ACTIONABLE]`state pull`[/RESET].", owner, name)
@@ -127,7 +123,6 @@
 			r.out.Notice(locale.T("push_no_changes"))
 			return nil
 		}
-<<<<<<< HEAD
 
 		pcid := r.project.CommitUUID()
 		if branch.CommitID != nil && pcid != "" {
@@ -150,13 +145,6 @@
 	} else { // Remote project doesn't exist yet
 		// Note: We only get here when no commit ID is set yet ie., the activestate.yaml file has been created with `state init`.
 		r.out.Notice(locale.Tl("push_creating_project", "Creating project [NOTICE]{{.V1}}[/RESET] under [NOTICE]{{.V0}}[/RESET] on the ActiveState Platform", owner, name))
-=======
-		branchName = branch.Label
-	} else {
-		// Note: We only get here when no commit ID is set yet ie., the activestate.yaml file has been created with `state init`
-		// and the project does not exist remotely.
-		r.Outputer.Notice(locale.Tl("push_creating_project", "Creating project [NOTICE]{{.V1}}[/RESET] under [NOTICE]{{.V0}}[/RESET] on the ActiveState Platform", owner, name))
->>>>>>> 488bc4b4
 		pjm, err = model.CreateEmptyProject(owner, name, r.project.Private())
 		if err != nil {
 			return locale.WrapError(err, "push_project_create_empty_err", "Failed to create a project {{.V0}}.", r.project.Namespace().String())
