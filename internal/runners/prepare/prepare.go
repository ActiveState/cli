package prepare

import (
<<<<<<< HEAD
=======
	"fmt"
	"os"
	"os/user"
	"path/filepath"
>>>>>>> bd3f6a6a
	"runtime"

	"github.com/ActiveState/cli/internal/globaldefault"
	"github.com/ActiveState/cli/internal/locale"
	"github.com/ActiveState/cli/internal/logging"
	"github.com/ActiveState/cli/internal/osutils"
	"github.com/ActiveState/cli/internal/output"
	"github.com/ActiveState/cli/internal/primer"
	"github.com/ActiveState/cli/internal/subshell"
)

type primeable interface {
	primer.Outputer
	primer.Subsheller
}

// Prepare manages the prepare execution context.
type Prepare struct {
	out      output.Outputer
	subshell subshell.SubShell
}

// New prepares a prepare execution context for use.
func New(prime primeable) *Prepare {
	return &Prepare{
		out:      prime.Output(),
		subshell: prime.Subshell(),
	}
}

// Run executes the prepare behavior.
func (r *Prepare) Run() error {
	logging.Debug("ExecutePrepare")

<<<<<<< HEAD
	if err := globaldefault.Prepare(r.subshell); err != nil {
=======
	if runtime.GOOS == "windows" {
		err := setStateProtocol()
		if err != nil {
			r.out.Notice(locale.T("prepare_protocol_warning"))
		}
	}

	binDir := filepath.Join(config.CachePath(), "bin")
	fail := fileutils.Mkdir(binDir)
	if fail != nil {
		return locale.WrapError(fail.ToError(), "err_prepare_bin_dir", "Could not create bin directory")
	}

	envUpdates := map[string]string{
		"PATH": binDir,
	}

	fail = r.subshell.WriteUserEnv(envUpdates, sscommon.Default, true)
	if fail != nil {
>>>>>>> bd3f6a6a
		if runtime.GOOS != "linux" {
			return locale.WrapError(err, "err_prepare_update_env", "Could not prepare environment.")
		}
		logging.Debug("Encountered failure attempting to update user environment: %s", err)
		r.out.Notice(locale.T("prepare_env_warning"))
	}

	if runtime.GOOS == "windows" {
		r.out.Print(locale.Tr("prepare_instructions_windows", globaldefault.BinDir()))
	} else {
		r.out.Print(locale.Tr("prepare_instructions_lin_mac", globaldefault.BinDir()))
	}

	return nil
}

const (
	protocolKey        = `SOFTWARE\Classes\state`
	protocolCommandKey = `SOFTWARE\Classes\state\shell\open\command`
)

type createKeyFunc = func(path string) (osutils.RegistryKey, bool, error)

func setStateProtocol() error {
	isAdmin, err := osutils.IsWindowsAdmin()
	if err != nil {
		logging.Error("Could not check for windows administrator privileges: %v", err)
	}

	createFunc := osutils.CreateCurrentUserKey
	protocolKeyPath := protocolKey
	protocolCommandKeyPath := protocolCommandKey
	if isAdmin {
		createFunc = osutils.CreateUserKey

		user, err := user.Current()
		if err != nil {
			return locale.WrapError(err, "err_prepare_username", "Could not get current username")
		}
		protocolKeyPath = fmt.Sprintf(`%s\%s`, user.Gid, protocolKey)
		protocolCommandKeyPath = fmt.Sprintf(`%s\%s`, user.Gid, protocolCommandKey)
	}

	protocolKey, _, err := createFunc(protocolKeyPath)
	if err != nil {
		return locale.WrapError(err, "err_prepare_create_protocol_key", "Could not create state protocol registry key")
	}
	defer protocolKey.Close()

	err = protocolKey.SetStringValue("URL Protocol", "")
	if err != nil {
		return locale.WrapError(err, "err_prepare_protocol_set", "Could not set protocol value in registry")
	}

	commandKey, _, err := createFunc(protocolCommandKeyPath)
	if err != nil {
		return locale.WrapError(err, "err_prepare_create_protocol_command_key", "Could not create state protocol command registry key")
	}
	defer commandKey.Close()

	exe, err := os.Executable()
	if err != nil {
		return locale.WrapError(err, "err_prepare_executable", "Could not get current executable")
	}

	err = commandKey.SetStringValue("", fmt.Sprintf(`cmd /k "%s _protocol %%1"`, exe))
	if err != nil {
		return locale.WrapError(err, "err_prepare_command_set", "Could not set command value in registry")
	}

	return nil
}<|MERGE_RESOLUTION|>--- conflicted
+++ resolved
@@ -1,13 +1,6 @@
 package prepare
 
 import (
-<<<<<<< HEAD
-=======
-	"fmt"
-	"os"
-	"os/user"
-	"path/filepath"
->>>>>>> bd3f6a6a
 	"runtime"
 
 	"github.com/ActiveState/cli/internal/globaldefault"
@@ -42,9 +35,6 @@
 func (r *Prepare) Run() error {
 	logging.Debug("ExecutePrepare")
 
-<<<<<<< HEAD
-	if err := globaldefault.Prepare(r.subshell); err != nil {
-=======
 	if runtime.GOOS == "windows" {
 		err := setStateProtocol()
 		if err != nil {
@@ -52,19 +42,7 @@
 		}
 	}
 
-	binDir := filepath.Join(config.CachePath(), "bin")
-	fail := fileutils.Mkdir(binDir)
-	if fail != nil {
-		return locale.WrapError(fail.ToError(), "err_prepare_bin_dir", "Could not create bin directory")
-	}
-
-	envUpdates := map[string]string{
-		"PATH": binDir,
-	}
-
-	fail = r.subshell.WriteUserEnv(envUpdates, sscommon.Default, true)
-	if fail != nil {
->>>>>>> bd3f6a6a
+	if err := globaldefault.Prepare(r.subshell); err != nil {
 		if runtime.GOOS != "linux" {
 			return locale.WrapError(err, "err_prepare_update_env", "Could not prepare environment.")
 		}
