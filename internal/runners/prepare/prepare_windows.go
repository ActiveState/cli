package prepare

import (
	"fmt"
	"os"
	"os/user"
	"path/filepath"

<<<<<<< HEAD
	"github.com/ActiveState/cli/internal/assets"
	"github.com/ActiveState/cli/internal/constants"
=======
	svcAutostart "github.com/ActiveState/cli/cmd/state-svc/autostart"

>>>>>>> ac825e10
	"github.com/ActiveState/cli/internal/fileutils"
	"github.com/ActiveState/cli/internal/installation"
	"github.com/ActiveState/cli/internal/installation/app"
	"github.com/ActiveState/cli/internal/locale"
	"github.com/ActiveState/cli/internal/multilog"
	"github.com/ActiveState/cli/internal/osutils"
	"github.com/ActiveState/cli/internal/osutils/shortcut"
)

var shortcutDir = filepath.Join(os.Getenv("USERPROFILE"), "AppData", "Roaming", "Microsoft", "Windows", "Start Menu", "Programs", "ActiveState")

func (r *Prepare) prepareOS() error {
	err := setStateProtocol()
	if err != nil {
		r.reportError(locale.T("prepare_protocol_warning"), err)
	}

	if err := r.prepareStartShortcut(); err != nil {
		r.reportError(locale.Tl("err_prepare_shortcut", "Could not create start menu shortcut, error received: {{.V0}}.", err.Error()), err)
	}

	svcExec, err := installation.ServiceExec()
	if err != nil {
		r.reportError(locale.Tl("err_prepare_svc_exec", "Could not get service exec, error recieved: {{.V0}}", err.Error()), err)
	}

	if svcExec != "" {
		a, err := app.New(constants.SvcAppName, svcExec, []string{"start"}, app.Options{}, r.cfg)
		if err != nil {
			return locale.WrapError(err, "err_autostart_app")
		}

		if err := a.EnableAutostart(); err != nil {
			r.reportError(locale.Tl("err_prepare_service_autostart", "Could not setup service autostart, error recieved: {{.V0}}", err.Error()), err)
		}
	}

	return nil
}

func (r *Prepare) prepareStartShortcut() error {
	if err := fileutils.MkdirUnlessExists(shortcutDir); err != nil {
		return locale.WrapInputError(err, "err_preparestart_mkdir", "Could not create start menu entry: %s", shortcutDir)
	}

	sc := shortcut.New(shortcutDir, "Uninstall State Tool", r.subshell.Binary(), "/C \"state clean uninstall\"")
	err := sc.Enable()
	if err != nil {
		return locale.WrapError(err, "err_preparestart_shortcut", "", sc.Path())
	}

	return nil
}

const (
	protocolKey        = `SOFTWARE\Classes\state`
	protocolCommandKey = `SOFTWARE\Classes\state\shell\open\command`
)

type createKeyFunc = func(path string) (osutils.RegistryKey, bool, error)

func setStateProtocol() error {
	isAdmin, err := osutils.IsAdmin()
	if err != nil {
		multilog.Error("Could not check for windows administrator privileges: %v", err)
	}

	createFunc := osutils.CreateCurrentUserKey
	protocolKeyPath := protocolKey
	protocolCommandKeyPath := protocolCommandKey
	if isAdmin {
		createFunc = osutils.CreateUserKey

		user, err := user.Current()
		if err != nil {
			return locale.WrapError(err, "err_prepare_username", "Could not get current username")
		}
		protocolKeyPath = fmt.Sprintf(`%s\%s`, user.Uid, protocolKey)
		protocolCommandKeyPath = fmt.Sprintf(`%s\%s`, user.Uid, protocolCommandKey)
	}

	protocolKey, _, err := createFunc(protocolKeyPath)
	if err != nil {
		return locale.WrapError(err, "err_prepare_create_protocol_key", "Could not create state protocol registry key")
	}
	defer protocolKey.Close()

	err = protocolKey.SetStringValue("URL Protocol", "")
	if err != nil {
		return locale.WrapError(err, "err_prepare_protocol_set", "Could not set protocol value in registry")
	}

	commandKey, _, err := createFunc(protocolCommandKeyPath)
	if err != nil {
		return locale.WrapError(err, "err_prepare_create_protocol_command_key", "Could not create state protocol command registry key")
	}
	defer commandKey.Close()

	exe, err := os.Executable()
	if err != nil {
		return locale.WrapError(err, "err_prepare_executable", "Could not get current executable")
	}

	err = commandKey.SetStringValue("", fmt.Sprintf(`cmd /k "%s _protocol %%1"`, exe))
	if err != nil {
		return locale.WrapError(err, "err_prepare_command_set", "Could not set command value in registry")
	}

	return nil
}

<<<<<<< HEAD
func installedPreparedFiles(cfg app.Configurable) ([]string, error) {
	var files []string

	trayExec, err := installation.TrayExec()
	if err != nil {
		return nil, locale.WrapError(err, "err_tray_exec")
	}

	sc := shortcut.New(shortcutDir, constants.TrayAppName, trayExec)
	files = append(files, filepath.Dir(sc.Path()))

	return files, nil
}

func cleanOS(cfg app.Configurable) error {
=======
func cleanOS(cfg autostart.Configurable) error {
>>>>>>> ac825e10
	return nil
}<|MERGE_RESOLUTION|>--- conflicted
+++ resolved
@@ -6,13 +6,8 @@
 	"os/user"
 	"path/filepath"
 
-<<<<<<< HEAD
-	"github.com/ActiveState/cli/internal/assets"
-	"github.com/ActiveState/cli/internal/constants"
-=======
 	svcAutostart "github.com/ActiveState/cli/cmd/state-svc/autostart"
 
->>>>>>> ac825e10
 	"github.com/ActiveState/cli/internal/fileutils"
 	"github.com/ActiveState/cli/internal/installation"
 	"github.com/ActiveState/cli/internal/installation/app"
@@ -124,24 +119,6 @@
 	return nil
 }
 
-<<<<<<< HEAD
-func installedPreparedFiles(cfg app.Configurable) ([]string, error) {
-	var files []string
-
-	trayExec, err := installation.TrayExec()
-	if err != nil {
-		return nil, locale.WrapError(err, "err_tray_exec")
-	}
-
-	sc := shortcut.New(shortcutDir, constants.TrayAppName, trayExec)
-	files = append(files, filepath.Dir(sc.Path()))
-
-	return files, nil
-}
-
 func cleanOS(cfg app.Configurable) error {
-=======
-func cleanOS(cfg autostart.Configurable) error {
->>>>>>> ac825e10
 	return nil
 }