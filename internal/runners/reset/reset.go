package reset

import (
	"github.com/ActiveState/cli/internal/analytics"
	"github.com/ActiveState/cli/internal/config"
	"github.com/ActiveState/cli/internal/errs"
	"github.com/ActiveState/cli/internal/locale"
	"github.com/ActiveState/cli/internal/output"
	"github.com/ActiveState/cli/internal/primer"
	"github.com/ActiveState/cli/internal/prompt"
	"github.com/ActiveState/cli/internal/runbits/runtime"
	"github.com/ActiveState/cli/pkg/localcommit"
	"github.com/ActiveState/cli/pkg/platform/authentication"
	"github.com/ActiveState/cli/pkg/platform/model"
	"github.com/ActiveState/cli/pkg/platform/runtime/buildscript"
	"github.com/ActiveState/cli/pkg/platform/runtime/target"
	"github.com/ActiveState/cli/pkg/project"
	"github.com/go-openapi/strfmt"
)

const local = "LOCAL"

type Params struct {
	Force  bool
	Target string
}

type Reset struct {
	out       output.Outputer
	auth      *authentication.Auth
	prompt    prompt.Prompter
	project   *project.Project
	analytics analytics.Dispatcher
	svcModel  *model.SvcModel
	cfg       *config.Instance
}

type primeable interface {
	primer.Outputer
	primer.Auther
	primer.Prompter
	primer.Projecter
	primer.Configurer
	primer.Analyticer
	primer.SvcModeler
}

func New(prime primeable) *Reset {
	return &Reset{
		prime.Output(),
		prime.Auth(),
		prime.Prompt(),
		prime.Project(),
		prime.Analytics(),
		prime.SvcModel(),
		prime.Config(),
	}
}

func (r *Reset) Run(params *Params) error {
	if r.project == nil {
		return locale.NewInputError("err_no_project")
	}
	r.out.Notice(locale.Tr("operating_message", r.project.NamespaceString(), r.project.Dir()))

	var commitID strfmt.UUID
	switch {
	case params.Target == "":
		latestCommit, err := model.BranchCommitID(r.project.Owner(), r.project.Name(), r.project.BranchName())
		if err != nil {
			return locale.WrapError(err, "err_reset_latest_commit", "Could not get latest commit ID")
		}
		localCommitID, err := localcommit.Get(r.project.Dir())
		if err != nil {
			return errs.Wrap(err, "Unable to get local commit")
		}
		if *latestCommit == localCommitID {
			return locale.NewInputError("err_reset_latest", "You are already on the latest commit")
		}
		commitID = *latestCommit

	case params.Target == local:
		localCommitID, err := localcommit.Get(r.project.Dir())
		if err != nil {
			return errs.Wrap(err, "Unable to get local commit")
		}
		commitID = localCommitID

	case !strfmt.IsUUID(params.Target):
		branch, err := model.BranchForProjectNameByName(r.project.Owner(), r.project.Name(), params.Target)
		if err != nil {
			return errs.Wrap(err, "Could not get branch")
		}
		commitID = strfmt.UUID(*branch.CommitID)

	default:
		commitID = strfmt.UUID(params.Target)

		history, err := model.CommitHistoryFromID(commitID, r.auth)
		if err != nil || len(history) == 0 {
			return locale.WrapInputError(err, "err_reset_commitid", "The given commit ID does not exist")
		}
	}

	localCommitID, err := localcommit.Get(r.project.Dir())
	if err != nil {
		return errs.Wrap(err, "Unable to get local commit")
	}
	r.out.Notice(locale.Tl("reset_commit", "Your project will be reset to [ACTIONABLE]{{.V0}}[/RESET]\n", commitID.String()))
	if commitID != localCommitID {
		defaultChoice := params.Force || !r.out.Config().Interactive
		confirm, err := r.prompt.Confirm("", locale.Tl("reset_confim", "Resetting is destructive, you will lose any changes that were not pushed. Are you sure you want to do this?"), &defaultChoice)
		if err != nil {
			return locale.WrapError(err, "err_reset_confirm", "Could not confirm reset choice")
		}
		if !confirm {
			return locale.NewInputError("err_reset_aborted", "Reset aborted by user")
		}
	}

	err = localcommit.Set(r.project.Dir(), commitID.String())
	if err != nil {
		return errs.Wrap(err, "Unable to set local commit")
	}

<<<<<<< HEAD
	// Ensure the buildscript exists. Normally we should never do this, but reset is used for resetting from a corrupted
	// state, so it is appropriate.
	if err := buildscript.Initialize(r.project.Dir(), r.auth); err != nil {
		return errs.Wrap(err, "Unable to initialize buildscript")
	}

	err = runbits.RefreshRuntime(r.auth, r.out, r.analytics, r.project, commitID, true, target.TriggerReset, r.svcModel, r.cfg)
=======
	err = runtime.RefreshRuntime(r.auth, r.out, r.analytics, r.project, commitID, true, target.TriggerReset, r.svcModel, r.cfg)
>>>>>>> b69561c3
	if err != nil {
		return locale.WrapError(err, "err_refresh_runtime")
	}

	r.out.Print(output.Prepare(
		locale.Tl("reset_success", "Successfully reset to commit: [NOTICE]{{.V0}}[/RESET]", commitID.String()),
		&struct {
			CommitID string `json:"commitID"`
		}{
			commitID.String(),
		},
	))

	return nil
}<|MERGE_RESOLUTION|>--- conflicted
+++ resolved
@@ -123,17 +123,13 @@
 		return errs.Wrap(err, "Unable to set local commit")
 	}
 
-<<<<<<< HEAD
 	// Ensure the buildscript exists. Normally we should never do this, but reset is used for resetting from a corrupted
 	// state, so it is appropriate.
 	if err := buildscript.Initialize(r.project.Dir(), r.auth); err != nil {
 		return errs.Wrap(err, "Unable to initialize buildscript")
 	}
 
-	err = runbits.RefreshRuntime(r.auth, r.out, r.analytics, r.project, commitID, true, target.TriggerReset, r.svcModel, r.cfg)
-=======
 	err = runtime.RefreshRuntime(r.auth, r.out, r.analytics, r.project, commitID, true, target.TriggerReset, r.svcModel, r.cfg)
->>>>>>> b69561c3
 	if err != nil {
 		return locale.WrapError(err, "err_refresh_runtime")
 	}
