package update

import (
	"os"

	"github.com/ActiveState/cli/internal/constants"
	"github.com/ActiveState/cli/internal/errs"
	"github.com/ActiveState/cli/internal/locale"
	"github.com/ActiveState/cli/internal/output"
	"github.com/ActiveState/cli/internal/primer"
	"github.com/ActiveState/cli/internal/prompt"
	"github.com/ActiveState/cli/internal/updater"
	"github.com/ActiveState/cli/pkg/project"
	"github.com/ActiveState/cli/pkg/projectfile"
)

type Params struct {
	Lock  bool
	Force bool
}

type Update struct {
	project *project.Project
	out     output.Outputer
	prompt  prompt.Prompter
}

type primeable interface {
	primer.Projecter
	primer.Outputer
	primer.Prompter
}

func New(prime primeable) *Update {
	return &Update{
		prime.Project(),
		prime.Output(),
		prime.Prompt(),
	}
}

func (u *Update) Run(params *Params) error {
	return run(u.prompt, params.Lock, u.isLocked(), params.Force, u.runLock, u.runUpdateLock, u.runUpdateGlobal, confirmUpdateLock)
}

func run(prompt prompt.Prompter, lock, isLocked, force bool, runLock, runUpdateLock, runUpdateGlobal func() error, confirmLock func(prompt.Prompter) error) error {
	if lock {
		return runLock()
	}
	if !lock && isLocked {
		if !force {
			if err := confirmLock(prompt); err != nil {
				return locale.WrapError(err, "err_update_lock_confirm", "Could not confirm whether to update.")
			}
		}
		return runUpdateLock()
	}
	return runUpdateGlobal()
}

func (u *Update) runLock() error {
	u.out.Notice(locale.Tl("locking_version", "Locking State Tool to the current version."))

	if u.project.Lock() != "" {
		u.out.Print(locale.Tl("lock_project_uptodate", "Your project is already locked, did you mean to run 'state update' (without the --lock flag)?"))
		return nil
	}

	err := projectfile.AddLockInfo(u.project.Source().Path(), constants.BranchName, constants.Version)
	if err != nil {
		return locale.WrapError(err, "err_update_projectfile", "Could not update projectfile")
	}

	u.out.Print(locale.Tl("version_locked", "Version locked at {{.V0}}", constants.Version))
	return nil
}

func (u *Update) runUpdateLock() error {
	u.out.Notice(locale.Tl("updating_lock_version", "Locking State Tool to latest version available for your project."))

	info, err := updater.New(u.project.Version()).Info()
	if err != nil {
		return locale.WrapError(err, "err_update_updater", "Could not retrieve update information.")
	}

	if info == nil {
		u.out.Print(locale.Tl("update_project_uptodate", "Your project is already using the latest State Tool version available."))
		return nil
	}

	err = projectfile.AddLockInfo(u.project.Source().Path(), info.Version, constants.BranchName)
	if err != nil {
		return locale.WrapError(err, "err_update_projectfile", "Could not replace update in projectfile")
	}

	u.out.Print(locale.Tl("version_lock_updated", "Locked version updated to {{.V0}}", constants.Version))
	return nil
}

func (u *Update) runUpdateGlobal() error {
	u.out.Notice(locale.Tl("updating_version", "Updating State Tool to latest version available."))

	up := updater.New(constants.Version)
	info, err := up.Info()
	if err != nil {
		return locale.WrapError(err, "err_update_updater", "Could not retrieve update information.")
	}

	if info == nil {
		u.out.Print(locale.Tl("update_uptodate", "You are already using the latest State Tool version available."))
		return nil
	}

	if err = up.Run(u.out, false); err != nil {
		if os.IsPermission(errs.InnerError(err)) {
			return locale.WrapError(err, "err_update_failed_due_to_permissions", "Update failed due to permission error.  You may have to re-run the command as a privileged user.")
		}
		return locale.WrapError(err, "err_update_failed", "Update failed, please try again later or try reinstalling the State Tool.")
	}

	u.out.Print(locale.Tl("version_updated", "Version updated to {{.V0}}@{{.V1}}", constants.BranchName, info.Version))
	return nil
}

func confirmUpdateLock(prom prompt.Prompter) error {
	msg := locale.T("confirm_update_locked_version_prompt")

<<<<<<< HEAD
	prom := prompt.New()
	confirmed, err := prom.Confirm(locale.T("confirm"), msg, false)
	if err != nil {
		return err
=======
	confirmed, fail := prom.Confirm(locale.T("confirm"), msg, false)
	if fail != nil {
		return fail.ToError()
>>>>>>> d0ede19c
	}

	if !confirmed {
		return locale.NewInputError("err_update_lock_noconfirm", "Cancelling by your request.")
	}

	return nil
}

func (u *Update) isLocked() bool {
	pj := u.project

	if pj == nil {
		return false
	}

	// Support deprecated way of representing a locked version
	if pj.Branch() != "" && pj.Version() != "" {
		return true
	}

	return pj.Lock() != ""
}<|MERGE_RESOLUTION|>--- conflicted
+++ resolved
@@ -125,16 +125,9 @@
 func confirmUpdateLock(prom prompt.Prompter) error {
 	msg := locale.T("confirm_update_locked_version_prompt")
 
-<<<<<<< HEAD
-	prom := prompt.New()
 	confirmed, err := prom.Confirm(locale.T("confirm"), msg, false)
 	if err != nil {
 		return err
-=======
-	confirmed, fail := prom.Confirm(locale.T("confirm"), msg, false)
-	if fail != nil {
-		return fail.ToError()
->>>>>>> d0ede19c
 	}
 
 	if !confirmed {
