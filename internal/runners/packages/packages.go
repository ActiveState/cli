package packages

import (
	"strings"

<<<<<<< HEAD
	"github.com/ActiveState/cli/internal/errs"
=======
	"github.com/go-openapi/strfmt"

>>>>>>> 678c4710
	"github.com/ActiveState/cli/internal/locale"
	"github.com/ActiveState/cli/internal/output"
	"github.com/ActiveState/cli/internal/prompt"
	"github.com/ActiveState/cli/internal/runbits"
	"github.com/ActiveState/cli/pkg/cmdlets/auth"
	"github.com/ActiveState/cli/pkg/platform/authentication"
	"github.com/ActiveState/cli/pkg/platform/model"
	"github.com/ActiveState/cli/pkg/platform/runtime"
	"github.com/ActiveState/cli/pkg/project"
)

const latestVersion = "latest"

<<<<<<< HEAD
func execute(out output.Outputer, prompt prompt.Prompter, language, name, version string, operation model.Operation) error {
	// Use our own interpolation string since we don't want to assume our swagger schema will never change
	var operationStr = "add"
	if operation == model.OperationUpdated {
		operationStr = "update"
	} else if operation == model.OperationRemoved {
		operationStr = "removed"
	}

	isHeadless := false
	if !authentication.Get().Authenticated() {
		anonymousOk, fail := prompt.Confirm(locale.T("prompt_headless_anonymous"), true)
		if fail != nil {
			// TODO: Maybe ignore on interrupt?
			return errs.Wrap(fail.ToError(), "Error prompting to proceed anonymously during headless commit.")
		}
		isHeadless = anonymousOk
	}

	// Note: User also lands here if answering No to the question about anonymous commit.
	if !isHeadless {
		fail := auth.RequireAuthentication(locale.T("auth_required_activate"), out, prompt)
		if fail != nil {
			return fail.WithDescription("err_activate_auth_required")
		}
=======
func executePackageOperation(out output.Outputer, prompt prompt.Prompter, language, name, version string, operation model.Operation) error {
	fail := auth.RequireAuthentication(locale.T("auth_required_activate"), out, prompt)
	if fail != nil {
		return fail.WithDescription("err_activate_auth_required")
>>>>>>> 678c4710
	}

	if strings.ToLower(version) == latestVersion {
		version = ""
	}

	// Verify that the provided package actually exists (the vcs API doesn't care)
	var err error
	if operation != model.OperationRemoved {
		if version == "" {
			_, err = model.IngredientWithLatestVersion(language, name)
		} else {
			_, err = model.IngredientByNameAndVersion(language, name, version)
		}
		if err != nil {
			return locale.WrapError(err, "package_ingredient_err", "Failed to resolve an ingredient named {{.V0}}.", name)
		}
	}

	pj := project.Get()
<<<<<<< HEAD
	if isHeadless {
		parentCommitID, err := pj.CommitUUID()
		if err != nil {
			return locale.WrapError(err, "package_headless_invalid_commit_id", "Failed to determine current commit.")
		}

		newCommitID, fail := model.CommitPackage(*parentCommitID, operation, name, version)
		if fail != nil {
			return locale.WrapError(fail.ToError(), "err_package_"+operationStr)
		}
		fail = pj.Source().SetCommit(newCommitID.String(), true)
		if fail != nil {
			return locale.WrapError(fail.ToError(), "package_headless_"+operationStr+"_set_commit_err")
		}
		out.Notice(locale.Tr("package_headless_"+operationStr, name))
		out.Notice(locale.Tr("package_headless_project_creation", newCommitID.String()))

	} else {
		// Commit the package
		fail := model.CommitPackageInBranch(pj.Owner(), pj.Name(), operation, name, version)
		if fail != nil {
			return fail.WithDescription("err_package_" + operationStr)
		}

		// Print the result
		if version != "" {
			out.Print(locale.Tr("package_version_"+operationStr, name, version))
		} else {
			out.Print(locale.Tr("package_"+operationStr, name))
		}

		// Remind user to update their activestate.yaml
		out.Notice(locale.T("package_update_config_file"))
	}
=======
	commitID, fail := model.CommitPackage(pj.Owner(), pj.Name(), operation, name, version)
	if fail != nil {
		return fail.WithDescription("err_package_" + string(operation)).ToError()
	}

	err = updateRuntime(commitID, pj.Owner(), pj.Name(), runbits.NewRuntimeMessageHandler(out))
	if err != nil {
		return locale.WrapError(err, "Could not update runtime environment.")
	}

	// Print the result
	if version != "" {
		out.Print(locale.Tr("package_version_"+string(operation), name, version))
	} else {
		out.Print(locale.Tr("package_"+string(operation), name))
	}

	return nil
}

func updateRuntime(commitID strfmt.UUID, owner, projectName string, msgHandler runtime.MessageHandler) error {
	installable, fail := runtime.NewInstaller(
		commitID,
		owner,
		projectName,
		msgHandler,
	)
	if fail != nil {
		return locale.WrapError(fail, "Could not create installer.")
	}

	_, _, fail = installable.Install()
	if fail != nil {
		return locale.WrapError(fail, "Could not install dependencies.")
	}

>>>>>>> 678c4710
	return nil
}

func splitNameAndVersion(input string) (string, string) {
	nameArg := strings.Split(input, "@")
	name := nameArg[0]
	version := ""
	if len(nameArg) == 2 {
		version = nameArg[1]
	}

	return name, version
}<|MERGE_RESOLUTION|>--- conflicted
+++ resolved
@@ -3,12 +3,7 @@
 import (
 	"strings"
 
-<<<<<<< HEAD
 	"github.com/ActiveState/cli/internal/errs"
-=======
-	"github.com/go-openapi/strfmt"
-
->>>>>>> 678c4710
 	"github.com/ActiveState/cli/internal/locale"
 	"github.com/ActiveState/cli/internal/output"
 	"github.com/ActiveState/cli/internal/prompt"
@@ -18,12 +13,12 @@
 	"github.com/ActiveState/cli/pkg/platform/model"
 	"github.com/ActiveState/cli/pkg/platform/runtime"
 	"github.com/ActiveState/cli/pkg/project"
+	"github.com/go-openapi/strfmt"
 )
 
 const latestVersion = "latest"
 
-<<<<<<< HEAD
-func execute(out output.Outputer, prompt prompt.Prompter, language, name, version string, operation model.Operation) error {
+func executePackageOperation(out output.Outputer, prompt prompt.Prompter, language, name, version string, operation model.Operation) error {
 	// Use our own interpolation string since we don't want to assume our swagger schema will never change
 	var operationStr = "add"
 	if operation == model.OperationUpdated {
@@ -48,12 +43,6 @@
 		if fail != nil {
 			return fail.WithDescription("err_activate_auth_required")
 		}
-=======
-func executePackageOperation(out output.Outputer, prompt prompt.Prompter, language, name, version string, operation model.Operation) error {
-	fail := auth.RequireAuthentication(locale.T("auth_required_activate"), out, prompt)
-	if fail != nil {
-		return fail.WithDescription("err_activate_auth_required")
->>>>>>> 678c4710
 	}
 
 	if strings.ToLower(version) == latestVersion {
@@ -74,7 +63,6 @@
 	}
 
 	pj := project.Get()
-<<<<<<< HEAD
 	if isHeadless {
 		parentCommitID, err := pj.CommitUUID()
 		if err != nil {
@@ -93,38 +81,22 @@
 		out.Notice(locale.Tr("package_headless_project_creation", newCommitID.String()))
 
 	} else {
-		// Commit the package
-		fail := model.CommitPackageInBranch(pj.Owner(), pj.Name(), operation, name, version)
+		commitID, fail := model.CommitPackageInBranch(pj.Owner(), pj.Name(), operation, name, version)
 		if fail != nil {
-			return fail.WithDescription("err_package_" + operationStr)
+			return fail.WithDescription("err_package_" + string(operation)).ToError()
+		}
+
+		err = updateRuntime(commitID, pj.Owner(), pj.Name(), runbits.NewRuntimeMessageHandler(out))
+		if err != nil {
+			return locale.WrapError(err, "Could not update runtime environment.")
 		}
 
 		// Print the result
 		if version != "" {
-			out.Print(locale.Tr("package_version_"+operationStr, name, version))
+			out.Print(locale.Tr("package_version_"+string(operation), name, version))
 		} else {
-			out.Print(locale.Tr("package_"+operationStr, name))
+			out.Print(locale.Tr("package_"+string(operation), name))
 		}
-
-		// Remind user to update their activestate.yaml
-		out.Notice(locale.T("package_update_config_file"))
-	}
-=======
-	commitID, fail := model.CommitPackage(pj.Owner(), pj.Name(), operation, name, version)
-	if fail != nil {
-		return fail.WithDescription("err_package_" + string(operation)).ToError()
-	}
-
-	err = updateRuntime(commitID, pj.Owner(), pj.Name(), runbits.NewRuntimeMessageHandler(out))
-	if err != nil {
-		return locale.WrapError(err, "Could not update runtime environment.")
-	}
-
-	// Print the result
-	if version != "" {
-		out.Print(locale.Tr("package_version_"+string(operation), name, version))
-	} else {
-		out.Print(locale.Tr("package_"+string(operation), name))
 	}
 
 	return nil
@@ -146,7 +118,6 @@
 		return locale.WrapError(fail, "Could not install dependencies.")
 	}
 
->>>>>>> 678c4710
 	return nil
 }
 
