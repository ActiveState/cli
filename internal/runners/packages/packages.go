--- conflicted
+++ resolved
@@ -41,11 +41,7 @@
 
 	// Commit the package
 	pj := project.Get()
-<<<<<<< HEAD
-	fail = model.CommitPackage(pj.Owner(), pj.Name(), operation, name, ingredient.Namespace, version)
-=======
-	commitID, fail := model.CommitPackage(pj.Owner(), pj.Name(), operation, name, version)
->>>>>>> 678c4710
+	commitID, fail := model.CommitPackage(pj.Owner(), pj.Name(), operation, name, ingredient.Namespace, version)
 	if fail != nil {
 		return fail.WithDescription("err_package_" + string(operation)).ToError()
 	}
