--- conflicted
+++ resolved
@@ -65,11 +65,7 @@
 	}
 
 	parentCommitID := pj.CommitUUID()
-<<<<<<< HEAD
-	commitID, fail := model.CommitPackage(parentCommitID, operation, name, ns.String(), version)
-=======
-	commitID, fail := model.CommitPackage(parentCommitID, operation, *ingredient.Ingredient.Name, ingredient.Namespace, version, machineid.UniqID())
->>>>>>> 8182de40
+	commitID, fail := model.CommitPackage(parentCommitID, operation, name, ns.String(), version, machineid.UniqID())
 	if fail != nil {
 		return locale.WrapError(fail.ToError(), fmt.Sprintf("err_%s_%s", ns.Type(), operation))
 	}
