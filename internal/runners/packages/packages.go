--- conflicted
+++ resolved
@@ -42,7 +42,6 @@
 
 const latestVersion = "latest"
 
-<<<<<<< HEAD
 func executePackageOperation(prime primeable, packageName, packageVersion string, operation model.Operation, nsType model.NamespaceType) (rerr error) {
 	var ns model.Namespace
 	var err error
@@ -72,11 +71,6 @@
 		if err != nil {
 			return errs.Wrap(err, "Could not resolve pkg and namespace")
 		}
-=======
-func executePackageOperation(pj *project.Project, out output.Outputer, authentication *authentication.Auth, prompt prompt.Prompter, name, version string, operation model.Operation, ns model.Namespace) error {
-	if strings.ToLower(version) == latestVersion {
-		version = ""
->>>>>>> 4f6b90d5
 	}
 
 	if strings.ToLower(packageVersion) == latestVersion {
@@ -127,7 +121,6 @@
 		return locale.WrapError(err, "package_ingredient_err_search", "Failed to resolve ingredient named: {{.V0}}", packageName)
 	}
 
-<<<<<<< HEAD
 	orderChanged := !hasParentCommit
 	if hasParentCommit {
 		revertCommit, err := model.GetRevertCommit(pj.CommitUUID(), commitID)
@@ -145,11 +138,7 @@
 	}
 
 	// refresh or install runtime
-	err = runbits.RefreshRuntime(prime.Auth(), prime.Output(), pj, prime.Config().CachePath(), commitID, orderChanged)
-=======
-	// refresh runtime
-	err = runbits.RefreshRuntime(authentication, out, pj, storage.CachePath(), commitID, orderChanged)
->>>>>>> 4f6b90d5
+	err = runbits.RefreshRuntime(prime.Auth(), prime.Output(), pj, storage.CachePath(), commitID, orderChanged)
 	if err != nil {
 		return err
 	}
