package packages

import (
	"strings"

<<<<<<< HEAD
	"github.com/ActiveState/cli/internal/errs"
=======
	"github.com/go-openapi/strfmt"

	"github.com/ActiveState/cli/internal/constants"
	"github.com/ActiveState/cli/internal/failures"
>>>>>>> 4259f398
	"github.com/ActiveState/cli/internal/locale"
	"github.com/ActiveState/cli/internal/output"
	"github.com/ActiveState/cli/internal/prompt"
	"github.com/ActiveState/cli/internal/runbits"
	"github.com/ActiveState/cli/pkg/cmdlets/auth"
	"github.com/ActiveState/cli/pkg/platform/authentication"
	"github.com/ActiveState/cli/pkg/platform/model"
	"github.com/ActiveState/cli/pkg/platform/runtime"
	"github.com/ActiveState/cli/pkg/project"
	"github.com/go-openapi/strfmt"
)

const latestVersion = "latest"

func executePackageOperation(out output.Outputer, prompt prompt.Prompter, language, name, version string, operation model.Operation) error {
	// Use our own interpolation string since we don't want to assume our swagger schema will never change
	var operationStr = "add"
	if operation == model.OperationUpdated {
		operationStr = "update"
	} else if operation == model.OperationRemoved {
		operationStr = "removed"
	}

	isHeadless := false
	if !authentication.Get().Authenticated() {
		anonymousOk, fail := prompt.Confirm(locale.T("prompt_headless_anonymous"), true)
		if fail != nil {
			// TODO: Maybe ignore on interrupt?
			return errs.Wrap(fail.ToError(), "Error prompting to proceed anonymously during headless commit.")
		}
		isHeadless = anonymousOk
	}

	// Note: User also lands here if answering No to the question about anonymous commit.
	if !isHeadless {
		fail := auth.RequireAuthentication(locale.T("auth_required_activate"), out, prompt)
		if fail != nil {
			return fail.WithDescription("err_activate_auth_required")
		}
	}

	if strings.ToLower(version) == latestVersion {
		version = ""
	}

	// Verify that the provided package actually exists (the vcs API doesn't care)
	var err error
	if operation != model.OperationRemoved {
		if version == "" {
			_, err = model.IngredientWithLatestVersion(language, name)
		} else {
			_, err = model.IngredientByNameAndVersion(language, name, version)
		}
		if err != nil {
			return locale.WrapError(err, "package_ingredient_err", "Failed to resolve an ingredient named {{.V0}}.", name)
		}
	}

	pj := project.Get()
<<<<<<< HEAD
	if isHeadless {
		parentCommitID, err := pj.CommitUUID()
		if err != nil {
			return locale.WrapError(err, "package_headless_invalid_commit_id", "Failed to determine current commit.")
		}

		newCommitID, fail := model.CommitPackage(*parentCommitID, operation, name, version)
		if fail != nil {
			return locale.WrapError(fail.ToError(), "err_package_"+operationStr)
		}
		fail = pj.Source().SetCommit(newCommitID.String(), true)
		if fail != nil {
			return locale.WrapError(fail.ToError(), "package_headless_"+operationStr+"_set_commit_err")
		}
		out.Notice(locale.Tr("package_headless_"+operationStr, name))
		out.Notice(locale.Tr("package_headless_project_creation", newCommitID.String()))
=======
	commitID, fail := model.CommitPackage(pj.Owner(), pj.Name(), operation, name, version)
	if fail != nil {
		return fail.WithDescription("err_package_" + string(operation)).ToError()
	}

	err = updateRuntime(commitID, pj.Owner(), pj.Name(), runbits.NewRuntimeMessageHandler(out))
	if err != nil {
		if !failures.Matches(err, runtime.FailBuildInProgress) {
			return locale.WrapError(err, "Could not update runtime environment. To manually update your environment run `state pull`.")
		}
		out.Notice(locale.Tl("package_build_in_progress",
			"A new build with your changes has been started remotely, please run `state pull` when the build has finished. You can track the build at https://{{.V0}}/{{.V1}}/{{.V2}}.",
			constants.PlatformURL, pj.Owner(), pj.Name()))
	} else {
		// Only update commit ID if the runtime update worked
		if fail := pj.Source().SetCommit(commitID.String()); fail != nil {
			return fail.WithDescription("err_package_update_pjfile")
		}
	}
>>>>>>> 4259f398

	} else {
		commitID, fail := model.CommitPackageInBranch(pj.Owner(), pj.Name(), operation, name, version)
		if fail != nil {
			return fail.WithDescription("err_package_" + string(operation)).ToError()
		}

		err = updateRuntime(commitID, pj.Owner(), pj.Name(), runbits.NewRuntimeMessageHandler(out))
		if err != nil {
			return locale.WrapError(err, "Could not update runtime environment.")
		}

		// Print the result
		if version != "" {
			out.Print(locale.Tr("package_version_"+string(operation), name, version))
		} else {
			out.Print(locale.Tr("package_"+string(operation), name))
		}
	}

	return nil
}

func updateRuntime(commitID strfmt.UUID, owner, projectName string, msgHandler runtime.MessageHandler) error {
	installable, fail := runtime.NewInstaller(
		commitID,
		owner,
		projectName,
		msgHandler,
	)
	if fail != nil {
		return locale.WrapError(fail, "Could not create installer.")
	}

	_, _, fail = installable.Install()
	if fail != nil {
		return locale.WrapError(fail, "Could not install dependencies.")
	}

	return nil
}

func splitNameAndVersion(input string) (string, string) {
	nameArg := strings.Split(input, "@")
	name := nameArg[0]
	version := ""
	if len(nameArg) == 2 {
		version = nameArg[1]
	}

	return name, version
}<|MERGE_RESOLUTION|>--- conflicted
+++ resolved
@@ -3,14 +3,11 @@
 import (
 	"strings"
 
-<<<<<<< HEAD
 	"github.com/ActiveState/cli/internal/errs"
-=======
 	"github.com/go-openapi/strfmt"
 
 	"github.com/ActiveState/cli/internal/constants"
 	"github.com/ActiveState/cli/internal/failures"
->>>>>>> 4259f398
 	"github.com/ActiveState/cli/internal/locale"
 	"github.com/ActiveState/cli/internal/output"
 	"github.com/ActiveState/cli/internal/prompt"
@@ -70,7 +67,6 @@
 	}
 
 	pj := project.Get()
-<<<<<<< HEAD
 	if isHeadless {
 		parentCommitID, err := pj.CommitUUID()
 		if err != nil {
@@ -87,37 +83,25 @@
 		}
 		out.Notice(locale.Tr("package_headless_"+operationStr, name))
 		out.Notice(locale.Tr("package_headless_project_creation", newCommitID.String()))
-=======
-	commitID, fail := model.CommitPackage(pj.Owner(), pj.Name(), operation, name, version)
-	if fail != nil {
-		return fail.WithDescription("err_package_" + string(operation)).ToError()
-	}
-
-	err = updateRuntime(commitID, pj.Owner(), pj.Name(), runbits.NewRuntimeMessageHandler(out))
-	if err != nil {
-		if !failures.Matches(err, runtime.FailBuildInProgress) {
-			return locale.WrapError(err, "Could not update runtime environment. To manually update your environment run `state pull`.")
-		}
-		out.Notice(locale.Tl("package_build_in_progress",
-			"A new build with your changes has been started remotely, please run `state pull` when the build has finished. You can track the build at https://{{.V0}}/{{.V1}}/{{.V2}}.",
-			constants.PlatformURL, pj.Owner(), pj.Name()))
 	} else {
-		// Only update commit ID if the runtime update worked
-		if fail := pj.Source().SetCommit(commitID.String()); fail != nil {
-			return fail.WithDescription("err_package_update_pjfile")
-		}
-	}
->>>>>>> 4259f398
-
-	} else {
-		commitID, fail := model.CommitPackageInBranch(pj.Owner(), pj.Name(), operation, name, version)
+		commitID, fail := model.CommitPackage(pj.Owner(), pj.Name(), operation, name, version)
 		if fail != nil {
 			return fail.WithDescription("err_package_" + string(operation)).ToError()
 		}
 
 		err = updateRuntime(commitID, pj.Owner(), pj.Name(), runbits.NewRuntimeMessageHandler(out))
 		if err != nil {
-			return locale.WrapError(err, "Could not update runtime environment.")
+			if !failures.Matches(err, runtime.FailBuildInProgress) {
+				return locale.WrapError(err, "Could not update runtime environment. To manually update your environment run `state pull`.")
+			}
+			out.Notice(locale.Tl("package_build_in_progress",
+				"A new build with your changes has been started remotely, please run `state pull` when the build has finished. You can track the build at https://{{.V0}}/{{.V1}}/{{.V2}}.",
+				constants.PlatformURL, pj.Owner(), pj.Name()))
+		} else {
+			// Only update commit ID if the runtime update worked
+			if fail := pj.Source().SetCommit(commitID.String()); fail != nil {
+				return fail.WithDescription("err_package_update_pjfile")
+			}
 		}
 
 		// Print the result
