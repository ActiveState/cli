package packages

import (
	"github.com/ActiveState/cli/internal/logging"
	"github.com/ActiveState/cli/internal/output"
	"github.com/ActiveState/cli/internal/prompt"
	"github.com/ActiveState/cli/pkg/platform/model"
)

// RemoveRunParams tracks the info required for running Remove.
type RemoveRunParams struct {
	Name string
}

// Remove manages the removing execution context.
type Remove struct {
	out output.Outputer
	prompt.Prompter
}

// NewRemove prepares a removal execution context for use.
func NewRemove(prime primeable) *Remove {
	return &Remove{
		prime.Output(),
		prime.Prompt(),
	}
}

// Run executes the remove behavior.
func (r *Remove) Run(params RemoveRunParams) error {
<<<<<<< HEAD
	logging.Debug("ExecuteRemove")

	return execute(r.out, r.Prompter, "", params.Name, "", model.OperationRemoved)
=======
	fail := auth.RequireAuthentication(locale.T("auth_required_activate"), r.out, r.Prompter)
	if fail != nil {
		return fail.WithDescription("err_activate_auth_required")
	}

	// Commit the package
	pj := project.Get()
	language, fail := model.DefaultLanguageNameForProject(pj.Owner(), pj.Name())
	if fail != nil {
		return fail.WithDescription("err_fetch_languages")
	}

	return executePackageOperation(r.out, r.Prompter, language, params.Name, "", model.OperationRemoved)
>>>>>>> 678c4710
}<|MERGE_RESOLUTION|>--- conflicted
+++ resolved
@@ -28,23 +28,7 @@
 
 // Run executes the remove behavior.
 func (r *Remove) Run(params RemoveRunParams) error {
-<<<<<<< HEAD
 	logging.Debug("ExecuteRemove")
 
-	return execute(r.out, r.Prompter, "", params.Name, "", model.OperationRemoved)
-=======
-	fail := auth.RequireAuthentication(locale.T("auth_required_activate"), r.out, r.Prompter)
-	if fail != nil {
-		return fail.WithDescription("err_activate_auth_required")
-	}
-
-	// Commit the package
-	pj := project.Get()
-	language, fail := model.DefaultLanguageNameForProject(pj.Owner(), pj.Name())
-	if fail != nil {
-		return fail.WithDescription("err_fetch_languages")
-	}
-
-	return executePackageOperation(r.out, r.Prompter, language, params.Name, "", model.OperationRemoved)
->>>>>>> 678c4710
+	return executePackageOperation(r.out, r.Prompter, "", params.Name, "", model.OperationRemoved)
 }