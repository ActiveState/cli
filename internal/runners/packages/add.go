package packages

import (
	"github.com/ActiveState/cli/internal/logging"
	"github.com/ActiveState/cli/internal/output"
	"github.com/ActiveState/cli/internal/prompt"
	"github.com/ActiveState/cli/pkg/platform/model"
	"github.com/ActiveState/cli/pkg/project"
)

// AddRunParams tracks the info required for running Add.
type AddRunParams struct {
	Name string
}

// Add manages the adding execution context.
type Add struct {
	out output.Outputer
	prompt.Prompter
}

// NewAdd prepares an addition execution context for use.
func NewAdd(prime primeable) *Add {
	return &Add{
		prime.Output(),
		prime.Prompt(),
	}
}

// Run executes the add behavior.
func (a *Add) Run(params AddRunParams) error {
	logging.Debug("ExecuteAdd")

	pj := project.Get()
	language, fail := model.DefaultLanguageNameForProject(pj.Owner(), pj.Name())
	if fail != nil {
		return fail.WithDescription("err_fetch_languages")
	}

	name, version := splitNameAndVersion(params.Name)

<<<<<<< HEAD
	return execute(a.out, a.Prompter, language, name, version, model.OperationAdded)
=======
	return executePackageOperation(a.out, a.Prompter, language, name, version, model.OperationAdded)
>>>>>>> 678c4710
}<|MERGE_RESOLUTION|>--- conflicted
+++ resolved
@@ -39,9 +39,5 @@
 
 	name, version := splitNameAndVersion(params.Name)
 
-<<<<<<< HEAD
-	return execute(a.out, a.Prompter, language, name, version, model.OperationAdded)
-=======
 	return executePackageOperation(a.out, a.Prompter, language, name, version, model.OperationAdded)
->>>>>>> 678c4710
 }