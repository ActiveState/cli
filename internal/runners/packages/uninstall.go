package packages

import (
	"github.com/ActiveState/cli/internal/captain"
	"github.com/ActiveState/cli/internal/locale"
	"github.com/ActiveState/cli/internal/logging"
	"github.com/ActiveState/cli/internal/rtutils/p"
	"github.com/ActiveState/cli/internal/runbits/requirements"
	bpModel "github.com/ActiveState/cli/pkg/platform/api/graphql/model/buildplanner"
	"github.com/ActiveState/cli/pkg/platform/model"
)

// UninstallRunParams tracks the info required for running Uninstall.
type UninstallRunParams struct {
	Package captain.PackageValueNoVersion
}

// Uninstall manages the uninstalling execution context.
type Uninstall struct {
	prime primeable
}

// NewUninstall prepares an uninstallation execution context for use.
func NewUninstall(prime primeable) *Uninstall {
	return &Uninstall{prime}
}

// Run executes the uninstall behavior.
func (u *Uninstall) Run(params UninstallRunParams, nsType model.NamespaceType) error {
	logging.Debug("ExecuteUninstall")
	if u.prime.Project() == nil {
		return locale.NewInputError("err_no_project")
	}

	var nsTypeV *model.NamespaceType
	var ns *model.Namespace

	if params.Package.Namespace != "" {
		ns = p.Pointer(model.NewRawNamespace(params.Package.Namespace))
	} else {
		nsTypeV = &nsType
	}

	return requirements.NewRequirementOperation(u.prime).ExecuteRequirementOperation(
		params.Package.Name,
		"",
<<<<<<< HEAD
		bgModel.OperationRemove,
		ns,
		nsTypeV,
		nil,
=======
		0,
		bpModel.OperationRemoved,
		nsType,
>>>>>>> 6791be89
	)
}<|MERGE_RESOLUTION|>--- conflicted
+++ resolved
@@ -44,15 +44,9 @@
 	return requirements.NewRequirementOperation(u.prime).ExecuteRequirementOperation(
 		params.Package.Name,
 		"",
-<<<<<<< HEAD
-		bgModel.OperationRemove,
+		bpModel.OperationRemoved,
 		ns,
 		nsTypeV,
 		nil,
-=======
-		0,
-		bpModel.OperationRemoved,
-		nsType,
->>>>>>> 6791be89
 	)
 }