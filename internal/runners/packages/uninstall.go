--- conflicted
+++ resolved
@@ -50,23 +50,10 @@
 		reqs = append(reqs, req)
 	}
 
-<<<<<<< HEAD
-	return requirements.NewRequirementOperation(u.prime).ExecuteRequirementOperation(nil, reqs...)
-=======
 	ts, err := getTime(&captain.TimeValue{}, u.prime.Auth(), u.prime.Project())
 	if err != nil {
 		return errs.Wrap(err, "Unable to get timestamp from params")
 	}
 
-	return requirements.NewRequirementOperation(u.prime).ExecuteRequirementOperation(
-		params.Package.Name,
-		"",
-		nil,
-		0, // bit-width placeholder that does not apply here
-		bpModel.OperationRemoved,
-		ns,
-		nsTypeV,
-		ts,
-	)
->>>>>>> 3896735c
+	return requirements.NewRequirementOperation(u.prime).ExecuteRequirementOperation(ts, reqs...)
 }