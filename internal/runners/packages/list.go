package packages

import (
	"errors"
	"fmt"
	"sort"
	"strings"

	"github.com/ActiveState/cli/pkg/buildplan"
	"github.com/go-openapi/strfmt"

	"github.com/ActiveState/cli/internal/analytics"
	"github.com/ActiveState/cli/internal/config"
	"github.com/ActiveState/cli/internal/errs"
	"github.com/ActiveState/cli/internal/locale"
	"github.com/ActiveState/cli/internal/logging"
	"github.com/ActiveState/cli/internal/output"
	"github.com/ActiveState/cli/internal/rtutils/ptr"
	"github.com/ActiveState/cli/internal/runbits/rationalize"
	rtrunbit "github.com/ActiveState/cli/internal/runbits/runtime"
	"github.com/ActiveState/cli/pkg/localcommit"
	gqlModel "github.com/ActiveState/cli/pkg/platform/api/graphql/model"
	"github.com/ActiveState/cli/pkg/platform/authentication"
	"github.com/ActiveState/cli/pkg/platform/model"
	"github.com/ActiveState/cli/pkg/platform/runtime/store"
	"github.com/ActiveState/cli/pkg/platform/runtime/target"
	"github.com/ActiveState/cli/pkg/project"
)

// ListRunParams tracks the info required for running List.
type ListRunParams struct {
	Commit  string
	Name    string
	Project string
}

// List manages the listing execution context.
type List struct {
	out       output.Outputer
	project   *project.Project
	analytics analytics.Dispatcher
	svcModel  *model.SvcModel
	auth      *authentication.Auth
	cfg       *config.Instance
}

// NewList prepares a list execution context for use.
func NewList(prime primeable) *List {
	return &List{
		out:       prime.Output(),
		project:   prime.Project(),
		analytics: prime.Analytics(),
		svcModel:  prime.SvcModel(),
		auth:      prime.Auth(),
		cfg:       prime.Config(),
	}
}

type requirement struct {
	Name            string `json:"package"`
	Version         string `json:"version" `
	ResolvedVersion string `json:"resolved_version"`
}

type requirementPlainOutput struct {
	Name    string `locale:"package_name,Name"`
	Version string `locale:"package_version,Version"`
}

// Run executes the list behavior.
func (l *List) Run(params ListRunParams, nstype model.NamespaceType) error {
	logging.Debug("ExecuteList")

	l.out.Notice(locale.T("manifest_deprecation_warning"))

	if l.project != nil && params.Project == "" {
		l.out.Notice(locale.Tr("operating_message", l.project.NamespaceString(), l.project.Dir()))
	}

	var commit *strfmt.UUID
	var err error
	switch {
	case params.Commit != "":
		commit, err = targetFromCommit(params.Commit, l.project)
		if err != nil {
			return locale.WrapError(err, fmt.Sprintf("%s_err_cannot_obtain_commit", nstype))
		}
	case params.Project != "":
		commit, err = targetFromProject(params.Project)
		if err != nil {
			return locale.WrapError(err, fmt.Sprintf("%s_err_cannot_obtain_commit", nstype))
		}
	default:
		commit, err = targetFromProjectFile(l.project)
		if err != nil {
			return locale.WrapError(err, fmt.Sprintf("%s_err_cannot_obtain_commit", nstype))
		}
	}

	checkpoint, err := fetchCheckpoint(commit, l.auth)
	if err != nil {
		return locale.WrapError(err, fmt.Sprintf("%s_err_cannot_fetch_checkpoint", nstype))
	}

	language, err := model.LanguageByCommit(*commit, l.auth)
	if err != nil {
		return locale.WrapError(err, "err_package_list_language", "Unable to get language from project")
	}
	ns := ptr.To(model.NewNamespacePkgOrBundle(language.Name, nstype))

	// Fetch resolved artifacts list for showing full version numbers, if possible.
	var artifacts buildplan.Artifacts
	if l.project != nil && params.Project == "" {
		rt, err := rtrunbit.Solve(l.auth, l.out, l.analytics, l.project, nil, target.TriggerPackage, l.svcModel, l.cfg, rtrunbit.OptMinimalUI)
		if err != nil {
			return locale.WrapError(err, "err_package_list_runtime", "Could not initialize runtime")
		}
<<<<<<< HEAD
		bp, err := rt.BuildPlan()
		if err != nil && !errors.Is(err, store.ErrNoBuildPlanFile) {
=======

		artifacts, err = rt.ResolvedArtifacts()
		if err != nil && !errs.Matches(err, store.ErrNoBuildPlanFile) {
>>>>>>> 851c3dc3
			return locale.WrapError(err, "err_package_list_artifacts", "Unable to resolve package versions")
		}
		artifacts = bp.Artifacts(buildplan.FilterStateArtifacts())
	}

	requirements := model.FilterCheckpointNamespace(checkpoint, model.NamespacePackage, model.NamespaceBundle)
	sort.SliceStable(requirements, func(i, j int) bool {
		return strings.ToLower(requirements[i].Requirement) < strings.ToLower(requirements[j].Requirement)
	})

	requirementsPlainOutput := []requirementPlainOutput{}
	requirementsOutput := []requirement{}

	for _, req := range requirements {
		if !strings.Contains(strings.ToLower(req.Requirement), strings.ToLower(params.Name)) {
			continue
		}

		if !strings.HasPrefix(req.Namespace, nstype.Prefix()) {
			continue
		}

		version := req.VersionConstraint
		if version == "" {
			version = model.GqlReqVersionConstraintsString(req)
			if version == "" {
				version = locale.T("constraint_auto")
			}
		}

		resolvedVersion := ""
		(func() {
			for _, a := range artifacts {
				for _, i := range a.Ingredients {
					if i.Namespace == ns.String() && i.Name == req.Requirement {
						resolvedVersion = i.Version
						return // break outer loop
					}
				}
			}
		})()

		plainVersion := version
		if resolvedVersion != "" && resolvedVersion != version {
			plainVersion = locale.Tr("constraint_resolved", version, resolvedVersion)
		}
		requirementsPlainOutput = append(requirementsPlainOutput, requirementPlainOutput{
			Name:    req.Requirement,
			Version: plainVersion,
		})

		requirementsOutput = append(requirementsOutput, requirement{
			Name:            req.Requirement,
			Version:         version,
			ResolvedVersion: resolvedVersion,
		})
	}

	var plainOutput interface{} = requirementsPlainOutput
	if len(requirementsOutput) == 0 {
		plainOutput = locale.T(fmt.Sprintf("%s_list_no_packages", nstype.String()))
	}

	l.out.Print(output.Prepare(plainOutput, requirementsOutput))
	return nil
}

func targetFromCommit(commitOpt string, proj *project.Project) (*strfmt.UUID, error) {
	if commitOpt == "latest" {
		logging.Debug("latest commit selected")
		return model.BranchCommitID(proj.Owner(), proj.Name(), proj.BranchName())
	}

	return prepareCommit(commitOpt)
}

func targetFromProject(projectString string) (*strfmt.UUID, error) {
	ns, err := project.ParseNamespace(projectString)
	if err != nil {
		return nil, err
	}

	branch, err := model.DefaultBranchForProjectName(ns.Owner, ns.Project)
	if err != nil {
		return nil, errs.Wrap(err, "Could not grab default branch for project")
	}

	return branch.CommitID, nil
}

func targetFromProjectFile(proj *project.Project) (*strfmt.UUID, error) {
	logging.Debug("commit from project file")
	if proj == nil {
		return nil, rationalize.ErrNoProject
	}
	commit, err := localcommit.Get(proj.Dir())
	if err != nil {
		return nil, errs.Wrap(err, "Unable to get local commit")
	}
	if commit == "" {
		logging.Debug("latest commit used as fallback selection")
		return model.BranchCommitID(proj.Owner(), proj.Name(), proj.BranchName())
	}

	return prepareCommit(commit.String())
}

func prepareCommit(commit string) (*strfmt.UUID, error) {
	logging.Debug("commit %s selected", commit)
	if ok := strfmt.Default.Validates("uuid", commit); !ok {
		return nil, locale.NewInputError("err_invalid_commit", "Invalid commit: {{.V0}}", commit)
	}

	var uuid strfmt.UUID
	if err := uuid.UnmarshalText([]byte(commit)); err != nil {
		return nil, errs.Wrap(err, "UnmarshalText %s failed", commit)
	}

	return &uuid, nil
}

func fetchCheckpoint(commit *strfmt.UUID, auth *authentication.Auth) ([]*gqlModel.Requirement, error) {
	if commit == nil {
		logging.Debug("commit id is nil")
		return nil, nil
	}

	checkpoint, _, err := model.FetchCheckpointForCommit(*commit, auth)
	if err != nil && errors.Is(err, model.ErrNoData) {
		return nil, locale.WrapInputError(err, "package_no_data")
	}

	return checkpoint, err
}<|MERGE_RESOLUTION|>--- conflicted
+++ resolved
@@ -111,18 +111,12 @@
 	// Fetch resolved artifacts list for showing full version numbers, if possible.
 	var artifacts buildplan.Artifacts
 	if l.project != nil && params.Project == "" {
-		rt, err := rtrunbit.Solve(l.auth, l.out, l.analytics, l.project, nil, target.TriggerPackage, l.svcModel, l.cfg, rtrunbit.OptMinimalUI)
+		rt, err := rtrunbit.Solve(l.auth, l.out, l.analytics, l.project, nil, target.TriggerPackage, l.svcModel, l.cfg)
 		if err != nil {
 			return locale.WrapError(err, "err_package_list_runtime", "Could not initialize runtime")
 		}
-<<<<<<< HEAD
 		bp, err := rt.BuildPlan()
 		if err != nil && !errors.Is(err, store.ErrNoBuildPlanFile) {
-=======
-
-		artifacts, err = rt.ResolvedArtifacts()
-		if err != nil && !errs.Matches(err, store.ErrNoBuildPlanFile) {
->>>>>>> 851c3dc3
 			return locale.WrapError(err, "err_package_list_artifacts", "Unable to resolve package versions")
 		}
 		artifacts = bp.Artifacts(buildplan.FilterStateArtifacts())
