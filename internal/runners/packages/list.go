--- conflicted
+++ resolved
@@ -111,13 +111,8 @@
 	// Fetch resolved artifacts list for showing full version numbers, if possible.
 	var artifacts buildplan.Artifacts
 	if l.project != nil && params.Project == "" {
-<<<<<<< HEAD
-		bpm := bpModel.NewBuildPlannerModel(l.auth)
+		bpm := bpModel.NewBuildPlannerModel(l.auth, l.svcModel)
 		commit, err := bpm.FetchCommit(*commitID, l.project.Owner(), l.project.Name(), l.project.BranchName(), nil)
-=======
-		bpm := bpModel.NewBuildPlannerModel(l.auth, l.svcModel)
-		commit, err := bpm.FetchCommit(*commitID, l.project.Owner(), l.project.Name(), nil)
->>>>>>> b050ee0d
 		if err != nil {
 			return errs.Wrap(err, "could not fetch commit")
 		}
