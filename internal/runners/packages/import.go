package packages

import (
	"io/ioutil"

	"github.com/ActiveState/cli/internal/locale"
	"github.com/ActiveState/cli/internal/logging"
	"github.com/ActiveState/cli/internal/machineid"
	"github.com/ActiveState/cli/internal/output"
	"github.com/ActiveState/cli/internal/primer"
	"github.com/ActiveState/cli/internal/prompt"
	"github.com/ActiveState/cli/internal/runbits"
	"github.com/ActiveState/cli/pkg/platform/api"
	gqlModel "github.com/ActiveState/cli/pkg/platform/api/graphql/model"
	"github.com/ActiveState/cli/pkg/platform/api/reqsimport"
	"github.com/ActiveState/cli/pkg/platform/authentication"
	"github.com/ActiveState/cli/pkg/platform/model"
	"github.com/ActiveState/cli/pkg/project"
	"github.com/go-openapi/strfmt"
)

const (
	defaultImportFile = "requirements.txt"
)

// Confirmer describes the behavior required to prompt a user for confirmation.
type Confirmer interface {
	Confirm(title, msg string, defaultOpt *bool) (bool, error)
}

// ChangesetProvider describes the behavior required to convert some file data
// into a changeset.
type ChangesetProvider interface {
	Changeset(contents []byte, lang string) (model.Changeset, error)
}

// ImportRunParams tracks the info required for running Import.
type ImportRunParams struct {
	FileName string
	Language string
	Force    bool
}

// NewImportRunParams prepares the info required for running Import with default
// values.
func NewImportRunParams() *ImportRunParams {
	return &ImportRunParams{
		FileName: defaultImportFile,
	}
}

// Import manages the importing execution context.
type Import struct {
	auth *authentication.Auth
	out  output.Outputer
	prompt.Prompter
	proj *project.Project
	cfg  configurable
}

type primeable interface {
	primer.Outputer
	primer.Prompter
	primer.Projecter
	primer.Auther
	primer.Configurer
}

// NewImport prepares an importation execution context for use.
func NewImport(prime primeable) *Import {
	return &Import{
		prime.Auth(),
		prime.Output(),
		prime.Prompt(),
		prime.Project(),
		prime.Config(),
	}
}

// Run executes the import behavior.
func (i *Import) Run(params ImportRunParams) error {
	logging.Debug("ExecuteImport")

	if params.FileName == "" {
		params.FileName = defaultImportFile
	}

	latestCommit, err := model.BranchCommitID(i.proj.Owner(), i.proj.Name(), i.proj.BranchName())
	if err != nil {
		return locale.WrapError(err, "package_err_cannot_obtain_commit")
	}

	reqs, err := fetchCheckpoint(latestCommit)
	if err != nil {
		return locale.WrapError(err, "package_err_cannot_fetch_checkpoint")
	}

	lang, err := model.CheckpointToLanguage(reqs)
	if err != nil {
		return locale.WrapInputError(err, "err_import_language", "Your project does not have a language associated with it, please add a language first.")
	}

	changeset, err := fetchImportChangeset(reqsimport.Init(), params.FileName, lang.Name)
	if err != nil {
		return locale.WrapError(err, "err_obtaining_change_request", "Could not process change set: {{.V0}}.", api.ErrorMessageFromPayload(err))
	}

	packageReqs := model.FilterCheckpointPackages(reqs)
	if len(packageReqs) > 0 {
		force := params.Force
		err = removeRequirements(i.Prompter, i.proj, force, packageReqs)
		if err != nil {
			return locale.WrapError(err, "err_cannot_remove_existing")
		}
	}

	msg := locale.T("commit_reqstext_message")
	commitID, err := commitChangeset(i.proj, msg, changeset)
	if err != nil {
		return locale.WrapError(err, "err_commit_changeset", "Could not commit import changes")
	}

	return runbits.RefreshRuntime(i.auth, i.out, i.proj, i.cfg.CachePath(), commitID, true)
}

<<<<<<< HEAD
func removeRequirements(conf Confirmer, project *project.Project, force bool, reqs model.Checkpoint) error {
=======
func removeRequirements(conf Confirmer, project *project.Project, force, isHeadless bool, reqs []*gqlModel.Requirement) error {
>>>>>>> b86eb6b3
	if !force {
		msg := locale.T("confirm_remove_existing_prompt")

		confirmed, err := conf.Confirm(locale.T("confirm"), msg, new(bool))
		if err != nil {
			return err
		}
		if !confirmed {
			return locale.NewInputError("err_action_was_not_confirmed", "Cancelled Import.")
		}
	}

	removal := model.ChangesetFromRequirements(model.OperationRemoved, reqs)
	msg := locale.T("commit_reqstext_remove_existing_message")
	_, err := commitChangeset(project, msg, removal)
	return err
}

func fetchImportChangeset(cp ChangesetProvider, file string, lang string) (model.Changeset, error) {
	data, err := ioutil.ReadFile(file)
	if err != nil {
		return nil, err
	}

	changeset, err := cp.Changeset(data, lang)
	if err != nil {
		return nil, err
	}

	return changeset, err
}

func commitChangeset(project *project.Project, msg string, changeset model.Changeset) (strfmt.UUID, error) {
	commitID, err := model.CommitChangeset(project.CommitUUID(), msg, machineid.UniqID(), changeset)
	if err != nil {
		return "", locale.WrapError(err, "err_packages_removed")
	}

	if err := project.SetCommit(commitID.String()); err != nil {
		return "", locale.WrapError(err, "err_package_update_pjfile")
	}
	return commitID, nil
}<|MERGE_RESOLUTION|>--- conflicted
+++ resolved
@@ -123,11 +123,7 @@
 	return runbits.RefreshRuntime(i.auth, i.out, i.proj, i.cfg.CachePath(), commitID, true)
 }
 
-<<<<<<< HEAD
-func removeRequirements(conf Confirmer, project *project.Project, force bool, reqs model.Checkpoint) error {
-=======
 func removeRequirements(conf Confirmer, project *project.Project, force, isHeadless bool, reqs []*gqlModel.Requirement) error {
->>>>>>> b86eb6b3
 	if !force {
 		msg := locale.T("confirm_remove_existing_prompt")
 
