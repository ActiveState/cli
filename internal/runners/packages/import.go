package packages

import (
	"fmt"
	"os"

	"github.com/ActiveState/cli/internal/constants"
	"github.com/ActiveState/cli/internal/errs"
	"github.com/ActiveState/cli/internal/locale"
	"github.com/ActiveState/cli/internal/logging"
	"github.com/ActiveState/cli/internal/output"
	"github.com/ActiveState/cli/internal/primer"
	"github.com/ActiveState/cli/internal/runbits/cves"
	"github.com/ActiveState/cli/internal/runbits/dependencies"
	"github.com/ActiveState/cli/internal/runbits/org"
	"github.com/ActiveState/cli/internal/runbits/rationalize"
	runtime_runbit "github.com/ActiveState/cli/internal/runbits/runtime"
	"github.com/ActiveState/cli/internal/runbits/runtime/trigger"
	"github.com/ActiveState/cli/pkg/buildscript"
	"github.com/ActiveState/cli/pkg/platform/api"
	"github.com/ActiveState/cli/pkg/platform/api/buildplanner/types"
	"github.com/ActiveState/cli/pkg/platform/api/reqsimport"
	"github.com/ActiveState/cli/pkg/platform/model"
	"github.com/ActiveState/cli/pkg/platform/model/buildplanner"
)

const (
	defaultImportFile = "requirements.txt"
)

// Confirmer describes the behavior required to prompt a user for confirmation.
type Confirmer interface {
	Confirm(title, msg string, defaultOpt *bool) (bool, error)
}

// ChangesetProvider describes the behavior required to convert some file data
// into a changeset.
type ChangesetProvider interface {
	Changeset(contents []byte, lang string) (model.Changeset, error)
}

// ImportRunParams tracks the info required for running Import.
type ImportRunParams struct {
	FileName       string
	Language       string
	NonInteractive bool
}

// NewImportRunParams prepares the info required for running Import with default
// values.
func NewImportRunParams() *ImportRunParams {
	return &ImportRunParams{
		FileName: defaultImportFile,
	}
}

// Import manages the importing execution context.
type Import struct {
	prime primeable
}

type primeable interface {
	primer.Outputer
	primer.Prompter
	primer.Projecter
	primer.Auther
	primer.Configurer
	primer.Analyticer
	primer.SvcModeler
	primer.Configurer
	primer.CheckoutInfoer
}

// NewImport prepares an importation execution context for use.
func NewImport(prime primeable) *Import {
	return &Import{prime}
}

// Run executes the import behavior.
func (i *Import) Run(params *ImportRunParams) (rerr error) {
	defer rationalizeError(i.prime.Auth(), &rerr)
	logging.Debug("ExecuteImport")

	proj := i.prime.Project()
	if proj == nil {
		return rationalize.ErrNoProject
	}

	out := i.prime.Output()
	out.Notice(locale.Tr("operating_message", proj.NamespaceString(), proj.Dir()))

	if params.FileName == "" {
		params.FileName = defaultImportFile
	}

	localCommitId, err := i.prime.CheckoutInfo().CommitID()
	if err != nil {
		return locale.WrapError(err, "package_err_cannot_obtain_commit")
	}

	auth := i.prime.Auth()
	language, err := model.LanguageByCommit(localCommitId, auth)
	if err != nil {
		return locale.WrapError(err, "err_import_language", "Unable to get language from project")
	}

	pg := output.StartSpinner(i.prime.Output(), locale.T("progress_solve_preruntime"), constants.TerminalAnimationInterval)
	defer func() {
		if pg != nil {
			pg.Stop(locale.T("progress_fail"))
		}
	}()

	changeset, err := fetchImportChangeset(reqsimport.Init(), params.FileName, language.Name)
	if err != nil {
		return errs.Wrap(err, "Could not import changeset")
	}

<<<<<<< HEAD
	bp := buildplanner.NewBuildPlannerModel(auth)
	bs, err := bp.GetBuildScript(proj.Owner(), proj.Name(), proj.BranchName(), localCommitId.String())
=======
	bp := buildplanner.NewBuildPlannerModel(auth, i.prime.SvcModel())
	bs, err := bp.GetBuildScript(localCommitId.String())
>>>>>>> b050ee0d
	if err != nil {
		return locale.WrapError(err, "err_cannot_get_build_expression", "Could not get build expression")
	}

	if err := i.applyChangeset(changeset, bs); err != nil {
		return locale.WrapError(err, "err_cannot_apply_changeset", "Could not apply changeset")
	}

	msg := locale.T("commit_reqstext_message")
	stagedCommit, err := bp.StageCommit(buildplanner.StageCommitParams{
		Owner:        proj.Owner(),
		Project:      proj.Name(),
		Branch:       proj.BranchName(),
		ParentCommit: localCommitId.String(),
		Description:  msg,
		Script:       bs,
	})
	if err != nil {
		return locale.WrapError(err, "err_commit_changeset", "Could not commit import changes")
	}

	// Always update the build script, even if the commit fails to build
	if stagedCommit != nil && stagedCommit.Commit != nil && stagedCommit.Commit.CommitID != "" {
		err = i.prime.CheckoutInfo().UpdateBuildScript(stagedCommit.BuildScript())
		if err != nil {
			if i.prime.Config().GetBool(constants.OptinBuildscriptsConfig) {
				return locale.WrapError(err, "err_update_build_script")
			} else {
				// Update() only tried to update the commit ID if buildscripts are disabled.
				return locale.WrapError(err, "err_package_update_commit_id")
			}
		}
	}

	// Output change summary.
	previousCommit, err := bp.FetchCommit(localCommitId, proj.Owner(), proj.Name(), proj.BranchName(), nil)
	if err != nil {
		return errs.Wrap(err, "Failed to fetch build result for previous commit")
	}

	pg.Stop(locale.T("progress_success"))
	pg = nil

	dependencies.OutputChangeSummary(i.prime.Output(), stagedCommit.BuildPlan(), previousCommit.BuildPlan())

	// Report CVEs.
	if err := cves.NewCveReport(i.prime).Report(stagedCommit.BuildPlan(), previousCommit.BuildPlan()); err != nil {
		return errs.Wrap(err, "Could not report CVEs")
	}

	out.Notice("") // blank line
	_, err = runtime_runbit.Update(i.prime, trigger.TriggerImport, runtime_runbit.WithCommitID(stagedCommit.CommitID))
	if err != nil {
		return errs.Wrap(err, "Runtime update failed")
	}

	out.Notice(locale.Tl("import_finished", "Import Finished"))

	return nil
}

func fetchImportChangeset(cp ChangesetProvider, file string, lang string) (model.Changeset, error) {
	data, err := os.ReadFile(file)
	if err != nil {
		return nil, locale.WrapExternalError(err, "err_reading_changeset_file", "Cannot read import file: {{.V0}}", err.Error())
	}

	changeset, err := cp.Changeset(data, lang)
	if err != nil {
		return nil, locale.WrapError(err, "err_obtaining_change_request", "Could not process change set: {{.V0}}.", api.ErrorMessageFromPayload(err))
	}

	return changeset, err
}

func (i *Import) applyChangeset(changeset model.Changeset, bs *buildscript.BuildScript) error {
	for _, change := range changeset {
		var expressionOperation types.Operation
		switch change.Operation {
		case string(model.OperationAdded):
			expressionOperation = types.OperationAdded
		case string(model.OperationRemoved):
			expressionOperation = types.OperationRemoved
		case string(model.OperationUpdated):
			expressionOperation = types.OperationUpdated
		}

		namespace := change.Namespace
		if namespace == "" {
			if !i.prime.Auth().Authenticated() {
				return rationalize.ErrNotAuthenticated
			}
			name, err := org.Get("", i.prime.Auth(), i.prime.Config())
			if err != nil {
				return errs.Wrap(err, "Unable to get an org for the user")
			}
			namespace = fmt.Sprintf("%s/%s", constants.PlatformPrivateNamespace, name)
		}

		req := types.Requirement{
			Name:      change.Requirement,
			Namespace: namespace,
		}

		for _, constraint := range change.VersionConstraints {
			req.VersionRequirement = append(req.VersionRequirement, types.VersionRequirement{
				types.VersionRequirementComparatorKey: constraint.Comparator,
				types.VersionRequirementVersionKey:    constraint.Version,
			})
		}

		if err := bs.UpdateRequirement(expressionOperation, req); err != nil {
			return errs.Wrap(err, "Could not update build expression")
		}
	}

	return nil
}<|MERGE_RESOLUTION|>--- conflicted
+++ resolved
@@ -116,13 +116,8 @@
 		return errs.Wrap(err, "Could not import changeset")
 	}
 
-<<<<<<< HEAD
-	bp := buildplanner.NewBuildPlannerModel(auth)
+	bp := buildplanner.NewBuildPlannerModel(auth, i.prime.SvcModel())
 	bs, err := bp.GetBuildScript(proj.Owner(), proj.Name(), proj.BranchName(), localCommitId.String())
-=======
-	bp := buildplanner.NewBuildPlannerModel(auth, i.prime.SvcModel())
-	bs, err := bp.GetBuildScript(localCommitId.String())
->>>>>>> b050ee0d
 	if err != nil {
 		return locale.WrapError(err, "err_cannot_get_build_expression", "Could not get build expression")
 	}
