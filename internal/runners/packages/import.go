package packages

import (
	"io/ioutil"

	"github.com/ActiveState/cli/internal/analytics"
	"github.com/ActiveState/cli/internal/errs"
	"github.com/ActiveState/cli/internal/keypairs"
	"github.com/ActiveState/cli/internal/locale"
	"github.com/ActiveState/cli/internal/logging"
	"github.com/ActiveState/cli/internal/output"
	"github.com/ActiveState/cli/internal/primer"
	"github.com/ActiveState/cli/internal/prompt"
	"github.com/ActiveState/cli/internal/runbits"
	"github.com/ActiveState/cli/internal/runbits/commitmediator"
	"github.com/ActiveState/cli/pkg/platform/api"
	bpModel "github.com/ActiveState/cli/pkg/platform/api/buildplanner/model"
	"github.com/ActiveState/cli/pkg/platform/api/reqsimport"
	"github.com/ActiveState/cli/pkg/platform/authentication"
	"github.com/ActiveState/cli/pkg/platform/model"
	"github.com/ActiveState/cli/pkg/platform/runtime/buildexpression"
	"github.com/ActiveState/cli/pkg/platform/runtime/target"
	"github.com/ActiveState/cli/pkg/project"
)

const (
	defaultImportFile = "requirements.txt"
)

type configurable interface {
	keypairs.Configurable
}

// Confirmer describes the behavior required to prompt a user for confirmation.
type Confirmer interface {
	Confirm(title, msg string, defaultOpt *bool) (bool, error)
}

// ChangesetProvider describes the behavior required to convert some file data
// into a changeset.
type ChangesetProvider interface {
	Changeset(contents []byte, lang string) (model.Changeset, error)
}

// ImportRunParams tracks the info required for running Import.
type ImportRunParams struct {
	FileName       string
	Language       string
	NonInteractive bool
}

// NewImportRunParams prepares the info required for running Import with default
// values.
func NewImportRunParams() *ImportRunParams {
	return &ImportRunParams{
		FileName: defaultImportFile,
	}
}

// Import manages the importing execution context.
type Import struct {
	auth *authentication.Auth
	out  output.Outputer
	prompt.Prompter
	proj      *project.Project
	cfg       configurable
	analytics analytics.Dispatcher
	svcModel  *model.SvcModel
}

type primeable interface {
	primer.Outputer
	primer.Prompter
	primer.Projecter
	primer.Auther
	primer.Configurer
	primer.Analyticer
	primer.SvcModeler
}

// NewImport prepares an importation execution context for use.
func NewImport(prime primeable) *Import {
	return &Import{
		prime.Auth(),
		prime.Output(),
		prime.Prompt(),
		prime.Project(),
		prime.Config(),
		prime.Analytics(),
		prime.SvcModel(),
	}
}

// Run executes the import behavior.
func (i *Import) Run(params *ImportRunParams) error {
	logging.Debug("ExecuteImport")

	if i.proj == nil {
		return locale.NewInputError("err_no_project")
	}

	i.out.Notice(locale.Tr("operating_message", i.proj.NamespaceString(), i.proj.Dir()))

	if params.FileName == "" {
		params.FileName = defaultImportFile
	}

	latestCommit, err := commitmediator.Get(i.proj)
	if err != nil {
		return locale.WrapError(err, "package_err_cannot_obtain_commit")
	}

	reqs, err := fetchCheckpoint(&latestCommit)
	if err != nil {
		return locale.WrapError(err, "package_err_cannot_fetch_checkpoint")
	}

	lang, err := model.CheckpointToLanguage(reqs)
	if err != nil {
		return locale.WrapInputError(err, "err_import_language", "Your project does not have a language associated with it, please add a language first.")
	}

	changeset, err := fetchImportChangeset(reqsimport.Init(), params.FileName, lang.Name)
	if err != nil {
		return errs.Wrap(err, "Could not import changeset")
	}

	bp := model.NewBuildPlannerModel(i.auth)
	be, err := bp.GetBuildExpression(i.proj.Owner(), i.proj.Name(), latestCommit.String())
	if err != nil {
		return locale.WrapError(err, "err_cannot_get_build_expression", "Could not get build expression")
<<<<<<< HEAD
	}

	if err := applyChangeset(changeset, be); err != nil {
		return locale.WrapError(err, "err_cannot_apply_changeset", "Could not apply changeset")
	}

	msg := locale.T("commit_reqstext_message")
	commitID, err := bp.StageCommit(model.StageCommitParams{
		Owner:        i.proj.Owner(),
		Project:      i.proj.Name(),
		ParentCommit: latestCommit.String(),
		Description:  msg,
		Expression:   be,
	})
=======
	}

	if err := applyChangeset(changeset, be); err != nil {
		return locale.WrapError(err, "err_cannot_apply_changeset", "Could not apply changeset")
	}

	latest, err := model.FetchLatestTimeStamp()
>>>>>>> b817eb9f
	if err != nil {
		return errs.Wrap(err, "Could not fetch latest timestamp")
	}

<<<<<<< HEAD
	if err := commitmediator.Set(i.proj, commitID.String()); err != nil {
		return locale.WrapError(err, "err_package_update_commit_id")
	}
  
	return runbits.RefreshRuntime(i.auth, i.out, i.analytics, i.proj, commitID, true, target.TriggerImport, i.svcModel, i.cfg)
=======
	if err := be.UpdateTimestamp(*latest); err != nil {
		return errs.Wrap(err, "Could not set timestamp")
	}

	msg := locale.T("commit_reqstext_message")
	commitID, err := bp.StageCommit(model.StageCommitParams{
		Owner:        i.proj.Owner(),
		Project:      i.proj.Name(),
		ParentCommit: latestCommit.String(),
		Description:  msg,
		Expression:   be,
	})
	if err != nil {
		return locale.WrapError(err, "err_commit_changeset", "Could not commit import changes")
	}

	if err := commitmediator.Set(i.proj, commitID.String()); err != nil {
		return locale.WrapError(err, "err_package_update_commit_id")
	}

	return runbits.RefreshRuntime(i.auth, i.out, i.analytics, i.proj, commitID, true, target.TriggerImport, i.svcModel)
>>>>>>> b817eb9f
}

func fetchImportChangeset(cp ChangesetProvider, file string, lang string) (model.Changeset, error) {
	data, err := ioutil.ReadFile(file)
	if err != nil {
		return nil, locale.WrapInputError(err, "err_reading_changeset_file", "Cannot read import file: {{.V0}}", err.Error())
	}

	changeset, err := cp.Changeset(data, lang)
	if err != nil {
		return nil, locale.WrapError(err, "err_obtaining_change_request", "Could not process change set: {{.V0}}.", api.ErrorMessageFromPayload(err))
	}

	return changeset, err
}

func applyChangeset(changeset model.Changeset, be *buildexpression.BuildExpression) error {
<<<<<<< HEAD
	for _, change := range changeset {
		var expressionOperation bpModel.Operation
		switch change.Operation {
		case string(model.OperationAdded):
			expressionOperation = bpModel.OperationAdded
		case string(model.OperationRemoved):
			expressionOperation = bpModel.OperationRemoved
		case string(model.OperationUpdated):
			expressionOperation = bpModel.OperationUpdated
		}

		req := bpModel.Requirement{
			Name:      change.Requirement,
			Namespace: change.Namespace,
		}

		for _, constraint := range change.VersionConstraints {
			req.VersionRequirement = append(req.VersionRequirement, bpModel.VersionRequirement{
				bpModel.VersionRequirementComparatorKey: constraint.Comparator,
				bpModel.VersionRequirementVersionKey:    constraint.Version,
			})
		}

=======
	beReqs, err := be.Requirements()
	if err != nil {
		return errs.Wrap(err, "Could not get build expression requirements")
	}

	// Remove all existing requirements for the package and bundle namespace
	for _, req := range beReqs {
		if !model.NamespaceMatch(req.Namespace, model.NamespacePackageMatch) &&
			!model.NamespaceMatch(req.Namespace, model.NamespaceBundlesMatch) {
			continue
		}

		if err := be.UpdateRequirement(bpModel.OperationRemoved, req); err != nil {
			return errs.Wrap(err, "Could not update build expression")
		}
	}

	// Interate over the changeset and add/update the requirements
	for _, change := range changeset {
		var expressionOperation bpModel.Operation
		switch change.Operation {
		case string(model.OperationAdded):
			expressionOperation = bpModel.OperationAdded
		case string(model.OperationRemoved):
			expressionOperation = bpModel.OperationRemoved
		case string(model.OperationUpdated):
			expressionOperation = bpModel.OperationUpdated
		}

		req := bpModel.Requirement{
			Name:      change.Requirement,
			Namespace: change.Namespace,
		}

		for _, constraint := range change.VersionConstraints {
			req.VersionRequirement = append(req.VersionRequirement, bpModel.VersionRequirement{
				bpModel.VersionRequirementComparatorKey: constraint.Comparator,
				bpModel.VersionRequirementVersionKey:    constraint.Version,
			})
		}

>>>>>>> b817eb9f
		if err := be.UpdateRequirement(expressionOperation, req); err != nil {
			return errs.Wrap(err, "Could not update build expression")
		}
	}

	return nil
}<|MERGE_RESOLUTION|>--- conflicted
+++ resolved
@@ -129,7 +129,6 @@
 	be, err := bp.GetBuildExpression(i.proj.Owner(), i.proj.Name(), latestCommit.String())
 	if err != nil {
 		return locale.WrapError(err, "err_cannot_get_build_expression", "Could not get build expression")
-<<<<<<< HEAD
 	}
 
 	if err := applyChangeset(changeset, be); err != nil {
@@ -144,48 +143,15 @@
 		Description:  msg,
 		Expression:   be,
 	})
-=======
-	}
-
-	if err := applyChangeset(changeset, be); err != nil {
-		return locale.WrapError(err, "err_cannot_apply_changeset", "Could not apply changeset")
-	}
-
-	latest, err := model.FetchLatestTimeStamp()
->>>>>>> b817eb9f
-	if err != nil {
-		return errs.Wrap(err, "Could not fetch latest timestamp")
-	}
-
-<<<<<<< HEAD
+	if err != nil {
+		return locale.WrapError(err, "err_commit_changeset", "Could not commit import changes")
+	}
+
 	if err := commitmediator.Set(i.proj, commitID.String()); err != nil {
 		return locale.WrapError(err, "err_package_update_commit_id")
 	}
-  
+
 	return runbits.RefreshRuntime(i.auth, i.out, i.analytics, i.proj, commitID, true, target.TriggerImport, i.svcModel, i.cfg)
-=======
-	if err := be.UpdateTimestamp(*latest); err != nil {
-		return errs.Wrap(err, "Could not set timestamp")
-	}
-
-	msg := locale.T("commit_reqstext_message")
-	commitID, err := bp.StageCommit(model.StageCommitParams{
-		Owner:        i.proj.Owner(),
-		Project:      i.proj.Name(),
-		ParentCommit: latestCommit.String(),
-		Description:  msg,
-		Expression:   be,
-	})
-	if err != nil {
-		return locale.WrapError(err, "err_commit_changeset", "Could not commit import changes")
-	}
-
-	if err := commitmediator.Set(i.proj, commitID.String()); err != nil {
-		return locale.WrapError(err, "err_package_update_commit_id")
-	}
-
-	return runbits.RefreshRuntime(i.auth, i.out, i.analytics, i.proj, commitID, true, target.TriggerImport, i.svcModel)
->>>>>>> b817eb9f
 }
 
 func fetchImportChangeset(cp ChangesetProvider, file string, lang string) (model.Changeset, error) {
@@ -203,31 +169,6 @@
 }
 
 func applyChangeset(changeset model.Changeset, be *buildexpression.BuildExpression) error {
-<<<<<<< HEAD
-	for _, change := range changeset {
-		var expressionOperation bpModel.Operation
-		switch change.Operation {
-		case string(model.OperationAdded):
-			expressionOperation = bpModel.OperationAdded
-		case string(model.OperationRemoved):
-			expressionOperation = bpModel.OperationRemoved
-		case string(model.OperationUpdated):
-			expressionOperation = bpModel.OperationUpdated
-		}
-
-		req := bpModel.Requirement{
-			Name:      change.Requirement,
-			Namespace: change.Namespace,
-		}
-
-		for _, constraint := range change.VersionConstraints {
-			req.VersionRequirement = append(req.VersionRequirement, bpModel.VersionRequirement{
-				bpModel.VersionRequirementComparatorKey: constraint.Comparator,
-				bpModel.VersionRequirementVersionKey:    constraint.Version,
-			})
-		}
-
-=======
 	beReqs, err := be.Requirements()
 	if err != nil {
 		return errs.Wrap(err, "Could not get build expression requirements")
@@ -269,7 +210,6 @@
 			})
 		}
 
->>>>>>> b817eb9f
 		if err := be.UpdateRequirement(expressionOperation, req); err != nil {
 			return errs.Wrap(err, "Could not update build expression")
 		}
