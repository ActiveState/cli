package packages

import (
	"os"

	"github.com/ActiveState/cli/internal/constants"
	"github.com/ActiveState/cli/internal/errs"
	"github.com/ActiveState/cli/internal/locale"
	"github.com/ActiveState/cli/internal/logging"
	"github.com/ActiveState/cli/internal/output"
	"github.com/ActiveState/cli/internal/primer"
	"github.com/ActiveState/cli/internal/runbits"
	"github.com/ActiveState/cli/internal/runbits/cves"
	"github.com/ActiveState/cli/internal/runbits/dependencies"
	"github.com/ActiveState/cli/internal/runbits/rationalize"
	"github.com/ActiveState/cli/internal/runbits/runtime"
	"github.com/ActiveState/cli/pkg/buildscript"
	"github.com/ActiveState/cli/pkg/localcommit"
	"github.com/ActiveState/cli/pkg/platform/api"
	"github.com/ActiveState/cli/pkg/platform/api/buildplanner/types"
	"github.com/ActiveState/cli/pkg/platform/api/reqsimport"
	"github.com/ActiveState/cli/pkg/platform/model"
	"github.com/ActiveState/cli/pkg/platform/model/buildplanner"
	"github.com/ActiveState/cli/pkg/platform/runtime/target"
)

const (
	defaultImportFile = "requirements.txt"
)

// Confirmer describes the behavior required to prompt a user for confirmation.
type Confirmer interface {
	Confirm(title, msg string, defaultOpt *bool) (bool, error)
}

// ChangesetProvider describes the behavior required to convert some file data
// into a changeset.
type ChangesetProvider interface {
	Changeset(contents []byte, lang string) (model.Changeset, error)
}

// ImportRunParams tracks the info required for running Import.
type ImportRunParams struct {
	FileName       string
	Language       string
	NonInteractive bool
}

// NewImportRunParams prepares the info required for running Import with default
// values.
func NewImportRunParams() *ImportRunParams {
	return &ImportRunParams{
		FileName: defaultImportFile,
	}
}

// Import manages the importing execution context.
type Import struct {
	prime primeable
}

type primeable interface {
	primer.Outputer
	primer.Prompter
	primer.Projecter
	primer.Auther
	primer.Configurer
	primer.Analyticer
	primer.SvcModeler
}

// NewImport prepares an importation execution context for use.
func NewImport(prime primeable) *Import {
	return &Import{prime}
}

// Run executes the import behavior.
func (i *Import) Run(params *ImportRunParams) error {
	logging.Debug("ExecuteImport")

	proj := i.prime.Project()
	if proj == nil {
		return rationalize.ErrNoProject
	}

	out := i.prime.Output()
	out.Notice(locale.Tr("operating_message", proj.NamespaceString(), proj.Dir()))

	if params.FileName == "" {
		params.FileName = defaultImportFile
	}

	latestCommit, err := localcommit.Get(proj.Dir())
	if err != nil {
		return locale.WrapError(err, "package_err_cannot_obtain_commit")
	}

	auth := i.prime.Auth()
	language, err := model.LanguageByCommit(latestCommit, auth)
	if err != nil {
		return locale.WrapError(err, "err_import_language", "Unable to get language from project")
	}

	pg := output.StartSpinner(out, locale.T("progress_commit"), constants.TerminalAnimationInterval)
	defer func() {
		if pg != nil {
			pg.Stop(locale.T("progress_fail"))
		}
	}()

	changeset, err := fetchImportChangeset(reqsimport.Init(), params.FileName, language.Name)
	if err != nil {
		return errs.Wrap(err, "Could not import changeset")
	}

	bp := buildplanner.NewBuildPlannerModel(auth)
	bs, err := bp.GetBuildScript(latestCommit.String())
	if err != nil {
		return locale.WrapError(err, "err_cannot_get_build_expression", "Could not get build expression")
	}

	if err := applyChangeset(changeset, bs); err != nil {
		return locale.WrapError(err, "err_cannot_apply_changeset", "Could not apply changeset")
	}

	msg := locale.T("commit_reqstext_message")
	commitID, err := bp.StageCommit(buildplanner.StageCommitParams{
		Owner:        proj.Owner(),
		Project:      proj.Name(),
		ParentCommit: latestCommit.String(),
		Description:  msg,
		Script:       bs,
	})
	if err != nil {
		return locale.WrapError(err, "err_commit_changeset", "Could not commit import changes")
	}

	pg.Stop(locale.T("progress_success"))
	pg = nil

	// Solve the runtime.
	rt, rtCommit, err := runtime.Solve(auth, out, i.prime.Analytics(), proj, &commitID, target.TriggerImport, i.prime.SvcModel(), i.prime.Config(), runtime.OptNone)
	if err != nil {
		return errs.Wrap(err, "Could not solve runtime")
	}

	// Output change summary.
	previousCommit, err := bp.FetchCommit(latestCommit, proj.Owner(), proj.Name(), nil)
	if err != nil {
		return errs.Wrap(err, "Failed to fetch build result for previous commit")
	}
	oldBuildPlan := previousCommit.BuildPlan()
	out.Notice("") // blank line
	dependencies.OutputChangeSummary(out, rtCommit.BuildPlan(), oldBuildPlan)

	// Report CVEs.
<<<<<<< HEAD
	if err := cves.Report(rtCommit.BuildPlan(), oldBuildPlan, i.prime); err != nil {
=======
	if err := cves.NewCveReport(i.prime).Report(rtCommit.BuildPlan(), oldBuildPlan); err != nil {
>>>>>>> cbb3b29b
		return errs.Wrap(err, "Could not report CVEs")
	}

	// Update the runtime.
	if !i.prime.Config().GetBool(constants.AsyncRuntimeConfig) {
		out.Notice("")

		// refresh or install runtime
		err = runtime.UpdateByReference(rt, rtCommit, auth, proj, out, runtime.OptNone)
		if err != nil {
			if !runbits.IsBuildError(err) {
				// If the error is not a build error we want to retain the changes
				if err2 := localcommit.Set(proj.Dir(), commitID.String()); err2 != nil {
					return errs.Pack(err, locale.WrapError(err2, "err_package_update_commit_id"))
				}
			}
			return errs.Wrap(err, "Failed to refresh runtime")
		}
	}

	if err := localcommit.Set(proj.Dir(), commitID.String()); err != nil {
		return locale.WrapError(err, "err_package_update_commit_id")
	}

	return nil
}

func fetchImportChangeset(cp ChangesetProvider, file string, lang string) (model.Changeset, error) {
	data, err := os.ReadFile(file)
	if err != nil {
		return nil, locale.WrapExternalError(err, "err_reading_changeset_file", "Cannot read import file: {{.V0}}", err.Error())
	}

	changeset, err := cp.Changeset(data, lang)
	if err != nil {
		return nil, locale.WrapError(err, "err_obtaining_change_request", "Could not process change set: {{.V0}}.", api.ErrorMessageFromPayload(err))
	}

	return changeset, err
}

func applyChangeset(changeset model.Changeset, bs *buildscript.BuildScript) error {
	for _, change := range changeset {
		var expressionOperation types.Operation
		switch change.Operation {
		case string(model.OperationAdded):
			expressionOperation = types.OperationAdded
		case string(model.OperationRemoved):
			expressionOperation = types.OperationRemoved
		case string(model.OperationUpdated):
			expressionOperation = types.OperationUpdated
		}

		req := types.Requirement{
			Name:      change.Requirement,
			Namespace: change.Namespace,
		}

		for _, constraint := range change.VersionConstraints {
			req.VersionRequirement = append(req.VersionRequirement, types.VersionRequirement{
				types.VersionRequirementComparatorKey: constraint.Comparator,
				types.VersionRequirementVersionKey:    constraint.Version,
			})
		}

		if err := bs.UpdateRequirement(expressionOperation, req); err != nil {
			return errs.Wrap(err, "Could not update build expression")
		}
	}

	return nil
}<|MERGE_RESOLUTION|>--- conflicted
+++ resolved
@@ -154,11 +154,7 @@
 	dependencies.OutputChangeSummary(out, rtCommit.BuildPlan(), oldBuildPlan)
 
 	// Report CVEs.
-<<<<<<< HEAD
-	if err := cves.Report(rtCommit.BuildPlan(), oldBuildPlan, i.prime); err != nil {
-=======
 	if err := cves.NewCveReport(i.prime).Report(rtCommit.BuildPlan(), oldBuildPlan); err != nil {
->>>>>>> cbb3b29b
 		return errs.Wrap(err, "Could not report CVEs")
 	}
 
