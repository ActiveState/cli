package packages

import (
	"io/ioutil"

	"github.com/ActiveState/cli/internal/analytics"
	"github.com/ActiveState/cli/internal/errs"
	"github.com/ActiveState/cli/internal/keypairs"
	"github.com/ActiveState/cli/internal/locale"
	"github.com/ActiveState/cli/internal/logging"
	"github.com/ActiveState/cli/internal/output"
	"github.com/ActiveState/cli/internal/primer"
	"github.com/ActiveState/cli/internal/prompt"
	"github.com/ActiveState/cli/internal/runbits"
	"github.com/ActiveState/cli/internal/runbits/commitmediator"
	"github.com/ActiveState/cli/pkg/platform/api"
	bpModel "github.com/ActiveState/cli/pkg/platform/api/buildplanner/model"
	"github.com/ActiveState/cli/pkg/platform/api/reqsimport"
	"github.com/ActiveState/cli/pkg/platform/authentication"
	"github.com/ActiveState/cli/pkg/platform/model"
	"github.com/ActiveState/cli/pkg/platform/runtime/buildexpression"
	"github.com/ActiveState/cli/pkg/platform/runtime/target"
	"github.com/ActiveState/cli/pkg/project"
)

const (
	defaultImportFile = "requirements.txt"
)

type configurable interface {
	keypairs.Configurable
}

// Confirmer describes the behavior required to prompt a user for confirmation.
type Confirmer interface {
	Confirm(title, msg string, defaultOpt *bool) (bool, error)
}

// ChangesetProvider describes the behavior required to convert some file data
// into a changeset.
type ChangesetProvider interface {
	Changeset(contents []byte, lang string) (model.Changeset, error)
}

// ImportRunParams tracks the info required for running Import.
type ImportRunParams struct {
	FileName       string
	Language       string
	NonInteractive bool
}

// NewImportRunParams prepares the info required for running Import with default
// values.
func NewImportRunParams() *ImportRunParams {
	return &ImportRunParams{
		FileName: defaultImportFile,
	}
}

// Import manages the importing execution context.
type Import struct {
	auth *authentication.Auth
	out  output.Outputer
	prompt.Prompter
	proj      *project.Project
	cfg       configurable
	analytics analytics.Dispatcher
	svcModel  *model.SvcModel
}

type primeable interface {
	primer.Outputer
	primer.Prompter
	primer.Projecter
	primer.Auther
	primer.Configurer
	primer.Analyticer
	primer.SvcModeler
}

// NewImport prepares an importation execution context for use.
func NewImport(prime primeable) *Import {
	return &Import{
		prime.Auth(),
		prime.Output(),
		prime.Prompt(),
		prime.Project(),
		prime.Config(),
		prime.Analytics(),
		prime.SvcModel(),
	}
}

// Run executes the import behavior.
func (i *Import) Run(params *ImportRunParams) error {
	logging.Debug("ExecuteImport")

	if i.proj == nil {
		return locale.NewInputError("err_no_project")
	}

	i.out.Notice(locale.Tr("operating_message", i.proj.NamespaceString(), i.proj.Dir()))

	if params.FileName == "" {
		params.FileName = defaultImportFile
	}

	latestCommit, err := commitmediator.Get(i.proj)
	if err != nil {
		return locale.WrapError(err, "package_err_cannot_obtain_commit")
	}

	reqs, err := fetchCheckpoint(&latestCommit)
	if err != nil {
		return locale.WrapError(err, "package_err_cannot_fetch_checkpoint")
	}

	lang, err := model.CheckpointToLanguage(reqs)
	if err != nil {
		return locale.WrapInputError(err, "err_import_language", "Your project does not have a language associated with it, please add a language first.")
	}

	changeset, err := fetchImportChangeset(reqsimport.Init(), params.FileName, lang.Name)
	if err != nil {
		return errs.Wrap(err, "Could not import changeset")
	}

	bp := model.NewBuildPlannerModel(i.auth)
	be, err := bp.GetBuildExpression(i.proj.Owner(), i.proj.Name(), latestCommit.String())
	if err != nil {
		return locale.WrapError(err, "err_cannot_get_build_expression", "Could not get build expression")
	}

	if err := applyChangeset(changeset, be); err != nil {
		return locale.WrapError(err, "err_cannot_apply_changeset", "Could not apply changeset")
	}

	msg := locale.T("commit_reqstext_message")
	commitID, err := bp.StageCommit(model.StageCommitParams{
		Owner:        i.proj.Owner(),
		Project:      i.proj.Name(),
		ParentCommit: latestCommit.String(),
		Description:  msg,
		Expression:   be,
	})
	if err != nil {
		return locale.WrapError(err, "err_commit_changeset", "Could not commit import changes")
	}

<<<<<<< HEAD
	if err := commitmediator.Set(i.proj, commitID.String()); err != nil {
		return locale.WrapError(err, "err_package_update_commit_id")
	}

	return runbits.RefreshRuntime(i.auth, i.out, i.analytics, i.proj, commitID, true, target.TriggerImport, i.svcModel)
=======
	return runbits.RefreshRuntime(i.auth, i.out, i.analytics, i.proj, commitID, true, target.TriggerImport, i.svcModel, i.cfg)
>>>>>>> 3311a4a9
}

func fetchImportChangeset(cp ChangesetProvider, file string, lang string) (model.Changeset, error) {
	data, err := ioutil.ReadFile(file)
	if err != nil {
		return nil, locale.WrapInputError(err, "err_reading_changeset_file", "Cannot read import file: {{.V0}}", err.Error())
	}

	changeset, err := cp.Changeset(data, lang)
	if err != nil {
		return nil, locale.WrapError(err, "err_obtaining_change_request", "Could not process change set: {{.V0}}.", api.ErrorMessageFromPayload(err))
	}

	return changeset, err
}

func applyChangeset(changeset model.Changeset, be *buildexpression.BuildExpression) error {
	for _, change := range changeset {
		var expressionOperation bpModel.Operation
		switch change.Operation {
		case string(model.OperationAdded):
			expressionOperation = bpModel.OperationAdded
		case string(model.OperationRemoved):
			expressionOperation = bpModel.OperationRemoved
		case string(model.OperationUpdated):
			expressionOperation = bpModel.OperationUpdated
		}

		req := bpModel.Requirement{
			Name:      change.Requirement,
			Namespace: change.Namespace,
		}

		for _, constraint := range change.VersionConstraints {
			req.VersionRequirement = append(req.VersionRequirement, bpModel.VersionRequirement{
				bpModel.VersionRequirementComparatorKey: constraint.Comparator,
				bpModel.VersionRequirementVersionKey:    constraint.Version,
			})
		}

		if err := be.UpdateRequirement(expressionOperation, req); err != nil {
			return errs.Wrap(err, "Could not update build expression")
		}
	}

	return nil
}<|MERGE_RESOLUTION|>--- conflicted
+++ resolved
@@ -147,15 +147,11 @@
 		return locale.WrapError(err, "err_commit_changeset", "Could not commit import changes")
 	}
 
-<<<<<<< HEAD
 	if err := commitmediator.Set(i.proj, commitID.String()); err != nil {
 		return locale.WrapError(err, "err_package_update_commit_id")
 	}
-
-	return runbits.RefreshRuntime(i.auth, i.out, i.analytics, i.proj, commitID, true, target.TriggerImport, i.svcModel)
-=======
+  
 	return runbits.RefreshRuntime(i.auth, i.out, i.analytics, i.proj, commitID, true, target.TriggerImport, i.svcModel, i.cfg)
->>>>>>> 3311a4a9
 }
 
 func fetchImportChangeset(cp ChangesetProvider, file string, lang string) (model.Changeset, error) {
