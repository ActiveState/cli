package packages

import (
	"fmt"
	"os"

	"github.com/ActiveState/cli/internal/constants"
	"github.com/ActiveState/cli/internal/errs"
	"github.com/ActiveState/cli/internal/locale"
	"github.com/ActiveState/cli/internal/logging"
	"github.com/ActiveState/cli/internal/output"
	"github.com/ActiveState/cli/internal/primer"
	"github.com/ActiveState/cli/internal/runbits/cves"
	"github.com/ActiveState/cli/internal/runbits/dependencies"
	"github.com/ActiveState/cli/internal/runbits/org"
	"github.com/ActiveState/cli/internal/runbits/rationalize"
	runtime_runbit "github.com/ActiveState/cli/internal/runbits/runtime"
	"github.com/ActiveState/cli/internal/runbits/runtime/trigger"
	"github.com/ActiveState/cli/pkg/buildscript"
	"github.com/ActiveState/cli/pkg/localcommit"
	"github.com/ActiveState/cli/pkg/platform/api"
	"github.com/ActiveState/cli/pkg/platform/api/buildplanner/types"
	"github.com/ActiveState/cli/pkg/platform/api/reqsimport"
	"github.com/ActiveState/cli/pkg/platform/model"
	"github.com/ActiveState/cli/pkg/platform/model/buildplanner"
)

const (
	defaultImportFile = "requirements.txt"
)

// Confirmer describes the behavior required to prompt a user for confirmation.
type Confirmer interface {
	Confirm(title, msg string, defaultOpt *bool) (bool, error)
}

// ChangesetProvider describes the behavior required to convert some file data
// into a changeset.
type ChangesetProvider interface {
	Changeset(contents []byte, lang string) (model.Changeset, error)
}

// ImportRunParams tracks the info required for running Import.
type ImportRunParams struct {
	FileName       string
	Language       string
	NonInteractive bool
}

// NewImportRunParams prepares the info required for running Import with default
// values.
func NewImportRunParams() *ImportRunParams {
	return &ImportRunParams{
		FileName: defaultImportFile,
	}
}

// Import manages the importing execution context.
type Import struct {
	prime primeable
}

type primeable interface {
	primer.Outputer
	primer.Prompter
	primer.Projecter
	primer.Auther
	primer.Configurer
	primer.Analyticer
	primer.SvcModeler
}

// NewImport prepares an importation execution context for use.
func NewImport(prime primeable) *Import {
	return &Import{prime}
}

// Run executes the import behavior.
func (i *Import) Run(params *ImportRunParams) (rerr error) {
	defer rationalizeError(i.prime.Auth(), &rerr)
	logging.Debug("ExecuteImport")

	proj := i.prime.Project()
	if proj == nil {
		return rationalize.ErrNoProject
	}

	out := i.prime.Output()
	out.Notice(locale.Tr("operating_message", proj.NamespaceString(), proj.Dir()))

	if params.FileName == "" {
		params.FileName = defaultImportFile
	}

	localCommitId, err := localcommit.Get(proj.Dir())
	if err != nil {
		return locale.WrapError(err, "package_err_cannot_obtain_commit")
	}

	auth := i.prime.Auth()
	language, err := model.LanguageByCommit(localCommitId, auth)
	if err != nil {
		return locale.WrapError(err, "err_import_language", "Unable to get language from project")
	}

	pg := output.StartSpinner(out, locale.T("progress_commit"), constants.TerminalAnimationInterval)
	defer func() {
		if pg != nil {
			pg.Stop(locale.T("progress_fail"))
		}
	}()

	changeset, err := fetchImportChangeset(reqsimport.Init(), params.FileName, language.Name)
	if err != nil {
		return errs.Wrap(err, "Could not import changeset")
	}

	bp := buildplanner.NewBuildPlannerModel(auth)
	bs, err := bp.GetBuildScript(localCommitId.String())
	if err != nil {
		return locale.WrapError(err, "err_cannot_get_build_expression", "Could not get build expression")
	}

	if err := i.applyChangeset(changeset, bs); err != nil {
		return locale.WrapError(err, "err_cannot_apply_changeset", "Could not apply changeset")
	}

	msg := locale.T("commit_reqstext_message")
	stagedCommit, err := bp.StageCommit(buildplanner.StageCommitParams{
		Owner:        proj.Owner(),
		Project:      proj.Name(),
		ParentCommit: localCommitId.String(),
		Description:  msg,
		Script:       bs,
	})
	if err != nil {
		return locale.WrapError(err, "err_commit_changeset", "Could not commit import changes")
	}

	pg.Stop(locale.T("progress_success"))
	pg = nil

	if err := localcommit.Set(proj.Dir(), stagedCommit.CommitID.String()); err != nil {
		return locale.WrapError(err, "err_package_update_commit_id")
	}

	// Solve the runtime.
<<<<<<< HEAD
	rtCommit, err := bp.FetchCommit(stagedCommit.CommitID, proj.Owner(), proj.Name(), nil)
=======
	solveSpinner := output.StartSpinner(i.prime.Output(), locale.T("progress_solve_preruntime"), constants.TerminalAnimationInterval)
	rtCommit, err := bp.FetchCommit(stagedCommitId, proj.Owner(), proj.Name(), nil)
>>>>>>> 1d66f33d
	if err != nil {
		solveSpinner.Stop(locale.T("progress_fail"))
		return errs.Wrap(err, "Failed to fetch build result for staged commit")
	}

	previousCommit, err := bp.FetchCommit(localCommitId, proj.Owner(), proj.Name(), nil)
	if err != nil {
		solveSpinner.Stop(locale.T("progress_fail"))
		return errs.Wrap(err, "Failed to fetch build result for previous commit")
	}

	// Fetch the impact report.
	impactReport, err := bp.ImpactReport(&buildplanner.ImpactReportParams{
		Owner:   i.prime.Project().Owner(),
		Project: i.prime.Project().Name(),
		Before:  previousCommit.BuildScript(),
		After:   rtCommit.BuildScript(),
	})
	if err != nil {
		return errs.Wrap(err, "Failed to fetch impact report")
	}
	solveSpinner.Stop(locale.T("progress_success"))

	// Output change summary.
	out.Notice("") // blank line
	dependencies.OutputChangeSummary(i.prime.Output(), impactReport, rtCommit.BuildPlan())

	// Report CVEs.
	if err := cves.NewCveReport(i.prime).Report(impactReport); err != nil {
		return errs.Wrap(err, "Could not report CVEs")
	}

	_, err = runtime_runbit.Update(i.prime, trigger.TriggerImport, runtime_runbit.WithCommitID(stagedCommit.CommitID))
	if err != nil {
		return errs.Wrap(err, "Runtime update failed")
	}

	out.Notice(locale.Tl("import_finished", "Import Finished"))

	return nil
}

func fetchImportChangeset(cp ChangesetProvider, file string, lang string) (model.Changeset, error) {
	data, err := os.ReadFile(file)
	if err != nil {
		return nil, locale.WrapExternalError(err, "err_reading_changeset_file", "Cannot read import file: {{.V0}}", err.Error())
	}

	changeset, err := cp.Changeset(data, lang)
	if err != nil {
		return nil, locale.WrapError(err, "err_obtaining_change_request", "Could not process change set: {{.V0}}.", api.ErrorMessageFromPayload(err))
	}

	return changeset, err
}

func (i *Import) applyChangeset(changeset model.Changeset, bs *buildscript.BuildScript) error {
	for _, change := range changeset {
		var expressionOperation types.Operation
		switch change.Operation {
		case string(model.OperationAdded):
			expressionOperation = types.OperationAdded
		case string(model.OperationRemoved):
			expressionOperation = types.OperationRemoved
		case string(model.OperationUpdated):
			expressionOperation = types.OperationUpdated
		}

		namespace := change.Namespace
		if namespace == "" {
			if !i.prime.Auth().Authenticated() {
				return rationalize.ErrNotAuthenticated
			}
			name, err := org.Get("", i.prime.Auth(), i.prime.Config())
			if err != nil {
				return errs.Wrap(err, "Unable to get an org for the user")
			}
			namespace = fmt.Sprintf("%s/%s", constants.PlatformPrivateNamespace, name)
		}

		req := types.Requirement{
			Name:      change.Requirement,
			Namespace: namespace,
		}

		for _, constraint := range change.VersionConstraints {
			req.VersionRequirement = append(req.VersionRequirement, types.VersionRequirement{
				types.VersionRequirementComparatorKey: constraint.Comparator,
				types.VersionRequirementVersionKey:    constraint.Version,
			})
		}

		if err := bs.UpdateRequirement(expressionOperation, req); err != nil {
			return errs.Wrap(err, "Could not update build expression")
		}
	}

	return nil
}<|MERGE_RESOLUTION|>--- conflicted
+++ resolved
@@ -125,6 +125,7 @@
 		return locale.WrapError(err, "err_cannot_apply_changeset", "Could not apply changeset")
 	}
 
+	solveSpinner := output.StartSpinner(i.prime.Output(), locale.T("progress_solve_preruntime"), constants.TerminalAnimationInterval)
 	msg := locale.T("commit_reqstext_message")
 	stagedCommit, err := bp.StageCommit(buildplanner.StageCommitParams{
 		Owner:        proj.Owner(),
@@ -134,6 +135,7 @@
 		Script:       bs,
 	})
 	if err != nil {
+		solveSpinner.Stop(locale.T("progress_fail"))
 		return locale.WrapError(err, "err_commit_changeset", "Could not commit import changes")
 	}
 
@@ -141,16 +143,12 @@
 	pg = nil
 
 	if err := localcommit.Set(proj.Dir(), stagedCommit.CommitID.String()); err != nil {
+		solveSpinner.Stop(locale.T("progress_fail"))
 		return locale.WrapError(err, "err_package_update_commit_id")
 	}
 
 	// Solve the runtime.
-<<<<<<< HEAD
 	rtCommit, err := bp.FetchCommit(stagedCommit.CommitID, proj.Owner(), proj.Name(), nil)
-=======
-	solveSpinner := output.StartSpinner(i.prime.Output(), locale.T("progress_solve_preruntime"), constants.TerminalAnimationInterval)
-	rtCommit, err := bp.FetchCommit(stagedCommitId, proj.Owner(), proj.Name(), nil)
->>>>>>> 1d66f33d
 	if err != nil {
 		solveSpinner.Stop(locale.T("progress_fail"))
 		return errs.Wrap(err, "Failed to fetch build result for staged commit")
@@ -170,6 +168,7 @@
 		After:   rtCommit.BuildScript(),
 	})
 	if err != nil {
+		solveSpinner.Stop(locale.T("progress_fail"))
 		return errs.Wrap(err, "Failed to fetch impact report")
 	}
 	solveSpinner.Stop(locale.T("progress_success"))
