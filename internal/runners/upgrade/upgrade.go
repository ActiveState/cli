--- conflicted
+++ resolved
@@ -30,11 +30,8 @@
 	primer.Auther
 	primer.Projecter
 	primer.Prompter
-<<<<<<< HEAD
+	primer.SvcModeler
 	primer.CheckoutInfoer
-=======
-	primer.SvcModeler
->>>>>>> b050ee0d
 }
 
 type Params struct {
@@ -99,13 +96,8 @@
 		return errs.Wrap(err, "Failed to get commit ID")
 	}
 
-<<<<<<< HEAD
-	bpm := bpModel.NewBuildPlannerModel(u.prime.Auth())
+	bpm := bpModel.NewBuildPlannerModel(u.prime.Auth(), u.prime.SvcModel())
 	localCommit, err := bpm.FetchCommit(localCommitID, proj.Owner(), proj.Name(), proj.BranchName(), nil)
-=======
-	bpm := bpModel.NewBuildPlannerModel(u.prime.Auth(), u.prime.SvcModel())
-	localCommit, err := bpm.FetchCommit(localCommitID, proj.Owner(), proj.Name(), nil)
->>>>>>> b050ee0d
 	if err != nil {
 		return errs.Wrap(err, "Failed to fetch build result")
 	}
