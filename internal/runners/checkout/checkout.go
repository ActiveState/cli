--- conflicted
+++ resolved
@@ -169,19 +169,13 @@
 		)
 	}
 
-<<<<<<< HEAD
-	dependencies.OutputSummary(u.out, commit.BuildPlan().RequestedArtifacts())
-	if err := cves.NewCveReport(u.prime).Report(commit.BuildPlan(), nil); err != nil {
+	dependencies.OutputSummary(u.out, buildPlan.RequestedArtifacts())
+
+	if err := cves.NewCveReport(u.prime).Report(buildPlan, nil); err != nil {
 		return errs.Wrap(err, "Could not report CVEs")
 	}
-	rti, err := runtime_runbit.Update(u.prime, trigger.TriggerCheckout,
-		runtime_runbit.WithCommit(commit),
-	)
-=======
-	dependencies.OutputSummary(u.out, buildPlan.RequestedArtifacts())
-
+	
 	rti, err := runtime_runbit.Update(u.prime, trigger.TriggerCheckout, rtOpts...)
->>>>>>> 34cf30ca
 	if err != nil {
 		return errs.Wrap(err, "Could not setup runtime")
 	}
