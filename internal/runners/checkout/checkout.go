package checkout

import (
	"os"
	"path/filepath"
	"strings"

	"github.com/ActiveState/cli/internal/analytics"
	"github.com/ActiveState/cli/internal/config"
	"github.com/ActiveState/cli/internal/constants"
	"github.com/ActiveState/cli/internal/errs"
	"github.com/ActiveState/cli/internal/locale"
	"github.com/ActiveState/cli/internal/logging"
	"github.com/ActiveState/cli/internal/multilog"
	"github.com/ActiveState/cli/internal/osutils"
	"github.com/ActiveState/cli/internal/output"
	"github.com/ActiveState/cli/internal/primer"
	"github.com/ActiveState/cli/internal/runbits/checkout"
	"github.com/ActiveState/cli/internal/runbits/cves"
	"github.com/ActiveState/cli/internal/runbits/dependencies"
	"github.com/ActiveState/cli/internal/runbits/git"
	"github.com/ActiveState/cli/internal/runbits/runtime"
	"github.com/ActiveState/cli/internal/runbits/runtime/trigger"
	"github.com/ActiveState/cli/internal/subshell"
	"github.com/ActiveState/cli/pkg/buildplan"
	"github.com/ActiveState/cli/pkg/platform/authentication"
	"github.com/ActiveState/cli/pkg/platform/model"
	bpModel "github.com/ActiveState/cli/pkg/platform/model/buildplanner"
	"github.com/ActiveState/cli/pkg/project"
)

type Params struct {
	Namespace     string
	PreferredPath string
	Branch        string
	RuntimePath   string
	NoClone       bool
	Force         bool
}

type primeable interface {
	primer.Auther
	primer.Prompter
	primer.Outputer
	primer.Subsheller
	primer.Configurer
	primer.SvcModeler
	primer.Analyticer
	primer.Projecter
	primer.CheckoutInfoer
}

type Checkout struct {
	prime primeable
	// The remainder is redundant with the above. Refactoring this will follow in a later story so as not to blow
	// up the one that necessitates adding the primer at this level.
	// https://activestatef.atlassian.net/browse/DX-2869
	auth      *authentication.Auth
	out       output.Outputer
	checkout  *checkout.Checkout
	svcModel  *model.SvcModel
	config    *config.Instance
	subshell  subshell.SubShell
	analytics analytics.Dispatcher
}

func NewCheckout(prime primeable) *Checkout {
	return &Checkout{
		prime,
		prime.Auth(),
		prime.Output(),
		checkout.New(git.NewRepo(), prime),
		prime.SvcModel(),
		prime.Config(),
		prime.Subshell(),
		prime.Analytics(),
	}
}

func (u *Checkout) Run(params *Params) (rerr error) {
	var err error
	var ns *project.Namespaced
	var archive *checkout.Archive

	switch {
	// Checkout from archive
	case strings.HasSuffix(params.Namespace, checkout.ArchiveExt):
		archive, err = checkout.NewArchive(params.Namespace)
		if err != nil {
			return errs.Wrap(err, "Unable to read archive")
		}
		defer archive.Cleanup()
		ns = archive.Namespace
		params.Branch = archive.Branch

	// Checkout from namespace
	default:
		if ns, err = project.ParseNamespace(params.Namespace); err != nil {
			return errs.Wrap(err, "cannot set namespace")
		}
	}

	defer func() { runtime_runbit.RationalizeSolveError(u.prime.Project(), u.auth, &rerr) }()

	logging.Debug("Checking out %s to %s", ns.String(), params.PreferredPath)

	u.out.Notice(locale.Tr("checking_out", ns.String()))

	projectDir, err := u.checkout.Run(ns, params.Branch, params.RuntimePath, params.PreferredPath, params.NoClone, archive != nil)
	if err != nil {
		return errs.Wrap(err, "Checkout failed")
	}

	proj, err := project.FromPath(projectDir)
	if err != nil {
		return locale.WrapError(err, "err_project_frompath")
	}
	u.prime.SetProject(proj)

	// If an error occurs, remove the created activestate.yaml file and/or directory.
	if !params.Force {
		defer func() {
			if rerr == nil {
				return
			}
			err := os.Remove(proj.Path())
			if err != nil {
				multilog.Error("Failed to remove activestate.yaml after `state checkout` error: %v", err)
				return
			}
			if cwd, err := osutils.Getwd(); err == nil {
				if createdDir := filepath.Dir(proj.Path()); createdDir != cwd {
					err2 := os.RemoveAll(createdDir)
					if err2 != nil {
						multilog.Error("Failed to remove created directory after `state checkout` error: %v", err2)
					}
				}
			}
		}()
	}

	var buildPlan *buildplan.BuildPlan
	rtOpts := []runtime_runbit.SetOpt{}
	if archive == nil {
		commitID, err := u.prime.CheckoutInfo().CommitID()
		if err != nil {
			return errs.Wrap(err, "Could not get commit ID")
		}

		// Solve runtime
		solveSpinner := output.StartSpinner(u.out, locale.T("progress_solve"), constants.TerminalAnimationInterval)
<<<<<<< HEAD
		bpm := bpModel.NewBuildPlannerModel(u.auth)
		commit, err := bpm.FetchCommit(commitID, proj.Owner(), proj.Name(), proj.BranchName(), nil)
=======
		bpm := bpModel.NewBuildPlannerModel(u.auth, u.svcModel)
		commit, err := bpm.FetchCommit(commitID, proj.Owner(), proj.Name(), nil)
>>>>>>> b050ee0d
		if err != nil {
			solveSpinner.Stop(locale.T("progress_fail"))
			return errs.Wrap(err, "Failed to fetch build result")
		}
		solveSpinner.Stop(locale.T("progress_success"))

		buildPlan = commit.BuildPlan()
		rtOpts = append(rtOpts, runtime_runbit.WithCommit(commit))

	} else {
		buildPlan = archive.BuildPlan

		rtOpts = append(rtOpts,
			runtime_runbit.WithArchive(archive),
			runtime_runbit.WithoutBuildscriptValidation(),
		)
	}

	dependencies.OutputSummary(u.out, buildPlan.RequestedArtifacts())

	if err := cves.NewCveReport(u.prime).Report(buildPlan, nil); err != nil {
		return errs.Wrap(err, "Could not report CVEs")
	}

	rti, err := runtime_runbit.Update(u.prime, trigger.TriggerCheckout, rtOpts...)
	if err != nil {
		return errs.Wrap(err, "Could not setup runtime")
	}

	var execDir string
	var checkoutStatement string
	if !u.config.GetBool(constants.AsyncRuntimeConfig) {
		execDir = rti.Env(false).ExecutorsPath
		checkoutStatement = locale.Tr("checkout_project_statement", proj.NamespaceString(), proj.Dir(), execDir)
	} else {
		checkoutStatement = locale.Tr("checkout_project_statement_async", proj.NamespaceString(), proj.Dir())
	}

	u.out.Print(output.Prepare(
		checkoutStatement,
		&struct {
			Namespace   string `json:"namespace"`
			Path        string `json:"path"`
			Executables string `json:"executables,omitempty"`
		}{
			proj.NamespaceString(),
			proj.Dir(),
			execDir,
		}))

	return nil
}<|MERGE_RESOLUTION|>--- conflicted
+++ resolved
@@ -149,13 +149,8 @@
 
 		// Solve runtime
 		solveSpinner := output.StartSpinner(u.out, locale.T("progress_solve"), constants.TerminalAnimationInterval)
-<<<<<<< HEAD
-		bpm := bpModel.NewBuildPlannerModel(u.auth)
+		bpm := bpModel.NewBuildPlannerModel(u.auth, u.svcModel)
 		commit, err := bpm.FetchCommit(commitID, proj.Owner(), proj.Name(), proj.BranchName(), nil)
-=======
-		bpm := bpModel.NewBuildPlannerModel(u.auth, u.svcModel)
-		commit, err := bpm.FetchCommit(commitID, proj.Owner(), proj.Name(), nil)
->>>>>>> b050ee0d
 		if err != nil {
 			solveSpinner.Stop(locale.T("progress_fail"))
 			return errs.Wrap(err, "Failed to fetch build result")
