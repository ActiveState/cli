package deploy

import (
	"errors"
	"fmt"
	"os"
	"path/filepath"
	rt "runtime"
	"strings"

	"github.com/go-openapi/strfmt"

	"github.com/ActiveState/cli/internal/analytics"
	"github.com/ActiveState/cli/internal/assets"
	"github.com/ActiveState/cli/internal/config"
	"github.com/ActiveState/cli/internal/errs"
	"github.com/ActiveState/cli/internal/fileutils"
	"github.com/ActiveState/cli/internal/locale"
	"github.com/ActiveState/cli/internal/logging"
	"github.com/ActiveState/cli/internal/multilog"
	"github.com/ActiveState/cli/internal/osutils"
	"github.com/ActiveState/cli/internal/output"
	"github.com/ActiveState/cli/internal/primer"
	"github.com/ActiveState/cli/internal/rtutils"
	"github.com/ActiveState/cli/internal/runbits"
	"github.com/ActiveState/cli/internal/subshell"
	"github.com/ActiveState/cli/internal/subshell/sscommon"
	"github.com/ActiveState/cli/pkg/platform/authentication"
	"github.com/ActiveState/cli/pkg/platform/model"
	"github.com/ActiveState/cli/pkg/platform/runtime"
	"github.com/ActiveState/cli/pkg/platform/runtime/setup"
	"github.com/ActiveState/cli/pkg/platform/runtime/target"
	"github.com/ActiveState/cli/pkg/project"
)

type Params struct {
	Namespace project.Namespaced
	Path      string
	Force     bool
	UserScope bool
}

// RequiresAdministratorRights checks if the requested deploy command requires administrator privileges.
func RequiresAdministratorRights(step Step, userScope bool) bool {
	if rt.GOOS != "windows" {
		return false
	}
	return (step == UnsetStep || step == ConfigureStep) && !userScope
}

type Deploy struct {
	auth      *authentication.Auth
	output    output.Outputer
	subshell  subshell.SubShell
	step      Step
	cfg       *config.Instance
	analytics analytics.Dispatcher
	svcModel  *model.SvcModel
}

type primeable interface {
	primer.Auther
	primer.Outputer
	primer.Subsheller
	primer.Configurer
	primer.Analyticer
	primer.SvcModeler
}

func NewDeploy(step Step, prime primeable) *Deploy {
	return &Deploy{
		prime.Auth(),
		prime.Output(),
		prime.Subshell(),
		step,
		prime.Config(),
		prime.Analytics(),
		prime.SvcModel(),
	}
}

func (d *Deploy) Run(params *Params) error {
	if RequiresAdministratorRights(d.step, params.UserScope) {
		isAdmin, err := osutils.IsAdmin()
		if err != nil {
			multilog.Error("Could not check for windows administrator privileges: %v", err)
		}
		if !isAdmin {
			return locale.NewError("err_deploy_admin_privileges_required", "Administrator rights are required for this command to modify the system PATH.  If you want to deploy to the user environment, please adjust the command line flags.")
		}
	}

	commitID, err := d.commitID(params.Namespace)
	if err != nil {
		return locale.WrapError(err, "err_deploy_commitid", "Could not grab commit ID for project: {{.V0}}.", params.Namespace.String())
	}

	rtTarget := target.NewCustomTarget(params.Namespace.Owner, params.Namespace.Project, commitID, params.Path, target.TriggerDeploy) /* TODO: handle empty path */

	logging.Debug("runSteps: %s", d.step.String())

	if d.step == UnsetStep || d.step == InstallStep {
		logging.Debug("Running install step")
		if err := d.install(rtTarget); err != nil {
			return err
		}
	}
	if d.step == UnsetStep || d.step == ConfigureStep {
		logging.Debug("Running configure step")
		if err := d.configure(params.Namespace, rtTarget, params.UserScope); err != nil {
			return err
		}
	}
	if d.step == UnsetStep || d.step == SymlinkStep {
		logging.Debug("Running symlink step")
		if err := d.symlink(rtTarget, params.Force); err != nil {
			return err
		}
	}
	if d.step == UnsetStep || d.step == ReportStep {
		logging.Debug("Running report step")
		if err := d.report(rtTarget); err != nil {
			return err
		}
	}

	return nil
}

func (d *Deploy) commitID(namespace project.Namespaced) (strfmt.UUID, error) {
	commitID := namespace.CommitID
	if commitID == nil {
		branch, err := model.DefaultBranchForProjectName(namespace.Owner, namespace.Project)
		if err != nil {
			return "", errs.Wrap(err, "Could not detect default branch")
		}

		if branch.CommitID == nil {
			return "", locale.NewInputError(
				"err_deploy_no_commits",
				"The project '{{.V0}}' does not have any packages configured, please add add some packages first.", namespace.String())
		}

		commitID = branch.CommitID
	}

	if commitID == nil {
		return "", errs.New("commitID is nil")
	}

	return *commitID, nil
}

func (d *Deploy) install(rtTarget setup.Targeter) (rerr error) {
	d.output.Notice(output.Title(locale.T("deploy_install")))

	rti, err := runtime.New(rtTarget, d.analytics, d.svcModel, d.auth, d.cfg, d.output)
	if err != nil {
		return locale.WrapError(err, "deploy_runtime_err", "Could not initialize runtime")
	}
	if !rti.NeedsUpdate() {
		d.output.Notice(locale.Tl("deploy_already_installed", "Already installed"))
		return nil
	}
<<<<<<< HEAD
	if !errors.Is(err, runtime.NeedsUpdateError) {
		return locale.WrapError(err, "deploy_runtime_err", "Could not initialize runtime")
	}
=======
>>>>>>> b69561c3

	pg := runbits.NewRuntimeProgressIndicator(d.output)
	defer rtutils.Closer(pg.Close, &rerr)
	if err := rti.SolveAndUpdate(pg); err != nil {
		return locale.WrapError(err, "deploy_install_failed", "Installation failed.")
	}

	// Todo Remove with https://www.pivotaltracker.com/story/show/178161240
	// call rti.Environ as this completes the runtime activation cycle:
	// It ensures that the analytics event for failure / success are sent
	_, _ = rti.Env(false, false)

	if rt.GOOS == "windows" {
		contents, err := assets.ReadFileBytes("scripts/setenv.bat")
		if err != nil {
			return err
		}
		err = fileutils.WriteFile(filepath.Join(rtTarget.Dir(), "setenv.bat"), contents)
		if err != nil {
			return locale.WrapError(err, "err_deploy_write_setenv", "Could not create setenv batch scriptfile at path: %s", rtTarget.Dir())
		}
	}

	d.output.Print(locale.Tl("deploy_install_done", "Installation completed"))
	return nil
}

func (d *Deploy) configure(namespace project.Namespaced, rtTarget setup.Targeter, userScope bool) error {
	rti, err := runtime.New(rtTarget, d.analytics, d.svcModel, d.auth, d.cfg, d.output)
	if err != nil {
<<<<<<< HEAD
		if errors.Is(err, runtime.NeedsUpdateError) {
			return locale.NewInputError("err_deploy_run_install")
		}
=======
>>>>>>> b69561c3
		return locale.WrapError(err, "deploy_runtime_err", "Could not initialize runtime")
	}
	if rti.NeedsUpdate() {
		return locale.NewInputError("err_deploy_run_install")
	}

	env, err := rti.Env(false, false)
	if err != nil {
		return err
	}

	d.output.Notice(output.Title(locale.Tr("deploy_configure_shell", d.subshell.Shell())))

	// Configure available shells
	err = subshell.ConfigureAvailableShells(d.subshell, d.cfg, env, sscommon.DeployID, userScope)
	if err != nil {
		return locale.WrapError(err, "err_deploy_subshell_write", "Could not write environment information to your shell configuration.")
	}

	binPath := filepath.Join(rtTarget.Dir(), "bin")
	if err := fileutils.MkdirUnlessExists(binPath); err != nil {
		return locale.WrapError(err, "err_deploy_binpath", "Could not create bin directory.")
	}

	// Write global env file
	d.output.Notice(fmt.Sprintf("Writing shell env file to %s\n", filepath.Join(rtTarget.Dir(), "bin")))
	err = d.subshell.SetupShellRcFile(binPath, env, &namespace, d.cfg)
	if err != nil {
		return locale.WrapError(err, "err_deploy_subshell_rc_file", "Could not create environment script.")
	}

	return nil
}

func (d *Deploy) symlink(rtTarget setup.Targeter, overwrite bool) error {
	rti, err := runtime.New(rtTarget, d.analytics, d.svcModel, d.auth, d.cfg, d.output)
	if err != nil {
<<<<<<< HEAD
		if errors.Is(err, runtime.NeedsUpdateError) {
			return locale.NewInputError("err_deploy_run_install")
		}
=======
>>>>>>> b69561c3
		return locale.WrapError(err, "deploy_runtime_err", "Could not initialize runtime")
	}
	if rti.NeedsUpdate() {
		return locale.NewInputError("err_deploy_run_install")
	}

	var path string
	if rt.GOOS != "windows" {
		// Retrieve path to write symlinks to
		path, err = usablePath()
		if err != nil {
			return locale.WrapError(err, "err_usablepath", "Could not retrieve a usable PATH")
		}
	}

	// Retrieve artifact binary directories
	bins, err := rti.ExecutablePaths()
	if err != nil {
		return locale.WrapError(err, "err_symlink_exes", "Could not detect executable paths")
	}

	exes, err := osutils.Executables(bins)
	if err != nil {
		return locale.WrapError(err, "err_symlink_exes", "Could not detect executables")
	}

	// Remove duplicate executables as per PATH and PATHEXT
	exes, err = osutils.UniqueExes(exes, os.Getenv("PATHEXT"))
	if err != nil {
		return locale.WrapError(err, "err_unique_exes", "Could not detect unique executables, make sure your PATH and PATHEXT environment variables are properly configured.")
	}

	if rt.GOOS != "windows" {
		// Symlink to PATH (eg. /usr/local/bin)
		if err := symlinkWithTarget(overwrite, path, exes, d.output); err != nil {
			return locale.WrapError(err, "err_symlink", "Could not create symlinks to {{.V0}}.", path)
		}
	} else {
		d.output.Notice(locale.Tl("deploy_symlink_skip", "Skipped on Windows"))
	}

	return nil
}

// SymlinkTargetPath adds the .lnk file ending on windows
func symlinkTargetPath(targetDir string, path string) string {
	target := filepath.Clean(filepath.Join(targetDir, filepath.Base(path)))
	if rt.GOOS != "windows" {
		return target
	}

	oldExt := filepath.Ext(target)
	return target[0:len(target)-len(oldExt)] + ".lnk"
}

// symlinkWithTarget creates symlinks in the target path of all executables found in the bins dir
// It overwrites existing files, if the overwrite flag is set.
// On Windows the same executable name can have several file extensions,
// therefore executables are only symlinked if it has not been symlinked to a
// target (with the same or a different extension) from a different directory.
// Also: Only the executable with the highest priority according to pathExt is symlinked.
func symlinkWithTarget(overwrite bool, symlinkPath string, exePaths []string, out output.Outputer) error {
	out.Notice(output.Title(locale.Tr("deploy_symlink", symlinkPath)))

	if err := fileutils.MkdirUnlessExists(symlinkPath); err != nil {
		return locale.WrapInputError(
			err, "err_deploy_mkdir",
			"Could not create directory at {{.V0}}, make sure you have permissions to write to {{.V1}}.", symlinkPath, filepath.Dir(symlinkPath))
	}

	for _, exePath := range exePaths {
		symlink := symlinkTargetPath(symlinkPath, exePath)

		// If the link already exists we may have to overwrite it, skip it, or fail..
		if fileutils.TargetExists(symlink) {
			// If the existing symlink already matches the one we want to create, skip it
			skip, err := shouldSkipSymlink(symlink, exePath)
			if err != nil {
				return locale.WrapError(err, "err_deploy_shouldskip", "Could not determine if link already exists.")
			}
			if skip {
				continue
			}

			// If we're trying to overwrite a link not owned by us but overwrite=false then we should fail
			if !overwrite {
				return locale.NewInputError(
					"err_deploy_symlink_target_exists",
					"Cannot create symlink as the target already exists: {{.V0}}. Use '--force' to overwrite any existing files.", symlink)
			}

			// We're about to overwrite, so if this link isn't owned by us we should let the user know
			out.Notice(locale.Tr("deploy_overwrite_target", symlink))

			// to overwrite the existing file, we have to remove it first, or the link command will fail
			if err := os.Remove(symlink); err != nil {
				return locale.WrapInputError(
					err, "err_deploy_overwrite",
					"Could not overwrite {{.V0}}, make sure you have permissions to write to this file.", symlink)
			}
		}

		if err := link(exePath, symlink); err != nil {
			return err
		}
	}

	return nil
}

type Report struct {
	BinaryDirectories []string
	Environment       map[string]string
}

func (d *Deploy) report(rtTarget setup.Targeter) error {
	rti, err := runtime.New(rtTarget, d.analytics, d.svcModel, d.auth, d.cfg, d.output)
	if err != nil {
<<<<<<< HEAD
		if errors.Is(err, runtime.NeedsUpdateError) {
			return locale.NewInputError("err_deploy_run_install")
		}
=======
>>>>>>> b69561c3
		return locale.WrapError(err, "deploy_runtime_err", "Could not initialize runtime")
	}
	if rti.NeedsUpdate() {
		return locale.NewInputError("err_deploy_run_install")
	}

	env, err := rti.Env(false, false)
	if err != nil {
		return err
	}

	var bins []string
	if path, ok := env["PATH"]; ok {
		delete(env, "PATH")
		bins = strings.Split(path, string(os.PathListSeparator))
	}

	d.output.Notice(output.Title(locale.T("deploy_info")))

	d.output.Print(Report{
		BinaryDirectories: bins,
		Environment:       env,
	})

	d.output.Notice(output.Title(locale.T("deploy_restart")))

	if rt.GOOS == "windows" {
		d.output.Notice(locale.Tr("deploy_restart_cmd", filepath.Join(rtTarget.Dir(), "setenv.bat")))
	} else {
		d.output.Notice(locale.T("deploy_restart_shell"))
	}

	return nil
}<|MERGE_RESOLUTION|>--- conflicted
+++ resolved
@@ -162,12 +162,6 @@
 		d.output.Notice(locale.Tl("deploy_already_installed", "Already installed"))
 		return nil
 	}
-<<<<<<< HEAD
-	if !errors.Is(err, runtime.NeedsUpdateError) {
-		return locale.WrapError(err, "deploy_runtime_err", "Could not initialize runtime")
-	}
-=======
->>>>>>> b69561c3
 
 	pg := runbits.NewRuntimeProgressIndicator(d.output)
 	defer rtutils.Closer(pg.Close, &rerr)
@@ -198,12 +192,6 @@
 func (d *Deploy) configure(namespace project.Namespaced, rtTarget setup.Targeter, userScope bool) error {
 	rti, err := runtime.New(rtTarget, d.analytics, d.svcModel, d.auth, d.cfg, d.output)
 	if err != nil {
-<<<<<<< HEAD
-		if errors.Is(err, runtime.NeedsUpdateError) {
-			return locale.NewInputError("err_deploy_run_install")
-		}
-=======
->>>>>>> b69561c3
 		return locale.WrapError(err, "deploy_runtime_err", "Could not initialize runtime")
 	}
 	if rti.NeedsUpdate() {
@@ -241,12 +229,6 @@
 func (d *Deploy) symlink(rtTarget setup.Targeter, overwrite bool) error {
 	rti, err := runtime.New(rtTarget, d.analytics, d.svcModel, d.auth, d.cfg, d.output)
 	if err != nil {
-<<<<<<< HEAD
-		if errors.Is(err, runtime.NeedsUpdateError) {
-			return locale.NewInputError("err_deploy_run_install")
-		}
-=======
->>>>>>> b69561c3
 		return locale.WrapError(err, "deploy_runtime_err", "Could not initialize runtime")
 	}
 	if rti.NeedsUpdate() {
@@ -365,12 +347,6 @@
 func (d *Deploy) report(rtTarget setup.Targeter) error {
 	rti, err := runtime.New(rtTarget, d.analytics, d.svcModel, d.auth, d.cfg, d.output)
 	if err != nil {
-<<<<<<< HEAD
-		if errors.Is(err, runtime.NeedsUpdateError) {
-			return locale.NewInputError("err_deploy_run_install")
-		}
-=======
->>>>>>> b69561c3
 		return locale.WrapError(err, "deploy_runtime_err", "Could not initialize runtime")
 	}
 	if rti.NeedsUpdate() {
