package deploy

import (
	"fmt"
	"os"
	"path/filepath"
	rt "runtime"
	"strings"

	"github.com/gobuffalo/packr"
	"github.com/thoas/go-funk"

	"github.com/ActiveState/cli/internal/errs"
	"github.com/ActiveState/cli/internal/failures"
	"github.com/ActiveState/cli/internal/fileutils"
	"github.com/ActiveState/cli/internal/locale"
	"github.com/ActiveState/cli/internal/logging"
	"github.com/ActiveState/cli/internal/osutils"
	"github.com/ActiveState/cli/internal/output"
	"github.com/ActiveState/cli/internal/primer"
	"github.com/ActiveState/cli/internal/subshell"
	"github.com/ActiveState/cli/internal/virtualenvironment"
	"github.com/ActiveState/cli/pkg/platform/model"
	"github.com/ActiveState/cli/pkg/platform/runtime"
	"github.com/ActiveState/cli/pkg/project"
)

type Params struct {
	Namespace project.Namespaced
	Path      string
	Force     bool
	UserScope bool
}

// RequiresAdministratorRights checks if the requested deploy command requires administrator privileges.
func RequiresAdministratorRights(step Step, userScope bool) bool {
	if rt.GOOS != "windows" {
		return false
	}
	return (step == UnsetStep || step == ConfigureStep) && !userScope
}

type Deploy struct {
	output   output.Outputer
	subshell subshell.SubShell
	step     Step

	DefaultBranchForProjectName defaultBranchForProjectNameFunc
	NewRuntimeInstaller         newInstallerFunc
}

type primeable interface {
	primer.Outputer
	primer.Subsheller
}

func NewDeploy(step Step, prime primeable) *Deploy {
	return &Deploy{
		prime.Output(),
		prime.Subshell(),
		step,
		model.DefaultBranchForProjectName,
		newInstaller,
	}
}

func (d *Deploy) Run(params *Params) error {
	if RequiresAdministratorRights(d.step, params.UserScope) {
		isAdmin, err := osutils.IsWindowsAdmin()
		if err != nil {
			logging.Error("Could not check for windows administrator privileges: %v", err)
		}
		if !isAdmin {
			return locale.NewError("err_deploy_admin_privileges_required", "Administrator rights are required for this command to modify the system PATH.  If you want to deploy to the user environment, please adjust the command line flags.")
		}
	}
	installer, targetPath, err := d.createInstaller(params.Namespace, params.Path)
	if err != nil {
		return locale.WrapError(
			err, "err_deploy_create_install",
			"Could not initialize an installer for {{.V0}}.", params.Namespace.String())
	}

<<<<<<< HEAD
	return runSteps(targetPath, params.Force, params.UserScope, d.step, installer, d.output, d.subshell)
=======
	return runSteps(targetPath, params.Force, params.UserScope, params.Namespace, d.step, installer, d.output)
>>>>>>> 534f2b1d
}

func (d *Deploy) createInstaller(namespace project.Namespaced, path string) (installable, string, error) {
	branch, fail := d.DefaultBranchForProjectName(namespace.Owner, namespace.Project)
	if fail != nil {
		return nil, "", errs.Wrap(fail, "Could not create installer")
	}

	if branch.CommitID == nil {
		return nil, "", locale.NewInputError(
			"err_deploy_no_commits",
			"The project '{{.V0}}' does not have any packages configured, please add add some packages first.", namespace.String())
	}

	installable, cacheDir, fail := d.NewRuntimeInstaller(*branch.CommitID, namespace.Owner, namespace.Project, path)
	return installable, cacheDir, fail.ToError()
}

<<<<<<< HEAD
func runSteps(targetPath string, force bool, userScope bool, step Step, installer installable, out output.Outputer, subshell subshell.SubShell) error {
	return runStepsWithFuncs(
		targetPath, force, userScope, step, installer, out, subshell,
		install, configure, symlink, report)
}

func runStepsWithFuncs(targetPath string, force, userScope bool, step Step, installer installable, out output.Outputer, subshell subshell.SubShell, installf installFunc, configuref configureFunc, symlinkf symlinkFunc, reportf reportFunc) error {
=======
func runSteps(targetPath string, force bool, userScope bool, namespace project.Namespaced, step Step, installer installable, out output.Outputer) error {
	return runStepsWithFuncs(
		targetPath, force, userScope, namespace, step, installer, out,
		install, configure, symlink, report)
}

func runStepsWithFuncs(targetPath string, force, userScope bool, namespace project.Namespaced, step Step, installer installable, out output.Outputer, installf installFunc, configuref configureFunc, symlinkf symlinkFunc, reportf reportFunc) error {
>>>>>>> 534f2b1d
	logging.Debug("runSteps: %s", step.String())

	var envGetter runtime.EnvGetter
	var fail *failures.Failure

	installed, fail := installer.IsInstalled()
	if fail != nil {
		return fail
	}

	if !installed && step != UnsetStep && step != InstallStep {
		return locale.NewInputError("err_deploy_run_install", "Please run the install step at least once")
	}

	if step == UnsetStep || step == InstallStep {
		logging.Debug("Running install step")
		var err error
		if envGetter, err = installf(targetPath, installer, out); err != nil {
			return err
		}

		if step == UnsetStep {
			out.Notice("") // Some space between steps
		}
	}
	if step == UnsetStep || step == ConfigureStep {
		logging.Debug("Running configure step")
		if envGetter == nil {
			if envGetter, fail = installer.Env(); fail != nil {
				return errs.Wrap(fail, "Could not retrieve env for Configure step")
			}
		}
<<<<<<< HEAD
		if err := configuref(envGetter, out, subshell, userScope); err != nil {
=======
		if err := configuref(targetPath, envGetter, out, namespace, userScope); err != nil {
>>>>>>> 534f2b1d
			return err
		}
		if step == UnsetStep {
			out.Notice("") // Some space between steps
		}
	}
	if step == UnsetStep || step == SymlinkStep {
		logging.Debug("Running symlink step")
		if envGetter == nil {
			if envGetter, fail = installer.Env(); fail != nil {
				return errs.Wrap(fail, "Could not retrieve env for Symlink step")
			}
		}
		if err := symlinkf(targetPath, force, envGetter, out); err != nil {
			return err
		}
		if step == UnsetStep {
			out.Notice("") // Some space between steps
		}
	}
	if step == UnsetStep || step == ReportStep {
		logging.Debug("Running report step")
		if envGetter == nil {
			if envGetter, fail = installer.Env(); fail != nil {
				return errs.Wrap(fail, "Could not retrieve env for Report step")
			}
		}
		if err := reportf(targetPath, envGetter, out); err != nil {
			return err
		}
	}

	return nil
}

type installFunc func(path string, installer installable, out output.Outputer) (runtime.EnvGetter, error)

func install(path string, installer installable, out output.Outputer) (runtime.EnvGetter, error) {
	out.Notice(locale.T("deploy_install"))
	envGetter, installed, fail := installer.Install()
	if fail != nil {
		return envGetter, locale.WrapError(fail, "deploy_install_failed", "Installation failed.")
	}
	if !installed {
		out.Notice(locale.T("using_cached_env"))
	}

	if rt.GOOS == "windows" {
		box := packr.NewBox("../../../assets/scripts")
		contents := box.Bytes("setenv.bat")
		fail = fileutils.WriteFile(filepath.Join(path, "setenv.bat"), contents)
		if fail != nil {
			return envGetter, locale.WrapError(fail.ToError(), "err_deploy_write_setenv", "Could not create setenv batch scriptfile at path: %s", path)
		}
	}

	out.Print(locale.Tl("deploy_install_done", "Installation completed"))
	return envGetter, nil
}

<<<<<<< HEAD
type configureFunc func(envGetter runtime.EnvGetter, out output.Outputer, sshell subshell.SubShell, userScope bool) error

func configure(envGetter runtime.EnvGetter, out output.Outputer, sshell subshell.SubShell, userScope bool) error {
=======
type configureFunc func(installpath string, envGetter runtime.EnvGetter, out output.Outputer, namespace project.Namespaced, userScope bool) error

func configure(installpath string, envGetter runtime.EnvGetter, out output.Outputer, namespace project.Namespaced, userScope bool) error {
>>>>>>> 534f2b1d
	venv := virtualenvironment.New(envGetter.GetEnv)
	env, err := venv.GetEnv(false, "")
	if err != nil {
		return err
	}

	out.Notice(locale.Tr("deploy_configure_shell", sshell.Shell()))

	fail := sshell.WriteUserEnv(env, userScope)
	if fail != nil {
		return locale.WrapError(fail, "err_deploy_subshell_write", "Could not write environment information to your shell configuration.")
	}

	// Write global env file
	out.Notice(fmt.Sprintf("Writing shell env file to %s\n", filepath.Join(installpath, "bin")))
	err = sshell.SetupShellRcFile(filepath.Join(installpath, "bin"), env, namespace)
	if err != nil {
		return locale.WrapError(err, "err_deploy_subshell_rc_file", "Could not create environment script.")
	}

	return nil
}

type symlinkFunc func(installPath string, overwrite bool, envGetter runtime.EnvGetter, out output.Outputer) error

func symlink(installPath string, overwrite bool, envGetter runtime.EnvGetter, out output.Outputer) error {
	venv := virtualenvironment.New(envGetter.GetEnv)
	env, err := venv.GetEnv(false, "")
	if err != nil {
		return err
	}

	var path string
	if rt.GOOS != "windows" {
		// Retrieve path to write symlinks to
		path, err = usablePath()
		if err != nil {
			return locale.WrapError(err, "err_usablepath", "Could not retrieve a usable PATH")
		}
	}

	// Retrieve artifact binary directory
	var bins []string
	if p, ok := env["PATH"]; ok {
		bins = strings.Split(p, string(os.PathListSeparator))
	}

	exes, err := executables(bins)
	if err != nil {
		return locale.WrapError(err, "err_symlink_exes", "Could not detect executables")
	}

	// Remove duplicate executables as per PATH and PATHEXT
	exes, err = uniqueExes(exes, os.Getenv("PATHEXT"))
	if err != nil {
		return locale.WrapError(err, "err_unique_exes", "Could not detect unique executables, make sure your PATH and PATHEXT environment variables are properly configured.")
	}

	if rt.GOOS != "windows" {
		// Symlink to PATH (eg. /usr/local/bin)
		if err := symlinkWithTarget(overwrite, path, exes, out); err != nil {
			return locale.WrapError(err, "err_symlink", "Could not create symlinks to {{.V0}}.", path)
		}
	}

	return nil
}

func symlinkName(targetDir string, path string) string {
	target := filepath.Clean(filepath.Join(targetDir, filepath.Base(path)))
	if rt.GOOS != "windows" {
		return target
	}

	oldExt := filepath.Ext(target)
	return target[0:len(target)-len(oldExt)] + ".lnk"
}

// symlinkWithTarget creates symlinks in the target path of all executables found in the bins dir
// It overwrites existing files, if the overwrite flag is set.
// On Windows the same executable name can have several file extensions,
// therefore executables are only symlinked if it has not been symlinked to a
// target (with the same or a different extension) from a different directory.
// Also: Only the executable with the highest priority according to pathExt is symlinked.
func symlinkWithTarget(overwrite bool, symlinkPath string, exePaths []string, out output.Outputer) error {
	out.Notice(locale.Tr("deploy_symlink", symlinkPath))

	if fail := fileutils.MkdirUnlessExists(symlinkPath); fail != nil {
		return locale.WrapInputError(
			fail, "err_deploy_mkdir",
			"Could not create directory at {{.V0}}, make sure you have permissions to write to {{.V1}}.", symlinkPath, filepath.Dir(symlinkPath))
	}

	for _, exePath := range exePaths {
		symlink := symlinkName(symlinkPath, exePath)

		// If the link already exists we may have to overwrite it, skip it, or fail..
		if fileutils.TargetExists(symlink) {
			// If the existing symlink already matches the one we want to create, skip it
			skip, err := shouldSkipSymlink(symlink, exePath)
			if err != nil {
				return locale.WrapError(err, "err_deploy_shouldskip", "Could not determine if link already exists.")
			}
			if skip {
				continue
			}

			// If we're trying to overwrite a link not owned by us but overwrite=false then we should fail
			if !overwrite {
				return locale.NewInputError(
					"err_deploy_symlink_target_exists",
					"Cannot create symlink as the target already exists: {{.V0}}. Use '--force' to overwrite any existing files.", symlink)
			}

			// We're about to overwrite, so if this link isn't owned by us we should let the user know
			out.Notice(locale.Tr("deploy_overwrite_target", symlink))

			// to overwrite the existing file, we have to remove it first, or the link command will fail
			if err := os.Remove(symlink); err != nil {
				return locale.WrapInputError(
					err, "err_deploy_overwrite",
					"Could not overwrite {{.V0}}, make sure you have permissions to write to this file.", symlink)
			}
		}

		if err := link(exePath, symlink); err != nil {
			return err
		}
	}

	return nil
}

type exeFile struct {
	fpath string
	name  string
	ext   string
}

// executables will return all the executables that need to be symlinked in the various provided bin directories
func executables(bins []string) ([]string, error) {
	exes := []string{}

	for _, bin := range bins {
		err := filepath.Walk(bin, func(fpath string, info os.FileInfo, err error) error {
			// Filter out files that are not executable
			if info == nil || info.IsDir() || !fileutils.IsExecutable(fpath) { // check if executable by anyone
				return nil // not executable
			}

			exes = append(exes, fpath)
			return nil
		})
		if err != nil {
			return exes, errs.Wrap(err, "Error while walking path")
		}
	}

	return exes, nil
}

func uniqueExes(exePaths []string, pathext string) ([]string, error) {
	pathExt := strings.Split(strings.ToLower(pathext), ";")
	exeFiles := map[string]exeFile{}
	result := []string{}

	for _, exePath := range exePaths {
		if rt.GOOS == "windows" {
			exePath = strings.ToLower(exePath) // Windows is case-insensitive
		}

		exe := exeFile{exePath, "", ""}
		ext := filepath.Ext(exePath)

		// We only set the executable extension if PATHEXT is present.
		// Some macOS builds can contain binaries with periods in their
		// names and we do not want to strip off suffixes after the period.
		if funk.Contains(pathExt, ext) {
			exe.ext = filepath.Ext(exePath)
		}
		exe.name = strings.TrimSuffix(filepath.Base(exePath), exe.ext)

		if prevExe, exists := exeFiles[exe.name]; exists {
			pathsEqual, err := fileutils.PathsEqual(filepath.Dir(exe.fpath), filepath.Dir(prevExe.fpath))
			if err != nil {
				return result, errs.Wrap(err, "Could not compare paths")
			}
			if !pathsEqual {
				continue // Earlier PATH entries win
			}
			if funk.IndexOf(pathExt, prevExe.ext) < funk.IndexOf(pathExt, exe.ext) {
				continue // Earlier PATHEXT entries win
			}
		}

		exeFiles[exe.name] = exe
	}

	for _, exe := range exeFiles {
		result = append(result, exe.fpath)
	}
	return result, nil
}

type Report struct {
	BinaryDirectories []string
	Environment       map[string]string
}

type reportFunc func(path string, envGetter runtime.EnvGetter, out output.Outputer) error

func report(path string, envGetter runtime.EnvGetter, out output.Outputer) error {
	venv := virtualenvironment.New(envGetter.GetEnv)
	env, err := venv.GetEnv(false, "")
	if err != nil {
		return err
	}

	var bins []string
	if path, ok := env["PATH"]; ok {
		delete(env, "PATH")
		bins = strings.Split(path, string(os.PathListSeparator))
	}

	out.Notice(locale.T("deploy_info"))

	out.Print(Report{
		BinaryDirectories: bins,
		Environment:       env,
	})

	if rt.GOOS == "windows" {
		out.Notice(locale.Tr("deploy_restart_cmd", filepath.Join(path, "setenv.bat")))
	} else {
		out.Notice(locale.T("deploy_restart_shell"))
	}

	return nil
}<|MERGE_RESOLUTION|>--- conflicted
+++ resolved
@@ -81,11 +81,7 @@
 			"Could not initialize an installer for {{.V0}}.", params.Namespace.String())
 	}
 
-<<<<<<< HEAD
-	return runSteps(targetPath, params.Force, params.UserScope, d.step, installer, d.output, d.subshell)
-=======
-	return runSteps(targetPath, params.Force, params.UserScope, params.Namespace, d.step, installer, d.output)
->>>>>>> 534f2b1d
+	return runSteps(targetPath, params.Force, params.UserScope, params.Namespace, d.step, installer, d.output, d.subshell)
 }
 
 func (d *Deploy) createInstaller(namespace project.Namespaced, path string) (installable, string, error) {
@@ -104,23 +100,13 @@
 	return installable, cacheDir, fail.ToError()
 }
 
-<<<<<<< HEAD
-func runSteps(targetPath string, force bool, userScope bool, step Step, installer installable, out output.Outputer, subshell subshell.SubShell) error {
+func runSteps(targetPath string, force bool, userScope bool, namespace project.Namespaced, step Step, installer installable, out output.Outputer, subshell subshell.SubShell) error {
 	return runStepsWithFuncs(
-		targetPath, force, userScope, step, installer, out, subshell,
+		targetPath, force, userScope, namespace, step, installer, out, subshell,
 		install, configure, symlink, report)
 }
 
-func runStepsWithFuncs(targetPath string, force, userScope bool, step Step, installer installable, out output.Outputer, subshell subshell.SubShell, installf installFunc, configuref configureFunc, symlinkf symlinkFunc, reportf reportFunc) error {
-=======
-func runSteps(targetPath string, force bool, userScope bool, namespace project.Namespaced, step Step, installer installable, out output.Outputer) error {
-	return runStepsWithFuncs(
-		targetPath, force, userScope, namespace, step, installer, out,
-		install, configure, symlink, report)
-}
-
-func runStepsWithFuncs(targetPath string, force, userScope bool, namespace project.Namespaced, step Step, installer installable, out output.Outputer, installf installFunc, configuref configureFunc, symlinkf symlinkFunc, reportf reportFunc) error {
->>>>>>> 534f2b1d
+func runStepsWithFuncs(targetPath string, force, userScope bool, namespace project.Namespaced, step Step, installer installable, out output.Outputer, subshell subshell.SubShell, installf installFunc, configuref configureFunc, symlinkf symlinkFunc, reportf reportFunc) error {
 	logging.Debug("runSteps: %s", step.String())
 
 	var envGetter runtime.EnvGetter
@@ -153,11 +139,7 @@
 				return errs.Wrap(fail, "Could not retrieve env for Configure step")
 			}
 		}
-<<<<<<< HEAD
-		if err := configuref(envGetter, out, subshell, userScope); err != nil {
-=======
-		if err := configuref(targetPath, envGetter, out, namespace, userScope); err != nil {
->>>>>>> 534f2b1d
+		if err := configuref(targetPath, envGetter, out, subshell, namespace, userScope); err != nil {
 			return err
 		}
 		if step == UnsetStep {
@@ -218,15 +200,9 @@
 	return envGetter, nil
 }
 
-<<<<<<< HEAD
-type configureFunc func(envGetter runtime.EnvGetter, out output.Outputer, sshell subshell.SubShell, userScope bool) error
-
-func configure(envGetter runtime.EnvGetter, out output.Outputer, sshell subshell.SubShell, userScope bool) error {
-=======
-type configureFunc func(installpath string, envGetter runtime.EnvGetter, out output.Outputer, namespace project.Namespaced, userScope bool) error
-
-func configure(installpath string, envGetter runtime.EnvGetter, out output.Outputer, namespace project.Namespaced, userScope bool) error {
->>>>>>> 534f2b1d
+type configureFunc func(installpath string, envGetter runtime.EnvGetter, out output.Outputer, sshell subshell.SubShell, namespace project.Namespaced, userScope bool) error
+
+func configure(installpath string, envGetter runtime.EnvGetter, out output.Outputer, sshell subshell.SubShell, namespace project.Namespaced, userScope bool) error {
 	venv := virtualenvironment.New(envGetter.GetEnv)
 	env, err := venv.GetEnv(false, "")
 	if err != nil {
