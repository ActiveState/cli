--- conflicted
+++ resolved
@@ -32,14 +32,10 @@
 }
 
 type Params struct {
-<<<<<<< HEAD
 	All       bool
 	Namespace *project.Namespaced
 	CommitID  string
-=======
-	All bool
 	Full bool
->>>>>>> 8c03d9f4
 }
 
 type Builds struct {
