--- conflicted
+++ resolved
@@ -60,10 +60,6 @@
 	if !params.Namespace.IsValid() && r.proj == nil {
 		return locale.NewInputError("err_no_project")
 	}
-<<<<<<< HEAD
-	c.out.Notice(locale.Tr("operating_message", c.proj.NamespaceString(), c.proj.Dir()))
-=======
->>>>>>> 1d33207f
 
 	if !r.auth.Authenticated() {
 		return errs.AddTips(
