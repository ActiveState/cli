--- conflicted
+++ resolved
@@ -270,18 +270,13 @@
 		return locale.WrapError(err, "err_uploadingredient_fetch", "Unable to fetch newly published ingredient")
 	}
 	versionID := strfmt.UUID(result.Publish.IngredientVersionID)
-<<<<<<< HEAD
-	atTime := strfmt.DateTime(time.Now())
-	publishedVersion, err := model.FetchIngredientVersion(&ingredientID, &versionID, true, &atTime, r.auth)
-=======
 
 	latestTime, err := model.FetchLatestRevisionTimeStamp(r.auth)
 	if err != nil {
 		return locale.WrapError(err, "err_uploadingingredient_fetch_timestamp", "Unable to fetch latest revision timestamp")
 	}
 
-	publishedVersion, err := model.FetchIngredientVersion(&ingredientID, &versionID, true, ptr.To(strfmt.DateTime(latestTime)))
->>>>>>> e85cd5d8
+	publishedVersion, err := model.FetchIngredientVersion(&ingredientID, &versionID, true, ptr.To(strfmt.DateTime(latestTime)), r.auth)
 	if err != nil {
 		return locale.WrapError(err, "err_uploadingingredient_fetch_version", "Unable to fetch newly published ingredient version")
 	}
