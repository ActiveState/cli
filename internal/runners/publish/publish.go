--- conflicted
+++ resolved
@@ -154,11 +154,7 @@
 	isRevision := false
 	if params.Version != "" {
 		// Attempt to get the version if it already exists, it not existing is not an error though
-<<<<<<< HEAD
-		i, err := model.GetIngredientByNameAndVersion(reqVars.Namespace, reqVars.Name, params.Version, r.auth)
-=======
-		i, err := model.GetIngredientByNameAndVersion(reqVars.Namespace, reqVars.Name, params.Version, &latestRevisionTime)
->>>>>>> 10866a8a
+		i, err := model.GetIngredientByNameAndVersion(reqVars.Namespace, reqVars.Name, params.Version, &latestRevisionTime, r.auth)
 		if err != nil {
 			var notFound *inventory_operations.GetNamespaceIngredientVersionNotFound
 			if !errors.As(err, &notFound) {
@@ -172,12 +168,7 @@
 
 	if ingredient == nil {
 		// Attempt to find the existing ingredient, if we didn't already get it from the version specific call above
-<<<<<<< HEAD
-		ts := time.Now()
-		ingredients, err := model.SearchIngredientsStrict(reqVars.Namespace, reqVars.Name, true, false, &ts, r.auth)
-=======
-		ingredients, err := model.SearchIngredientsStrict(reqVars.Namespace, reqVars.Name, true, false, &latestRevisionTime)
->>>>>>> 10866a8a
+		ingredients, err := model.SearchIngredientsStrict(reqVars.Namespace, reqVars.Name, true, false, &latestRevisionTime, r.auth)
 		if err != nil && !errs.Matches(err, &model.ErrSearch404{}) { // 404 means either the ingredient or the namespace was not found, which is fine
 			return locale.WrapError(err, "err_uploadingredient_search", "Could not search for ingredient")
 		}
