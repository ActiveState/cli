package revert

import (
	"github.com/ActiveState/cli/internal/analytics"
	"github.com/ActiveState/cli/internal/errs"
	"github.com/ActiveState/cli/internal/locale"
	"github.com/ActiveState/cli/internal/output"
	"github.com/ActiveState/cli/internal/primer"
	"github.com/ActiveState/cli/internal/prompt"
	"github.com/ActiveState/cli/internal/runbits"
	"github.com/ActiveState/cli/internal/runbits/commitmediator"
	"github.com/ActiveState/cli/pkg/cmdlets/commit"
	gqlmodel "github.com/ActiveState/cli/pkg/platform/api/graphql/model"
	"github.com/ActiveState/cli/pkg/platform/authentication"
	"github.com/ActiveState/cli/pkg/platform/model"
	"github.com/ActiveState/cli/pkg/platform/runtime/target"
	"github.com/ActiveState/cli/pkg/project"
	"github.com/go-openapi/strfmt"
)

type Revert struct {
	out       output.Outputer
	prompt    prompt.Prompter
	project   *project.Project
	auth      *authentication.Auth
	analytics analytics.Dispatcher
	svcModel  *model.SvcModel
}

type Params struct {
	CommitID string
	To       bool
	Force    bool
}

type primeable interface {
	primer.Outputer
	primer.Prompter
	primer.Projecter
	primer.Auther
	primer.Analyticer
	primer.SvcModeler
}

func New(prime primeable) *Revert {
	return &Revert{
		prime.Output(),
		prime.Prompt(),
		prime.Project(),
		prime.Auth(),
		prime.Analytics(),
		prime.SvcModel(),
	}
}

func (r *Revert) Run(params *Params) error {
	if r.project == nil {
		return locale.NewInputError("err_no_project")
	}
	if !strfmt.IsUUID(params.CommitID) {
		return locale.NewInputError("err_invalid_commit_id", "Invalid commit ID")
	}
<<<<<<< HEAD

	latestCommit, err := localcommit.Get(r.project.Dir())
=======
	latestCommit, err := commitmediator.Get(r.project)
>>>>>>> da528fd0
	if err != nil {
		return errs.Wrap(err, "Unable to get local commit")
	}

	if params.CommitID == latestCommit.String() && params.To {
		return locale.NewInputError("err_revert_to_current_commit", "The commit to revert to cannot be the latest commit")
	}
	r.out.Notice(locale.Tl("operating_message", "", r.project.NamespaceString(), r.project.Dir()))

	bp := model.NewBuildPlannerModel(r.auth)
	targetCommitID := params.CommitID // the commit to revert the contents of, or the commit to revert to
	revertParams := revertParams{
		organization:   r.project.Owner(),
		project:        r.project.Name(),
		branch:         r.project.BranchName(),
		parentCommitID: latestCommit.String(),
		revertCommitID: params.CommitID,
	}
	revertFunc := r.revertCommit
	if params.To {
		revertFunc = r.revertToCommit
	}

	targetCommit, err := model.GetCommitWithinCommitHistory(latestCommit, strfmt.UUID(targetCommitID))
	if err != nil {
		return errs.AddTips(
			locale.WrapError(err, "err_revert_get_commit", "", params.CommitID),
			locale.T("tip_private_project_auth"),
		)
	}

	var orgs []gqlmodel.Organization
	if targetCommit.Author != nil {
		var err error
		orgs, err = model.FetchOrganizationsByIDs([]strfmt.UUID{*targetCommit.Author})
		if err != nil {
			return locale.WrapError(err, "err_revert_get_organizations", "Could not get organizations for current user")
		}
	}
	preposition := ""
	if params.To {
		preposition = " to" // need leading whitespace
	}
	if !r.out.Type().IsStructured() {
		r.out.Print(locale.Tl("revert_info", "You are about to revert{{.V0}} the following commit:", preposition))
		commit.PrintCommit(r.out, targetCommit, orgs)
	}

	defaultChoice := params.Force || !r.out.Config().Interactive
	revert, err := r.prompt.Confirm("", locale.Tl("revert_confirm", "Continue?"), &defaultChoice)
	if err != nil {
		return locale.WrapError(err, "err_revert_confirm", "Could not confirm revert choice")
	}
	if !revert {
		return locale.NewInputError("err_revert_aborted", "Revert aborted by user")
	}

	revertCommit, err := revertFunc(revertParams, bp)
	if err != nil {
		return errs.AddTips(
			locale.WrapError(err, "err_revert_commit", "", preposition, params.CommitID),
			locale.Tl("tip_revert_sync", "Please ensure that the local project is synchronized with the platform and that the given commit ID belongs to the current project"),
			locale.T("tip_private_project_auth"))
	}

	err = localcommit.Set(r.project.Dir(), revertCommit.String())
	if err != nil {
		return errs.Wrap(err, "Unable to set local commit")
	}

<<<<<<< HEAD
	err = runbits.RefreshRuntime(r.auth, r.out, r.analytics, r.project, revertCommit, true, target.TriggerRevert, r.svcModel)
=======
	err = commitmediator.Set(r.project, revertCommit.CommitID.String())
>>>>>>> da528fd0
	if err != nil {
		return locale.WrapError(err, "err_refresh_runtime")
	}

	r.out.Print(output.Prepare(
		locale.Tl("revert_success", "Successfully reverted{{.V0}} commit: {{.V1}}", preposition, params.CommitID),
		&struct {
			CurrentCommitID string `json:"current_commit_id"`
		}{
			revertCommit.String(),
		},
	))
	r.out.Notice(locale.T("operation_success_local"))
	return nil
}

type revertFunc func(params revertParams, bp *model.BuildPlanner) (strfmt.UUID, error)

type revertParams struct {
	organization   string
	project        string
	branch         string
	parentCommitID string
	revertCommitID string
}

func (r *Revert) revertCommit(params revertParams, bp *model.BuildPlanner) (strfmt.UUID, error) {
	newCommitID, err := bp.RevertCommit(params.organization, params.project, params.branch, params.revertCommitID)
	if err != nil {
		return "", errs.Wrap(err, "could not revert commit")
	}

	return newCommitID, nil
}

func (r *Revert) revertToCommit(params revertParams, bp *model.BuildPlanner) (strfmt.UUID, error) {
	buildExpression, err := bp.GetBuildExpression(params.organization, params.project, params.revertCommitID)
	if err != nil {
		return "", errs.Wrap(err, "could not get build expression")
	}

	stageCommitParams := model.StageCommitParams{
		Owner:        params.organization,
		Project:      params.project,
		ParentCommit: params.parentCommitID,
		Description:  locale.Tl("revert_commit_description", "Revert to commit {{.V0}}", params.revertCommitID),
		Expression:   buildExpression,
	}

	newCommitID, err := bp.StageCommit(stageCommitParams)
	if err != nil {
		return "", errs.Wrap(err, "could not stage commit")
	}

	return newCommitID, nil
}<|MERGE_RESOLUTION|>--- conflicted
+++ resolved
@@ -60,12 +60,7 @@
 	if !strfmt.IsUUID(params.CommitID) {
 		return locale.NewInputError("err_invalid_commit_id", "Invalid commit ID")
 	}
-<<<<<<< HEAD
-
-	latestCommit, err := localcommit.Get(r.project.Dir())
-=======
 	latestCommit, err := commitmediator.Get(r.project)
->>>>>>> da528fd0
 	if err != nil {
 		return errs.Wrap(err, "Unable to get local commit")
 	}
@@ -131,16 +126,17 @@
 			locale.T("tip_private_project_auth"))
 	}
 
-	err = localcommit.Set(r.project.Dir(), revertCommit.String())
+	err = runbits.RefreshRuntime(r.auth, r.out, r.analytics, r.project, revertCommit, true, target.TriggerRevert, r.svcModel)
+	if err != nil {
+		return locale.WrapError(err, "err_refresh_runtime")
+	}
+
+	err = commitmediator.Set(r.project, revertCommit.String())
 	if err != nil {
 		return errs.Wrap(err, "Unable to set local commit")
 	}
 
-<<<<<<< HEAD
 	err = runbits.RefreshRuntime(r.auth, r.out, r.analytics, r.project, revertCommit, true, target.TriggerRevert, r.svcModel)
-=======
-	err = commitmediator.Set(r.project, revertCommit.CommitID.String())
->>>>>>> da528fd0
 	if err != nil {
 		return locale.WrapError(err, "err_refresh_runtime")
 	}
