package platforms

import (
	"github.com/ActiveState/cli/internal/locale"
	"github.com/ActiveState/cli/internal/logging"
	"github.com/ActiveState/cli/internal/output"
	"github.com/ActiveState/cli/internal/primer"
	"github.com/ActiveState/cli/pkg/platform/model"
	"github.com/ActiveState/cli/pkg/project"
)

// AddRunParams tracks the info required for running Add.
type AddRunParams struct {
	Params
}

// Add manages the adding execution context.
type Add struct {
	out     output.Outputer
	project *project.Project
}

type primeable interface {
	primer.Outputer
	primer.Projecter
}

// NewAdd prepares an add execution context for use.
func NewAdd(prime primeable) *Add {
	return &Add{prime.Output(), prime.Project()}
}

// Run executes the add behavior.
func (a *Add) Run(ps AddRunParams) error {
	logging.Debug("Execute platforms add")

	params, err := prepareParams(ps.Params)
	if err != nil {
		return err
	}

	if a.project == nil {
		return locale.NewInputError("err_no_project")
	}

	err = model.CommitPlatform(
<<<<<<< HEAD
		ps.Project,
=======
		a.project.Owner(), a.project.Name(),
>>>>>>> 58b95bdc
		model.OperationAdded,
		params.name, params.version, params.BitWidth,
	)
	if err != nil {
		return err
	}

	a.out.Notice(locale.Tr("platform_added", params.name, params.version))

	return nil
}<|MERGE_RESOLUTION|>--- conflicted
+++ resolved
@@ -44,11 +44,7 @@
 	}
 
 	err = model.CommitPlatform(
-<<<<<<< HEAD
-		ps.Project,
-=======
-		a.project.Owner(), a.project.Name(),
->>>>>>> 58b95bdc
+		a.project,
 		model.OperationAdded,
 		params.name, params.version, params.BitWidth,
 	)
