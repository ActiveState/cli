--- conflicted
+++ resolved
@@ -52,16 +52,10 @@
 	if err := requirements.NewRequirementOperation(a.prime).ExecuteRequirementOperation(
 		params.name,
 		params.version,
-<<<<<<< HEAD
-		bgModel.OperationAdd,
+		bpModel.OperationAdded,
 		nil,
 		&model.NamespacePlatform,
 		nil,
-=======
-		params.BitWidth,
-		bpModel.OperationAdded,
-		model.NamespacePlatform,
->>>>>>> 6791be89
 	); err != nil {
 		return locale.WrapError(err, "err_add_platform", "Could not add platform.")
 	}
