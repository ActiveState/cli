--- conflicted
+++ resolved
@@ -42,16 +42,10 @@
 	if err := requirements.NewRequirementOperation(r.prime).ExecuteRequirementOperation(
 		params.name,
 		params.version,
-<<<<<<< HEAD
-		bgModel.OperationRemove,
+		bpModel.OperationRemoved,
 		nil,
 		&model.NamespacePlatform,
 		nil,
-=======
-		params.BitWidth,
-		bpModel.OperationRemoved,
-		model.NamespacePlatform,
->>>>>>> 6791be89
 	); err != nil {
 		return locale.WrapError(err, "err_remove_platform", "Could not remove platform.")
 	}
