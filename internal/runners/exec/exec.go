package exec

import (
	"fmt"
	"os"
	"path/filepath"
	"strconv"
	"strings"

	"github.com/ActiveState/cli/internal/analytics"
	"github.com/ActiveState/cli/internal/constants"
	"github.com/ActiveState/cli/internal/errs"
	"github.com/ActiveState/cli/internal/exeutils"
	"github.com/ActiveState/cli/internal/fileutils"
	"github.com/ActiveState/cli/internal/installation/storage"
	"github.com/ActiveState/cli/internal/language"
	"github.com/ActiveState/cli/internal/locale"
	"github.com/ActiveState/cli/internal/logging"
	"github.com/ActiveState/cli/internal/output"
	"github.com/ActiveState/cli/internal/primer"
	"github.com/ActiveState/cli/internal/runbits"
	"github.com/ActiveState/cli/internal/scriptfile"
	"github.com/ActiveState/cli/internal/subshell"
	"github.com/ActiveState/cli/internal/virtualenvironment"
	"github.com/ActiveState/cli/pkg/platform/authentication"
	"github.com/ActiveState/cli/pkg/platform/runtime"
	"github.com/ActiveState/cli/pkg/platform/runtime/executor"
	"github.com/ActiveState/cli/pkg/platform/runtime/setup"
	"github.com/ActiveState/cli/pkg/project"
	"github.com/ActiveState/cli/pkg/projectfile"
	"github.com/shirou/gopsutil/process"
)

type Configurable interface {
	GetStringMapStringSlice(key string) map[string][]string
}

type Exec struct {
	subshell  subshell.SubShell
	proj      *project.Project
	auth      *authentication.Auth
	out       output.Outputer
	cfg       Configurable
	analytics analytics.Dispatcher
}

type primeable interface {
	primer.Auther
	primer.Outputer
	primer.Subsheller
	primer.Projecter
	primer.Configurer
	primer.Analyticer
}

type Params struct {
	Path string
}

func New(prime primeable) *Exec {
	return &Exec{
		prime.Subshell(),
		prime.Project(),
		prime.Auth(),
		prime.Output(),
		prime.Config(),
		prime.Analytics(),
	}
}

func NewParams() *Params {
	return &Params{}
}

func (s *Exec) Run(params *Params, args ...string) error {
	var projectDir string
	var rtTarget setup.Targeter

	if len(args) == 0 {
		return nil
	}

	trigger := runtime.NewExecTrigger(args[0])

	// Detect target and project dir
	// If the path passed resolves to a runtime dir (ie. has a runtime marker) then the project is not used
	if params.Path != "" && runtime.IsRuntimeDir(params.Path) {
		projectDir = projectFromRuntimeDir(s.cfg, params.Path, storage.CachePath())
		proj, err := project.FromPath(projectDir)
		if err != nil {
			logging.Error("Could not get project dir from path: %s", errs.JoinMessage(err))
			rtTarget = runtime.NewCustomTarget("", "", "", params.Path, trigger, "")
		} else {
			rtTarget = runtime.NewProjectTarget(proj, storage.CachePath(), nil, trigger)
		}
	} else {
		proj := s.proj
		if params.Path != "" {
			var err error
			proj, err = project.FromPath(params.Path)
			if err != nil {
				return locale.WrapInputError(err, "exec_no_project_at_path", "Could not find project file at {{.V0}}", params.Path)
			}
		}
		if s.proj == nil {
			return locale.NewError("exec_no_project_found", "Could not find a project.  You need to be in a project directory or specify a global default project via `state activate --default`")
		}
		projectDir = filepath.Dir(proj.Source().Path())
		rtTarget = runtime.NewProjectTarget(proj, storage.CachePath(), nil, trigger)
	}

	rt, err := runtime.New(rtTarget, s.analytics)
	if err != nil {
		if !runtime.IsNeedsUpdateError(err) {
			return locale.WrapError(err, "err_activate_runtime", "Could not initialize a runtime for this project.")
		}
		eh, err := runbits.DefaultRuntimeEventHandler(s.out)
		if err != nil {
			return locale.WrapError(err, "err_initialize_runtime_event_handler")
		}
		if err := rt.Update(s.auth, eh); err != nil {
			return locale.WrapError(err, "err_update_runtime", "Could not update runtime installation.")
		}
	}
	venv := virtualenvironment.New(rt)

	env, err := venv.GetEnv(true, false, projectDir)
	if err != nil {
		return locale.WrapError(err, "err_exec_env", "Could not retrieve environment information for your runtime")
	}
	logging.Debug("Trying to exec %s on PATH=%s", args[0], env["PATH"])

	if err := handleRecursion(env, args); err != nil {
		return errs.Wrap(err, "Could not handle recursion")
	}

	exeTarget := args[0]
	if ! fileutils.TargetExists(exeTarget) {
		rtExePaths, err := rt.ExecutablePaths()
		if err != nil {
			return errs.Wrap(err, "Could not detect runtime executable paths")
		}
		RTPATH := strings.Join(rtExePaths, string(os.PathListSeparator)) + string(os.PathListSeparator) + os.Getenv("PATH")

		// Report recursive execution of executor: The path for the executable should be different from the default bin dir
		exesOnPath := exeutils.FilterExesOnPATH(args[0], RTPATH, func(exe string) bool {
			v, err := executor.IsExecutor(exe)
			if err != nil {
				logging.Error("Could not find out if executable is an executor: %s", errs.JoinMessage(err))
				return true // This usually means there's a permission issue, which means we likely don't own it
			}
			return !v
		})

		if len(exesOnPath) > 0 {
			exeTarget = exesOnPath[0]
		}
	}

	// Guard against invoking the executor from PATH (ie. by name alone)
	if os.Getenv(constants.ExecRecursionAllowEnvVarName) != "true" && filepath.Base(exeTarget) == exeTarget { // not a full path
		exe := exeutils.FindExeInside(exeTarget, env["PATH"])
		if exe != exeTarget { // Found the exe name on our PATH
			isExec, err := executor.IsExecutor(exe)
			if err != nil {
				logging.Error("Could not find out if executable is an executor: %s", errs.JoinMessage(err))
			} else if isExec {
				// If the exe we resolve to is an executor then we have ourselves a recursive loop
				return locale.NewError("err_exec_recursion", "", constants.ForumsURL, constants.ExecRecursionAllowEnvVarName)
			}
		}
	}

	s.subshell.SetEnv(env)

	lang := language.Bash
	scriptArgs := fmt.Sprintf(`%s "$@"`, exeTarget)
	if strings.Contains(s.subshell.Binary(), "cmd") {
		lang = language.Batch
		scriptArgs = fmt.Sprintf("@ECHO OFF\n%s %%*", exeTarget)
	}

	sf, err := scriptfile.New(lang, "state-exec", scriptArgs)
	if err != nil {
		return locale.WrapError(err, "err_exec_create_scriptfile", "Could not generate script")
	}

	return s.subshell.Run(sf.Filename(), args[1:]...)
}

<<<<<<< HEAD
func projectFromRuntimeDir(cfg Configurable, runtimeDir, cacheDir string) string {
	projects := cfg.GetStringMapStringSlice(projectfile.LocalProjectsConfigKey)
	for _, paths := range projects {
		for _, p := range paths {
			targetDir := runtime.ProjectDirToTargetDir(p, cacheDir)
			if filepath.Clean(runtimeDir) == filepath.Clean(targetDir) {
				return p
			}
		}
	}

	return ""
=======
func handleRecursion(env map[string]string, args []string) (error) {
	recursionReadable := []string{}
	recursionReadableFull := os.Getenv(constants.ExecRecursionEnvVarName)
	if recursionReadableFull == "" {
		recursionReadable = append(recursionReadable, getParentProcessArgs())
	} else {
		recursionReadable = strings.Split(recursionReadableFull, "\n")
	}
	recursionReadable = append(recursionReadable, filepath.Base(os.Args[0]) + " "  + strings.Join(os.Args[1:], " "))
	var recursionLvl int64
	lastLvl, err := strconv.ParseInt(os.Getenv(constants.ExecRecursionLevelEnvVarName), 10, 32)
	if err == nil {
		recursionLvl = lastLvl + 1
	}
	maxLevel, err := strconv.ParseInt(os.Getenv(constants.ExecRecursionMaxLevelEnvVarName), 10, 32)
	if err == nil || maxLevel == 0 {
		maxLevel = 10
	}
	if recursionLvl == 2 || recursionLvl == 10 || recursionLvl == 50 {
		logging.Error("executor recursion detected: parent %s (%d): %s (lvl=%d)", getParentProcessArgs(), os.Getppid(), strings.Join(args, " "), recursionLvl)
	}
	if recursionLvl >= maxLevel {
		return locale.NewError("err_recursion_limit", "", strings.Join(recursionReadable, "\n"), constants.ExecRecursionMaxLevelEnvVarName)
	}

	env[constants.ExecRecursionLevelEnvVarName] = fmt.Sprintf("%d", recursionLvl)
	env[constants.ExecRecursionMaxLevelEnvVarName] = fmt.Sprintf("%d", maxLevel)
	env[constants.ExecRecursionEnvVarName] = strings.Join(recursionReadable, "\n")
	return nil
>>>>>>> 02539dfc
}

func getParentProcessArgs() string {
	p, err := process.NewProcess(int32(os.Getppid()))
	if err != nil {
		logging.Debug("Could not find parent process of executor: %v", err)
		return "unknown"
	}

	args, err := p.CmdlineSlice()
	if err != nil {
		logging.Debug("Could not retrieve command line arguments of executor's calling process: %v", err)
		return "unknown"
	}

	return strings.Join(args, " ")
}

<|MERGE_RESOLUTION|>--- conflicted
+++ resolved
@@ -135,7 +135,7 @@
 	}
 
 	exeTarget := args[0]
-	if ! fileutils.TargetExists(exeTarget) {
+	if !fileutils.TargetExists(exeTarget) {
 		rtExePaths, err := rt.ExecutablePaths()
 		if err != nil {
 			return errs.Wrap(err, "Could not detect runtime executable paths")
@@ -188,7 +188,6 @@
 	return s.subshell.Run(sf.Filename(), args[1:]...)
 }
 
-<<<<<<< HEAD
 func projectFromRuntimeDir(cfg Configurable, runtimeDir, cacheDir string) string {
 	projects := cfg.GetStringMapStringSlice(projectfile.LocalProjectsConfigKey)
 	for _, paths := range projects {
@@ -201,8 +200,9 @@
 	}
 
 	return ""
-=======
-func handleRecursion(env map[string]string, args []string) (error) {
+}
+
+func handleRecursion(env map[string]string, args []string) error {
 	recursionReadable := []string{}
 	recursionReadableFull := os.Getenv(constants.ExecRecursionEnvVarName)
 	if recursionReadableFull == "" {
@@ -210,7 +210,7 @@
 	} else {
 		recursionReadable = strings.Split(recursionReadableFull, "\n")
 	}
-	recursionReadable = append(recursionReadable, filepath.Base(os.Args[0]) + " "  + strings.Join(os.Args[1:], " "))
+	recursionReadable = append(recursionReadable, filepath.Base(os.Args[0])+" "+strings.Join(os.Args[1:], " "))
 	var recursionLvl int64
 	lastLvl, err := strconv.ParseInt(os.Getenv(constants.ExecRecursionLevelEnvVarName), 10, 32)
 	if err == nil {
@@ -231,7 +231,6 @@
 	env[constants.ExecRecursionMaxLevelEnvVarName] = fmt.Sprintf("%d", maxLevel)
 	env[constants.ExecRecursionEnvVarName] = strings.Join(recursionReadable, "\n")
 	return nil
->>>>>>> 02539dfc
 }
 
 func getParentProcessArgs() string {
@@ -248,5 +247,4 @@
 	}
 
 	return strings.Join(args, " ")
-}
-
+}