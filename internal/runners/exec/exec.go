package exec

import (
	"fmt"
	"os"
	"os/exec"
	"path/filepath"
	"strconv"
	"strings"

	"github.com/ActiveState/cli/pkg/executors"
	"github.com/shirou/gopsutil/v3/process"

	"github.com/ActiveState/cli/internal/analytics"
	"github.com/ActiveState/cli/internal/constants"
	"github.com/ActiveState/cli/internal/errs"
	"github.com/ActiveState/cli/internal/fileutils"
	"github.com/ActiveState/cli/internal/hash"
	"github.com/ActiveState/cli/internal/locale"
	"github.com/ActiveState/cli/internal/logging"
	"github.com/ActiveState/cli/internal/multilog"
	"github.com/ActiveState/cli/internal/osutils"
	"github.com/ActiveState/cli/internal/output"
	"github.com/ActiveState/cli/internal/primer"
	"github.com/ActiveState/cli/internal/runbits/rationalize"
	"github.com/ActiveState/cli/internal/runbits/runtime"
	"github.com/ActiveState/cli/internal/runbits/runtime/trigger"
	"github.com/ActiveState/cli/internal/subshell"
	"github.com/ActiveState/cli/internal/virtualenvironment"
	"github.com/ActiveState/cli/pkg/platform/authentication"
	"github.com/ActiveState/cli/pkg/platform/model"
	"github.com/ActiveState/cli/pkg/project"
	"github.com/ActiveState/cli/pkg/projectfile"
	"github.com/ActiveState/cli/pkg/runtime"
)

type Configurable interface {
	projectfile.ConfigGetter
	GetBool(key string) bool
}

type Exec struct {
	prime primeable
	// The remainder is redundant with the above. Refactoring this will follow in a later story so as not to blow
	// up the one that necessitates adding the primer at this level.
	// https://activestatef.atlassian.net/browse/DX-2869
	subshell  subshell.SubShell
	proj      *project.Project
	auth      *authentication.Auth
	out       output.Outputer
	cfg       Configurable
	analytics analytics.Dispatcher
	svcModel  *model.SvcModel
}

type primeable interface {
	primer.Auther
	primer.Outputer
	primer.Subsheller
	primer.Projecter
	primer.Configurer
	primer.Analyticer
	primer.SvcModeler
}

type Params struct {
	Path string
}

func New(prime primeable) *Exec {
	return &Exec{
		prime,
		prime.Subshell(),
		prime.Project(),
		prime.Auth(),
		prime.Output(),
		prime.Config(),
		prime.Analytics(),
		prime.SvcModel(),
	}
}

func NewParams() *Params {
	return &Params{}
}

func (s *Exec) Run(params *Params, args ...string) (rerr error) {
	var projectDir string
	var projectNamespace string

	if len(args) == 0 {
		return nil
	}

	trigger := trigger.NewExecTrigger(args[0])

	// Detect target and project dir
	// If the path passed resolves to a runtime dir (ie. has a runtime marker) then the project is not used
	var proj *project.Project
	var err error
	if params.Path != "" && runtime.IsRuntimeDir(params.Path) {
		projectDir = projectFromRuntimeDir(s.cfg, params.Path)
		proj, err = project.FromPath(projectDir)
		if err != nil {
			return locale.WrapInputError(err, "exec_no_project_at_path", "Could not find project file at {{.V0}}", projectDir)
		}
		projectNamespace = proj.NamespaceString()
	} else {
		proj = s.proj
		if params.Path != "" {
			var err error
			proj, err = project.FromPath(params.Path)
			if err != nil {
				return locale.WrapInputError(err, "exec_no_project_at_path", "Could not find project file at {{.V0}}", params.Path)
			}
		}
		if proj == nil {
			return rationalize.ErrNoProject
		}
		projectDir = filepath.Dir(proj.Source().Path())
		projectNamespace = proj.NamespaceString()
	}

	s.prime.SetProject(proj)

	s.out.Notice(locale.Tr("operating_message", projectNamespace, projectDir))

<<<<<<< HEAD
	rt, err := runtime_runbit.Update(s.prime, trigger, runtime_runbit.WithoutHeaders())
=======
	rt, commit, err := rtrunbit.Solve(s.auth, s.out, s.analytics, proj, nil, trigger, s.svcModel, s.cfg, rtrunbit.OptMinimalUI)
>>>>>>> 01e2aee6
	if err != nil {
		return errs.Wrap(err, "Could not initialize runtime")
	}

	if !s.cfg.GetBool(constants.AsyncRuntimeConfig) {
		err = rtrunbit.UpdateByReference(rt, commit, s.auth, proj, s.out, s.cfg, rtrunbit.OptMinimalUI)
		if err != nil {
			return errs.Wrap(err, "Could not setup runtime")
		}
	}

	venv := virtualenvironment.New(rt)

	env, err := venv.GetEnv(true, false, projectDir, projectNamespace)
	if err != nil {
		return locale.WrapError(err, "err_exec_env", "Could not retrieve environment information for your runtime")
	}

	exeTarget := args[0]

	if err := handleRecursion(env, args); err != nil {
		return errs.Wrap(err, "Could not handle recursion")
	}

	if !fileutils.TargetExists(exeTarget) {
		// Report recursive execution of executor: The path for the executable should be different from the default bin dir
		exesOnPath := osutils.FilterExesOnPATH(exeTarget, env["PATH"], func(exe string) bool {
			v, err := executors.IsExecutor(exe)
			if err != nil {
				logging.Error("Could not find out if executable is an executor: %s", errs.JoinMessage(err))
				return true // This usually means there's a permission issue, which means we likely don't own it
			}
			return !v
		})

		if len(exesOnPath) > 0 {
			exeTarget = exesOnPath[0]
		} else {
			return errs.AddTips(locale.NewInputError(
				"err_exec_not_found",
				"The executable '{{.V0}}' was not found in your PATH or in your project runtime.",
				exeTarget),
				locale.Tl("err_exec_not_found_tip", "Run '[ACTIONABLE]state export env[/RESET]' to check project runtime paths"))
		}
	}

	// Guard against invoking the executor from PATH (ie. by name alone)
	if os.Getenv(constants.ExecRecursionAllowEnvVarName) != "true" && filepath.Base(exeTarget) == exeTarget { // not a full path
		exe := osutils.FindExeInside(exeTarget, env["PATH"])
		if exe != exeTarget { // Found the exe name on our PATH
			isExec, err := executors.IsExecutor(exe)
			if err != nil {
				logging.Error("Could not find out if executable is an executor: %s", errs.JoinMessage(err))
			} else if isExec {
				// If the exe we resolve to is an executor then we have ourselves a recursive loop
				return locale.NewError("err_exec_recursion", "", constants.ForumsURL, constants.ExecRecursionAllowEnvVarName)
			}
		}
	}

<<<<<<< HEAD
	_, _, err = osutils.ExecuteAndPipeStd(exeTarget, args[1:], osutils.EnvMapToSlice(env))
	if eerr, ok := err.(*exec.ExitError); ok {
		return errs.Silence(errs.WrapExitCode(eerr, eerr.ExitCode()))
=======
	err = s.subshell.SetEnv(env)
	if err != nil {
		return locale.WrapError(err, "err_subshell_setenv")
	}

	lang := language.Bash
	scriptArgs := fmt.Sprintf(`%q "$@"`, exeTarget)
	if strings.Contains(s.subshell.Binary(), "cmd") {
		lang = language.Batch
		scriptArgs = fmt.Sprintf("@ECHO OFF\n%q %%*", exeTarget)
>>>>>>> 01e2aee6
	}
	if err != nil {
		return errs.Wrap(err, "Could not execute command")
	}

	return nil
}

func projectFromRuntimeDir(cfg projectfile.ConfigGetter, runtimeDir string) string {
	projects := projectfile.GetProjectMapping(cfg)
	for _, paths := range projects {
		for _, p := range paths {
			targetBase := hash.ShortHash(p)
			if filepath.Base(runtimeDir) == targetBase {
				return p
			}
		}
	}

	return ""
}

func handleRecursion(env map[string]string, args []string) error {
	recursionReadable := []string{}
	recursionReadableFull := os.Getenv(constants.ExecRecursionEnvVarName)
	if recursionReadableFull == "" {
		recursionReadable = append(recursionReadable, getParentProcessArgs())
	} else {
		recursionReadable = strings.Split(recursionReadableFull, "\n")
	}
	recursionReadable = append(recursionReadable, filepath.Base(os.Args[0])+" "+strings.Join(os.Args[1:], " "))
	var recursionLvl int64
	lastLvl, err := strconv.ParseInt(os.Getenv(constants.ExecRecursionLevelEnvVarName), 10, 32)
	if err == nil {
		recursionLvl = lastLvl + 1
	}
	maxLevel, err := strconv.ParseInt(os.Getenv(constants.ExecRecursionMaxLevelEnvVarName), 10, 32)
	if err == nil || maxLevel == 0 {
		maxLevel = 10
	}
	if recursionLvl == 2 || recursionLvl == 10 || recursionLvl == 50 {
		multilog.Error("executor recursion detected: parent %s (%d): %s (lvl=%d)", getParentProcessArgs(), os.Getppid(), strings.Join(args, " "), recursionLvl)
	}
	if recursionLvl >= maxLevel {
		return locale.NewError("err_recursion_limit", "", strings.Join(recursionReadable, "\n"), constants.ExecRecursionMaxLevelEnvVarName)
	}

	env[constants.ExecRecursionLevelEnvVarName] = fmt.Sprintf("%d", recursionLvl)
	env[constants.ExecRecursionMaxLevelEnvVarName] = fmt.Sprintf("%d", maxLevel)
	env[constants.ExecRecursionEnvVarName] = strings.Join(recursionReadable, "\n")
	return nil
}

func getParentProcessArgs() string {
	p, err := process.NewProcess(int32(os.Getppid()))
	if err != nil {
		logging.Debug("Could not find parent process of executor: %v", err)
		return "unknown"
	}

	args, err := p.CmdlineSlice()
	if err != nil {
		logging.Debug("Could not retrieve command line arguments of executor's calling process: %v", err)
		return "unknown"
	}

	return strings.Join(args, " ")
}<|MERGE_RESOLUTION|>--- conflicted
+++ resolved
@@ -125,20 +125,9 @@
 
 	s.out.Notice(locale.Tr("operating_message", projectNamespace, projectDir))
 
-<<<<<<< HEAD
 	rt, err := runtime_runbit.Update(s.prime, trigger, runtime_runbit.WithoutHeaders())
-=======
-	rt, commit, err := rtrunbit.Solve(s.auth, s.out, s.analytics, proj, nil, trigger, s.svcModel, s.cfg, rtrunbit.OptMinimalUI)
->>>>>>> 01e2aee6
 	if err != nil {
 		return errs.Wrap(err, "Could not initialize runtime")
-	}
-
-	if !s.cfg.GetBool(constants.AsyncRuntimeConfig) {
-		err = rtrunbit.UpdateByReference(rt, commit, s.auth, proj, s.out, s.cfg, rtrunbit.OptMinimalUI)
-		if err != nil {
-			return errs.Wrap(err, "Could not setup runtime")
-		}
 	}
 
 	venv := virtualenvironment.New(rt)
@@ -190,22 +179,9 @@
 		}
 	}
 
-<<<<<<< HEAD
 	_, _, err = osutils.ExecuteAndPipeStd(exeTarget, args[1:], osutils.EnvMapToSlice(env))
 	if eerr, ok := err.(*exec.ExitError); ok {
 		return errs.Silence(errs.WrapExitCode(eerr, eerr.ExitCode()))
-=======
-	err = s.subshell.SetEnv(env)
-	if err != nil {
-		return locale.WrapError(err, "err_subshell_setenv")
-	}
-
-	lang := language.Bash
-	scriptArgs := fmt.Sprintf(`%q "$@"`, exeTarget)
-	if strings.Contains(s.subshell.Binary(), "cmd") {
-		lang = language.Batch
-		scriptArgs = fmt.Sprintf("@ECHO OFF\n%q %%*", exeTarget)
->>>>>>> 01e2aee6
 	}
 	if err != nil {
 		return errs.Wrap(err, "Could not execute command")
