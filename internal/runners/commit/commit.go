--- conflicted
+++ resolved
@@ -83,13 +83,8 @@
 	if err != nil {
 		return errs.Wrap(err, "Unable to get local commit ID")
 	}
-<<<<<<< HEAD
-	bp := buildplanner.NewBuildPlannerModel(c.prime.Auth())
+	bp := buildplanner.NewBuildPlannerModel(c.prime.Auth(), c.prime.SvcModel())
 	remoteScript, err := bp.GetBuildScript(proj.Owner(), proj.Name(), proj.BranchName(), localCommitID.String())
-=======
-	bp := buildplanner.NewBuildPlannerModel(c.prime.Auth(), c.prime.SvcModel())
-	remoteScript, err := bp.GetBuildScript(localCommitID.String())
->>>>>>> b050ee0d
 	if err != nil {
 		return errs.Wrap(err, "Could not get remote build expr and time for provided commit")
 	}
