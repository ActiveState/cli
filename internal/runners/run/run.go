package run

import (
	"os"
	"path/filepath"
	rt "runtime"
	"strings"

	"github.com/ActiveState/cli/internal/config"
	"github.com/ActiveState/cli/internal/failures"
	"github.com/ActiveState/cli/internal/language"
	"github.com/ActiveState/cli/internal/locale"
	"github.com/ActiveState/cli/internal/logging"
	"github.com/ActiveState/cli/internal/output"
	"github.com/ActiveState/cli/internal/primer"
	"github.com/ActiveState/cli/internal/runbits"
	"github.com/ActiveState/cli/internal/scriptfile"
	"github.com/ActiveState/cli/internal/subshell"
	"github.com/ActiveState/cli/internal/virtualenvironment"
	"github.com/ActiveState/cli/pkg/cmdlets/checker"
	"github.com/ActiveState/cli/pkg/platform/authentication"
	"github.com/ActiveState/cli/pkg/platform/runtime"
	"github.com/ActiveState/cli/pkg/project"
)

var (
	// FailScriptNotDefined indicates the user provided a script name that is not defined
	FailScriptNotDefined = failures.Type("run.fail.scriptnotfound", failures.FailUser)
	// FailStandaloneConflict indicates when a script is run standalone, but unable to be so
	FailStandaloneConflict = failures.Type("run.fail.standaloneconflict", failures.FailUser)
	// FailExecNotFound indicates when the builtin language exec is not available
	FailExecNotFound = failures.Type("run.fail.execnotfound", failures.FailUser)
)

// Run contains the run execution context.
type Run struct {
	out      output.Outputer
	subshell subshell.SubShell
	project  *project.Project
}

type primeable interface {
	primer.Outputer
	primer.Subsheller
	primer.Projecter
}

// New constructs a new instance of Run.
func New(prime primeable) *Run {
	return &Run{
		prime.Output(),
		prime.Subshell(),
		prime.Project(),
	}
}

// Run runs the Run run runner.
func (r *Run) Run(name string, args []string) error {
	return run(r.out, r.subshell, r.project, name, args)
}

func run(out output.Outputer, subs subshell.SubShell, proj *project.Project, name string, args []string) error {
	if authentication.Get().Authenticated() {
		checker.RunCommitsBehindNotifier(out)
	}

	logging.Debug("Execute")

	if name == "" {
		return failures.FailUserInput.New("error_state_run_undefined_name")
	}

	// Determine which project script to run based on the given script name.
	script := proj.ScriptByName(name)
	if script == nil {
		fail := FailScriptNotDefined.New(
			locale.T("error_state_run_unknown_name", map[string]string{"Name": name}),
		)
		return fail
	}

<<<<<<< HEAD
	// venvExePath stores a virtual environment's PATH value. If the script
	// requires activation this is the PATH we should be searching for
	// executables in.
	var venvExePath string
=======
	lang := script.Language()
	if !lang.Recognized() {
		warning := locale.Tl(
			"run_warn_deprecated_script_without_language",
			"[NOTICE]DEPRECATION WARNING: Scripts without a defined language currently fall back to using  the default shell for your platform. This fallback mechanic will soon stop working and a language will need to be explicitly defined for each script. Please configure the 'language' field with a valid option (one of {{.V0}})[/RESET]",
			strings.Join(language.RecognizedNames(), ", "),
		)
		out.Notice(warning)

		lang = language.MakeByShell(subs.Shell())
	}

	langExec := lang.Executable()
	if script.Standalone() && !langExec.Builtin() {
		return FailStandalonConflict.New("error_state_run_standalone_conflict")
	}

	envPath := os.Getenv("PATH")
>>>>>>> 27b0099a

	// Activate the state if needed.
	if !script.Standalone() && !subshell.IsActivated() {
		out.Notice(locale.T("info_state_run_activating_state"))
		runtime := runtime.NewRuntime(proj.CommitUUID(), proj.Owner(), proj.Name(), runbits.NewRuntimeMessageHandler(out))
		venv := virtualenvironment.New(runtime)

		if fail := venv.Activate(); fail != nil {
			logging.Errorf("Unable to activate state: %s", fail.Error())
			return fail.WithDescription("error_state_run_activate")
		}

		env, err := venv.GetEnv(true, filepath.Dir(proj.Source().Path()))
		if err != nil {
			return err
		}
		subs.SetEnv(env)

		// search the "clean" path first (PATHS that are set by venv)
		env, err = venv.GetEnv(false, "")
		if err != nil {
			return err
		}
<<<<<<< HEAD
		venvExePath = env["PATH"]
	}

	lang := language.Unknown
	if len(script.Languages()) == 0 {
		warning := locale.Tl(
			"run_warn_deprecated_script_without_language",
			"[YELLOW]DEPRECATION WARNING: Scripts without a defined language currently fall back to using the default shell for your platform. This fallback mechanic will soon stop working and a language will need to be explicitly defined for each script. Please configure the 'language' field with a valid option (one of {{.V0}})[/RESET]",
			strings.Join(language.RecognizedNames(), ", "),
		)
		out.Notice(warning)

		lang = language.MakeByShell(subs.Shell())
	}

	var attempted []string
	for _, l := range script.Languages() {
		var path, execPath string
		if l.Executable().Available() {
			execPath = l.Executable().Name()
			path = venvExePath
		} else {
			execPath = l.String()
			path = os.Getenv("PATH")
		}

		if l.Executable().Builtin() && runtime.GOOS == "windows" {
			execPath = execPath + ".exe"
		}

		if pathProvidesExec(path, execPath) {
			lang = l
			break
		}
		attempted = append(attempted, l.String())
	}

	if script.Standalone() && !lang.Executable().Builtin() {
		return FailStandaloneConflict.New("error_state_run_standalone_conflict")
	}

	if lang == language.Unknown {
		return locale.NewInputError(
			"err_run_unknown_language",
			"The language for this script is not supported or not available on your system. Please configure the 'language' field with a valid option (one, or more, of: {{.V0}})", strings.Join(language.RecognizedNames(), ", "),
		)
=======
		envPath = env["PATH"]
	}

	if !langExec.Builtin() && !pathProvidesExec(configCachePath(), langExec.Name(), envPath) {
		return FailExecNotFound.New("error_state_run_unknown_exec")
>>>>>>> 27b0099a
	}

	scriptBlock, err := script.Value()
	if err != nil {
		return locale.WrapError(err, "err_run_scriptval", "Could not get script value.")
	}

	sf, fail := scriptfile.New(lang, script.Name(), scriptBlock)
	if fail != nil {
		return fail.WithDescription("error_state_run_setup_scriptfile")
	}
	defer sf.Clean()

	out.Notice(locale.Tr("info_state_run_running", script.Name(), script.Source().Path()))
	// ignore code for now, passing via failure
	err = subs.Run(sf.Filename(), args...)
	if err != nil {
		if len(attempted) > 0 {
			return locale.WrapInputError(
				err,
				"err_run_script",
				"Script execution fell back to {{.V0}} after {{.V1}} was not detected in your project or system. Please ensure your script is compatible with {{.V0}}, {{.V1}}",
				lang.String(),
				strings.Join(attempted, ", "),
			)
		}
		return err
	}
	return nil
}

func configCachePath() string {
	if rt.GOOS == "darwin" { // runtime loading is not yet supported in darwin systems
		return "" // empty string value will skip path filtering in subsequent logic
	}
	return config.CachePath()
}

func pathProvidesExec(path, exec string) bool {
	paths := splitPath(path)
	paths = applySuffix(exec, paths)
	for _, p := range paths {
		if isExecutableFile(p) {
			return true
		}
	}
	return false
}

func splitPath(path string) []string {
	return strings.Split(path, string(os.PathListSeparator))
}

func applySuffix(suffix string, paths []string) []string {
	for i, v := range paths {
		paths[i] = filepath.Join(v, suffix)
	}
	return paths
}

func isExecutableFile(name string) bool {
	f, err := os.Stat(name)
	if err != nil { // unlikely unless file does not exist
		return false
	}

	if rt.GOOS == "windows" {
		return f.Mode()&0400 != 0
	}

	return f.Mode()&0110 != 0
}<|MERGE_RESOLUTION|>--- conflicted
+++ resolved
@@ -79,31 +79,10 @@
 		return fail
 	}
 
-<<<<<<< HEAD
 	// venvExePath stores a virtual environment's PATH value. If the script
 	// requires activation this is the PATH we should be searching for
 	// executables in.
 	var venvExePath string
-=======
-	lang := script.Language()
-	if !lang.Recognized() {
-		warning := locale.Tl(
-			"run_warn_deprecated_script_without_language",
-			"[NOTICE]DEPRECATION WARNING: Scripts without a defined language currently fall back to using  the default shell for your platform. This fallback mechanic will soon stop working and a language will need to be explicitly defined for each script. Please configure the 'language' field with a valid option (one of {{.V0}})[/RESET]",
-			strings.Join(language.RecognizedNames(), ", "),
-		)
-		out.Notice(warning)
-
-		lang = language.MakeByShell(subs.Shell())
-	}
-
-	langExec := lang.Executable()
-	if script.Standalone() && !langExec.Builtin() {
-		return FailStandalonConflict.New("error_state_run_standalone_conflict")
-	}
-
-	envPath := os.Getenv("PATH")
->>>>>>> 27b0099a
 
 	// Activate the state if needed.
 	if !script.Standalone() && !subshell.IsActivated() {
@@ -127,7 +106,6 @@
 		if err != nil {
 			return err
 		}
-<<<<<<< HEAD
 		venvExePath = env["PATH"]
 	}
 
@@ -148,7 +126,6 @@
 		var path, execPath string
 		if l.Executable().Available() {
 			execPath = l.Executable().Name()
-			path = venvExePath
 		} else {
 			execPath = l.String()
 			path = os.Getenv("PATH")
@@ -174,13 +151,6 @@
 			"err_run_unknown_language",
 			"The language for this script is not supported or not available on your system. Please configure the 'language' field with a valid option (one, or more, of: {{.V0}})", strings.Join(language.RecognizedNames(), ", "),
 		)
-=======
-		envPath = env["PATH"]
-	}
-
-	if !langExec.Builtin() && !pathProvidesExec(configCachePath(), langExec.Name(), envPath) {
-		return FailExecNotFound.New("error_state_run_unknown_exec")
->>>>>>> 27b0099a
 	}
 
 	scriptBlock, err := script.Value()
@@ -195,13 +165,6 @@
 	defer sf.Clean()
 
 	out.Notice(locale.Tr("info_state_run_running", script.Name(), script.Source().Path()))
-	// ignore code for now, passing via failure
-	err = subs.Run(sf.Filename(), args...)
-	if err != nil {
-		if len(attempted) > 0 {
-			return locale.WrapInputError(
-				err,
-				"err_run_script",
 				"Script execution fell back to {{.V0}} after {{.V1}} was not detected in your project or system. Please ensure your script is compatible with {{.V0}}, {{.V1}}",
 				lang.String(),
 				strings.Join(attempted, ", "),
