--- conflicted
+++ resolved
@@ -60,11 +60,6 @@
 		return locale.NewInputError("err_no_project")
 	}
 
-<<<<<<< HEAD
-	checker.RunUpdateNotifier(r.analytics, r.svcModel, r.out)
-
-=======
->>>>>>> 1d33207f
 	r.out.Notice(locale.Tr("operating_message", r.proj.NamespaceString(), r.proj.Dir()))
 
 	if name == "" {
