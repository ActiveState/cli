--- conflicted
+++ resolved
@@ -156,11 +156,7 @@
 		resultCommit, mergeErr := bp.MergeCommit(params)
 		if mergeErr != nil {
 			logging.Debug("Merge with fast-forward failed with error: %s, trying recursive overwrite", mergeErr.Error())
-<<<<<<< HEAD
-			strategy = types.MergeCommitStrategyRecursiveOverwriteOnConflict
-=======
-			strategy = bpModel.MergeCommitStrategyRecursiveKeepOnConflict
->>>>>>> 918d0d38
+			strategy = types.MergeCommitStrategyRecursiveKeepOnConflict
 			c, err := p.performMerge(*remoteCommit, *localCommit, remoteProject, p.project.BranchName(), strategy)
 			if err != nil {
 				p.notifyMergeStrategy(anaConst.LabelVcsConflictMergeStrategyFailed, *localCommit, remoteProject)
