package pull

import (
	"path/filepath"
	"strings"

	"github.com/ActiveState/cli/internal/analytics"
	"github.com/ActiveState/cli/internal/config"
	"github.com/ActiveState/cli/internal/constants"
	"github.com/ActiveState/cli/internal/errs"
	"github.com/ActiveState/cli/internal/locale"
	"github.com/ActiveState/cli/internal/logging"
	"github.com/ActiveState/cli/internal/output"
	"github.com/ActiveState/cli/internal/primer"
	"github.com/ActiveState/cli/internal/prompt"
	"github.com/ActiveState/cli/internal/runbits"
	buildscriptRunbits "github.com/ActiveState/cli/internal/runbits/buildscript"
	"github.com/ActiveState/cli/internal/runbits/commitmediator"
	"github.com/ActiveState/cli/pkg/cmdlets/commit"
<<<<<<< HEAD
	"github.com/ActiveState/cli/pkg/localcommit"
	bpModel "github.com/ActiveState/cli/pkg/platform/api/buildplanner/model"
=======
>>>>>>> da528fd0
	"github.com/ActiveState/cli/pkg/platform/api/mono/mono_models"
	"github.com/ActiveState/cli/pkg/platform/authentication"
	"github.com/ActiveState/cli/pkg/platform/model"
	"github.com/ActiveState/cli/pkg/platform/runtime/buildexpression/merge"
	"github.com/ActiveState/cli/pkg/platform/runtime/buildscript"
	"github.com/ActiveState/cli/pkg/platform/runtime/target"
	"github.com/ActiveState/cli/pkg/project"
	"github.com/go-openapi/strfmt"
)

type Pull struct {
	prompt    prompt.Prompter
	project   *project.Project
	auth      *authentication.Auth
	out       output.Outputer
	analytics analytics.Dispatcher
	cfg       *config.Instance
	svcModel  *model.SvcModel
}

type PullParams struct {
	Force      bool
	SetProject string
}

type primeable interface {
	primer.Prompter
	primer.Projecter
	primer.Auther
	primer.Outputer
	primer.Analyticer
	primer.Configurer
	primer.SvcModeler
}

func New(prime primeable) *Pull {
	return &Pull{
		prime.Prompt(),
		prime.Project(),
		prime.Auth(),
		prime.Output(),
		prime.Analytics(),
		prime.Config(),
		prime.SvcModel(),
	}
}

type pullOutput struct {
	Message string `locale:"message,Message" json:"message"`
	Success bool   `locale:"success,Success" json:"success"`
}

func (o *pullOutput) MarshalOutput(format output.Format) interface{} {
	return o.Message
}

func (o *pullOutput) MarshalStructured(format output.Format) interface{} {
	return o
}

func (p *Pull) Run(params *PullParams) (rerr error) {
	defer rationalizeError(&rerr)

	if p.project == nil {
		return locale.NewInputError("err_no_project")
	}
	p.out.Notice(locale.Tl("operating_message", "", p.project.NamespaceString(), p.project.Dir()))

	if p.project.IsHeadless() {
		return locale.NewInputError("err_pull_headless", "You must first create a project. Please visit {{.V0}} to create your project.", p.project.URL())
	}

	if p.project.BranchName() == "" {
		return locale.NewError("err_pull_branch", "Your [NOTICE]activestate.yaml[/RESET] project field does not contain a branch. Please ensure you are using the latest version of the State Tool by running [ACTIONABLE]`state update`[/RESET] and then trying again.")
	}

	// Determine the project to pull from
	remoteProject, err := resolveRemoteProject(p.project, params.SetProject)
	if err != nil {
		return errs.Wrap(err, "Unable to determine target project")
	}

	var localCommit *strfmt.UUID
	localCommitID, err := commitmediator.Get(p.project)
	if err != nil {
		return errs.Wrap(err, "Unable to get local commit")
	}
	if localCommitID != "" {
		localCommit = &localCommitID
	}

	if params.SetProject != "" {
		defaultChoice := params.Force
		confirmed, err := p.prompt.Confirm(
			locale.T("confirm"),
			locale.Tl("confirm_unrelated_pull_set_project",
				"If you switch to {{.V0}}, you may lose changes to your project. Are you sure you want to do this?", remoteProject.String()),
			&defaultChoice)
		if err != nil {
			return locale.WrapError(err, "err_pull_confirm", "Failed to get user confirmation to update project")
		}
		if !confirmed {
			return locale.NewInputError("err_pull_aborted", "Pull aborted by user")
		}
	}

	remoteCommit := remoteProject.CommitID
	resultingCommit := remoteCommit // resultingCommit is the commit we want to update the local project file with

	if localCommit != nil {
		// Attempt to fast-forward merge. This will succeed if the commits are
		// compatible, meaning that we can simply update the local commit ID to
		// the remoteCommit ID. The commitID returned from MergeCommit with this
		// strategy should just be the remote commit ID.
		// If this call fails then we will try a recursive merge.
		bp := model.NewBuildPlannerModel(p.auth)
		params := &model.MergeCommitParams{
			Owner:     remoteProject.Owner,
			Project:   remoteProject.Project,
			TargetRef: localCommit.String(),
			OtherRef:  remoteCommit.String(),
			Strategy:  bpModel.MergeCommitStrategyFastForward,
		}

		resultCommit, mergeErr := bp.MergeCommit(params)
		if mergeErr != nil {
			logging.Debug("Merge with fast-forward failed with error: %s, trying recursive overwrite", mergeErr.Error())
			c, err := p.performMerge(*remoteCommit, *localCommit, remoteProject, p.project.BranchName())
			if err != nil {
				return errs.Wrap(err, "performing merge commit failed")
			}
			resultingCommit = &c
		} else {
			logging.Debug("Fast-forward merge succeeded, setting commit ID to %s", resultCommit.String())
			resultingCommit = &resultCommit
		}
	}

	if params.SetProject != "" {
		err = p.project.Source().SetNamespace(remoteProject.Owner, remoteProject.Project)
		if err != nil {
			return locale.WrapError(err, "err_pull_update_namespace", "Cannot update the namespace in your project file.")
		}
	}

	commitID, err := commitmediator.Get(p.project)
	if err != nil {
		return errs.Wrap(err, "Unable to get local commit")
	}

	if commitID != *resultingCommit {
		err := commitmediator.Set(p.project, resultingCommit.String())
		if err != nil {
			return errs.Wrap(err, "Unable to set local commit")
		}

		p.out.Print(&pullOutput{
			locale.Tr("pull_updated", remoteProject.String(), resultingCommit.String()),
			true,
		})
	} else {
		p.out.Print(&pullOutput{
			locale.Tl("pull_not_updated", "Your project is already up to date."),
			false,
		})
	}

	err = runbits.RefreshRuntime(p.auth, p.out, p.analytics, p.project, *resultingCommit, true, target.TriggerPull, p.svcModel)
	if err != nil {
		return locale.WrapError(err, "err_pull_refresh", "Could not refresh runtime after pull")
	}

	return nil
}

<<<<<<< HEAD
func (p *Pull) performMerge(remoteCommit, localCommit strfmt.UUID, namespace *project.Namespaced, branchName string) (strfmt.UUID, error) {
=======
func (p *Pull) performMerge(strategies *mono_models.MergeStrategies, remoteCommit strfmt.UUID, localCommit strfmt.UUID, namespace *project.Namespaced, branchName string) (strfmt.UUID, error) {
	// Re-enable in DX-2307.
	//err := p.mergeBuildScript(strategies, remoteCommit)
	//if err != nil {
	//	return "", errs.Wrap(err, "Could not merge local build script with remote changes")
	//}

>>>>>>> da528fd0
	p.out.Notice(output.Title(locale.Tl("pull_diverged", "Merging history")))
	p.out.Notice(locale.Tr(
		"pull_diverged_message",
		namespace.String(), branchName, localCommit.String(), remoteCommit.String()),
	)

<<<<<<< HEAD
	bp := model.NewBuildPlannerModel(p.auth)
	params := &model.MergeCommitParams{
		Owner:     namespace.Owner,
		Project:   namespace.Project,
		TargetRef: localCommit.String(),
		OtherRef:  remoteCommit.String(),
		Strategy:  bpModel.MergeCommitStrategyRecursiveOverwriteOnConflict,
=======
	commitID, err := commitmediator.Get(p.project)
	if err != nil {
		return "", errs.Wrap(err, "Unable to get local commit")
>>>>>>> da528fd0
	}
	resultCommit, err := bp.MergeCommit(params)
	if err != nil {
		return "", locale.WrapError(err, "err_pull_merge_commit", "Could not create merge commit.")
	}

	cmit, err := model.GetCommit(resultCommit)
	if err != nil {
		return "", locale.WrapError(err, "err_pull_getcommit", "Could not inspect resulting commit.")
	}
	changes, _ := commit.FormatChanges(cmit)
	p.out.Notice(locale.Tl(
		"pull_diverged_changes",
		"The following changes will be merged:\n{{.V0}}\n", strings.Join(changes, "\n")),
	)

	return resultCommit, nil
}

// mergeBuildScript merges the local build script with the remote buildexpression (not script) for a
// given UUID, performing the given merge strategy (e.g. from model.MergeCommit).
func (p *Pull) mergeBuildScript(strategies *mono_models.MergeStrategies, remoteCommit strfmt.UUID) error {
	// Get the build script to merge.
	script, err := buildscript.NewScriptFromProject(p.project, p.auth)
	if err != nil {
		return errs.Wrap(err, "Could not get local build script")
	}

	// Get the local and remote build expressions to merge.
	exprA := script.Expr
	bp := model.NewBuildPlannerModel(p.auth)
	exprB, err := bp.GetBuildExpression(p.project.Owner(), p.project.Name(), remoteCommit.String())
	if err != nil {
		return errs.Wrap(err, "Unable to get buildexpression for remote commit")
	}

	// Attempt the merge.
	mergedExpr, err := merge.Merge(exprA, exprB, strategies)
	if err != nil {
		err := buildscriptRunbits.GenerateAndWriteDiff(p.project, script, exprB)
		if err != nil {
			return locale.WrapError(err, "err_diff_build_script", "Unable to generate differences between local and remote build script")
		}
		return locale.NewInputError(
			"err_build_script_merge",
			"Unable to automatically merge build scripts. Please resolve conflicts manually in '{{.V0}}' and then run [ACTIONABLE]`state commit`[/RESET]",
			filepath.Join(p.project.Dir(), constants.BuildScriptFileName))
	}

	// Write the merged build expression as a local build script.
	return buildscript.Update(p.project, mergedExpr, p.auth)
}

func resolveRemoteProject(prj *project.Project, overwrite string) (*project.Namespaced, error) {
	ns := prj.Namespace()
	if overwrite != "" {
		var err error
		ns, err = project.ParseNamespace(overwrite)
		if err != nil {
			return nil, locale.WrapInputError(err, "pull_set_project_parse_err", "Failed to parse namespace {{.V0}}", overwrite)
		}
	}

	// Retrieve commit ID to set the project to (if unset)
	if overwrite != "" {
		branch, err := model.DefaultBranchForProjectName(ns.Owner, ns.Project)
		if err != nil {
			return nil, locale.WrapError(err, "err_pull_commit", "Could not retrieve the latest commit for your project.")
		}
		ns.CommitID = branch.CommitID
	} else {
		var err error
		ns.CommitID, err = model.BranchCommitID(ns.Owner, ns.Project, prj.BranchName())
		if err != nil {
			return nil, locale.WrapError(err, "err_pull_commit_branch", "Could not retrieve the latest commit for your project and branch.")
		}
	}

	return ns, nil
}<|MERGE_RESOLUTION|>--- conflicted
+++ resolved
@@ -17,11 +17,7 @@
 	buildscriptRunbits "github.com/ActiveState/cli/internal/runbits/buildscript"
 	"github.com/ActiveState/cli/internal/runbits/commitmediator"
 	"github.com/ActiveState/cli/pkg/cmdlets/commit"
-<<<<<<< HEAD
-	"github.com/ActiveState/cli/pkg/localcommit"
 	bpModel "github.com/ActiveState/cli/pkg/platform/api/buildplanner/model"
-=======
->>>>>>> da528fd0
 	"github.com/ActiveState/cli/pkg/platform/api/mono/mono_models"
 	"github.com/ActiveState/cli/pkg/platform/authentication"
 	"github.com/ActiveState/cli/pkg/platform/model"
@@ -197,24 +193,19 @@
 	return nil
 }
 
-<<<<<<< HEAD
 func (p *Pull) performMerge(remoteCommit, localCommit strfmt.UUID, namespace *project.Namespaced, branchName string) (strfmt.UUID, error) {
-=======
-func (p *Pull) performMerge(strategies *mono_models.MergeStrategies, remoteCommit strfmt.UUID, localCommit strfmt.UUID, namespace *project.Namespaced, branchName string) (strfmt.UUID, error) {
 	// Re-enable in DX-2307.
 	//err := p.mergeBuildScript(strategies, remoteCommit)
 	//if err != nil {
 	//	return "", errs.Wrap(err, "Could not merge local build script with remote changes")
 	//}
 
->>>>>>> da528fd0
 	p.out.Notice(output.Title(locale.Tl("pull_diverged", "Merging history")))
 	p.out.Notice(locale.Tr(
 		"pull_diverged_message",
 		namespace.String(), branchName, localCommit.String(), remoteCommit.String()),
 	)
 
-<<<<<<< HEAD
 	bp := model.NewBuildPlannerModel(p.auth)
 	params := &model.MergeCommitParams{
 		Owner:     namespace.Owner,
@@ -222,11 +213,6 @@
 		TargetRef: localCommit.String(),
 		OtherRef:  remoteCommit.String(),
 		Strategy:  bpModel.MergeCommitStrategyRecursiveOverwriteOnConflict,
-=======
-	commitID, err := commitmediator.Get(p.project)
-	if err != nil {
-		return "", errs.Wrap(err, "Unable to get local commit")
->>>>>>> da528fd0
 	}
 	resultCommit, err := bp.MergeCommit(params)
 	if err != nil {
