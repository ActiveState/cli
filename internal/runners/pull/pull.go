--- conflicted
+++ resolved
@@ -179,20 +179,11 @@
 	return nil
 }
 
-<<<<<<< HEAD
-func (p *Pull) performMerge(remoteCommit, localCommit strfmt.UUID, namespace *project.Namespaced, branchName string) (strfmt.UUID, error) {
+func (p *Pull) performMerge(remoteCommit, localCommit strfmt.UUID, namespace *project.Namespaced, branchName string, strategy bpModel.MergeStrategy) (strfmt.UUID, error) {
 	err := p.mergeBuildScript(remoteCommit, localCommit)
 	if err != nil {
 		return "", errs.Wrap(err, "Could not merge local build script with remote changes")
 	}
-=======
-func (p *Pull) performMerge(remoteCommit, localCommit strfmt.UUID, namespace *project.Namespaced, branchName string, strategy bpModel.MergeStrategy) (strfmt.UUID, error) {
-	// Re-enable in DX-2307.
-	//err := p.mergeBuildScript(strategies, remoteCommit)
-	//if err != nil {
-	//	return "", errs.Wrap(err, "Could not merge local build script with remote changes")
-	//}
->>>>>>> 5b21b9de
 
 	p.out.Notice(output.Title(locale.Tl("pull_diverged", "Merging history")))
 	p.out.Notice(locale.Tr(
