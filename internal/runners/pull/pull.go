package pull

import (
	"errors"
	"strings"

	"github.com/ActiveState/cli/internal/analytics"
	anaConst "github.com/ActiveState/cli/internal/analytics/constants"
	"github.com/ActiveState/cli/internal/analytics/dimensions"
	"github.com/ActiveState/cli/internal/config"
	"github.com/ActiveState/cli/internal/constants"
	"github.com/ActiveState/cli/internal/errs"
	"github.com/ActiveState/cli/internal/locale"
	"github.com/ActiveState/cli/internal/logging"
	"github.com/ActiveState/cli/internal/output"
	"github.com/ActiveState/cli/internal/primer"
	"github.com/ActiveState/cli/internal/prompt"
	"github.com/ActiveState/cli/internal/rtutils/ptr"
	"github.com/ActiveState/cli/internal/runbits/buildscript"
	"github.com/ActiveState/cli/internal/runbits/commit"
	"github.com/ActiveState/cli/internal/runbits/rationalize"
	"github.com/ActiveState/cli/internal/runbits/runtime"
	"github.com/ActiveState/cli/internal/runbits/runtime/trigger"
	"github.com/ActiveState/cli/pkg/platform/api/buildplanner/types"
	"github.com/ActiveState/cli/pkg/platform/authentication"
	"github.com/ActiveState/cli/pkg/platform/model"
	"github.com/ActiveState/cli/pkg/platform/model/buildplanner"
	"github.com/ActiveState/cli/pkg/project"
	"github.com/go-openapi/strfmt"
)

type Pull struct {
	prime primeable
	// The remainder is redundant with the above. Refactoring this will follow in a later story so as not to blow
	// up the one that necessitates adding the primer at this level.
	// https://activestatef.atlassian.net/browse/DX-2869
	prompt    prompt.Prompter
	project   *project.Project
	auth      *authentication.Auth
	out       output.Outputer
	analytics analytics.Dispatcher
	cfg       *config.Instance
	svcModel  *model.SvcModel
}

type errNoCommonParent struct {
	localCommitID  strfmt.UUID
	remoteCommitID strfmt.UUID
}

func (e errNoCommonParent) Error() string {
	return "no common parent"
}

type PullParams struct {
	Force bool
}

type primeable interface {
	primer.Prompter
	primer.Projecter
	primer.Auther
	primer.Outputer
	primer.Analyticer
	primer.Configurer
	primer.SvcModeler
	primer.CheckoutInfoer
}

func New(prime primeable) *Pull {
	return &Pull{
		prime,
		prime.Prompt(),
		prime.Project(),
		prime.Auth(),
		prime.Output(),
		prime.Analytics(),
		prime.Config(),
		prime.SvcModel(),
	}
}

type pullOutput struct {
	Message string `locale:"message,Message" json:"message"`
	Success bool   `locale:"success,Success" json:"success"`
}

func (o *pullOutput) MarshalOutput(format output.Format) interface{} {
	return o.Message
}

func (o *pullOutput) MarshalStructured(format output.Format) interface{} {
	return o
}

type ErrBuildScriptMergeConflict struct {
	ProjectDir string
}

func (e *ErrBuildScriptMergeConflict) Error() string {
	return "build script merge conflict"
}

func (p *Pull) Run(params *PullParams) (rerr error) {
	defer rationalizeError(&rerr)

	if p.project == nil {
		return rationalize.ErrNoProject
	}
	p.out.Notice(locale.Tr("operating_message", p.project.NamespaceString(), p.project.Dir()))

	if p.project.IsHeadless() {
		return locale.NewInputError("err_pull_headless", "You must first create a project. Please visit {{.V0}} to create your project.", p.project.URL())
	}

	if p.project.BranchName() == "" {
		return locale.NewError("err_pull_branch", "Your [NOTICE]activestate.yaml[/RESET] project field does not contain a branch. Please ensure you are using the latest version of the State Tool by running '[ACTIONABLE]state update[/RESET]' and then trying again.")
	}

	// Determine the project to pull from
	remoteProject, err := resolveRemoteProject(p.project)
	if err != nil {
		return errs.Wrap(err, "Unable to determine target project")
	}

	var localCommit *strfmt.UUID
	localCommitID, err := p.prime.CheckoutInfo().CommitID()
	if err != nil {
		return errs.Wrap(err, "Unable to get commit ID")
	}
	if localCommitID != "" {
		localCommit = &localCommitID
	}

	remoteCommit := remoteProject.CommitID
	resultingCommit := remoteCommit // resultingCommit is the commit we want to update the local project file with

	if localCommit != nil {
		commonParent, err := model.CommonParent(localCommit, remoteCommit, p.auth)
		if err != nil {
			return errs.Wrap(err, "Unable to determine common parent")
		}

		if commonParent == nil {
			return &errNoCommonParent{
				*localCommit,
				*remoteCommit,
			}
		}

		// Attempt to fast-forward merge. This will succeed if the commits are
		// compatible, meaning that we can simply update the local commit ID to
		// the remoteCommit ID. The commitID returned from MergeCommit with this
		// strategy should just be the remote commit ID.
		// If this call fails then we will try a recursive merge.
		strategy := types.MergeCommitStrategyFastForward

		bp := buildplanner.NewBuildPlannerModel(p.auth, p.svcModel)
		params := &buildplanner.MergeCommitParams{
			Owner:     remoteProject.Owner,
			Project:   remoteProject.Project,
			TargetRef: localCommit.String(),
			OtherRef:  remoteCommit.String(),
			Strategy:  strategy,
		}

		resultCommit, mergeErr := bp.MergeCommit(params)
		if mergeErr != nil {
			logging.Debug("Merge with fast-forward failed with error: %s, trying recursive overwrite", mergeErr.Error())
			strategy = types.MergeCommitStrategyRecursiveKeepOnConflict
			c, err := p.performMerge(*remoteCommit, *localCommit, remoteProject, p.project.BranchName(), strategy)
			if err != nil {
				p.notifyMergeStrategy(anaConst.LabelVcsConflictMergeStrategyFailed, *localCommit, remoteProject)
				return errs.Wrap(err, "performing merge commit failed")
			}
			resultingCommit = &c
		} else {
			logging.Debug("Fast-forward merge succeeded, setting commit ID to %s", resultCommit.String())
			resultingCommit = &resultCommit
		}

		p.notifyMergeStrategy(string(strategy), *localCommit, remoteProject)
	}

	commitID, err := p.prime.CheckoutInfo().CommitID()
	if err != nil {
		return errs.Wrap(err, "Unable to get commit ID")
	}

	if commitID != *resultingCommit {
		err := p.mergeBuildScript(*remoteCommit, *localCommit)
		if err != nil {
			return errs.Wrap(err, "Could not merge local build script with remote changes")
		}

		bp := buildplanner.NewBuildPlannerModel(p.auth)
		script, err := bp.GetBuildScript(p.project.Owner(), p.project.Name(), p.project.BranchName(), commitID.String())
		if err != nil {
			return errs.Wrap(err, "Could not get build script")
		}
		err = p.prime.CheckoutInfo().UpdateBuildScript(script)
		if err != nil {
			return errs.Wrap(err, "Unable to update build script")
		}

		p.out.Print(&pullOutput{
			locale.Tr("pull_updated", remoteProject.String(), resultingCommit.String()),
			true,
		})
	} else {
		p.out.Print(&pullOutput{
			locale.Tl("pull_not_updated", "Your project is already up to date."),
			false,
		})
	}

	_, err = runtime_runbit.Update(p.prime, trigger.TriggerPull)
	if err != nil {
		return locale.WrapError(err, "err_pull_refresh", "Could not refresh runtime after pull")
	}

	return nil
}

func (p *Pull) performMerge(remoteCommit, localCommit strfmt.UUID, namespace *project.Namespaced, branchName string, strategy types.MergeStrategy) (strfmt.UUID, error) {
	p.out.Notice(output.Title(locale.Tl("pull_diverged", "Merging history")))
	p.out.Notice(locale.Tr(
		"pull_diverged_message",
		namespace.String(), branchName, localCommit.String(), remoteCommit.String()),
	)

	bp := buildplanner.NewBuildPlannerModel(p.auth, p.svcModel)
	params := &buildplanner.MergeCommitParams{
		Owner:     namespace.Owner,
		Project:   namespace.Project,
		TargetRef: localCommit.String(),
		OtherRef:  remoteCommit.String(),
		Strategy:  strategy,
	}
	resultCommit, err := bp.MergeCommit(params)
	if err != nil {
		return "", locale.WrapError(err, "err_pull_merge_commit", "Could not create merge commit.")
	}

	cmit, err := model.GetCommit(resultCommit, p.auth)
	if err != nil {
		return "", locale.WrapError(err, "err_pull_getcommit", "Could not inspect resulting commit.")
	}
	if changes, _ := commit.FormatChanges(cmit); len(changes) > 0 {
		p.out.Notice(locale.Tl(
			"pull_diverged_changes",
			"The following changes will be merged:\n{{.V0}}\n", strings.Join(changes, "\n")),
		)
	}

	return resultCommit, nil
}

// mergeBuildScript merges the local build script with the remote buildscript.
func (p *Pull) mergeBuildScript(remoteCommit, localCommit strfmt.UUID) error {
	if !p.cfg.GetBool(constants.OptinBuildscriptsConfig) {
		return nil // nothing to do
	}

	// Get the build script to merge.
	scriptA, err := p.prime.CheckoutInfo().BuildScript()
	if err != nil {
		return errs.Wrap(err, "Could not get local build script")
	}

	// Get the local and remote build expressions to merge.
<<<<<<< HEAD
	bp := buildplanner.NewBuildPlannerModel(p.auth)
	scriptB, err := bp.GetBuildScript(p.project.Owner(), p.project.Name(), p.project.BranchName(), remoteCommit.String())
=======
	bp := buildplanner.NewBuildPlannerModel(p.auth, p.svcModel)
	scriptB, err := bp.GetBuildScript(remoteCommit.String())
>>>>>>> b050ee0d
	if err != nil {
		return errs.Wrap(err, "Unable to get buildexpression and time for remote commit")
	}

	// Compute the merge strategy.
	strategies, err := model.MergeCommit(remoteCommit, localCommit)
	if err != nil {
		switch {
		case errors.Is(err, model.ErrMergeFastForward):
			// Fast forward to the remote commit ID.
			return p.prime.CheckoutInfo().UpdateBuildScript(scriptB)
		case !errors.Is(err, model.ErrMergeCommitInHistory):
			return locale.WrapError(err, "err_mergecommit", "Could not detect if merge is necessary.")
		}
	}

	// Attempt the merge.
	err = scriptA.Merge(scriptB, strategies)
	if err != nil {
		err := buildscript_runbit.GenerateAndWriteDiff(p.project, scriptA, scriptB)
		if err != nil {
			return locale.WrapError(err, "err_diff_build_script", "Unable to generate differences between local and remote build script")
		}
		return &ErrBuildScriptMergeConflict{p.project.Dir()}
	}

	// Write the merged build expression as a local build script.
	return p.prime.CheckoutInfo().UpdateBuildScript(scriptA)
}

func resolveRemoteProject(prj *project.Project) (*project.Namespaced, error) {
	ns := prj.Namespace()
	var err error
	ns.CommitID, err = model.BranchCommitID(ns.Owner, ns.Project, prj.BranchName())
	if err != nil {
		return nil, locale.WrapError(err, "err_pull_commit_branch", "Could not retrieve the latest commit for your project and branch.")
	}

	return ns, nil
}

func (p *Pull) notifyMergeStrategy(strategy string, commitID strfmt.UUID, namespace *project.Namespaced) {
	p.analytics.EventWithLabel(anaConst.CatInteractions, anaConst.ActVcsConflict, strategy, &dimensions.Values{
		CommitID:         ptr.To(commitID.String()),
		ProjectNameSpace: ptr.To(namespace.String()),
	})
}<|MERGE_RESOLUTION|>--- conflicted
+++ resolved
@@ -193,7 +193,7 @@
 			return errs.Wrap(err, "Could not merge local build script with remote changes")
 		}
 
-		bp := buildplanner.NewBuildPlannerModel(p.auth)
+		bp := buildplanner.NewBuildPlannerModel(p.auth, p.svcModel)
 		script, err := bp.GetBuildScript(p.project.Owner(), p.project.Name(), p.project.BranchName(), commitID.String())
 		if err != nil {
 			return errs.Wrap(err, "Could not get build script")
@@ -269,13 +269,8 @@
 	}
 
 	// Get the local and remote build expressions to merge.
-<<<<<<< HEAD
-	bp := buildplanner.NewBuildPlannerModel(p.auth)
+	bp := buildplanner.NewBuildPlannerModel(p.auth, p.svcModel)
 	scriptB, err := bp.GetBuildScript(p.project.Owner(), p.project.Name(), p.project.BranchName(), remoteCommit.String())
-=======
-	bp := buildplanner.NewBuildPlannerModel(p.auth, p.svcModel)
-	scriptB, err := bp.GetBuildScript(remoteCommit.String())
->>>>>>> b050ee0d
 	if err != nil {
 		return errs.Wrap(err, "Unable to get buildexpression and time for remote commit")
 	}
