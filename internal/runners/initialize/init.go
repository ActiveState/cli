package initialize

import (
	"os"
	"path/filepath"
	"strings"

	"github.com/go-openapi/strfmt"

	"github.com/ActiveState/cli/internal/analytics"
	"github.com/ActiveState/cli/internal/constants"
	"github.com/ActiveState/cli/internal/errs"
	"github.com/ActiveState/cli/internal/fileutils"
	"github.com/ActiveState/cli/internal/language"
	"github.com/ActiveState/cli/internal/locale"
	"github.com/ActiveState/cli/internal/logging"
	"github.com/ActiveState/cli/internal/multilog"
	"github.com/ActiveState/cli/internal/osutils"
	"github.com/ActiveState/cli/internal/output"
	"github.com/ActiveState/cli/internal/primer"
	"github.com/ActiveState/cli/internal/runbits"
	"github.com/ActiveState/cli/internal/runbits/commitmediator"
	"github.com/ActiveState/cli/pkg/platform/authentication"
	"github.com/ActiveState/cli/pkg/platform/model"
	"github.com/ActiveState/cli/pkg/platform/runtime/setup"
	"github.com/ActiveState/cli/pkg/platform/runtime/target"
	"github.com/ActiveState/cli/pkg/project"
	"github.com/ActiveState/cli/pkg/projectfile"
)

// RunParams stores run func parameters.
type RunParams struct {
	Namespace *project.Namespaced
	Path      string
	Language  string
	Private   bool
}

// Initialize stores scope-related dependencies.
type Initialize struct {
	auth      *authentication.Auth
	config    projectfile.ConfigGetter
	out       output.Outputer
	analytics analytics.Dispatcher
	svcModel  *model.SvcModel
}

type primeable interface {
	primer.Auther
	primer.Configurer
	primer.Outputer
	primer.Analyticer
	primer.SvcModeler
}

// New returns a prepared ptr to Initialize instance.
func New(prime primeable) *Initialize {
	return &Initialize{prime.Auth(), prime.Config(), prime.Output(), prime.Analytics(), prime.SvcModel()}
}

// inferLanguage tries to infer a reasonable default language from the project currently in use
// (i.e. `state use show`).
// Error handling is not necessary because it's an input error to not include a language to
// `state init`. We're just trying to infer one as a convenience to the user.
func inferLanguage(config projectfile.ConfigGetter) (string, string, bool) {
	defaultProjectDir := config.GetString(constants.GlobalDefaultPrefname)
	if defaultProjectDir == "" {
		return "", "", false
	}
	defaultProj, err := project.FromPath(defaultProjectDir)
	if err != nil {
		return "", "", false
	}
	commitID, err := commitmediator.Get(defaultProj)
	if err != nil {
		multilog.Error("Unable to get local commit: %v", errs.JoinMessage(err))
		return "", "", false
	}
	if commitID == "" {
		return "", "", false
	}
	lang, err := model.FetchLanguageForCommit(commitID)
	if err != nil {
		return "", "", false
	}
	return lang.Name, lang.Version, true
}

func (r *Initialize) Run(params *RunParams) (rerr error) {
	defer rationalizeError(&rerr)
	logging.Debug("Init: %s/%s %v", params.Namespace.Owner, params.Namespace.Project, params.Private)

	if !r.auth.Authenticated() {
		return locale.NewInputError("err_init_authenticated")
	}

	path := params.Path
	if path == "" {
		var err error
		path, err = osutils.Getwd()
		if err != nil {
			return locale.WrapInputError(err, "err_init_sanitize_path", "Could not prepare path: {{.V0}}", err.Error())
		}
	}

	if fileutils.TargetExists(filepath.Join(path, constants.ConfigFileName)) {
		return locale.NewInputError("err_projectfile_exists")
	}

	err := fileutils.MkdirUnlessExists(path)
	if err != nil {
		return locale.WrapError(err, "err_init_preparedir", "Could not create directory at [NOTICE]{{.V0}}[/RESET]. Error: {{.V1}}", params.Path, err.Error())
	}

	path, err = filepath.Abs(params.Path)
	if err != nil {
		return locale.WrapInputError(err, "err_init_abs_path", "Could not determine absolute path to [NOTICE]{{.V0}}[/RESET]. Error: {{.V1}}", path, err.Error())
	}

	var languageName, languageVersion string
	var inferred bool
	if params.Language != "" {
		langParts := strings.Split(params.Language, "@")
		languageName = langParts[0]
		if len(langParts) > 1 {
			languageVersion = langParts[1]
		}
	} else {
		languageName, languageVersion, inferred = inferLanguage(r.config)
	}

	if languageName == "" {
		return locale.NewInputError("err_init_no_language")
	}

	// Require 'python', 'python@3', or 'python@2' instead of 'python3' or 'python2'.
	if languageName == language.Python3.String() || languageName == language.Python2.String() {
		return language.UnrecognizedLanguageError(languageName, language.RecognizedSupportedsNames())
	}

	lang, err := language.MakeByNameAndVersion(languageName, languageVersion)
	if err != nil {
		if inferred {
			return locale.WrapError(err, "err_init_lang", "", languageName, languageVersion)
		} else {
			return locale.WrapInputError(err, "err_init_lang", "", languageName, languageVersion)
		}
	}

	version, err := deriveVersion(lang, languageVersion)
	if err != nil {
		if inferred || !locale.IsInputError(err) {
			return locale.WrapError(err, "err_init_lang", "", languageName, languageVersion)
		} else {
			return locale.WrapInputError(err, "err_init_lang", "", languageName, languageVersion)
		}
	}

	// Re-enable in DX-2307.
	//emptyDir, err := fileutils.IsEmptyDir(path)
	//if err != nil {
	//	multilog.Error("Unable to check if directory is empty: %v", err)
	//}

	// Match the case of the organization.
	// Otherwise the incorrect case will be written to the project file.
	var owner string
	orgs, err := model.FetchOrganizations()
	if err != nil {
		return errs.Wrap(err, "Unable to get the user's writable orgs")
	}
	for _, org := range orgs {
		if strings.EqualFold(org.URLname, params.Namespace.Owner) {
			owner = org.URLname
			break
		}
	}
	if owner == "" {
		return locale.NewInputError("err_invalid_org",
			"The organization '[ACTIONABLE]{{.V0}}[/RESET]' either does not exist, or you do not have permissions to create a project in it.",
			params.Namespace.Owner)
	}
	namespace := project.Namespaced{Owner: owner, Project: params.Namespace.Project}

	createParams := &projectfile.CreateParams{
		Owner:     namespace.Owner,
		Project:   namespace.Project,
		Language:  lang.String(),
		Directory: path,
		Private:   params.Private,
	}

	pjfile, err := projectfile.Create(createParams)
	if err != nil {
		return locale.WrapError(err, "err_init_pjfile", "Could not create project file")
	}

	// If an error occurs, remove the created activestate.yaml file so the user can try again.
	defer func() {
		if rerr == nil {
			return
		}
		err := os.Remove(pjfile.Path())
		if err != nil {
			multilog.Error("Failed to remove activestate.yaml after `state init` error: %v", err)
			return
		}
		if cwd, err := osutils.Getwd(); err == nil {
			if createdDir := filepath.Dir(pjfile.Path()); createdDir != cwd {
				err2 := os.RemoveAll(createdDir)
				if err2 != nil {
					multilog.Error("Failed to remove created directory after `state init` error: %v", err2)
				}
			}
		}
	}()

	proj, err := project.New(pjfile, r.out)
	if err != nil {
		return err
	}

	logging.Debug("Creating Platform project")

	platformID, err := model.PlatformNameToPlatformID(model.HostPlatform)
	if err != nil {
		return errs.Wrap(err, "Unable to determine Platform ID from %s", model.HostPlatform)
	}

	timestamp, err := model.FetchLatestTimeStamp()
	if err != nil {
		return errs.Wrap(err, "Unable to fetch latest timestamp")
	}

	bp := model.NewBuildPlannerModel(r.auth)
	commitID, err := bp.CreateProject(&model.CreateProjectParams{
		Owner:       namespace.Owner,
		Project:     namespace.Project,
		PlatformID:  strfmt.UUID(platformID),
		Language:    lang.Requirement(),
		Version:     version,
		Private:     params.Private,
		Timestamp:   *timestamp,
		Description: locale.T("commit_message_add_initial"),
	})
	if err != nil {
		return locale.WrapError(err, "err_init_commit", "Could not create initial commit")
	}

	if err := commitmediator.Set(proj, commitID.String()); err != nil {
		return errs.Wrap(err, "Unable to create local commit file")
	}
	// Re-enable in DX-2307.
	//if emptyDir || fileutils.DirExists(filepath.Join(path, ".git")) {
	//	err := localcommit.AddToGitIgnore(path)
	//	if err != nil {
	//		r.out.Notice(locale.Tr("notice_commit_id_gitignore", constants.ProjectConfigDirName, constants.CommitIdFileName))
	//		multilog.Error("Unable to add local commit file to .gitignore: %v", err)
	//	}
	//}

	err = runbits.RefreshRuntime(r.auth, r.out, r.analytics, proj, commitID, true, target.TriggerInit, r.svcModel)
	if err != nil {
		logging.Debug("Deleting remotely created project due to runtime setup error")
		err2 := model.DeleteProject(namespace.Owner, namespace.Project, r.auth)
		if err2 != nil {
			multilog.Error("Error deleting remotely created project after runtime setup error: %v", errs.JoinMessage(err2))
			return locale.WrapError(err, "err_init_refresh_delete_project", "Could not setup runtime after init, and could not delete newly created Platform project. Please delete it manually before trying again")
		}
		return locale.WrapError(err, "err_init_refresh", "Could not setup runtime after init")
	}

	projectfile.StoreProjectMapping(r.config, namespace.String(), filepath.Dir(proj.Source().Path()))

	projectTarget := target.NewProjectTarget(proj, nil, "").Dir()
	executables := setup.ExecDir(projectTarget)

	r.out.Print(output.Prepare(
		locale.Tr("init_success", namespace.String(), path, executables),
		&struct {
			Namespace   string `json:"namespace"`
			Path        string `json:"path" `
			Executables string `json:"executables"`
		}{
			namespace.String(),
			path,
			executables,
		},
	))

	return nil
}

func deriveVersion(lang language.Language, version string) (string, error) {
	err := lang.Validate()
	if err != nil {
		return "", errs.Wrap(err, "Failed to validate language")
	}

	if version == "" {
<<<<<<< HEAD
		// Return default language.
		langs, err := model.FetchSupportedLanguages(model.HostPlatform)
		if err != nil {
			multilog.Error("Failed to fetch supported languages (using hardcoded default version): %s", errs.JoinMessage(err))
			return lang.RecommendedVersion(), nil
=======
		return nil // nothing to verify
	}

	pkgs, err := model.SearchIngredientsStrict(model.NewNamespaceLanguage().String(), lang.Requirement(), false, true, nil)
	if err != nil {
		return locale.WrapError(err, "err_init_verify_language", "Inventory search failed unexpectedly")
	}

	if len(pkgs) == 0 {
		return locale.NewInputError("err_init_language_not_found", "The selected language cannot be found")
	}

	for _, pkg := range pkgs {
		if strings.HasPrefix(pkg.Version, version) {
			return nil
>>>>>>> d5d0ef7e
		}

		for _, l := range langs {
			if lang.String() == l.Name || (lang == language.Python3 && l.Name == language.Python3.Requirement()) {
				return l.DefaultVersion, nil
			}
		}

		multilog.Error("Could not find requested language in fetched languages (using hardcoded default version): %s", lang)
		return lang.RecommendedVersion(), nil
	}

	return version, nil
}<|MERGE_RESOLUTION|>--- conflicted
+++ resolved
@@ -240,7 +240,7 @@
 		Language:    lang.Requirement(),
 		Version:     version,
 		Private:     params.Private,
-		Timestamp:   *timestamp,
+		Timestamp:   timestamp,
 		Description: locale.T("commit_message_add_initial"),
 	})
 	if err != nil {
@@ -298,29 +298,11 @@
 	}
 
 	if version == "" {
-<<<<<<< HEAD
 		// Return default language.
 		langs, err := model.FetchSupportedLanguages(model.HostPlatform)
 		if err != nil {
 			multilog.Error("Failed to fetch supported languages (using hardcoded default version): %s", errs.JoinMessage(err))
 			return lang.RecommendedVersion(), nil
-=======
-		return nil // nothing to verify
-	}
-
-	pkgs, err := model.SearchIngredientsStrict(model.NewNamespaceLanguage().String(), lang.Requirement(), false, true, nil)
-	if err != nil {
-		return locale.WrapError(err, "err_init_verify_language", "Inventory search failed unexpectedly")
-	}
-
-	if len(pkgs) == 0 {
-		return locale.NewInputError("err_init_language_not_found", "The selected language cannot be found")
-	}
-
-	for _, pkg := range pkgs {
-		if strings.HasPrefix(pkg.Version, version) {
-			return nil
->>>>>>> d5d0ef7e
 		}
 
 		for _, l := range langs {
