--- conflicted
+++ resolved
@@ -77,15 +77,10 @@
 	cfg, err := config.New()
 	require.NoError(t, err)
 	defer func() { require.NoError(t, cfg.Close()) }()
-<<<<<<< HEAD
 	scriptRun := scriptrun.New(primer.New(proj, auth, outputhelper.NewCatcher(), subshell.New(cfg), cfg, blackhole.New()))
-	err = scriptRun.Run(proj.ScriptByName("run"), []string{})
-=======
-	scriptRun := scriptrun.New(auth, outputhelper.NewCatcher(), subshell.New(cfg), proj, cfg, blackhole.New(), nil)
 	script, err := proj.ScriptByName("run")
 	require.NoError(t, err)
 	err = scriptRun.Run(script, []string{})
->>>>>>> 2070e64c
 	assert.NoError(t, err, "No error occurred")
 }
 
@@ -126,15 +121,10 @@
 	defer func() { require.NoError(t, cfg.Close()) }()
 
 	out := capturer.CaptureOutput(func() {
-<<<<<<< HEAD
 		scriptRun := scriptrun.New(primer.New(auth, outputhelper.NewCatcher(), subshell.New(cfg), proj, cfg, blackhole.New()))
-		err = scriptRun.Run(proj.ScriptByName("run"), nil)
-=======
-		scriptRun := scriptrun.New(auth, outputhelper.NewCatcher(), subshell.New(cfg), proj, cfg, blackhole.New(), nil)
 		script, err := proj.ScriptByName("run")
 		require.NoError(t, err, "Error: "+errs.JoinMessage(err))
 		err = scriptRun.Run(script, nil)
->>>>>>> 2070e64c
 		assert.NoError(t, err, "Error: "+errs.JoinMessage(err))
 	})
 
@@ -180,17 +170,11 @@
 	defer func() { require.NoError(t, cfg.Close()) }()
 
 	out := outputhelper.NewCatcher()
-<<<<<<< HEAD
 	scriptRun := scriptrun.New(primer.New(auth, out, subshell.New(cfg), proj, cfg, blackhole.New()))
-	fmt.Println(proj.ScriptByName("run"))
-	err = scriptRun.Run(proj.ScriptByName("run"), nil)
-=======
-	scriptRun := scriptrun.New(auth, out, subshell.New(cfg), proj, cfg, blackhole.New(), nil)
 	script, err := proj.ScriptByName("run")
 	fmt.Println(script)
 	require.NoError(t, err)
 	err = scriptRun.Run(script, nil)
->>>>>>> 2070e64c
 	assert.NoError(t, err, "No error occurred")
 }
 
@@ -250,17 +234,11 @@
 	require.NoError(t, err)
 	defer func() { require.NoError(t, cfg.Close()) }()
 
-<<<<<<< HEAD
 	scriptRun := scriptrun.New(primer.New(auth, outputhelper.NewCatcher(), subshell.New(cfg), proj, cfg, blackhole.New()))
-	err = scriptRun.Run(proj.ScriptByName("run"), nil)
-	assert.Error(t, err, "Error occurred")
-=======
-	scriptRun := scriptrun.New(auth, outputhelper.NewCatcher(), subshell.New(cfg), proj, cfg, blackhole.New(), nil)
 	script, err := proj.ScriptByName("run")
 	require.NoError(t, err)
 	err = scriptRun.Run(script, nil)
 	assert.Error(t, err, "No error occurred")
->>>>>>> 2070e64c
 }
 
 func (suite *ScriptRunSuite) TestRunActivatedCommand() {
@@ -312,15 +290,10 @@
 	require.NoError(t, err)
 
 	// Run the command.
-<<<<<<< HEAD
 	scriptRun := scriptrun.New(primer.New(auth, outputhelper.NewCatcher(), subshell.New(cfg), proj, cfg, blackhole.New()))
-	err = scriptRun.Run(proj.ScriptByName("run"), nil)
-=======
-	scriptRun := scriptrun.New(auth, outputhelper.NewCatcher(), subshell.New(cfg), proj, cfg, blackhole.New(), nil)
 	script, err := proj.ScriptByName("run")
 	require.NoError(t, err)
 	err = scriptRun.Run(script, nil)
->>>>>>> 2070e64c
 	assert.NoError(t, err, "No error occurred")
 
 	// Reset.
@@ -415,16 +388,11 @@
 	defer func() { require.NoError(t, cfg.Close()) }()
 
 	outStr, outErr := osutil.CaptureStdout(func() {
-<<<<<<< HEAD
 		scriptRun := scriptrun.New(primer.New(auth, outputhelper.NewCatcher(), subshell.New(cfg), proj, cfg, blackhole.New()))
-		err = scriptRun.Run(proj.ScriptByName(cmdName), cmdArgs)
-=======
-		scriptRun := scriptrun.New(auth, outputhelper.NewCatcher(), subshell.New(cfg), proj, cfg, blackhole.New(), nil)
 		var script *project.Script
 		if script, err = proj.ScriptByName(cmdName); err == nil {
 			err = scriptRun.Run(script, cmdArgs)
 		}
->>>>>>> 2070e64c
 	})
 	require.NoError(t, outErr, "error capturing stdout")
 
