package git

import (
	"fmt"
	"os"
	"os/exec"
	"path/filepath"
	"regexp"
	"strings"

<<<<<<< HEAD
	"github.com/ActiveState/ActiveState-CLI/internal/fileutils"

	"github.com/ActiveState/ActiveState-CLI/internal/constants"
=======
>>>>>>> b70c0851
	"github.com/ActiveState/ActiveState-CLI/internal/locale"
	"github.com/ActiveState/ActiveState-CLI/internal/logging"
	"github.com/ActiveState/ActiveState-CLI/internal/print"
)

// MatchesRemote returns whether or not the given URI points to a Git repository.
func MatchesRemote(uri string) bool {
	if strings.HasPrefix(uri, "git@github.com") ||
		strings.HasPrefix(uri, "http://github.com") ||
		strings.HasPrefix(uri, "https://github.com") {
		// Ensure this is a valid GitHub URL since the owner and repository name
		// ultimately need to be extracted properly.
		regex := regexp.MustCompile("^(git@github\\.com:|https?://github\\.com/)[^/]+/.*$")
		return regex.MatchString(uri)
	} else if strings.HasSuffix(uri, ".git") ||
		strings.Contains(uri, "git@") {
		return true
	}
	// Check for a '.git' file in a local URI (directories are checkouts, ie not a remote)
	return fileutils.FileExists(filepath.Join(uri, ".git"))
}

// MatchesPath returns whether the given path is a git repository
func MatchesPath(path string) bool {
	return fileutils.DirExists(filepath.Join(path, ".git"))
}

<<<<<<< HEAD
// WithinGithubRateLimit returns whether or not the given number of requests can
// be processed by the Github API, which is rate-limited to 60 requests per hour
// and 10 requests per minute.
func WithinGithubRateLimit(requests int) bool {
	client := github.NewClient(nil)
	limits, _, err := client.RateLimits(context.Background())
	if err != nil {
		return false // assume no
	}
	return limits.Core.Remaining >= requests
}

// NewFromURI creates a new Git struct using the given uri
func NewFromURI(uri string) *Git {
	return &Git{uri: uri}
}

// NewFromPath creates a new Git struct using the given path
func NewFromPath(path string) *Git {
	return &Git{path: path}
}

=======
>>>>>>> b70c0851
// Git represents a Git repository to clone locally.
type Git struct {
	uri    string // the uri of the repository to clone
	path   string // the local path to clone into
	branch string // the branch to use
}

<<<<<<< HEAD
// ConfigFileExists returns whether or not the ActiveState config file exists in
// the repository, PRIOR to cloning (not after).
func (g *Git) ConfigFileExists() bool {
	if g.branch == "" && (strings.HasPrefix(g.URI(), "git@github.com") ||
		strings.HasPrefix(g.URI(), "http://github.com") ||
		strings.HasPrefix(g.URI(), "https://github.com")) {
		client := github.NewClient(nil)
		regex := regexp.MustCompile("^.+github\\.com[:/]([^/]+)/(.+)$")
		matches := regex.FindStringSubmatch(strings.TrimSuffix(g.URI(), ".git"))[1:]
		reader, err := client.Repositories.DownloadContents(context.Background(), matches[0], matches[1], constants.ConfigFileName, nil)
		if err != nil {
			if _, ok := err.(*github.RateLimitError); ok {
				return true // assume on a dev machine, so return true
			}
			return false // assume does not exist
		}
		reader.Close()
	} /*else {
		return true // assume it exists for now
	}*/
	return true
}

=======
>>>>>>> b70c0851
// SetPath sets the Git repository's local path.
func (g *Git) SetPath(path string) {
	g.path = path
}

// Path returns the Git repository's local path.
func (g *Git) Path() string {
	if g.path == "" {
		cwd, _ := os.Getwd()
		reponame := g.humanishPart()
		g.path = filepath.Join(cwd, reponame)
		logging.Debug("Determined 'humanish' dir to clone into as '%s'", reponame)
	}
	return g.path
}

// SetURI sets the Git repository's remote uri.
func (g *Git) SetURI(URI string) {
	g.uri = URI
}

// URI returns the Git repository's remote uri.
func (g *Git) URI() string {
	if g.uri == "" {
		out, err := exec.Command("git", "config", "--get", "remote.origin.url").Output()
		if err == nil {
			g.uri = strings.Trim(string(out), "\n")
		} else {
			logging.Warning("Could not retrieve git remote from local repository")
		}
	}
	return g.uri
}

// SetBranch sets the Git repository's branch to use
func (g *Git) SetBranch(branch string) {
	g.branch = branch
}

// Branch returns the Git repository's branch
func (g *Git) Branch() string {
	return g.branch
}

// CheckoutBranch checks out the configured branch
func (g *Git) CheckoutBranch() error {
	cmd := exec.Command("git", "checkout", g.Branch())

	cmd.Stdin, cmd.Stdout, cmd.Stderr = os.Stdin, os.Stdout, os.Stderr
	return cmd.Run()
}

// TargetExists used to check if the repo has already been created or not
func (g *Git) TargetExists() bool {
	if _, err := os.Stat(g.Path()); err == nil {
		return true
	}
	return false
}

// Clone clones the Git repository into its given or computed directory.
func (g *Git) Clone() error {
	logging.Debug("Attempting to clone %+v", g)
	path := g.Path()
	print.Info(locale.T("info_state_activate_uri", map[string]interface{}{
		"URI": g.URI(), "Dir": path,
	}))

	cmd := exec.Command("git", "clone", g.URI(), path)
	fmt.Println(strings.Join(cmd.Args, " ")) // match command output style
	cmd.Stdin, cmd.Stdout, cmd.Stderr = os.Stdin, os.Stdout, os.Stderr
	return cmd.Run()
}

// Computes the 'humanish' part of the source repository in order to use it as
// the directory to clone into if it wasn't explicitly given.
// This computation is based on git clone's shell script.
func (g *Git) humanishPart() string {
	re := regexp.MustCompile(":*[/\\\\]*\\.git$")
	path := re.ReplaceAllString(strings.TrimRight(g.URI(), "/"), "")
	re = regexp.MustCompile(".*[/\\\\:]")
	return re.ReplaceAllString(path, "")
}<|MERGE_RESOLUTION|>--- conflicted
+++ resolved
@@ -8,12 +8,7 @@
 	"regexp"
 	"strings"
 
-<<<<<<< HEAD
 	"github.com/ActiveState/ActiveState-CLI/internal/fileutils"
-
-	"github.com/ActiveState/ActiveState-CLI/internal/constants"
-=======
->>>>>>> b70c0851
 	"github.com/ActiveState/ActiveState-CLI/internal/locale"
 	"github.com/ActiveState/ActiveState-CLI/internal/logging"
 	"github.com/ActiveState/ActiveState-CLI/internal/print"
@@ -41,19 +36,6 @@
 	return fileutils.DirExists(filepath.Join(path, ".git"))
 }
 
-<<<<<<< HEAD
-// WithinGithubRateLimit returns whether or not the given number of requests can
-// be processed by the Github API, which is rate-limited to 60 requests per hour
-// and 10 requests per minute.
-func WithinGithubRateLimit(requests int) bool {
-	client := github.NewClient(nil)
-	limits, _, err := client.RateLimits(context.Background())
-	if err != nil {
-		return false // assume no
-	}
-	return limits.Core.Remaining >= requests
-}
-
 // NewFromURI creates a new Git struct using the given uri
 func NewFromURI(uri string) *Git {
 	return &Git{uri: uri}
@@ -64,8 +46,6 @@
 	return &Git{path: path}
 }
 
-=======
->>>>>>> b70c0851
 // Git represents a Git repository to clone locally.
 type Git struct {
 	uri    string // the uri of the repository to clone
@@ -73,32 +53,6 @@
 	branch string // the branch to use
 }
 
-<<<<<<< HEAD
-// ConfigFileExists returns whether or not the ActiveState config file exists in
-// the repository, PRIOR to cloning (not after).
-func (g *Git) ConfigFileExists() bool {
-	if g.branch == "" && (strings.HasPrefix(g.URI(), "git@github.com") ||
-		strings.HasPrefix(g.URI(), "http://github.com") ||
-		strings.HasPrefix(g.URI(), "https://github.com")) {
-		client := github.NewClient(nil)
-		regex := regexp.MustCompile("^.+github\\.com[:/]([^/]+)/(.+)$")
-		matches := regex.FindStringSubmatch(strings.TrimSuffix(g.URI(), ".git"))[1:]
-		reader, err := client.Repositories.DownloadContents(context.Background(), matches[0], matches[1], constants.ConfigFileName, nil)
-		if err != nil {
-			if _, ok := err.(*github.RateLimitError); ok {
-				return true // assume on a dev machine, so return true
-			}
-			return false // assume does not exist
-		}
-		reader.Close()
-	} /*else {
-		return true // assume it exists for now
-	}*/
-	return true
-}
-
-=======
->>>>>>> b70c0851
 // SetPath sets the Git repository's local path.
 func (g *Git) SetPath(path string) {
 	g.path = path
