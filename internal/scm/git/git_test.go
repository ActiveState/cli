--- conflicted
+++ resolved
@@ -39,22 +39,6 @@
 	assert.Equal(t, "foo", (&Git{uri: "host.xz:foo/.git"}).humanishPart(), "Got the expected humanish part")
 }
 
-<<<<<<< HEAD
-func TestConfigFileExists(t *testing.T) {
-	if !WithinGithubRateLimit(2) {
-		print.Warning("Exceeded Github API rate limit; skipping test 'TestConfigFileExists'")
-		return // this test needs to call the Github API twice
-	}
-
-	git := &Git{uri: "https://github.com/ActiveState/repo"}
-	assert.True(t, git.ConfigFileExists(), "The remote test repository has an ActiveState-CLI config file")
-
-	git = &Git{uri: "https://github.com/ActiveState/does-not-exist"}
-	assert.False(t, git.ConfigFileExists(), "The non-existant repository does not have an ActiveState-CLI config file")
-}
-
-=======
->>>>>>> b70c0851
 func TestClone(t *testing.T) {
 	root, err := environment.GetRootPath()
 	assert.NoError(t, err, "Should detect root path")
