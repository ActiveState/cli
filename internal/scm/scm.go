package scm

import "github.com/ActiveState/ActiveState-CLI/internal/scm/git"

// SCMer is the interface all known SCMs should implement.
type SCMer interface {
<<<<<<< HEAD
	ConfigFileExists() bool // whether or not the ActiveState config file exists
	SetPath(string)         // set the repo's path (usually for cloning into)
	Path() string           // the repo's path (automatically set after cloning)
	SetURI(string)          // set the repo's remotely tracked URI
	URI() string            // the repo's remote URI
	SetBranch(string)       // set the repo's branch to use
	Branch() string         // the repo's branch
	CheckoutBranch() error  // checkout the configured branch
	TargetExists() bool     // Check if the repo directory has already been create
	Clone() error           // clone the repo into the Path() directory
=======
	SetPath(string)        // set the repo's path (usually for cloning into)
	Path() string          // the repo's path (automatically set after cloning)
	SetBranch(string)      // set the repo's branch to use
	Branch() string        // the repo's branch
	CheckoutBranch() error // checkout the configured branch
	TargetExists() bool    // Check if the repo directory has already been create
	Clone() error          // clone the repo into the current directory
>>>>>>> b70c0851
}

// FromRemote returns an SCMer to use for the given URI, or nil if no SCMer was found.
func FromRemote(uri string) SCMer {
	if git.MatchesRemote(uri) {
		return git.NewFromURI(uri)
	} // TODO: other supported SCMs
	return nil
}

// FromPath returns an SCMer to use for the given path, or nil if no SCMer was found.
func FromPath(path string) SCMer {
	if git.MatchesPath(path) {
		return git.NewFromPath(path)
	} // TODO: other supported SCMs
	return nil
}<|MERGE_RESOLUTION|>--- conflicted
+++ resolved
@@ -4,8 +4,6 @@
 
 // SCMer is the interface all known SCMs should implement.
 type SCMer interface {
-<<<<<<< HEAD
-	ConfigFileExists() bool // whether or not the ActiveState config file exists
 	SetPath(string)         // set the repo's path (usually for cloning into)
 	Path() string           // the repo's path (automatically set after cloning)
 	SetURI(string)          // set the repo's remotely tracked URI
@@ -15,15 +13,6 @@
 	CheckoutBranch() error  // checkout the configured branch
 	TargetExists() bool     // Check if the repo directory has already been create
 	Clone() error           // clone the repo into the Path() directory
-=======
-	SetPath(string)        // set the repo's path (usually for cloning into)
-	Path() string          // the repo's path (automatically set after cloning)
-	SetBranch(string)      // set the repo's branch to use
-	Branch() string        // the repo's branch
-	CheckoutBranch() error // checkout the configured branch
-	TargetExists() bool    // Check if the repo directory has already been create
-	Clone() error          // clone the repo into the current directory
->>>>>>> b70c0851
 }
 
 // FromRemote returns an SCMer to use for the given URI, or nil if no SCMer was found.
