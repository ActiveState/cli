package config_test

import (
	"bytes"
	"fmt"
	"io/ioutil"
	"os"
	"os/exec"
	"path/filepath"
	"reflect"
	"strings"
	"testing"

	"github.com/ActiveState/cli/internal/fileutils"
	"github.com/ActiveState/cli/internal/testhelpers/exiter"

	"github.com/ActiveState/cli/internal/config"
	"github.com/spf13/viper"
	"github.com/stretchr/testify/suite"
)

type InstanceMock struct {
	config.Instance
}

func (i *InstanceMock) Name() string {
	return "cli-"
}

type ConfigTestSuite struct {
	suite.Suite
	config *config.Instance
}

func (suite *ConfigTestSuite) SetupTest() {
}

func (suite *ConfigTestSuite) BeforeTest(suiteName, testName string) {
	dir, err := ioutil.TempDir("", "cli-config-test")
	suite.Require().NoError(err)

	viper.Reset()
	suite.config = config.New(dir)
}

func (suite *ConfigTestSuite) AfterTest(suiteName, testName string) {
}

func (suite *ConfigTestSuite) TestConfig() {
	suite.NotEmpty(config.ConfigPath())
	suite.NotEmpty(config.CachePath())
}

func (suite *ConfigTestSuite) TestFilesExist() {
	suite.FileExists(filepath.Join(suite.config.ConfigPath(), suite.config.Filename()))
	suite.DirExists(filepath.Join(suite.config.CachePath()))
}

func (suite *ConfigTestSuite) TestCorruption() {
	path := filepath.Join(suite.config.ConfigPath(), suite.config.Filename())
	fail := fileutils.WriteFile(path, []byte("&"))
	suite.Require().NoError(fail.ToError())

	exiter := exiter.New()
	suite.config.Exit = exiter.Exit
	viper.Reset()

	exitCode := exiter.WaitForExit(func() {
		suite.config.ReadInConfig()
	})

	suite.Equal(1, exitCode, "Config should fail to parse")
}

// testNoHomeRunner will run the TestNoHome test in its own process, this is because the configdir package we use
// interprets the HOME env var at init time, so we cannot spoof it any other way besides when running the got test command
// and we don't want tests that require special knowledge of how to invoke them
func (suite *ConfigTestSuite) testNoHomeRunner() {
	pkgPath := reflect.TypeOf(*suite.config).PkgPath()
	args := []string{"test", pkgPath, "-run", "TestConfigTestSuite", "-testify.m", "TestNoHome"}
	fmt.Printf("Executing: go %s", strings.Join(args, " "))

	goCache := os.Getenv("GOCACHE")
	if goCache == "" {
		var err error
		goCache, err = ioutil.TempDir("", "go-cache")
		suite.Require().NoError(err)
	}

	runCmd := exec.Command("go", args...)
	runCmd.Env = []string{
		"PATH=" + os.Getenv("PATH"),
		"GOPATH=" + os.Getenv("GOPATH"),
<<<<<<< HEAD
		"USERPROFILE=" + os.Getenv("USERPROFILE"), // Permission error trying to use C:\Windows, ref: https://golang.org/pkg/os/#TempDir
		"SystemRoot=" + os.Getenv("SystemRoot"),   // Ref: https://bugs.python.org/msg248951
=======
		"GOFLAGS=" + os.Getenv("GOFLAGS"),
>>>>>>> 5006a0ff
		"GOCACHE=" + goCache,
		"TESTNOHOME=TRUE",
	}

	var out bytes.Buffer
	runCmd.Stdout = &out
	runCmd.Stderr = &out
	suite.config.Exit(0) // Release the current config, the subprocess will make a new one and Windows fails if we don't release.
	err := runCmd.Run()
	suite.Require().NoError(err, "Should run without error, but returned: \n### START ###\n %s\n### END ###", out.String())
}

func (suite *ConfigTestSuite) TestNoHome() {
	if os.Getenv("TESTNOHOME") == "" {
		// configfile reads our home dir at init, so we need to get creative
		suite.testNoHomeRunner()
		return
	}

	viper.Reset()
	suite.config = config.New("")

	suite.Contains(suite.config.ConfigPath(), os.TempDir())

	suite.FileExists(filepath.Join(suite.config.ConfigPath(), suite.config.Filename()))
	suite.DirExists(filepath.Join(suite.config.CachePath()))
}

func (suite *ConfigTestSuite) TestSave() {
	path := filepath.Join(suite.config.ConfigPath(), suite.config.Filename())

	viper.Set("Foo", "bar")
	config.Save()

	dat, err := ioutil.ReadFile(path)
	suite.Require().NoError(err)

	suite.Contains(string(dat), "foo: bar", "Config should contain our newly added field")
}

func TestConfigTestSuite(t *testing.T) {
	suite.Run(t, new(ConfigTestSuite))
}<|MERGE_RESOLUTION|>--- conflicted
+++ resolved
@@ -91,12 +91,9 @@
 	runCmd.Env = []string{
 		"PATH=" + os.Getenv("PATH"),
 		"GOPATH=" + os.Getenv("GOPATH"),
-<<<<<<< HEAD
 		"USERPROFILE=" + os.Getenv("USERPROFILE"), // Permission error trying to use C:\Windows, ref: https://golang.org/pkg/os/#TempDir
 		"SystemRoot=" + os.Getenv("SystemRoot"),   // Ref: https://bugs.python.org/msg248951
-=======
 		"GOFLAGS=" + os.Getenv("GOFLAGS"),
->>>>>>> 5006a0ff
 		"GOCACHE=" + goCache,
 		"TESTNOHOME=TRUE",
 	}
