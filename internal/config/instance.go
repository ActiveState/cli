package config

import (
	"database/sql"
	"encoding/json"
	"os"
	"path/filepath"
	"sync"
	"time"

	C "github.com/ActiveState/cli/internal/constants"
	"github.com/ActiveState/cli/internal/errs"
	"github.com/ActiveState/cli/internal/installation/storage"
	"github.com/ActiveState/cli/internal/logging"
	mediator "github.com/ActiveState/cli/internal/mediators/config"
	"github.com/ActiveState/cli/internal/multilog"
	"github.com/ActiveState/cli/internal/profile"
	"github.com/ActiveState/cli/internal/rtutils/singlethread"
	"github.com/spf13/cast"
	"gopkg.in/yaml.v2"
	_ "modernc.org/sqlite"
)

// Instance holds our main config logic
type Instance struct {
	appDataDir  string
	thread      *singlethread.Thread
	closeThread bool
	db          *sql.DB
	closed      bool
}

func New() (*Instance, error) {
	defer profile.Measure("config.New", time.Now())
	return NewCustom("", singlethread.New(), true)
}

// NewCustom is intended only to be used from tests or internally to this package
func NewCustom(localPath string, thread *singlethread.Thread, closeThread bool) (*Instance, error) {
	i := &Instance{}
	i.thread = thread
	i.closeThread = closeThread

	var err error
	if localPath != "" {
		i.appDataDir, err = storage.AppDataPathWithParent(localPath)
	} else {
		i.appDataDir, err = storage.AppDataPath()
	}
	if err != nil {
		return nil, errs.Wrap(err, "Could not detect appdata dir")
	}

	// Ensure appdata dir exists, because the sqlite driver sure doesn't
	if _, err := os.Stat(i.appDataDir); os.IsNotExist(err) {
		err = os.MkdirAll(i.appDataDir, os.ModePerm)
		if err != nil {
			return nil, errs.Wrap(err, "Could not create config dir")
		}
	}

	path := filepath.Join(i.appDataDir, C.InternalConfigFileName)

	t := time.Now()
	i.db, err = sql.Open("sqlite", path)
	if err != nil {
		return nil, errs.Wrap(err, "Could not create sqlite connection to %s", path)
	}
	profile.Measure("config.sqlOpen", t)

	t = time.Now()
	_, err = i.db.Exec(`CREATE TABLE IF NOT EXISTS config (key string NOT NULL PRIMARY KEY, value text)`)
	if err != nil {
		return nil, errs.Wrap(err, "Could not seed settings database")
	}
	profile.Measure("config.createTable", t)

	return i, nil
}

func (i *Instance) Close() error {
	mutex := sync.Mutex{}
	mutex.Lock()
	defer mutex.Unlock()

	if i.closed {
		return nil
	}
	i.closed = true
	if i.closeThread {
		i.thread.Close()
	}
	return i.db.Close()
}

func (i *Instance) Closed() bool {
	return i.closed
}

// GetThenSet updates a value at the given key. The valueF argument returns the
// new value to set based on the previous one.  If the function returns with an error, the
// update is cancelled.  The function ensures that no-other process or thread can modify
// the key between reading of the old value and setting the new value.
func (i *Instance) GetThenSet(key string, valueF func(currentValue interface{}) (interface{}, error)) error {
	return i.thread.Run(func() error {
		return i.setWithCallback(key, valueF)
	})
}

const CancelSet = "__CANCEL__"

func (i *Instance) setWithCallback(key string, valueF func(currentValue interface{}) (interface{}, error)) (rerr error) {
	defer func() {
		if rerr != nil {
			logging.Warning("setWithCallback error: %v", errs.JoinMessage(rerr))
		}
	}()

	v, err := valueF(i.Get(key))
	if err != nil {
		return errs.Wrap(err, "valueF failed")
	}

	if v == CancelSet {
		logging.Debug("setWithCallback cancelled")
		return nil
	}

	q, err := i.db.Prepare(`INSERT OR REPLACE INTO config(key, value) VALUES(?,?)`)
	if err != nil {
		return errs.Wrap(err, "Could not modify settings")
	}
	defer q.Close()

	valueMarshaled, err := yaml.Marshal(v)
	if err != nil {
		return errs.Wrap(err, "Could not marshal config value: %v", v)
	}

	_, err = q.Exec(key, valueMarshaled)
	if err != nil {
		return errs.Wrap(err, "Could not store setting")
	}

	return nil
}

// Set sets a value at the given key.
func (i *Instance) Set(key string, value interface{}) error {
	return i.GetThenSet(key, func(_ interface{}) (interface{}, error) {
		return value, nil
	})
}

func (i *Instance) IsSet(key string) bool {
	return i.rawGet(key) != nil
}

func (i *Instance) rawGet(key string) interface{} {
	row := i.db.QueryRow(`SELECT value FROM config WHERE key=?`, key)
	if row.Err() != nil {
		multilog.Error("config:get query failed: %s", errs.JoinMessage(row.Err()))
		return nil
	}

	var value string
	if err := row.Scan(&value); err != nil {
		return nil // No results
	}

	var result interface{}
	if err := yaml.Unmarshal([]byte(value), &result); err != nil {
		if err2 := json.Unmarshal([]byte(value), &result); err2 != nil {
			multilog.Error("config:get unmarshal failed: %s (json err: %s)", errs.JoinMessage(err), errs.JoinMessage(err2))
			return nil
		}
	}

	return result
}

func (i *Instance) Get(key string) interface{} {
	result := i.rawGet(key)
	if result != nil {
		return result
	}
	if opt := mediator.GetOption(key); mediator.KnownOption(opt) {
<<<<<<< HEAD
		default_ := opt.Default
		if enum, ok := default_.(*mediator.Enums); ok {
			return enum.Default
		}
		return default_
=======
		return mediator.GetDefault(opt)
>>>>>>> f423ba8d
	}
	return nil
}

// GetString retrieves a string for a given key
func (i *Instance) GetString(key string) string {
	return cast.ToString(i.Get(key))
}

// GetInt retrieves an int for a given key
func (i *Instance) GetInt(key string) int {
	return cast.ToInt(i.Get(key))
}

// AllKeys returns all of the curent config keys
func (i *Instance) AllKeys() []string {
	rows, err := i.db.Query(`SELECT key FROM config`)
	if err != nil {
		multilog.Error("config:AllKeys query failed: %s", errs.JoinMessage(err))
		return nil
	}
	var keys []string
	defer rows.Close()
	for rows.Next() {
		var key string
		if err = rows.Scan(&key); err != nil {
			multilog.Error("config:AllKeys scan failed: %s", errs.JoinMessage(err))
			return nil
		}
		keys = append(keys, key)
	}
	return keys
}

// GetStringMapStringSlice retrieves a map of string slices for a given key
func (i *Instance) GetStringMapStringSlice(key string) map[string][]string {
	return cast.ToStringMapStringSlice(i.Get(key))
}

// GetBool retrieves a boolean value for a given key
func (i *Instance) GetBool(key string) bool {
	return cast.ToBool(i.Get(key))
}

// GetStringSlice retrieves a slice of strings for a given key
func (i *Instance) GetStringSlice(key string) []string {
	return cast.ToStringSlice(i.Get(key))
}

// GetTime retrieves a time instance for a given key
func (i *Instance) GetTime(key string) time.Time {
	return cast.ToTime(i.Get(key))
}

// GetStringMap retrieves a map of strings to values for a given key
func (i *Instance) GetStringMap(key string) map[string]interface{} {
	return cast.ToStringMap(i.Get(key))
}

// ConfigPath returns the path at which our configuration is stored
func (i *Instance) ConfigPath() string {
	return i.appDataDir
}<|MERGE_RESOLUTION|>--- conflicted
+++ resolved
@@ -185,15 +185,7 @@
 		return result
 	}
 	if opt := mediator.GetOption(key); mediator.KnownOption(opt) {
-<<<<<<< HEAD
-		default_ := opt.Default
-		if enum, ok := default_.(*mediator.Enums); ok {
-			return enum.Default
-		}
-		return default_
-=======
 		return mediator.GetDefault(opt)
->>>>>>> f423ba8d
 	}
 	return nil
 }
