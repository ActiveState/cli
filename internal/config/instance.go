package config

import (
	"context"
	"fmt"
	"io/ioutil"
	"log"
	"os"
	"path/filepath"
	"runtime"
	"strings"
	"sync"
	"time"

	"github.com/google/uuid"
	"github.com/shibukawa/configdir"
	"github.com/spf13/cast"
	"gopkg.in/yaml.v2"

	"github.com/ActiveState/cli/internal/condition"
	C "github.com/ActiveState/cli/internal/constants"
	"github.com/ActiveState/cli/internal/errs"
	"github.com/gofrs/flock"
)

<<<<<<< HEAD
var (
	defaultConfig      *Instance
	defaultConfigError error
)
=======
var defaultMutex *sync.Mutex = &sync.Mutex{}
var defaultConfig *Instance
>>>>>>> 664e38e4

const ConfigKeyShell = "shell"
const ConfigKeyTrayPid = "tray-pid"

const lockRetryDelay = 50 * time.Millisecond

// Instance holds our main config logic
type Instance struct {
	configDir     *configdir.Config
	cacheDir      *configdir.Config
	configFile    string
	lockFile      string
	localPath     string
	installSource string
	lock          *flock.Flock
	data          map[string]interface{}
	// lockMutex ensures that file lock can be held only once per process.  Theoretically, this should be ensured by the `flock` package, but it isn't.  So, we need this hack.
	// https://www.pivotaltracker.com/story/show/178478669
	lockMutex *sync.Mutex
}

func new(localPath string) (*Instance, error) {
	instance := &Instance{
		localPath: localPath,
		data:      make(map[string]interface{}),
		lockMutex: &sync.Mutex{},
	}
	err := instance.ensureConfigExists()
	if err != nil {
		return instance, errs.Wrap(err, "Failed to ensure that config directory exists")
	}
	instance.lock = flock.New(instance.getLockFile())

	if err := instance.Reload(); err != nil {
		return instance, errs.Wrap(err, "Failed to load configuration.")
	}

	return instance, nil
}

func (i *Instance) GetLock() error {
	i.lockMutex.Lock()
	ctx, cancel := context.WithTimeout(context.Background(), 5*time.Second)
	defer cancel()

	locked, err := i.lock.TryLockContext(ctx, lockRetryDelay)
	if err != nil {
		i.lockMutex.Unlock()
		return errs.Wrap(err, "Timed out waiting for exclusive lock")
	}

	if !locked {
		i.lockMutex.Unlock()
		return errs.New("Timeout out waiting for exclusive lock")

	}
	return nil
}

func (i *Instance) ReleaseLock() error {
	defer i.lockMutex.Unlock()

	if err := i.lock.Unlock(); err != nil {
		return errs.Wrap(err, "Failed to release lock")
	}

	// Ignore the error, as there are legitimate cases where it will fail (when another processes has locked the file again)
	_ = os.Remove(i.getLockFile())
	return nil
}

// Reload reloads the configuration data from the config file
func (i *Instance) Reload() error {
	err := i.ensureConfigExists()
	if err != nil {
		return err
	}
	err = i.ensureCacheExists()
	if err != nil {
		return err
	}

	if err = i.GetLock(); err != nil {
		return errs.Wrap(err, "Could not acquire config file lock")
	}
	defer i.ReleaseLock()

	err = i.ReadInConfig()
	if err != nil {
		return err
	}

	i.readInstallSource()

	return nil
}

func configPathInTest() (string, error) {
	localPath, err := ioutil.TempDir("", "cli-config")
	if err != nil {
		return "", fmt.Errorf("Could not create temp dir: %w", err)
	}
	err = os.RemoveAll(localPath)
	if err != nil {
		return "", fmt.Errorf("Could not remove generated config dir for tests: %w", err)
	}
	return localPath, nil
}

// New creates a new config instance
// This should probably only be used in tests or you have to ensure that you have only one invocation of this function per process.
func New() (*Instance, error) {
	localPath, envSet := os.LookupEnv(C.ConfigEnvVarName)

	if !envSet && condition.InTest() {
		var err error
		localPath, err = configPathInTest()
		if err != nil {
			// panic as this only happening in tests
			panic(err)
		}
	}

	return new(localPath)
}

// NewWithDir creates a new instance at the given directory
func NewWithDir(dir string) (*Instance, error) {
	return new(dir)
}

// Get returns the default configuration instance
func Get() (*Instance, error) {
	defaultMutex.Lock()
	defer defaultMutex.Unlock()
	if defaultConfig == nil {
		var err error
		defaultConfig, err = New()
		if err != nil {
			defaultConfigError = err
			return defaultConfig, err
		}
	}
	return defaultConfig, nil
}

func GetSafer() (*Instance, error) {
	if defaultConfigError != nil {
		return nil, defaultConfigError
	}
	return Get()
}

// SetWithLock updates a value at the given key. The valueF argument returns the
// new value based on the previous one.  If the function returns with an error, the
// update is cancelled.  The function ensures that no-other process or thread can modify
// the key between reading of the old value and setting the new value.
func (i *Instance) SetWithLock(key string, valueF func(oldvalue interface{}) (interface{}, error)) error {
	if err := i.GetLock(); err != nil {
		return errs.Wrap(err, "Could not acquire configuration lock.")
	}
	defer i.ReleaseLock()

	err := i.ReadInConfig()
	if err != nil {
		return err
	}

	value, err := valueF(i.data[key])
	if err != nil {
		return err
	}

	i.data[strings.ToLower(key)] = value

	if err := i.save(); err != nil {
		return err
	}

	return nil
}

// Set sets a value at the given key.
func (i *Instance) Set(key string, value interface{}) error {
	if err := i.GetLock(); err != nil {
		return errs.Wrap(err, "Could not acquire config file lock")
	}
	defer i.ReleaseLock()

	if err := i.ReadInConfig(); err != nil {
		return err
	}

	i.data[strings.ToLower(key)] = value

	if err := i.save(); err != nil {
		return err
	}

	return nil
}

func (i *Instance) IsSet(key string) bool {
	_, ok := i.data[strings.ToLower(key)]
	return ok
}

func (i *Instance) get(key string) interface{} {
	return i.data[strings.ToLower(key)]
}

// GetString retrieves a string for a given key
func (i *Instance) GetString(key string) string {
	return cast.ToString(i.get(key))
}

// GetInt retrieves an int for a given key
func (i *Instance) GetInt(key string) int {
	return cast.ToInt(i.get(key))
}

// AllKeys returns all of the curent config keys
func (i *Instance) AllKeys() []string {
	var keys []string
	for k := range i.data {
		keys = append(keys, k)
	}
	return keys
}

// GetStringMapStringSlice retrieves a map of string slices for a given key
func (i *Instance) GetStringMapStringSlice(key string) map[string][]string {
	return cast.ToStringMapStringSlice(i.get(key))
}

// GetBool retrieves a boolean value for a given key
func (i *Instance) GetBool(key string) bool {
	return cast.ToBool(i.get(key))
}

// GetStringSlice retrieves a slice of strings for a given key
func (i *Instance) GetStringSlice(key string) []string {
	return cast.ToStringSlice(i.get(key))
}

// GetTime retrieves a time instance for a given key
func (i *Instance) GetTime(key string) time.Time {
	return cast.ToTime(i.get(key))
}

// GetStringMap retrieves a map of strings to values for a given key
func (i *Instance) GetStringMap(key string) map[string]interface{} {
	return cast.ToStringMap(i.get(key))
}

// Type returns the config filetype
func (i *Instance) Type() string {
	return filepath.Ext(C.InternalConfigFileName)[1:]
}

// AppName returns the application name used for our config
func (i *Instance) AppName() string {
	return fmt.Sprintf("%s-%s", C.LibraryName, C.BranchName)
}

// Name returns the filename used for our config, minus the extension
func (i *Instance) Name() string {
	return strings.TrimSuffix(i.Filename(), "."+i.Type())
}

// Filename return the filename used for our config
func (i *Instance) Filename() string {
	return C.InternalConfigFileName
}

// Namespace returns the namespace under which to store our app config
func (i *Instance) Namespace() string {
	return C.InternalConfigNamespace
}

// ConfigPath returns the path at which our configuration is stored
func (i *Instance) ConfigPath() string {
	return i.configDir.Path
}

// CachePath returns the path at which our cache is stored
func (i *Instance) CachePath() string {
	return i.cacheDir.Path
}

// InstallSource returns the installation source of the State Tool
func (i *Instance) InstallSource() string {
	return i.installSource
}

func (i *Instance) ReadInConfig() error {
	configFile := i.getConfigFile()

	configData, err := ioutil.ReadFile(configFile)
	if err != nil {
		return errs.Wrap(err, "Could not read config file")
	}

	data := make(map[string]interface{})
	err = yaml.Unmarshal(configData, data)
	if err != nil {
		baseMsg := "Your config file is currently malformed, please run [ACTIONABLE]state clean config[/RESET] to reset its contents, then try this command again."
		return &LocLogError{
			Err:       err,
			Key:       "err_config_malformed",
			BaseMsg:   baseMsg,
			ReportMsg: baseMsg,
		}
	}

	i.data = data
	return nil
}

func (i *Instance) save() error {
	f, err := os.Create(i.configFile)
	if err != nil {
		return errs.Wrap(err, "Could not create/open config file")
	}
	defer f.Close()

	data, err := yaml.Marshal(i.data)
	if err != nil {
		return errs.Wrap(err, "Could not marshal config data")
	}

	_, err = f.Write(data)
	if err != nil {
		return errs.Wrap(err, "Could not write config file")
	}

	return nil
}

func (i *Instance) ensureConfigExists() error {
	// Prepare our config dir, eg. ~/.config/activestate/cli
	configDirs := configdir.New(i.Namespace(), i.AppName())

	// Account for HOME dir not being set, meaning querying global folders will fail
	// This is a workaround for docker envs that don't usually have $HOME set
	_, exists := os.LookupEnv("HOME")
	if !exists && i.localPath == "" && runtime.GOOS != "windows" {
		var err error
		i.localPath, err = os.Getwd()
		if err != nil || condition.InTest() {
			// Use temp dir if we can't get the working directory OR we're in a test (we don't want to write to our src directory)
			i.localPath, err = ioutil.TempDir("", "cli-config-test")
		}
		if err != nil {
			return errs.Wrap(err, "Cannot establish a config directory, HOME environment variable is not set and fallbacks have failed")
		}
	}

	if i.localPath != "" {
		configDirs.LocalPath = i.localPath
		i.configDir = configDirs.QueryFolders(configdir.Local)[0]
	} else {
		i.configDir = configDirs.QueryFolders(configdir.Global)[0]
	}

	if !i.configDir.Exists(i.Filename()) {
		configFile, err := i.configDir.Create(i.Filename())
		if err != nil {
			return errs.Wrap(err, "Cannot create config")
		}

		err = configFile.Close()
		if err != nil {
			return errs.Wrap(err, "Cannot close config file")
		}
	}
	return nil
}

func (i *Instance) ensureCacheExists() error {
	// When running tests we use a unique cache dir that's located in a temp folder, to avoid collisions
	if condition.InTest() {
		path, err := tempDir("state-cache-tests")
		if err != nil {
			log.Panicf("Error while creating temp dir: %v", err)
		}
		i.cacheDir = &configdir.Config{
			Path: path,
			Type: configdir.Cache,
		}
	} else if path := os.Getenv(C.CacheEnvVarName); path != "" {
		i.cacheDir = &configdir.Config{
			Path: path,
			Type: configdir.Cache,
		}
	} else {
		i.cacheDir = configdir.New(i.Namespace(), "").QueryCacheFolder()
	}
	if err := i.cacheDir.MkdirAll(); err != nil {
		return errs.Wrap(err, "Cannot create cache directory")
	}
	return nil
}

func (i *Instance) getConfigFile() string {
	if i.configFile == "" {
		i.configFile = filepath.Join(i.configDir.Path, C.InternalConfigFileName)
	}

	return i.configFile
}

func (i *Instance) getLockFile() string {
	if i.lockFile == "" {
		i.lockFile = filepath.Join(i.configDir.Path, "config.lock")
	}

	return i.lockFile
}

// tempDir returns a temp directory path at the topmost directory possible
// can't use fileutils here as it would cause a cyclic dependency
func tempDir(prefix string) (string, error) {
	if runtime.GOOS == "windows" {
		if drive, envExists := os.LookupEnv("SystemDrive"); envExists {
			return filepath.Join(drive, "temp", prefix+uuid.New().String()[0:8]), nil
		}
	}

	return ioutil.TempDir("", prefix)
}

func (i *Instance) readInstallSource() {
	installFilePath := filepath.Join(i.configDir.Path, "installsource.txt")
	installFileData, err := ioutil.ReadFile(installFilePath)
	i.installSource = strings.TrimSpace(string(installFileData))
	if err != nil {
		i.installSource = "unknown"
	}
}<|MERGE_RESOLUTION|>--- conflicted
+++ resolved
@@ -23,15 +23,11 @@
 	"github.com/gofrs/flock"
 )
 
-<<<<<<< HEAD
 var (
+	defaultMutex       *sync.Mutex = &sync.Mutex{}
 	defaultConfig      *Instance
 	defaultConfigError error
 )
-=======
-var defaultMutex *sync.Mutex = &sync.Mutex{}
-var defaultConfig *Instance
->>>>>>> 664e38e4
 
 const ConfigKeyShell = "shell"
 const ConfigKeyTrayPid = "tray-pid"
