package environment

// This package may NOT depend on failures (directly or indirectly)

import (
<<<<<<< HEAD
	"errors"
=======
	"go/build"
>>>>>>> ee3dc527
	"os"
	"path/filepath"
	"runtime"
	"strings"
)

// GetRootPath returns the root path of the library we're under
func GetRootPath() (string, error) {
	pathsep := string(os.PathSeparator)

	_, file, _, ok := runtime.Caller(0)
	if !ok {
		return "", errors.New("Could not call Caller(0)")
	}

	abs := filepath.Dir(file)

	// If we're receiving a relative path resolve it to absolute
	if abs[0:1] != "/" && abs[1:1] != ":" {
		gopath := os.Getenv("GOPATH")
		if gopath == "" {
			gopath = build.Default.GOPATH
		}
		abs = filepath.Join(gopath, "src", abs)
	}

	// When tests are ran with coverage the location of this file is changed to a temp file, and we have to
	// adjust accordingly
	if strings.HasSuffix(abs, "_obj_test") {
		abs = ""
	}

	// If we're in a temp _obj we need to account for it in the path
	if strings.HasSuffix(abs, "_obj") {
		abs = filepath.Join(abs, "..")
	}

	var err error
	abs, err = filepath.Abs(filepath.Join(abs, "..", ".."))

	if err != nil {
		return "", err
	}

	return abs + pathsep, nil
}

// GetRootPathUnsafe returns the root path or panics if it cannot be found (hence the unsafe)
func GetRootPathUnsafe() string {
	path, err := GetRootPath()
	if err != nil {
		panic(err)
	}
	return path
}<|MERGE_RESOLUTION|>--- conflicted
+++ resolved
@@ -3,11 +3,8 @@
 // This package may NOT depend on failures (directly or indirectly)
 
 import (
-<<<<<<< HEAD
 	"errors"
-=======
 	"go/build"
->>>>>>> ee3dc527
 	"os"
 	"path/filepath"
 	"runtime"
