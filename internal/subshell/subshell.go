--- conflicted
+++ resolved
@@ -92,17 +92,7 @@
 		return nil, fail
 	}
 
-<<<<<<< HEAD
-	logging.Debug("Calling Activate")
-	err := subs.Activate(wg)
-	if err != nil {
-		return nil, err
-	}
-
-	return subs, nil
-=======
 	return subs, subs.Activate()
->>>>>>> b4487172
 }
 
 // getRcFile creates a temporary RC file that our shell is initiated from, this allows us to template the logic
