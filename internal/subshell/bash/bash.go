package bash

import (
	"io/ioutil"
	"os"
	"os/exec"
	"strings"

	"github.com/ActiveState/cli/internal/failures"
	"github.com/ActiveState/cli/internal/logging"
	"github.com/ActiveState/cli/internal/osutils"
	"github.com/ActiveState/cli/internal/subshell/sscommon"
)

var escaper *osutils.ShellEscape

func init() {
	escaper = osutils.NewBashEscaper()
}

// SubShell covers the subshell.SubShell interface, reference that for documentation
type SubShell struct {
	binary string
	rcFile *os.File
	cmd    *exec.Cmd
	env    []string
	fs     chan *failures.Failure
}

// Shell - see subshell.SubShell
func (v *SubShell) Shell() string {
	return "bash"
}

// Binary - see subshell.SubShell
func (v *SubShell) Binary() string {
	return v.binary
}

// SetBinary - see subshell.SubShell
func (v *SubShell) SetBinary(binary string) {
	v.binary = binary
}

// RcFile - see subshell.SubShell
func (v *SubShell) RcFile() *os.File {
	return v.rcFile
}

// SetRcFile - see subshell.SubShell
func (v *SubShell) SetRcFile(rcFile *os.File) {
	v.rcFile = rcFile
}

// RcFileExt - see subshell.SubShell
func (v *SubShell) RcFileExt() string {
	return ""
}

// RcFileTemplate - see subshell.SubShell
func (v *SubShell) RcFileTemplate() string {
	return "bashrc.sh"
}

// SetEnv - see subshell.SetEnv
func (v *SubShell) SetEnv(env []string) {
	v.env = env
}

// Quote - see subshell.Quote
func (v *SubShell) Quote(value string) string {
	return escaper.Quote(value)
}

// Activate - see subshell.SubShell
func (v *SubShell) Activate() *failures.Failure {
	shellArgs := []string{"--rcfile", v.rcFile.Name()}
	logging.Debug("Activating shell with command: %s %s", v.Binary(), strings.Join(shellArgs, " "))

	// Go is doing something weird with command execution that won't let us pass an rc file to bash
	// This is a workaround around that issue. Note setting this on the env var below won't work, it
	// needs to be set on the parent process
	// This is only required for integration tests, running the state tool manually doesn't run into this
	os.Setenv("BASH_ENV", v.rcFile.Name())

	cmd := exec.Command(v.Binary(), shellArgs...)

	v.fs = sscommon.Start(cmd)
	v.cmd = cmd
	return nil
}

<<<<<<< HEAD
	var err error
	go func() {
		err = cmd.Wait()
		v.wg.Done()
		logging.Debug("Exit code: %d", osutils.CmdExitCode(cmd))
		logging.Debug("Error: %v", err)
	}()

	return err
=======
// Failures returns a channel for receiving errors related to active behavior
func (v *SubShell) Failures() <-chan *failures.Failure {
	return v.fs
>>>>>>> b4487172
}

// Deactivate - see subshell.SubShell
func (v *SubShell) Deactivate() *failures.Failure {
	if !v.IsActive() {
		return nil
	}

	if fail := sscommon.Stop(v.cmd); fail != nil {
		return fail
	}

	v.cmd = nil
	return nil
}

// Run - see subshell.SubShell
func (v *SubShell) Run(script string, args ...string) (int, error) {
	tmpfile, err := ioutil.TempFile("", "bash-script")
	if err != nil {
		return 1, failures.FailIO.Wrap(err)
	}

	tmpfile.WriteString("#!/usr/bin/env bash\n" + script)
	tmpfile.Close()
	os.Chmod(tmpfile.Name(), 0755)

	filePath, fail := osutils.BashifyPath(tmpfile.Name())
	if fail != nil {
		return 1, fail.ToError()
	}

	quotedArgs := []string{filePath}
	for _, arg := range args {
		quotedArgs = append(quotedArgs, v.Quote(arg))
	}

	logging.Debug("Running command: %s -c %s", v.Binary(), strings.Join(quotedArgs, " "))

	runCmd := exec.Command(v.Binary(), "-c", strings.Join(quotedArgs, " "))
	runCmd.Stdin, runCmd.Stdout, runCmd.Stderr = os.Stdin, os.Stdout, os.Stderr
	runCmd.Env = v.env

	fail = nil
	err = runCmd.Run()
	if err != nil {
		fail = failures.FailOS.Wrap(err)
	}
	return osutils.CmdExitCode(runCmd), fail
}

// IsActive - see subshell.SubShell
func (v *SubShell) IsActive() bool {
	return v.cmd != nil && (v.cmd.ProcessState == nil || !v.cmd.ProcessState.Exited())
}<|MERGE_RESOLUTION|>--- conflicted
+++ resolved
@@ -90,21 +90,9 @@
 	return nil
 }
 
-<<<<<<< HEAD
-	var err error
-	go func() {
-		err = cmd.Wait()
-		v.wg.Done()
-		logging.Debug("Exit code: %d", osutils.CmdExitCode(cmd))
-		logging.Debug("Error: %v", err)
-	}()
-
-	return err
-=======
 // Failures returns a channel for receiving errors related to active behavior
 func (v *SubShell) Failures() <-chan *failures.Failure {
 	return v.fs
->>>>>>> b4487172
 }
 
 // Deactivate - see subshell.SubShell
