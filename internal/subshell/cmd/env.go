package cmd

import (
	"log"

	"github.com/ActiveState/cli/internal/locale"
	"github.com/ActiveState/cli/internal/osutils"
)

type OpenKeyFn func(path string) (osutils.RegistryKey, error)

type CmdEnv struct {
	openKeyFn OpenKeyFn
	// whether this updates the system environment
	userScope bool
}

func NewCmdEnv(userScope bool) *CmdEnv {
	openKeyFn := osutils.OpenSystemKey
	if userScope {
		openKeyFn = osutils.OpenUserKey
	}
	return &CmdEnv{
		openKeyFn: openKeyFn,
		userScope: userScope,
	}
}

func getEnvironmentPath(userScope bool) string {
	if userScope {
		return "Environment"
	}
	return `SYSTEM\ControlSet001\Control\Session Manager\Environment`
}

// unsetUserEnv clears a state cool configured environment variable
// It only does this if the value equals the expected value (meaning if we can verify that state tool was in fact
// responsible for setting it)
func (c *CmdEnv) unset(name, ifValueEquals string) error {
	key, err := c.openKeyFn(getEnvironmentPath(c.userScope))
	if err != nil {
		return locale.WrapError(err, "err_windows_registry")
	}
	defer key.Close()

	v, _, err := key.GetStringValue(name)
	if err != nil {
		if osutils.IsNotExistError(err) {
			return nil
		}
		return locale.WrapError(err, "err_windows_registry")
	}

	// Check if we are responsible for the value
	if v != ifValueEquals {
		return nil
	}

<<<<<<< HEAD
	// Check for backup value
	backupValue, valType, err := key.GetStringValue(envBackupName(name))
	realError := err != nil && !osutils.IsNotExistError(err)
	backupExists := err == nil

	if realError {
		return locale.WrapError(err, "err_windows_registry")
	}
	if backupExists {
		// If a backup exists (ie. the value before we modified it) then restore that rather than deleting it altogether
		if err := key.DeleteValue(envBackupName(name)); err != nil {
			return locale.WrapError(err, "err_windows_registry")
		}
		return osutils.SetStringValue(key, name, valType, backupValue)
	}
	return key.DeleteValue(name)
=======
	// Delete value
	return failures.FailOS.Wrap(key.DeleteValue(name))
>>>>>>> 8b30682a
}

// setUserEnv sets a variable in the user environment and saves the original as a backup
func (c *CmdEnv) set(name, newValue string) error {
	key, err := c.openKeyFn(getEnvironmentPath(c.userScope))
	if err != nil {
		return locale.WrapError(err, "err_windows_registry")
	}
	defer key.Close()

	// Check if we're going to be overriding
	_, valType, err := key.GetStringValue(name)
	if err != nil && !osutils.IsNotExistError(err) {
<<<<<<< HEAD
		return locale.WrapError(err, "err_windows_registry")
	} else if err == nil {
		// Save backup
		if err2 := osutils.SetStringValue(key, envBackupName(name), valType, oldValue); err2 != nil {
			return locale.WrapError(err2, locale.T("err_windows_registry"))
		}
=======
		return failures.FailOS.Wrap(err, locale.T("err_windows_registry"))
>>>>>>> 8b30682a
	}

	return osutils.SetStringValue(key, name, valType, newValue)
}

// Get retrieves a variable from the user environment, this prioritizes a backup if it exists
func (c *CmdEnv) Get(name string) (string, error) {
	key, err := c.openKeyFn(getEnvironmentPath(c.userScope))
	if err != nil {
		return "", locale.WrapError(err, "err_windows_registry")
	}
	defer key.Close()

<<<<<<< HEAD
	// Return the backup version if it exists
	originalValue, _, err := key.GetStringValue(envBackupName(name))
	if err != nil && !osutils.IsNotExistError(err) {
		return "", locale.WrapError(err, "err_windows_registry")
	} else if err == nil {
		return originalValue, nil
	}

=======
>>>>>>> 8b30682a
	v, _, err := key.GetStringValue(name)
	if err != nil && !osutils.IsNotExistError(err) {
		return v, locale.WrapError(err, "err_windows_registry")
	}
	return v, nil
}

// GetUnsafe is an alias for `get` intended for use by tests/integration tests, don't use for anything else!
func (c *CmdEnv) GetUnsafe(name string) string {
	r, f := c.Get(name)
	if f != nil {
		log.Fatalf("GetUnsafe failed with: %s", f.Error())
	}
	return r
}<|MERGE_RESOLUTION|>--- conflicted
+++ resolved
@@ -56,27 +56,8 @@
 		return nil
 	}
 
-<<<<<<< HEAD
-	// Check for backup value
-	backupValue, valType, err := key.GetStringValue(envBackupName(name))
-	realError := err != nil && !osutils.IsNotExistError(err)
-	backupExists := err == nil
-
-	if realError {
-		return locale.WrapError(err, "err_windows_registry")
-	}
-	if backupExists {
-		// If a backup exists (ie. the value before we modified it) then restore that rather than deleting it altogether
-		if err := key.DeleteValue(envBackupName(name)); err != nil {
-			return locale.WrapError(err, "err_windows_registry")
-		}
-		return osutils.SetStringValue(key, name, valType, backupValue)
-	}
+	// Delete value
 	return key.DeleteValue(name)
-=======
-	// Delete value
-	return failures.FailOS.Wrap(key.DeleteValue(name))
->>>>>>> 8b30682a
 }
 
 // setUserEnv sets a variable in the user environment and saves the original as a backup
@@ -90,16 +71,7 @@
 	// Check if we're going to be overriding
 	_, valType, err := key.GetStringValue(name)
 	if err != nil && !osutils.IsNotExistError(err) {
-<<<<<<< HEAD
 		return locale.WrapError(err, "err_windows_registry")
-	} else if err == nil {
-		// Save backup
-		if err2 := osutils.SetStringValue(key, envBackupName(name), valType, oldValue); err2 != nil {
-			return locale.WrapError(err2, locale.T("err_windows_registry"))
-		}
-=======
-		return failures.FailOS.Wrap(err, locale.T("err_windows_registry"))
->>>>>>> 8b30682a
 	}
 
 	return osutils.SetStringValue(key, name, valType, newValue)
@@ -113,17 +85,6 @@
 	}
 	defer key.Close()
 
-<<<<<<< HEAD
-	// Return the backup version if it exists
-	originalValue, _, err := key.GetStringValue(envBackupName(name))
-	if err != nil && !osutils.IsNotExistError(err) {
-		return "", locale.WrapError(err, "err_windows_registry")
-	} else if err == nil {
-		return originalValue, nil
-	}
-
-=======
->>>>>>> 8b30682a
 	v, _, err := key.GetStringValue(name)
 	if err != nil && !osutils.IsNotExistError(err) {
 		return v, locale.WrapError(err, "err_windows_registry")
