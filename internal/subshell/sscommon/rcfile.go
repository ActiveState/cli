--- conflicted
+++ resolved
@@ -284,23 +284,14 @@
 
 	isConsole := ext == ".bat" // yeah this is a dirty cheat, should find something more deterministic
 
-<<<<<<< HEAD
-	activatedMessage := locale.Tl("youre_activated", "\n[SUCCESS]✔ Virtual Environment Activated[/RESET]")
-=======
-	var activatedMessage output.Title
+	var activatedMessage string
 	if !prj.IsHeadless() {
-		activatedMessage = output.Title(locale.Tl("project_activated",
-			"{{.V0}} has been sucessfully activated", prj.Name()))
+		activatedMessage = locale.Tl("project_activated",
+			"\n[SUCCESS]✔ {{.V0}} Has Been  Activated[/RESET]", prj.Name())
 	} else {
-		activatedMessage = output.Title(locale.Tl("headless_project_activated",
-			"Your virtual environment has been successfully activated", prj.Name()))
-	}
-
-	var activateEvtMessage string
-	if userScripts != "" {
-		activateEvtMessage = output.Heading(locale.Tl("activate_event_message", "Running Activation Events")).String()
-	}
->>>>>>> dc77a178
+		activatedMessage = locale.Tl("headless_project_activated",
+			"\n[SUCCESS]✔ Virtual Environment Activated[/RESET]", prj.Name())
+	}
 
 	rcData := map[string]interface{}{
 		"Owner":            prj.Owner(),
