package integration

import (
	"fmt"
	"io/ioutil"
	"os"
	"os/exec"
	"os/user"
	"path/filepath"
	"regexp"
	"runtime"
	"strings"
	"time"

	"github.com/ActiveState/vt10x"
	"github.com/google/uuid"
	"github.com/phayes/permbits"
	"github.com/stretchr/testify/suite"
	"gopkg.in/yaml.v2"

	"github.com/ActiveState/cli/internal/constants"
	"github.com/ActiveState/cli/internal/environment"
	"github.com/ActiveState/cli/internal/fileutils"
	"github.com/ActiveState/cli/internal/osutils"
	"github.com/ActiveState/cli/pkg/expect"
	"github.com/ActiveState/cli/pkg/projectfile"
)

var (
	PersistentUsername = "cli-integration-tests"
	PersistentPassword = "test-cli-integration"

	defaultTimeout = 10 * time.Second
	authnTimeout   = 30 * time.Second
)

// Suite is our integration test suite
type Suite struct {
	suite.Suite
	console    *expect.Console
	state      *vt10x.State
	executable string
	cmd        *exec.Cmd
	env        []string
	wd         *string
}

// SetupTest sets up an integration test suite for testing the state tool executable
func (s *Suite) SetupTest() {
	exe := ""
	if runtime.GOOS == "windows" {
		exe = ".exe"
	}

	root := environment.GetRootPathUnsafe()
	executable := filepath.Join(root, "build/"+constants.CommandName+exe)

	s.wd = nil

	if !fileutils.FileExists(executable) {
		s.FailNow("Integration tests require you to have built a state tool binary. Please run `state run build`.")
	}

	configDir, err := ioutil.TempDir("", "")
	s.Require().NoError(err)
	cacheDir, err := ioutil.TempDir("", "")
	s.Require().NoError(err)
	binDir, err := ioutil.TempDir("", "")
	s.Require().NoError(err)

	fmt.Println("Configdir: " + configDir)
	fmt.Println("Cachedir: " + cacheDir)
	fmt.Println("Bindir: " + binDir)

	s.executable = filepath.Join(binDir, constants.CommandName+exe)
	fail := fileutils.CopyFile(executable, s.executable)
	s.Require().NoError(fail.ToError())

	permissions, _ := permbits.Stat(s.executable)
	permissions.SetUserExecute(true)
	err = permbits.Chmod(s.executable, permissions)
	s.Require().NoError(err)

	s.ClearEnv()
	s.AppendEnv(os.Environ())
	s.AppendEnv([]string{
		"ACTIVESTATE_CLI_CONFIGDIR=" + configDir,
		"ACTIVESTATE_CLI_CACHEDIR=" + cacheDir,
		"ACTIVESTATE_CLI_DISABLE_UPDATES=true",
		"ACTIVESTATE_CLI_DISABLE_RUNTIME=true",
		"ACTIVESTATE_PROJECT=",
	})
}

// PrepareTemporaryWorkingDirectory prepares a temporary working directory to run the tests in
// It returns the directory name a clean-up function
func (s *Suite) PrepareTemporaryWorkingDirectory(prefix string) (tempDir string, cleanup func()) {

	tempDir, err := ioutil.TempDir("", prefix)
	s.Require().NoError(err)
	err = os.RemoveAll(tempDir)
	s.Require().NoError(err)
	err = os.MkdirAll(tempDir, 0770)
	s.Require().NoError(err)
	s.SetWd(tempDir)

	return tempDir, func() {
		os.RemoveAll(tempDir)
	}
}

// PrepareActiveStateYAML creates a projectfile.Project instance from the
// provided contents and saves the output to an as.y file within the named
// directory.
func (s *Suite) PrepareActiveStateYAML(dir, contents string) {
	msg := "cannot setup activestate.yaml file"

	contents = strings.TrimSpace(contents)
	projectFile := &projectfile.Project{}

	err := yaml.Unmarshal([]byte(contents), projectFile)
	s.Require().NoError(err, msg)

	projectFile.SetPath(filepath.Join(dir, "activestate.yaml"))
	fail := projectFile.Save()
	s.Require().NoError(fail.ToError(), msg)
}

// Executable returns the path to the executable under test (state tool)
func (s *Suite) Executable() string {
	return s.executable
}

// TearDownTest closes the terminal attached to this integration test suite
// Run this to clean-up everything set up with SetupTest()
func (s *Suite) TearDownTest() {
	if s.console != nil {
		s.console.Close()
		s.console = nil // global nature of this field requires singleton-like behavior
	}
}

// ClearEnv removes all environment variables
func (s *Suite) ClearEnv() {
	s.env = []string{}
}

// AppendEnv appends new environment variable settings
func (s *Suite) AppendEnv(env []string) {
	s.env = append(s.env, env...)
}

// SetWd specifies a working directory for the spawned processes.
// Use this method if you rely on running the test executable in a clean directory.
// By default all tests are run in `os.TempDir()`.
// SetWd returns a function that unsets the working directory. Use this if
// you do not want other tests to use the set directory.
func (s *Suite) SetWd(dir string) {
	s.wd = &dir
}

// Spawn executes the state tool executable under test in a pseudo-terminal
func (s *Suite) Spawn(args ...string) {
	s.SpawnCustom(s.executable, args...)
}

// SpawnCustom executes an executable in a pseudo-terminal for integration tests
func (s *Suite) SpawnCustom(executable string, args ...string) {
	var wd string
	if s.wd == nil {
		wd = fileutils.TempDirUnsafe()
	} else {
		wd = *s.wd
	}

	s.cmd = exec.Command(executable, args...)
	s.cmd.Dir = wd
	s.cmd.Env = s.env

	// Create the process in a new process group.
	// This makes the behavior more consistent, as it isolates the signal handling from
	// the parent processes, which are dependent on the test environment.
	s.cmd.SysProcAttr = osutils.SysProcAttrForNewProcessGroup()
	fmt.Printf("Spawning '%s' from %s\n", osutils.CmdString(s.cmd), wd)

	var err error
	s.console, err = expect.NewConsole(
		expect.WithDefaultTimeout(defaultTimeout),
	)
	s.Require().NoError(err)

	err = s.console.Pty.StartProcessInTerminal(s.cmd)
	s.Require().NoError(err)
}

// UnsyncedOutput returns the current Terminal snapshot.
// However the goroutine that creates this output is separate from this
// function so any output is not synced
func (s *Suite) UnsyncedOutput() string {
	return s.console.Pty.State.String()
}

// ExpectRe listens to the terminal output and returns once the expected regular expression is matched or
// a timeout occurs
// Default timeout is 10 seconds
func (s *Suite) ExpectRe(value string, timeout ...time.Duration) {
	opts := []expect.ExpectOpt{expect.RegexpPattern(value)}
	if len(timeout) > 0 {
		opts = append(opts, expect.WithTimeout(timeout[0]))
	}
	_, err := s.console.Expect(opts...)
	if err != nil {
		s.FailNow(
			"Could not meet expectation",
			"Expectation: '%s'\nError: %v\n---\nTerminal snapshot:\n%s\n---\n",
			value, err, s.UnsyncedOutput())
	}
}

// TerminalSnapshot returns a snapshot of the terminal output
func (s *Suite) TerminalSnapshot() string {
	return s.console.Pty.State.String()
}

// Expect listens to the terminal output and returns once the expected value is found or
// a timeout occurs
// Default timeout is 10 seconds
func (s *Suite) Expect(value string, timeout ...time.Duration) {
	opts := []expect.ExpectOpt{expect.String(value)}
	if len(timeout) > 0 {
		opts = append(opts, expect.WithTimeout(timeout[0]))
	}
	_, err := s.console.Expect(opts...)
	if err != nil {
		s.FailNow(
			"Could not meet expectation",
			"Expectation: '%s'\nError: %v\n---\nTerminal snapshot:\n%s\n---\n",
			value, err, s.UnsyncedOutput())
	}
}

// WaitForInput returns once a shell prompt is active on the terminal
// Default timeout is 10 seconds
func (s *Suite) WaitForInput(timeout ...time.Duration) {
	usr, err := user.Current()
	s.Require().NoError(err)

	msg := "echo wait_ready_$HOME"
	if runtime.GOOS == "windows" {
		msg = "echo wait_ready_%USERPROFILE%"
	}

	s.SendLine(msg)
	s.Expect("wait_ready_"+usr.HomeDir, timeout...)
}

// SendLine sends a new line to the terminal, as if a user typed it
func (s *Suite) SendLine(value string) {
	_, err := s.console.SendLine(value)
	if err != nil {
		s.FailNow("Could not send data to terminal", "error: %v", err)
	}
}

// Send sends a string to the terminal as if a user typed it
func (s *Suite) Send(value string) {
	_, err := s.console.Send(value)
	if err != nil {
		s.FailNow("Could not send data to terminal", "error: %v", err)
	}
}

// Signal sends an arbitrary signal to the running process
func (s *Suite) Signal(sig os.Signal) error {
	return s.cmd.Process.Signal(sig)
}

// SendCtrlC tries to emulate what would happen in an interactive shell, when the user presses Ctrl-C
func (s *Suite) SendCtrlC() {
	s.Send(string([]byte{0x03})) // 0x03 is ASCI character for ^C
}

// Quit sends an interrupt signal to the tested process
func (s *Suite) Quit() error {
	return s.cmd.Process.Signal(os.Interrupt)
}

// Stop sends an interrupt signal for the tested process and fails if no process has been started yet.
func (s *Suite) Stop() error {
	if s.cmd == nil || s.cmd.Process == nil {
		s.FailNow("stop called without a spawned process")
	}
	return s.Quit()
}

// LoginAsPersistentUser is a common test case after which an integration test user should be logged in to the platform
func (s *Suite) LoginAsPersistentUser() {
	s.Spawn("auth", "--username", PersistentUsername, "--password", PersistentPassword)
<<<<<<< HEAD
	s.Expect("successfully authenticated", 30*time.Second)
=======
	s.Expect("successfully authenticated", authnTimeout)
>>>>>>> 5f0bf7a6
	state, err := s.Wait()
	s.Require().NoError(err)
	s.Require().Equal(0, state.ExitCode())
}

// ExpectExitCode waits for the program under test to terminate, and checks that the returned exit code meets expectations
func (s *Suite) ExpectExitCode(exitCode int, timeout ...time.Duration) {
	ps, err := s.Wait(timeout...)
	if err != nil {
		s.FailNow(
			"Error waiting for process:",
			"\n%v\n---\nTerminal snapshot:\n%s\n---\n",
			err, s.TerminalSnapshot())
	}
	if ps.ExitCode() != exitCode {
		s.FailNow(
			"Process terminated with unexpected exit code\n",
			"Expected: %d, got %d\n---\nTerminal snapshot:\n%s\n---\n",
			exitCode, ps.ExitCode(), s.TerminalSnapshot())
	}
}

// Wait waits for the tested process to finish and returns its state including ExitCode
func (s *Suite) Wait(timeout ...time.Duration) (state *os.ProcessState, err error) {
	if s.cmd == nil || s.cmd.Process == nil {
		return
	}

	t := defaultTimeout
	if len(timeout) > 0 {
		t = timeout[0]
	}

	type processState struct {
		state *os.ProcessState
		err   error
	}
	states := make(chan processState)

	go func() {
		defer close(states)
		s, e := s.cmd.Process.Wait()
		states <- processState{state: s, err: e}
	}()

	select {
	case s := <-states:
		return s.state, s.err
	case <-time.After(t):
		return nil, fmt.Errorf("i/o error")
	}
}

// UnsyncedTrimSpaceOutput displays the terminal output a user would see
// however the goroutine that creates this output is separate from this
// function so any output is not synced
func (s *Suite) UnsyncedTrimSpaceOutput() string {
	// When the PTY reaches 80 characters it continues output on a new line.
	// On Windows this means both a carriage return and a new line. Windows
	// also picks up any spaces at the end of the console output, hence all
	// the cleaning we must do here.
	newlineRe := regexp.MustCompile(`\r?\n`)
	return newlineRe.ReplaceAllString(strings.TrimSpace(s.UnsyncedOutput()), "")
}

func (s *Suite) CreateNewUser() string {
	uid, err := uuid.NewRandom()
	s.Require().NoError(err)

	username := fmt.Sprintf("user-%s", uid.String()[0:8])
	password := username
	email := fmt.Sprintf("%s@test.tld", username)

	s.Spawn("auth", "signup")
	s.Expect("username:")
	s.SendLine(username)
	s.Expect("password:")
	s.SendLine(password)
	s.Expect("again:")
	s.SendLine(password)
	s.Expect("name:")
	s.SendLine(username)
	s.Expect("email:")
	s.SendLine(email)
<<<<<<< HEAD
	s.Expect("account has been registered", 30*time.Second)
=======
	s.Expect("account has been registered", authnTimeout)
>>>>>>> 5f0bf7a6
	s.Wait()

	return username
}<|MERGE_RESOLUTION|>--- conflicted
+++ resolved
@@ -296,11 +296,7 @@
 // LoginAsPersistentUser is a common test case after which an integration test user should be logged in to the platform
 func (s *Suite) LoginAsPersistentUser() {
 	s.Spawn("auth", "--username", PersistentUsername, "--password", PersistentPassword)
-<<<<<<< HEAD
-	s.Expect("successfully authenticated", 30*time.Second)
-=======
 	s.Expect("successfully authenticated", authnTimeout)
->>>>>>> 5f0bf7a6
 	state, err := s.Wait()
 	s.Require().NoError(err)
 	s.Require().Equal(0, state.ExitCode())
@@ -385,11 +381,7 @@
 	s.SendLine(username)
 	s.Expect("email:")
 	s.SendLine(email)
-<<<<<<< HEAD
-	s.Expect("account has been registered", 30*time.Second)
-=======
 	s.Expect("account has been registered", authnTimeout)
->>>>>>> 5f0bf7a6
 	s.Wait()
 
 	return username
