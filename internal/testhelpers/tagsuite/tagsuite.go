--- conflicted
+++ resolved
@@ -62,11 +62,8 @@
 	Use            = "use"
 	VSCode         = "vscode"
 	Performance    = "performance"
-<<<<<<< HEAD
 	Service        = "service"
-=======
 	Deprecation    = "deprecation"
->>>>>>> 3e81c83a
 )
 
 // Suite extends a testify suite Suite, such that tests allowing for dynamic skipping of tests
