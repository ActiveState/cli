package e2e

import (
	"fmt"
	"io/fs"
	"io/ioutil"
	"os"
	"os/exec"
	"path/filepath"
	"regexp"
	"runtime"
	"strings"
	"testing"
	"time"

	"github.com/ActiveState/cli/internal/subshell"
	"github.com/ActiveState/termtest"
	"github.com/go-openapi/strfmt"
	"github.com/google/uuid"
	"github.com/phayes/permbits"
	"github.com/stretchr/testify/require"

	"github.com/ActiveState/cli/internal/condition"
	"github.com/ActiveState/cli/internal/config"
	"github.com/ActiveState/cli/internal/constants"
	"github.com/ActiveState/cli/internal/environment"
	"github.com/ActiveState/cli/internal/errs"
	"github.com/ActiveState/cli/internal/fileutils"
	"github.com/ActiveState/cli/internal/installation"
	"github.com/ActiveState/cli/internal/logging"
	"github.com/ActiveState/cli/internal/osutils"
	"github.com/ActiveState/cli/internal/osutils/stacktrace"
	"github.com/ActiveState/cli/internal/rtutils/singlethread"
	"github.com/ActiveState/cli/internal/strutils"
	"github.com/ActiveState/cli/internal/subshell/bash"
	"github.com/ActiveState/cli/internal/subshell/sscommon"
	"github.com/ActiveState/cli/internal/testhelpers/tagsuite"
	"github.com/ActiveState/cli/pkg/platform/api"
	"github.com/ActiveState/cli/pkg/platform/api/mono"
	"github.com/ActiveState/cli/pkg/platform/api/mono/mono_client/users"
	"github.com/ActiveState/cli/pkg/platform/api/mono/mono_models"
	"github.com/ActiveState/cli/pkg/platform/authentication"
	"github.com/ActiveState/cli/pkg/platform/model"
	"github.com/ActiveState/cli/pkg/project"
	"github.com/ActiveState/cli/pkg/projectfile" // remove in DX-2307
)

// Session represents an end-to-end testing session during which several console process can be spawned and tested
// It provides a consistent environment (environment variables and temporary
// directories) that is shared by processes spawned during this session.
// The session is approximately the equivalent of a terminal session, with the
// main difference processes in this session are not spawned by a shell.
type Session struct {
	Dirs            *Dirs
	Env             []string
	retainDirs      bool
	createdProjects []*project.Namespaced
	// users created during session
	users           []string
	T               *testing.T
	Exe             string
	SvcExe          string
	ExecutorExe     string
	spawned         []*SpawnedCmd
	ignoreLogErrors bool
}

var (
	PersistentUsername string
	PersistentPassword string
	PersistentToken    string

	defaultTimeout            = 40 * time.Second
	RuntimeSourcingTimeout    = 3 * time.Minute
	RuntimeSourcingTimeoutOpt = termtest.OptExpectTimeout(3 * time.Minute)
)

func init() {
	PersistentUsername = os.Getenv("INTEGRATION_TEST_USERNAME")
	PersistentPassword = os.Getenv("INTEGRATION_TEST_PASSWORD")
	PersistentToken = os.Getenv("INTEGRATION_TEST_TOKEN")

	// Get username / password from `state secrets` so we can run tests without needing special env setup
	if PersistentUsername == "" {
		out, stderr, err := osutils.ExecSimpleFromDir(environment.GetRootPathUnsafe(), "state", []string{"secrets", "get", "project.INTEGRATION_TEST_USERNAME"}, []string{})
		if err != nil {
			fmt.Printf("WARNING!!! Could not retrieve username via state secrets: %v, stdout/stderr: %v\n%v\n", err, out, stderr)
		}
		PersistentUsername = strings.TrimSpace(out)
	}
	if PersistentPassword == "" {
		out, stderr, err := osutils.ExecSimpleFromDir(environment.GetRootPathUnsafe(), "state", []string{"secrets", "get", "project.INTEGRATION_TEST_PASSWORD"}, []string{})
		if err != nil {
			fmt.Printf("WARNING!!! Could not retrieve password via state secrets: %v, stdout/stderr: %v\n%v\n", err, out, stderr)
		}
		PersistentPassword = strings.TrimSpace(out)
	}
	if PersistentToken == "" {
		out, stderr, err := osutils.ExecSimpleFromDir(environment.GetRootPathUnsafe(), "state", []string{"secrets", "get", "project.INTEGRATION_TEST_TOKEN"}, []string{})
		if err != nil {
			fmt.Printf("WARNING!!! Could not retrieve token via state secrets: %v, stdout/stderr: %v\n%v\n", err, out, stderr)
		}
		PersistentToken = strings.TrimSpace(out)
	}

	if PersistentUsername == "" || PersistentPassword == "" || PersistentToken == "" {
		fmt.Println("WARNING!!! Environment variables INTEGRATION_TEST_USERNAME, INTEGRATION_TEST_PASSWORD INTEGRATION_TEST_TOKEN and should be defined!")
	}

}

// ExecutablePath returns the path to the state tool that we want to test
func (s *Session) ExecutablePath() string {
	return s.Exe
}

func (s *Session) CopyExeToDir(from, to string) string {
	var err error
	to, err = filepath.Abs(filepath.Join(to, filepath.Base(from)))
	if err != nil {
		s.T.Fatal(err)
	}
	if fileutils.TargetExists(to) {
		return to
	}

	err = fileutils.CopyFile(from, to)
	require.NoError(s.T, err, "Could not copy %s to %s", from, to)

	// Ensure modTime is the same as source exe
	stat, err := os.Stat(from)
	require.NoError(s.T, err)
	t := stat.ModTime()
	require.NoError(s.T, os.Chtimes(to, t, t))

	permissions, _ := permbits.Stat(to)
	permissions.SetUserExecute(true)
	require.NoError(s.T, permbits.Chmod(to, permissions))
	return to
}

func (s *Session) copyExeToBinDir(executable string) string {
	return s.CopyExeToDir(executable, s.Dirs.Bin)
}

// executablePaths returns the paths to the executables that we want to test
func executablePaths(t *testing.T) (string, string, string) {
	root := environment.GetRootPathUnsafe()
	buildDir := fileutils.Join(root, "build")

	stateExec := filepath.Join(buildDir, constants.StateCmd+osutils.ExeExtension)
	svcExec := filepath.Join(buildDir, constants.StateSvcCmd+osutils.ExeExtension)
	executorExec := filepath.Join(buildDir, constants.StateExecutorCmd+osutils.ExeExtension)

	if !fileutils.FileExists(stateExec) {
		t.Fatal("E2E tests require a State Tool binary. Run `state run build`.")
	}
	if !fileutils.FileExists(svcExec) {
		t.Fatal("E2E tests require a state-svc binary. Run `state run build-svc`.")
	}
	if !fileutils.FileExists(executorExec) {
		t.Fatal("E2E tests require a state-exec binary. Run `state run build-exec`.")
	}

	return stateExec, svcExec, executorExec
}

func New(t *testing.T, retainDirs bool, extraEnv ...string) *Session {
	return new(t, retainDirs, true, extraEnv...)
}

func new(t *testing.T, retainDirs, updatePath bool, extraEnv ...string) *Session {
	dirs, err := NewDirs("")
	require.NoError(t, err)
<<<<<<< HEAD
	env := sandboxedTestEnvironment(t, dirs, updatePath)
=======
	var env []string
	env = append(env, os.Environ()...)
	env = append(env, []string{
		constants.ConfigEnvVarName + "=" + dirs.Config,
		constants.CacheEnvVarName + "=" + dirs.Cache,
		constants.DisableRuntime + "=true",
		constants.ProjectEnvVarName + "=",
		constants.E2ETestEnvVarName + "=true",
		constants.DisableUpdates + "=true",
		constants.DisableProjectMigrationPrompt + "=true",
		constants.OptinUnstableEnvVarName + "=true",
		constants.ServiceSockDir + "=" + dirs.SockRoot,
		constants.HomeEnvVarName + "=" + dirs.HomeDir,
		"NO_COLOR=true",
	}...)

	if updatePath {
		// add bin path
		// Remove release state tool installation from PATH in tests
		// This is a workaround as our test sessions are not compeltely
		// sandboxed. This should be addressed in: https://activestatef.atlassian.net/browse/DX-2285
		oldPath, _ := os.LookupEnv("PATH")
		installPath, err := installation.InstallPathForChannel("release")
		require.NoError(t, err)

		binPath := filepath.Join(installPath, "bin")
		oldPath = strings.Replace(oldPath, binPath+string(os.PathListSeparator), "", -1)
		newPath := fmt.Sprintf(
			"PATH=%s%s%s",
			dirs.Bin, string(os.PathListSeparator), oldPath,
		)
		env = append(env, newPath)
		t.Setenv("PATH", newPath)

		cfg, err := config.New()
		require.NoError(t, err)

		// In order to ensure that the release state tool does not appear on the PATH
		// when a new subshell is started we remove the installation entries from the
		// rc file. This is added back later in the session's Close method.
		// Again, this is a workaround to be addressed in: https://activestatef.atlassian.net/browse/DX-2285
		if runtime.GOOS != "windows" {
			s := bash.SubShell{}
			err = s.CleanUserEnv(cfg, sscommon.InstallID, false)
			require.NoError(t, err)
		}
		t.Setenv(constants.HomeEnvVarName, dirs.HomeDir)
	}

	// add session environment variables
	env = append(env, extraEnv...)
>>>>>>> 372e2a88

	session := &Session{Dirs: dirs, Env: env, retainDirs: retainDirs, T: t}

	// Mock installation directory
	exe, svcExe, execExe := executablePaths(t)
	session.Exe = session.copyExeToBinDir(exe)
	session.SvcExe = session.copyExeToBinDir(svcExe)
	session.ExecutorExe = session.copyExeToBinDir(execExe)

	err = fileutils.Touch(filepath.Join(dirs.Base, installation.InstallDirMarker))
	require.NoError(session.T, err)

	return session
}

func NewNoPathUpdate(t *testing.T, retainDirs bool, extraEnv ...string) *Session {
	return new(t, retainDirs, false, extraEnv...)
}

func (s *Session) SetT(t *testing.T) {
	s.T = t
}

func (s *Session) ClearCache() error {
	return os.RemoveAll(s.Dirs.Cache)
}

// Spawn spawns the state tool executable to be tested with arguments
func (s *Session) Spawn(args ...string) *SpawnedCmd {
	return s.SpawnCmdWithOpts(s.Exe, OptArgs(args...))
}

// SpawnWithOpts spawns the state tool executable to be tested with arguments
func (s *Session) SpawnWithOpts(opts ...SpawnOptSetter) *SpawnedCmd {
	return s.SpawnCmdWithOpts(s.Exe, opts...)
}

// SpawnCmd executes an executable in a pseudo-terminal for integration tests
func (s *Session) SpawnCmd(cmdName string, args ...string) *SpawnedCmd {
	return s.SpawnCmdWithOpts(cmdName, OptArgs(args...))
}

// SpawnShellWithOpts spawns the given shell and options in interactive mode.
func (s *Session) SpawnShellWithOpts(shell Shell, opts ...SpawnOptSetter) *SpawnedCmd {
	if shell != Cmd {
		opts = append(opts, OptAppendEnv("SHELL="+string(shell)))
	}
	opts = append(opts, OptRunInsideShell(false))
	return s.SpawnCmdWithOpts(string(shell), opts...)
}

// SpawnCmdWithOpts executes an executable in a pseudo-terminal for integration tests
// Arguments and other parameters can be specified by specifying SpawnOptSetter
func (s *Session) SpawnCmdWithOpts(exe string, optSetters ...SpawnOptSetter) *SpawnedCmd {
	spawnOpts := NewSpawnOpts()
	spawnOpts.Env = s.Env
	spawnOpts.Dir = s.Dirs.Work

	spawnOpts.TermtestOpts = append(spawnOpts.TermtestOpts,
		termtest.OptErrorHandler(func(tt *termtest.TermTest, err error) error {
			s.T.Fatal(s.DebugMessage(errs.JoinMessage(err)))
			return err
		}),
		termtest.OptDefaultTimeout(defaultTimeout),
		termtest.OptCols(140),
		termtest.OptRows(30), // Needs to be able to accommodate most JSON output
	)

	// TTYs output newlines in two steps: '\r' (CR) to move the caret to the beginning of the line,
	// and '\n' (LF) to move the caret one line down. Terminal emulators do the same thing, so the
	// raw terminal output will contain "\r\n". Since our multi-line expectation messages often use
	// '\n', normalize line endings to that for convenience, regardless of platform ('\n' for Linux
	// and macOS, "\r\n" for Windows).
	// More info: https://superuser.com/a/1774370
	spawnOpts.TermtestOpts = append(spawnOpts.TermtestOpts,
		termtest.OptNormalizedLineEnds(true),
	)

	for _, optSet := range optSetters {
		optSet(&spawnOpts)
	}

	var shell string
	var args []string
	if spawnOpts.RunInsideShell {
		switch runtime.GOOS {
		case "windows":
			shell = Cmd
			// /C = next argument is command that will be ran
			args = []string{"/C"}
		case "darwin":
			shell = "zsh"
			// -i = interactive mode
			// -c = next argument is command that will be ran
			args = []string{"-i", "-c"}
		default:
			shell = "bash"
			args = []string{"-i", "-c"}
		}
		if len(spawnOpts.Args) == 0 {
			args = append(args, fmt.Sprintf(`"%s"`, exe))
		} else {
			if shell == Cmd {
				aa := spawnOpts.Args
				for i, a := range aa {
					aa[i] = strings.ReplaceAll(a, " ", "^ ")
				}
				// Windows is weird, it doesn't seem to let you quote arguments, so instead we need to escape spaces
				// which on Windows is done with the '^' character.
				args = append(args, fmt.Sprintf(`%s %s`, strings.ReplaceAll(exe, " ", "^ "), strings.Join(aa, " ")))
			} else {
				args = append(args, fmt.Sprintf(`"%s" "%s"`, exe, strings.Join(spawnOpts.Args, `" "`)))
			}
		}
	} else {
		shell = exe
		args = spawnOpts.Args
	}

	cmd := exec.Command(shell, args...)

	cmd.Env = spawnOpts.Env
	if spawnOpts.Dir != "" {
		cmd.Dir = spawnOpts.Dir
	}

	tt, err := termtest.New(cmd, spawnOpts.TermtestOpts...)
	require.NoError(s.T, err)

	spawn := &SpawnedCmd{tt, spawnOpts}

	s.spawned = append(s.spawned, spawn)

	cmdArgs := spawnOpts.Args
	if spawnOpts.HideCmdArgs {
		cmdArgs = []string{"<hidden>"}
	}
	logging.Debug("Spawning CMD: %s, args: %v", exe, cmdArgs)

	return spawn
}

// PrepareActiveStateYAML creates an activestate.yaml in the session's work directory from the
// given YAML contents.
func (s *Session) PrepareActiveStateYAML(contents string) {
	require.NoError(s.T, fileutils.WriteFile(filepath.Join(s.Dirs.Work, constants.ConfigFileName), []byte(contents)))
}

func (s *Session) PrepareCommitIdFile(commitID string) {
	// Replace the contents of this function with the line below in DX-2307.
	//require.NoError(s.T, fileutils.WriteFile(filepath.Join(s.Dirs.Work, constants.ProjectConfigDirName, constants.CommitIdFileName), []byte(commitID)))
	pjfile, err := projectfile.Parse(filepath.Join(s.Dirs.Work, constants.ConfigFileName))
	require.NoError(s.T, err)
	require.NoError(s.T, pjfile.LegacySetCommit(commitID))
}

// PrepareProject creates a very simple activestate.yaml file for the given org/project and, if a
// commit ID is given, an .activestate/commit file.
func (s *Session) PrepareProject(namespace, commitID string) {
	s.PrepareActiveStateYAML(fmt.Sprintf("project: https://%s/%s", constants.DefaultAPIHost, namespace))
	if commitID != "" {
		s.PrepareCommitIdFile(commitID)
	}
}

// PrepareFile writes a file to path with contents, expecting no error
func (s *Session) PrepareFile(path, contents string) {
	errMsg := fmt.Sprintf("cannot setup file %q", path)

	contents = strings.TrimSpace(contents)

	err := os.MkdirAll(filepath.Dir(path), 0770)
	require.NoError(s.T, err, errMsg)

	bs := append([]byte(contents), '\n')

	err = ioutil.WriteFile(path, bs, 0660)
	require.NoError(s.T, err, errMsg)
}

// LoginAsPersistentUser is a common test case after which an integration test user should be logged in to the platform
func (s *Session) LoginAsPersistentUser() {
	p := s.SpawnWithOpts(
		OptArgs(tagsuite.Auth, "--username", PersistentUsername, "--password", PersistentPassword),
		// as the command line includes a password, we do not print the executed command, so the password does not get logged
		OptHideArgs(),
	)

	p.Expect("logged in", termtest.OptExpectTimeout(defaultTimeout))
	p.ExpectExitCode(0)
}

func (s *Session) LogoutUser() {
	p := s.Spawn(tagsuite.Auth, "logout")

	p.Expect("logged out")
	p.ExpectExitCode(0)
}

func (s *Session) CreateNewUser() *mono_models.UserEditable {
	uid, err := uuid.NewRandom()
	require.NoError(s.T, err)

	username := fmt.Sprintf("user-%s", uid.String()[0:8])
	password := uid.String()[8:]
	email := fmt.Sprintf("%s@test.tld", username)
	user := &mono_models.UserEditable{
		Username: username,
		Password: password,
		Name:     username,
		Email:    email,
	}

	params := users.NewAddUserParams()
	params.SetUser(user)

	// The default mono API client host is "testing.tld" inside unit tests.
	// Since we actually want to create production users, we need to manually instantiate a mono API
	// client with the right host.
	serviceURL := api.GetServiceURL(api.ServiceMono)
	host := os.Getenv(constants.APIHostEnvVarName)
	if host == "" {
		host = constants.DefaultAPIHost
	}
	serviceURL.Host = strings.Replace(serviceURL.Host, string(api.ServiceMono)+api.TestingPlatform, host, 1)
	_, err = mono.Init(serviceURL, nil).Users.AddUser(params)
	require.NoError(s.T, err, "Error creating new user")

	p := s.Spawn(tagsuite.Auth, "--username", username, "--password", password)
	p.Expect("logged in")
	p.ExpectExitCode(0)

	s.users = append(s.users, username)

	return user
}

// NotifyProjectCreated indicates that the given project was created on the Platform and needs to
// be deleted when the session is closed.
// This only needs to be called for projects created by PersistentUsername, not projects created by
// users created with CreateNewUser(). Created users' projects are auto-deleted.
func (s *Session) NotifyProjectCreated(org, name string) {
	s.createdProjects = append(s.createdProjects, project.NewNamespace(org, name, ""))
}

const deleteUUIDProjects = "__delete_uuid_projects" // some unique project name

// DeleteUUIDProjects indicates that all projects with UUID names (i.e. autogenerated) for the given
// org should be deleted when the session is closed.
// This should not be called from generic integration tests. Use NotifyProjectCreated() instead,
// because there could be race conditions if multiple platforms are creating and using UUID
// projects.
func (s *Session) DeleteUUIDProjects(org string) {
	s.NotifyProjectCreated(org, deleteUUIDProjects)
}

func observeSendFn(s *Session) func(string, int, error) {
	return func(msg string, num int, err error) {
		if err == nil {
			return
		}

		s.T.Fatalf("Could not send data to terminal\nerror: %v", err)
	}
}

func (s *Session) DebugMessage(prefix string) string {
	var sectionStart, sectionEnd string
	sectionStart = "\n=== "
	if os.Getenv("GITHUB_ACTIONS") == "true" {
		sectionStart = "##[group]"
		sectionEnd = "##[endgroup]"
	}

	if prefix != "" {
		prefix = prefix + "\n"
	}

	output := map[string]string{}
	for _, spawn := range s.spawned {
		name := spawn.Cmd().String()
		if spawn.opts.HideCmdArgs {
			name = spawn.Cmd().Path
		}
		output[name] = strings.TrimSpace(spawn.Snapshot())
	}

	v, err := strutils.ParseTemplate(`
{{.Prefix}}Stack:
{{.Stacktrace}}
{{range $title, $value := .Outputs}}
{{$.A}}Snapshot for Cmd '{{$title}}':
{{$value}}
{{$.Z}}
{{end}}
{{range $title, $value := .Logs}}
{{$.A}}Log '{{$title}}':
{{$value}}
{{$.Z}}
{{else}}
No logs
{{end}}
`, map[string]interface{}{
		"Prefix":     prefix,
		"Stacktrace": stacktrace.Get().String(),
		"Outputs":    output,
		"Logs":       s.DebugLogs(),
		"A":          sectionStart,
		"Z":          sectionEnd,
	}, nil)
	if err != nil {
		s.T.Fatalf("Parsing template failed: %s", errs.JoinMessage(err))
	}

	return v
}

// Close removes the temporary directory unless RetainDirs is specified
func (s *Session) Close() error {
	// stop service if it exists
	if fileutils.TargetExists(s.SvcExe) {
		cp := s.SpawnCmd(s.SvcExe, "stop")
		cp.ExpectExitCode(0)
	}

	cfg, err := config.NewCustom(s.Dirs.Config, singlethread.New(), true)
	require.NoError(s.T, err, "Could not read e2e session configuration: %s", errs.JoinMessage(err))

	if !s.retainDirs {
		defer s.Dirs.Close()
	}

	s.spawned = []*SpawnedCmd{}

	if os.Getenv("PLATFORM_API_TOKEN") == "" {
		s.T.Log("PLATFORM_API_TOKEN env var not set, not running suite tear down")
		return nil
	}

	auth := authentication.New(cfg)

	if os.Getenv(constants.APIHostEnvVarName) == "" {
		err := os.Setenv(constants.APIHostEnvVarName, constants.DefaultAPIHost)
		if err != nil {
			return err
		}
		defer func() {
			os.Unsetenv(constants.APIHostEnvVarName)
		}()
	}

	err = auth.AuthenticateWithModel(&mono_models.Credentials{
		Token: os.Getenv("PLATFORM_API_TOKEN"),
	})
	if err != nil {
		return err
	}

	if len(s.createdProjects) > 0 && s.createdProjects[0].Project == deleteUUIDProjects {
		org := s.createdProjects[0].Owner
		s.createdProjects = make([]*project.Namespaced, 0) // reset
		// When deleting UUID projects, only do it on one platform in order to avoid race conditions.
		if runtime.GOOS == "linux" {
			projects, err := getProjects(org, auth)
			if err != nil {
				s.T.Errorf("Could not fetch projects: %v", errs.JoinMessage(err))
			}
			for _, proj := range projects {
				if strfmt.IsUUID(proj.Name) {
					s.NotifyProjectCreated(org, proj.Name)
				}
			}
		}
	}

	for _, proj := range s.createdProjects {
		err := model.DeleteProject(proj.Owner, proj.Project, auth)
		if err != nil {
			s.T.Errorf("Could not delete project %s: %v", proj.Project, errs.JoinMessage(err))
		}
	}

	for _, user := range s.users {
		err := cleanUser(s.T, user, auth)
		if err != nil {
			s.T.Errorf("Could not delete user %s: %v", user, errs.JoinMessage(err))
		}
	}

	// Add back the release state tool installation to the bash RC file.
	// This was done on session creation to ensure that the release state tool
	// does not appear on the PATH when a new subshell is started. This is a
	// workaround to be addressed in: https://activestatef.atlassian.net/browse/DX-2285
	if runtime.GOOS != "windows" {
		installPath, err := installation.InstallPathForChannel("release")
		if err != nil {
			s.T.Errorf("Could not get install path: %v", errs.JoinMessage(err))
		}
		binDir := filepath.Join(installPath, "bin")

		ss := bash.SubShell{}
		err = ss.WriteUserEnv(cfg, map[string]string{"PATH": binDir}, sscommon.InstallID, false)
		if err != nil {
			s.T.Errorf("Could not clean user env: %v", errs.JoinMessage(err))
		}
	}

	if !s.ignoreLogErrors {
		s.detectLogErrors()
	}

	return nil
}

func (s *Session) InstallerLog() string {
	logDir := filepath.Join(s.Dirs.Config, "logs")
	if !fileutils.DirExists(logDir) {
		return ""
	}
	files := fileutils.ListDirSimple(logDir, false)
	lines := []string{}
	for _, file := range files {
		if !strings.HasPrefix(filepath.Base(file), "state-installer") {
			continue
		}
		b := fileutils.ReadFileUnsafe(file)
		lines = append(lines, filepath.Base(file)+":"+strings.Split(string(b), "\n")[0])
		return string(b) + "\n\nCurrent time: " + time.Now().String()
	}

	return fmt.Sprintf("Could not find state-installer log, checked under %s, found: \n%v\n, files: \n%v\n", logDir, lines, files)
}

func (s *Session) SvcLog() string {
	logDir := filepath.Join(s.Dirs.Config, "logs")
	if !fileutils.DirExists(logDir) {
		return ""
	}
	files := fileutils.ListDirSimple(logDir, false)
	lines := []string{}
	for _, file := range files {
		if !strings.HasPrefix(filepath.Base(file), "state-svc") {
			continue
		}
		b := fileutils.ReadFileUnsafe(file)
		lines = append(lines, filepath.Base(file)+":"+strings.Split(string(b), "\n")[0])
		if !strings.Contains(string(b), fmt.Sprintf("state-svc%s foreground", osutils.ExeExtension)) {
			continue
		}

		return string(b) + "\n\nCurrent time: " + time.Now().String()
	}

	return fmt.Sprintf("Could not find state-svc log, checked under %s, found: \n%v\n, files: \n%v\n", logDir, lines, files)
}

func (s *Session) LogFiles() []string {
	result := []string{}
	logDir := filepath.Join(s.Dirs.Config, "logs")
	if !fileutils.DirExists(logDir) {
		return result
	}

	filepath.WalkDir(logDir, func(path string, f fs.DirEntry, err error) error {
		if err != nil {
			panic(err)
		}
		if f.IsDir() {
			return nil
		}

		result = append(result, path)
		return nil
	})

	return result
}

func (s *Session) DebugLogs() map[string]string {
	result := map[string]string{}

	logDir := filepath.Join(s.Dirs.Config, "logs")
	if !fileutils.DirExists(logDir) {
		return result
	}

	for _, path := range s.LogFiles() {
		result[filepath.Base(path)] = string(fileutils.ReadFileUnsafe(path))
	}

	return result
}

func (s *Session) DebugLogsDump() string {
	logs := s.DebugLogs()

	if len(logs) == 0 {
		return "No logs found in " + filepath.Join(s.Dirs.Config, "logs")
	}

	var sectionStart, sectionEnd string
	sectionStart = "\n=== "
	if os.Getenv("GITHUB_ACTIONS") == "true" {
		sectionStart = "##[group]"
		sectionEnd = "##[endgroup]"
	}

	result := "Logs:\n"
	for name, log := range logs {
		result += fmt.Sprintf("%s%s:\n%s%s\n", sectionStart, name, log, sectionEnd)
	}

	return result
}

// IgnoreLogErrors disables log error checking after the session closes.
// Normally, logged errors automatically cause test failures, so calling this is needed for tests
// with expected errors.
func (s *Session) IgnoreLogErrors() {
	s.ignoreLogErrors = true
}

var errorOrPanicRegex = regexp.MustCompile(`(?:\[ERR |\[CRT |Panic:)`)

func (s *Session) detectLogErrors() {
	for _, path := range s.LogFiles() {
		if !strings.HasPrefix(filepath.Base(path), "state-") {
			continue
		}
		if contents := string(fileutils.ReadFileUnsafe(path)); errorOrPanicRegex.MatchString(contents) {
			s.T.Errorf("Found error and/or panic in log file %s\nIf this was expected, call session.IgnoreLogErrors() to avoid this check\nLog contents:\n%s", path, contents)
		}
	}
}

func (s *Session) SetupRCFile() {
	if runtime.GOOS == "windows" {
		return
	}
	s.T.Setenv("HOME", s.Dirs.HomeDir)
	defer s.T.Setenv("HOME", os.Getenv("HOME"))

	cfg, err := config.New()
	require.NoError(s.T, err)

	s.SetupRCFileCustom(subshell.New(cfg))
}

func (s *Session) SetupRCFileCustom(subshell subshell.SubShell) {
	if runtime.GOOS == "windows" {
		return
	}

	rcFile, err := subshell.RcFile()
	require.NoError(s.T, err)

	if fileutils.TargetExists(filepath.Join(s.Dirs.HomeDir, filepath.Base(rcFile))) {
		err = fileutils.CopyFile(rcFile, filepath.Join(s.Dirs.HomeDir, filepath.Base(rcFile)))
	} else {
		err = fileutils.Touch(filepath.Join(s.Dirs.HomeDir, filepath.Base(rcFile)))
	}
	require.NoError(s.T, err)
}

func RunningOnCI() bool {
	return condition.OnCI()
}<|MERGE_RESOLUTION|>--- conflicted
+++ resolved
@@ -172,61 +172,7 @@
 func new(t *testing.T, retainDirs, updatePath bool, extraEnv ...string) *Session {
 	dirs, err := NewDirs("")
 	require.NoError(t, err)
-<<<<<<< HEAD
 	env := sandboxedTestEnvironment(t, dirs, updatePath)
-=======
-	var env []string
-	env = append(env, os.Environ()...)
-	env = append(env, []string{
-		constants.ConfigEnvVarName + "=" + dirs.Config,
-		constants.CacheEnvVarName + "=" + dirs.Cache,
-		constants.DisableRuntime + "=true",
-		constants.ProjectEnvVarName + "=",
-		constants.E2ETestEnvVarName + "=true",
-		constants.DisableUpdates + "=true",
-		constants.DisableProjectMigrationPrompt + "=true",
-		constants.OptinUnstableEnvVarName + "=true",
-		constants.ServiceSockDir + "=" + dirs.SockRoot,
-		constants.HomeEnvVarName + "=" + dirs.HomeDir,
-		"NO_COLOR=true",
-	}...)
-
-	if updatePath {
-		// add bin path
-		// Remove release state tool installation from PATH in tests
-		// This is a workaround as our test sessions are not compeltely
-		// sandboxed. This should be addressed in: https://activestatef.atlassian.net/browse/DX-2285
-		oldPath, _ := os.LookupEnv("PATH")
-		installPath, err := installation.InstallPathForChannel("release")
-		require.NoError(t, err)
-
-		binPath := filepath.Join(installPath, "bin")
-		oldPath = strings.Replace(oldPath, binPath+string(os.PathListSeparator), "", -1)
-		newPath := fmt.Sprintf(
-			"PATH=%s%s%s",
-			dirs.Bin, string(os.PathListSeparator), oldPath,
-		)
-		env = append(env, newPath)
-		t.Setenv("PATH", newPath)
-
-		cfg, err := config.New()
-		require.NoError(t, err)
-
-		// In order to ensure that the release state tool does not appear on the PATH
-		// when a new subshell is started we remove the installation entries from the
-		// rc file. This is added back later in the session's Close method.
-		// Again, this is a workaround to be addressed in: https://activestatef.atlassian.net/browse/DX-2285
-		if runtime.GOOS != "windows" {
-			s := bash.SubShell{}
-			err = s.CleanUserEnv(cfg, sscommon.InstallID, false)
-			require.NoError(t, err)
-		}
-		t.Setenv(constants.HomeEnvVarName, dirs.HomeDir)
-	}
-
-	// add session environment variables
-	env = append(env, extraEnv...)
->>>>>>> 372e2a88
 
 	session := &Session{Dirs: dirs, Env: env, retainDirs: retainDirs, T: t}
 
