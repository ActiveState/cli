--- conflicted
+++ resolved
@@ -48,21 +48,12 @@
 	env        []string
 	retainDirs bool
 	// users created during session
-<<<<<<< HEAD
-	users        []string
-	t            *testing.T
-	Exe          string
-	SvcExe       string
-	TrayExe      string
-	InstallerExe string
-	ExecutorExe  string
-=======
-	users   []string
-	t       *testing.T
-	Exe     string
-	SvcExe  string
-	TrayExe string
->>>>>>> dab001c4
+	users       []string
+	t           *testing.T
+	Exe         string
+	SvcExe      string
+	TrayExe     string
+	ExecutorExe string
 }
 
 // Options for spawning a testable terminal process
@@ -151,24 +142,15 @@
 	return s.CopyExeToDir(executable, s.Dirs.Bin)
 }
 
-<<<<<<< HEAD
 // sourceExecutablePath returns the path to the state tool that we want to test
-func executablePaths(t *testing.T) (string, string, string, string, string) {
-=======
-// executablePaths returns the paths to the executables that we want to test
-func executablePaths(t *testing.T) (string, string, string) {
->>>>>>> dab001c4
+func executablePaths(t *testing.T) (string, string, string, string) {
 	root := environment.GetRootPathUnsafe()
 	buildDir := fileutils.Join(root, "build")
 
 	stateExec := filepath.Join(buildDir, constants.StateCmd+osutils.ExeExt)
 	svcExec := filepath.Join(buildDir, constants.StateSvcCmd+osutils.ExeExt)
 	trayExec := filepath.Join(buildDir, constants.StateTrayCmd+osutils.ExeExt)
-<<<<<<< HEAD
-	installExec := filepath.Join(buildDir, constants.StateInstallerCmd+osutils.ExeExt)
 	executorExec := filepath.Join(buildDir, constants.StateExecutorCmd+osutils.ExeExt)
-=======
->>>>>>> dab001c4
 
 	if !fileutils.FileExists(stateExec) {
 		t.Fatal("E2E tests require a State Tool binary. Run `state run build`.")
@@ -179,19 +161,11 @@
 	if !fileutils.FileExists(trayExec) {
 		t.Fatal("E2E tests require a state-tray binary. Run `state run build-tray`.")
 	}
-<<<<<<< HEAD
-	if !fileutils.FileExists(installExec) {
-		t.Fatal("E2E tests require a state-installer binary. Run `state run build-installer`.")
-	}
 	if !fileutils.FileExists(executorExec) {
 		t.Fatal("E2E tests require a state-exec binary. Run `state run build-exec`.")
 	}
 
-	return stateExec, svcExec, trayExec, installExec, executorExec
-=======
-
-	return stateExec, svcExec, trayExec
->>>>>>> dab001c4
+	return stateExec, svcExec, trayExec, executorExec
 }
 
 func New(t *testing.T, retainDirs bool, extraEnv ...string) *Session {
@@ -229,19 +203,11 @@
 	session := &Session{Dirs: dirs, env: env, retainDirs: retainDirs, t: t}
 
 	// Mock installation directory
-<<<<<<< HEAD
-	exe, svcExe, trayExe, installExe, execExe := executablePaths(t)
+	exe, svcExe, trayExe, execExe := executablePaths(t)
 	session.Exe = session.copyExeToBinDir(exe)
 	session.SvcExe = session.copyExeToBinDir(svcExe)
 	session.TrayExe = session.copyExeToBinDir(trayExe)
-	session.InstallerExe = session.CopyExeToDir(installExe, dirs.Base)
 	session.ExecutorExe = session.copyExeToBinDir(execExe)
-=======
-	exe, svcExe, trayExe := executablePaths(t)
-	session.Exe = session.copyExeToBinDir(exe)
-	session.SvcExe = session.copyExeToBinDir(svcExe)
-	session.TrayExe = session.copyExeToBinDir(trayExe)
->>>>>>> dab001c4
 
 	err = fileutils.Touch(filepath.Join(dirs.Base, installation.InstallDirMarker))
 	require.NoError(session.t, err)
