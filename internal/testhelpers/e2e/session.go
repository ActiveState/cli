--- conflicted
+++ resolved
@@ -16,11 +16,8 @@
 	"github.com/ActiveState/cli/internal/installation"
 	"github.com/ActiveState/cli/internal/installmgr"
 	"github.com/ActiveState/cli/internal/logging"
-<<<<<<< HEAD
 	"github.com/ActiveState/cli/internal/osutils"
-=======
 	"github.com/ActiveState/cli/internal/osutils/stacktrace"
->>>>>>> d9bd0e52
 	"github.com/ActiveState/cli/internal/rtutils/singlethread"
 	"github.com/ActiveState/cli/internal/strutils"
 	"github.com/ActiveState/termtest"
@@ -391,10 +388,6 @@
 
 		s.t.Fatalf("Could not send data to terminal\nerror: %v", err)
 	}
-}
-
-func observeExpectFn2(s *Session) expect.ExpectObserver {
-	return termtest.TestExpectObserveFn(s.t)
 }
 
 func observeExpectFn(s *Session) expect.ExpectObserver {
@@ -505,8 +498,6 @@
 	}
 
 	panic(fmt.Sprintf("Could not find state-svc log, checked under %s, found: \n%v\n, files: \n%v\n", logDir, lines, files))
-
-	return ""
 }
 
 func (s *Session) MostRecentStateLog() string {
@@ -544,7 +535,6 @@
 
 	if result == "" {
 		panic("Could not find log file")
-		return ""
 	}
 
 	b := fileutils.ReadFileUnsafe(result)
