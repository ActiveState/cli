package e2e

import (
	"fmt"
	"io/fs"
	"io/ioutil"
	"os"
	"os/exec"
	"path/filepath"
	"regexp"
	"runtime"
	"strings"
	"testing"
	"time"

	"github.com/ActiveState/termtest"
	"github.com/go-openapi/strfmt"
	"github.com/google/uuid"
	"github.com/phayes/permbits"
	"github.com/stretchr/testify/require"

	"github.com/ActiveState/cli/internal/condition"
	"github.com/ActiveState/cli/internal/config"
	"github.com/ActiveState/cli/internal/constants"
	"github.com/ActiveState/cli/internal/environment"
	"github.com/ActiveState/cli/internal/errs"
	"github.com/ActiveState/cli/internal/exeutils"
	"github.com/ActiveState/cli/internal/fileutils"
	"github.com/ActiveState/cli/internal/installation"
	"github.com/ActiveState/cli/internal/logging"
	"github.com/ActiveState/cli/internal/osutils"
	"github.com/ActiveState/cli/internal/osutils/stacktrace"
	"github.com/ActiveState/cli/internal/rtutils/singlethread"
	"github.com/ActiveState/cli/internal/strutils"
	"github.com/ActiveState/cli/internal/testhelpers/tagsuite"
	"github.com/ActiveState/cli/pkg/platform/api"
	"github.com/ActiveState/cli/pkg/platform/api/mono"
	"github.com/ActiveState/cli/pkg/platform/api/mono/mono_client/users"
	"github.com/ActiveState/cli/pkg/platform/api/mono/mono_models"
	"github.com/ActiveState/cli/pkg/platform/authentication"
	"github.com/ActiveState/cli/pkg/platform/model"
	"github.com/ActiveState/cli/pkg/project"
)

// Session represents an end-to-end testing session during which several console process can be spawned and tested
// It provides a consistent environment (environment variables and temporary
// directories) that is shared by processes spawned during this session.
// The session is approximately the equivalent of a terminal session, with the
// main difference processes in this session are not spawned by a shell.
type Session struct {
	Dirs            *Dirs
	Env             []string
	retainDirs      bool
	createdProjects []*project.Namespaced
	// users created during session
	users       []string
	t           *testing.T
	Exe         string
	SvcExe      string
	ExecutorExe string
	spawned     []*SpawnedCmd
}

var (
	PersistentUsername string
	PersistentPassword string
	PersistentToken    string

	defaultnTimeout = 40 * time.Second
)

func init() {
	PersistentUsername = os.Getenv("INTEGRATION_TEST_USERNAME")
	PersistentPassword = os.Getenv("INTEGRATION_TEST_PASSWORD")
	PersistentToken = os.Getenv("INTEGRATION_TEST_TOKEN")

	// Get username / password from `state secrets` so we can run tests without needing special env setup
	if PersistentUsername == "" {
		out, stderr, err := exeutils.ExecSimpleFromDir(environment.GetRootPathUnsafe(), "state", []string{"secrets", "get", "project.INTEGRATION_TEST_USERNAME"}, []string{})
		if err != nil {
			fmt.Printf("WARNING!!! Could not retrieve username via state secrets: %v, stdout/stderr: %v\n%v\n", err, out, stderr)
		}
		PersistentUsername = strings.TrimSpace(out)
	}
	if PersistentPassword == "" {
		out, stderr, err := exeutils.ExecSimpleFromDir(environment.GetRootPathUnsafe(), "state", []string{"secrets", "get", "project.INTEGRATION_TEST_PASSWORD"}, []string{})
		if err != nil {
			fmt.Printf("WARNING!!! Could not retrieve password via state secrets: %v, stdout/stderr: %v\n%v\n", err, out, stderr)
		}
		PersistentPassword = strings.TrimSpace(out)
	}
	if PersistentToken == "" {
		out, stderr, err := exeutils.ExecSimpleFromDir(environment.GetRootPathUnsafe(), "state", []string{"secrets", "get", "project.INTEGRATION_TEST_TOKEN"}, []string{})
		if err != nil {
			fmt.Printf("WARNING!!! Could not retrieve token via state secrets: %v, stdout/stderr: %v\n%v\n", err, out, stderr)
		}
		PersistentToken = strings.TrimSpace(out)
	}

	if PersistentUsername == "" || PersistentPassword == "" || PersistentToken == "" {
		fmt.Println("WARNING!!! Environment variables INTEGRATION_TEST_USERNAME, INTEGRATION_TEST_PASSWORD INTEGRATION_TEST_TOKEN and should be defined!")
	}

}

// ExecutablePath returns the path to the state tool that we want to test
func (s *Session) ExecutablePath() string {
	return s.Exe
}

func (s *Session) CopyExeToDir(from, to string) string {
	var err error
	to, err = filepath.Abs(filepath.Join(to, filepath.Base(from)))
	if err != nil {
		s.t.Fatal(err)
	}
	if fileutils.TargetExists(to) {
		return to
	}

	err = fileutils.CopyFile(from, to)
	require.NoError(s.t, err, "Could not copy %s to %s", from, to)

	// Ensure modTime is the same as source exe
	stat, err := os.Stat(from)
	require.NoError(s.t, err)
	t := stat.ModTime()
	require.NoError(s.t, os.Chtimes(to, t, t))

	permissions, _ := permbits.Stat(to)
	permissions.SetUserExecute(true)
	require.NoError(s.t, permbits.Chmod(to, permissions))
	return to
}

func (s *Session) copyExeToBinDir(executable string) string {
	return s.CopyExeToDir(executable, s.Dirs.Bin)
}

// executablePaths returns the paths to the executables that we want to test
func executablePaths(t *testing.T) (string, string, string) {
	root := environment.GetRootPathUnsafe()
	buildDir := fileutils.Join(root, "build")

	stateExec := filepath.Join(buildDir, constants.StateCmd+osutils.ExeExt)
	svcExec := filepath.Join(buildDir, constants.StateSvcCmd+osutils.ExeExt)
	executorExec := filepath.Join(buildDir, constants.StateExecutorCmd+osutils.ExeExt)

	if !fileutils.FileExists(stateExec) {
		t.Fatal("E2E tests require a State Tool binary. Run `state run build`.")
	}
	if !fileutils.FileExists(svcExec) {
		t.Fatal("E2E tests require a state-svc binary. Run `state run build-svc`.")
	}
	if !fileutils.FileExists(executorExec) {
		t.Fatal("E2E tests require a state-exec binary. Run `state run build-exec`.")
	}

	return stateExec, svcExec, executorExec
}

func New(t *testing.T, retainDirs bool, extraEnv ...string) *Session {
	return new(t, retainDirs, true, extraEnv...)
}

func new(t *testing.T, retainDirs, updatePath bool, extraEnv ...string) *Session {
	dirs, err := NewDirs("")
	require.NoError(t, err)
	var env []string
	env = append(env, os.Environ()...)
	env = append(env, []string{
		constants.ConfigEnvVarName + "=" + dirs.Config,
		constants.CacheEnvVarName + "=" + dirs.Cache,
		constants.DisableRuntime + "=true",
		constants.ProjectEnvVarName + "=",
		constants.E2ETestEnvVarName + "=true",
		constants.DisableUpdates + "=true",
		constants.OptinUnstableEnvVarName + "=true",
		constants.ServiceSockDir + "=" + dirs.SockRoot,
		constants.HomeEnvVarName + "=" + dirs.HomeDir,
		"NO_COLOR=true",
	}...)

	if updatePath {
		// add bin path
		oldPath, _ := os.LookupEnv("PATH")
		newPath := fmt.Sprintf(
			"PATH=%s%s%s",
			dirs.Bin, string(os.PathListSeparator), oldPath,
		)
		env = append(env, newPath)
	}

	// add session environment variables
	env = append(env, extraEnv...)

	session := &Session{Dirs: dirs, Env: env, retainDirs: retainDirs, t: t}

	// Mock installation directory
	exe, svcExe, execExe := executablePaths(t)
	session.Exe = session.copyExeToBinDir(exe)
	session.SvcExe = session.copyExeToBinDir(svcExe)
	session.ExecutorExe = session.copyExeToBinDir(execExe)

	err = fileutils.Touch(filepath.Join(dirs.Base, installation.InstallDirMarker))
	require.NoError(session.t, err)

	return session
}

func NewNoPathUpdate(t *testing.T, retainDirs bool, extraEnv ...string) *Session {
	return new(t, retainDirs, false, extraEnv...)
}

func (s *Session) SetT(t *testing.T) {
	s.t = t
}

func (s *Session) ClearCache() error {
	return os.RemoveAll(s.Dirs.Cache)
}

// SpawnedCmd spawns the state tool executable to be tested with arguments
func (s *Session) Spawn(args ...string) *SpawnedCmd {
	return s.SpawnCmdWithOpts(s.Exe, OptArgs(args...))
}

// SpawnWithOpts spawns the state tool executable to be tested with arguments
func (s *Session) SpawnWithOpts(opts ...SpawnOptSetter) *SpawnedCmd {
	return s.SpawnCmdWithOpts(s.Exe, opts...)
}

// SpawnCmd executes an executable in a pseudo-terminal for integration tests
func (s *Session) SpawnCmd(cmdName string, args ...string) *SpawnedCmd {
	return s.SpawnCmdWithOpts(cmdName, OptArgs(args...))
}

// SpawnShellWithOpts spawns the given shell and options in interactive mode.
func (s *Session) SpawnShellWithOpts(shell Shell, opts ...SpawnOptSetter) *SpawnedCmd {
	if shell != Cmd {
		opts = append(opts, OptAppendEnv("SHELL="+string(shell)))
	}
	opts = append(opts, OptRunInsideShell(false))
	return s.SpawnCmdWithOpts(string(shell), opts...)
}

// SpawnCmdWithOpts executes an executable in a pseudo-terminal for integration tests
// Arguments and other parameters can be specified by specifying SpawnOptSetter
func (s *Session) SpawnCmdWithOpts(exe string, optSetters ...SpawnOptSetter) *SpawnedCmd {
	spawnOpts := NewSpawnOpts()
	spawnOpts.Env = s.Env
	spawnOpts.Dir = s.Dirs.Work

	spawnOpts.TermtestOpts = append(spawnOpts.TermtestOpts,
		termtest.OptErrorHandler(func(tt *termtest.TermTest, err error) error {
			s.t.Fatal(s.DebugMessage(errs.JoinMessage(err)))
			return err
		}),
		termtest.OptDefaultTimeout(defaultnTimeout),
		termtest.OptCols(140),
		termtest.OptRows(30), // Needs to be able to accommodate JSON output
	)

	// Work around issue where multiline values sometimes have the wrong line endings
	// See for example TestBranch_List
	spawnOpts.TermtestOpts = append(spawnOpts.TermtestOpts,
		termtest.OptNormalizedLineEnds(true),
	)

	for _, optSet := range optSetters {
		optSet(&spawnOpts)
	}

	var shell string
	var args []string
	if spawnOpts.RunInsideShell {
		switch runtime.GOOS {
		case "windows":
			shell = "cmd.exe"
			args = []string{"/C"}
		case "darwin":
			shell = "zsh"
			args = []string{"-i", "-c"}
		default:
			shell = "bash"
			args = []string{"-i", "-c"}
		}
		if len(spawnOpts.Args) == 0 {
			args = append(args, fmt.Sprintf(`"%s"`, exe))
		} else {
			if shell == "cmd.exe" {
				aa := spawnOpts.Args
				for i, a := range aa {
					aa[i] = strings.ReplaceAll(a, " ", "^ ")
				}
				args = append(args, fmt.Sprintf(`%s %s`, strings.ReplaceAll(exe, " ", "^ "), strings.Join(aa, " ")))
			} else {
				args = append(args, fmt.Sprintf(`"%s" "%s"`, exe, strings.Join(spawnOpts.Args, `" "`)))
			}
		}
	} else {
		shell = exe
		args = spawnOpts.Args
	}

	cmd := exec.Command(shell, args...)

	cmd.Env = spawnOpts.Env

	if spawnOpts.Dir != "" {
		cmd.Dir = spawnOpts.Dir
	}

	tt, err := termtest.New(cmd, spawnOpts.TermtestOpts...)
	require.NoError(s.t, err)

	spawn := &SpawnedCmd{tt, spawnOpts}

	s.spawned = append(s.spawned, spawn)

	cmdArgs := spawnOpts.Args
	if spawnOpts.HideCmdArgs {
		cmdArgs = []string{"<hidden>"}
	}
	logging.Debug("Spawning CMD: %s, args: %v", exe, cmdArgs)

	return spawn
}

// PrepareActiveStateYAML creates an activestate.yaml in the session's work directory from the
// given YAML contents.
func (s *Session) PrepareActiveStateYAML(contents string) {
	require.NoError(s.t, fileutils.WriteFile(filepath.Join(s.Dirs.Work, constants.ConfigFileName), []byte(contents)))
}

func (s *Session) PrepareCommitIdFile(commitID string) {
	require.NoError(s.t, fileutils.WriteFile(filepath.Join(s.Dirs.Work, constants.ProjectConfigDirName, constants.CommitIdFileName), []byte(commitID)))
}

// PrepareProject creates a very simple activestate.yaml file for the given org/project and, if a
// commit ID is given, an .activestate/commit file.
func (s *Session) PrepareProject(namespace, commitID string) {
	s.PrepareActiveStateYAML(fmt.Sprintf("project: https://%s/%s", constants.DefaultAPIHost, namespace))
	if commitID != "" {
		s.PrepareCommitIdFile(commitID)
	}
}

// PrepareFile writes a file to path with contents, expecting no error
func (s *Session) PrepareFile(path, contents string) {
	errMsg := fmt.Sprintf("cannot setup file %q", path)

	contents = strings.TrimSpace(contents)

	err := os.MkdirAll(filepath.Dir(path), 0770)
	require.NoError(s.t, err, errMsg)

	bs := append([]byte(contents), '\n')

	err = ioutil.WriteFile(path, bs, 0660)
	require.NoError(s.t, err, errMsg)
}

<<<<<<< HEAD
func (s *Session) LoginUser(userName string) {
	p := s.Spawn(tagsuite.Auth, "--username", userName, "--password", userName)

	p.Expect("logged in", termtest.OptExpectTimeout(defaultnTimeout))
	p.ExpectExitCode(0)
}

=======
>>>>>>> 9583aeb1
// LoginAsPersistentUser is a common test case after which an integration test user should be logged in to the platform
func (s *Session) LoginAsPersistentUser() {
	p := s.SpawnWithOpts(
		OptArgs(tagsuite.Auth, "--username", PersistentUsername, "--password", PersistentPassword),
		// as the command line includes a password, we do not print the executed command, so the password does not get logged
		OptHideArgs(),
	)

	p.Expect("logged in", termtest.OptExpectTimeout(defaultnTimeout))
	p.ExpectExitCode(0)
}

func (s *Session) LogoutUser() {
	p := s.Spawn(tagsuite.Auth, "logout")

	p.Expect("logged out")
	p.ExpectExitCode(0)
}

func (s *Session) CreateNewUser() (string, string) {
	uid, err := uuid.NewRandom()
	require.NoError(s.t, err)

	username := fmt.Sprintf("user-%s", uid.String()[0:8])
	password := uid.String()[8:]
	email := fmt.Sprintf("%s@test.tld", username)

<<<<<<< HEAD
	p := s.Spawn(tagsuite.Auth, "signup", "--prompt")

	p.Expect("I accept")
	p.SendLine("")
	p.Expect("username:")
	p.SendLine(username)
	p.Expect("password:")
	p.SendLine(password)
	p.Expect("again:")
	p.SendLine(password)
	p.Expect("email:")
	p.SendLine(email)
	p.Expect("account has been registered", termtest.OptExpectTimeout(defaultnTimeout))
=======
	params := users.NewAddUserParams()
	params.SetUser(&mono_models.UserEditable{
		Username: username,
		Password: password,
		Name:     username,
		Email:    email,
	})

	// The default mono API client host is "testing.tld" inside unit tests.
	// Since we actually want to create production users, we need to manually instantiate a mono API
	// client with the right host.
	serviceURL := api.GetServiceURL(api.ServiceMono)
	host := os.Getenv(constants.APIHostEnvVarName)
	if host == "" {
		host = constants.DefaultAPIHost
	}
	serviceURL.Host = strings.Replace(serviceURL.Host, string(api.ServiceMono)+api.TestingPlatform, host, 1)
	_, err = mono.Init(serviceURL, nil).Users.AddUser(params)
	require.NoError(s.t, err, "Error creating new user")

	p := s.Spawn(tagsuite.Auth, "--username", username, "--password", password)
	p.Expect("logged in")
>>>>>>> 9583aeb1
	p.ExpectExitCode(0)

	s.users = append(s.users, username)

	return username, password
}

// NotifyProjectCreated indicates that the given project was created on the Platform and needs to
// be deleted when the session is closed.
// This only needs to be called for projects created by PersistentUsername, not projects created by
// users created with CreateNewUser(). Created users' projects are auto-deleted.
func (s *Session) NotifyProjectCreated(org, name string) {
	s.createdProjects = append(s.createdProjects, project.NewNamespace(org, name, ""))
}

const deleteUUIDProjects = "__delete_uuid_projects" // some unique project name

// DeleteUUIDProjects indicates that all projects with UUID names (i.e. autogenerated) for the given
// org should be deleted when the session is closed.
// This should not be called from generic integration tests. Use NotifyProjectCreated() instead,
// because there could be race conditions if multiple platforms are creating and using UUID
// projects.
func (s *Session) DeleteUUIDProjects(org string) {
	s.NotifyProjectCreated(org, deleteUUIDProjects)
}

func observeSendFn(s *Session) func(string, int, error) {
	return func(msg string, num int, err error) {
		if err == nil {
			return
		}

		s.t.Fatalf("Could not send data to terminal\nerror: %v", err)
	}
}

func (s *Session) DebugMessage(prefix string) string {
	var sectionStart, sectionEnd string
	sectionStart = "\n=== "
	if os.Getenv("GITHUB_ACTIONS") == "true" {
		sectionStart = "##[group]"
		sectionEnd = "##[endgroup]"
	}

	if prefix != "" {
		prefix = prefix + "\n"
	}

	output := map[string]string{}
	for _, spawn := range s.spawned {
		name := spawn.Cmd().String()
		if spawn.opts.HideCmdArgs {
			name = spawn.Cmd().Path
		}
		output[name] = strings.TrimSpace(spawn.Snapshot())
	}

	v, err := strutils.ParseTemplate(`
{{.Prefix}}Stack:
{{.Stacktrace}}
{{range $title, $value := .Outputs}}
{{$.A}}Snapshot for Cmd '{{$title}}':
{{$value}}
{{$.Z}}
{{end}}
{{range $title, $value := .Logs}}
{{$.A}}Log '{{$title}}':
{{$value}}
{{$.Z}}
{{else}}
No logs
{{end}}
`, map[string]interface{}{
		"Prefix":     prefix,
		"Stacktrace": stacktrace.Get().String(),
		"Outputs":    output,
		"Logs":       s.DebugLogs(),
		"A":          sectionStart,
		"Z":          sectionEnd,
	}, nil)
	if err != nil {
		s.t.Fatalf("Parsing template failed: %s", errs.JoinMessage(err))
	}

	return v
}

// Close removes the temporary directory unless RetainDirs is specified
func (s *Session) Close() error {
	// stop service if it exists
	if fileutils.TargetExists(s.SvcExe) {
		cp := s.SpawnCmd(s.SvcExe, "stop")
		cp.ExpectExitCode(0)
	}

	cfg, err := config.NewCustom(s.Dirs.Config, singlethread.New(), true)
	require.NoError(s.t, err, "Could not read e2e session configuration: %s", errs.JoinMessage(err))

	if !s.retainDirs {
		defer s.Dirs.Close()
	}

	s.spawned = []*SpawnedCmd{}

	if os.Getenv("PLATFORM_API_TOKEN") == "" {
		s.t.Log("PLATFORM_API_TOKEN env var not set, not running suite tear down")
		return nil
	}

	auth := authentication.New(cfg)

	if os.Getenv(constants.APIHostEnvVarName) == "" {
		err := os.Setenv(constants.APIHostEnvVarName, constants.DefaultAPIHost)
		if err != nil {
			return err
		}
		defer func() {
			os.Unsetenv(constants.APIHostEnvVarName)
		}()
	}

	err = auth.AuthenticateWithModel(&mono_models.Credentials{
		Token: os.Getenv("PLATFORM_API_TOKEN"),
	})
	if err != nil {
		return err
	}

	if len(s.createdProjects) > 0 && s.createdProjects[0].Project == deleteUUIDProjects {
		org := s.createdProjects[0].Owner
		s.createdProjects = make([]*project.Namespaced, 0) // reset
		// When deleting UUID projects, only do it on one platform in order to avoid race conditions.
		if runtime.GOOS == "linux" {
			projects, err := getProjects(org, auth)
			if err != nil {
				s.t.Errorf("Could not fetch projects: %v", errs.JoinMessage(err))
			}
			for _, proj := range projects {
				if strfmt.IsUUID(proj.Name) {
					s.NotifyProjectCreated(org, proj.Name)
				}
			}
		}
	}

	for _, proj := range s.createdProjects {
		err := model.DeleteProject(proj.Owner, proj.Project, auth)
		if err != nil {
			s.t.Errorf("Could not delete project %s: %v", proj.Project, errs.JoinMessage(err))
		}
	}

	for _, user := range s.users {
		err := cleanUser(s.t, user, auth)
		if err != nil {
			s.t.Errorf("Could not delete user %s: %v", user, errs.JoinMessage(err))
		}
	}

	// Trap "flisten in use" errors to help debug DX-2090.
	if contents := s.SvcLog(); strings.Contains(contents, "flisten in use") {
		s.t.Fatal(s.DebugMessage("Found 'flisten in use' error in state-svc log file"))
	}

	return nil
}

func (s *Session) InstallerLog() string {
	logDir := filepath.Join(s.Dirs.Config, "logs")
	if !fileutils.DirExists(logDir) {
		return ""
	}
	files := fileutils.ListDirSimple(logDir, false)
	lines := []string{}
	for _, file := range files {
		if !strings.HasPrefix(filepath.Base(file), "state-installer") {
			continue
		}
		b := fileutils.ReadFileUnsafe(file)
		lines = append(lines, filepath.Base(file)+":"+strings.Split(string(b), "\n")[0])
		return string(b) + "\n\nCurrent time: " + time.Now().String()
	}

	return fmt.Sprintf("Could not find state-installer log, checked under %s, found: \n%v\n, files: \n%v\n", logDir, lines, files)
}

func (s *Session) SvcLog() string {
	logDir := filepath.Join(s.Dirs.Config, "logs")
	if !fileutils.DirExists(logDir) {
		return ""
	}
	files := fileutils.ListDirSimple(logDir, false)
	lines := []string{}
	for _, file := range files {
		if !strings.HasPrefix(filepath.Base(file), "state-svc") {
			continue
		}
		b := fileutils.ReadFileUnsafe(file)
		lines = append(lines, filepath.Base(file)+":"+strings.Split(string(b), "\n")[0])
		if !strings.Contains(string(b), fmt.Sprintf("state-svc%s foreground", exeutils.Extension)) {
			continue
		}

		return string(b) + "\n\nCurrent time: " + time.Now().String()
	}

	return fmt.Sprintf("Could not find state-svc log, checked under %s, found: \n%v\n, files: \n%v\n", logDir, lines, files)
}

func (s *Session) LogFiles() []string {
	result := []string{}
	logDir := filepath.Join(s.Dirs.Config, "logs")
	if !fileutils.DirExists(logDir) {
		return result
	}

	filepath.WalkDir(logDir, func(path string, f fs.DirEntry, err error) error {
		if err != nil {
			panic(err)
		}
		if f.IsDir() {
			return nil
		}

		result = append(result, path)
		return nil
	})

	return result
}

func (s *Session) DebugLogs() map[string]string {
	result := map[string]string{}

	logDir := filepath.Join(s.Dirs.Config, "logs")
	if !fileutils.DirExists(logDir) {
		return result
	}

	for _, path := range s.LogFiles() {
		result[filepath.Base(path)] = string(fileutils.ReadFileUnsafe(path))
	}

	return result
}

func (s *Session) DebugLogsDump() string {
	logs := s.DebugLogs()

	if len(logs) == 0 {
		return "No logs found in " + filepath.Join(s.Dirs.Config, "logs")
	}

	var sectionStart, sectionEnd string
	sectionStart = "\n=== "
	if os.Getenv("GITHUB_ACTIONS") == "true" {
		sectionStart = "##[group]"
		sectionEnd = "##[endgroup]"
	}

	result := "Logs:\n"
	for name, log := range logs {
		result += fmt.Sprintf("%s%s:\n%s%s\n", sectionStart, name, log, sectionEnd)
	}

	return result
}

var errorOrPanicRegex = regexp.MustCompile(`(?:\[ERR:|Panic:)`)

func (s *Session) DetectLogErrors() {
	for _, path := range s.LogFiles() {
		if contents := string(fileutils.ReadFileUnsafe(path)); errorOrPanicRegex.MatchString(contents) {
			s.t.Errorf("Found error and/or panic in log file %s, contents:\n%s", path, contents)
		}
	}
}

func RunningOnCI() bool {
	return condition.OnCI()
}<|MERGE_RESOLUTION|>--- conflicted
+++ resolved
@@ -361,16 +361,6 @@
 	require.NoError(s.t, err, errMsg)
 }
 
-<<<<<<< HEAD
-func (s *Session) LoginUser(userName string) {
-	p := s.Spawn(tagsuite.Auth, "--username", userName, "--password", userName)
-
-	p.Expect("logged in", termtest.OptExpectTimeout(defaultnTimeout))
-	p.ExpectExitCode(0)
-}
-
-=======
->>>>>>> 9583aeb1
 // LoginAsPersistentUser is a common test case after which an integration test user should be logged in to the platform
 func (s *Session) LoginAsPersistentUser() {
 	p := s.SpawnWithOpts(
@@ -398,21 +388,6 @@
 	password := uid.String()[8:]
 	email := fmt.Sprintf("%s@test.tld", username)
 
-<<<<<<< HEAD
-	p := s.Spawn(tagsuite.Auth, "signup", "--prompt")
-
-	p.Expect("I accept")
-	p.SendLine("")
-	p.Expect("username:")
-	p.SendLine(username)
-	p.Expect("password:")
-	p.SendLine(password)
-	p.Expect("again:")
-	p.SendLine(password)
-	p.Expect("email:")
-	p.SendLine(email)
-	p.Expect("account has been registered", termtest.OptExpectTimeout(defaultnTimeout))
-=======
 	params := users.NewAddUserParams()
 	params.SetUser(&mono_models.UserEditable{
 		Username: username,
@@ -435,7 +410,6 @@
 
 	p := s.Spawn(tagsuite.Auth, "--username", username, "--password", password)
 	p.Expect("logged in")
->>>>>>> 9583aeb1
 	p.ExpectExitCode(0)
 
 	s.users = append(s.users, username)
