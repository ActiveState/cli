package e2e

import (
	"fmt"
	"io/fs"
	"os"
	"os/exec"
	"path/filepath"
	"regexp"
	"runtime"
	"strings"
	"testing"
	"time"

	"github.com/ActiveState/cli/internal/subshell"
	"github.com/ActiveState/termtest"
	"github.com/go-openapi/strfmt"
	"github.com/google/uuid"
	"github.com/phayes/permbits"
	"github.com/stretchr/testify/require"

	"github.com/ActiveState/cli/internal/condition"
	"github.com/ActiveState/cli/internal/config"
	"github.com/ActiveState/cli/internal/constants"
	"github.com/ActiveState/cli/internal/environment"
	"github.com/ActiveState/cli/internal/errs"
	"github.com/ActiveState/cli/internal/fileutils"
	"github.com/ActiveState/cli/internal/installation"
	"github.com/ActiveState/cli/internal/logging"
	"github.com/ActiveState/cli/internal/osutils"
	"github.com/ActiveState/cli/internal/osutils/stacktrace"
	"github.com/ActiveState/cli/internal/rtutils/singlethread"
	"github.com/ActiveState/cli/internal/strutils"
	"github.com/ActiveState/cli/internal/subshell/bash"
	"github.com/ActiveState/cli/internal/subshell/sscommon"
	"github.com/ActiveState/cli/internal/testhelpers/tagsuite"
	"github.com/ActiveState/cli/pkg/platform/api"
	"github.com/ActiveState/cli/pkg/platform/api/mono"
	"github.com/ActiveState/cli/pkg/platform/api/mono/mono_client/users"
	"github.com/ActiveState/cli/pkg/platform/api/mono/mono_models"
	"github.com/ActiveState/cli/pkg/platform/authentication"
	"github.com/ActiveState/cli/pkg/platform/model"
	"github.com/ActiveState/cli/pkg/project"
	"github.com/ActiveState/cli/pkg/projectfile" // remove in DX-2307
)

// Session represents an end-to-end testing session during which several console process can be spawned and tested
// It provides a consistent environment (environment variables and temporary
// directories) that is shared by processes spawned during this session.
// The session is approximately the equivalent of a terminal session, with the
// main difference processes in this session are not spawned by a shell.
type Session struct {
	Dirs            *Dirs
	Env             []string
	retainDirs      bool
	createdProjects []*project.Namespaced
	// users created during session
	users           []string
	T               *testing.T
	Exe             string
	SvcExe          string
	ExecutorExe     string
	spawned         []*SpawnedCmd
	ignoreLogErrors bool
}

var (
	PersistentUsername string
	PersistentPassword string
	PersistentToken    string

	defaultTimeout            = 40 * time.Second
	RuntimeSourcingTimeout    = 3 * time.Minute
	RuntimeSourcingTimeoutOpt = termtest.OptExpectTimeout(3 * time.Minute)
)

func init() {
	PersistentUsername = os.Getenv("INTEGRATION_TEST_USERNAME")
	PersistentPassword = os.Getenv("INTEGRATION_TEST_PASSWORD")
	PersistentToken = os.Getenv("INTEGRATION_TEST_TOKEN")

	// Get username / password from `state secrets` so we can run tests without needing special env setup
	if PersistentUsername == "" {
		out, stderr, err := osutils.ExecSimpleFromDir(environment.GetRootPathUnsafe(), "state", []string{"secrets", "get", "project.INTEGRATION_TEST_USERNAME"}, []string{})
		if err != nil {
			fmt.Printf("WARNING!!! Could not retrieve username via state secrets: %v, stdout/stderr: %v\n%v\n", err, out, stderr)
		}
		PersistentUsername = strings.TrimSpace(out)
	}
	if PersistentPassword == "" {
		out, stderr, err := osutils.ExecSimpleFromDir(environment.GetRootPathUnsafe(), "state", []string{"secrets", "get", "project.INTEGRATION_TEST_PASSWORD"}, []string{})
		if err != nil {
			fmt.Printf("WARNING!!! Could not retrieve password via state secrets: %v, stdout/stderr: %v\n%v\n", err, out, stderr)
		}
		PersistentPassword = strings.TrimSpace(out)
	}
	if PersistentToken == "" {
		out, stderr, err := osutils.ExecSimpleFromDir(environment.GetRootPathUnsafe(), "state", []string{"secrets", "get", "project.INTEGRATION_TEST_TOKEN"}, []string{})
		if err != nil {
			fmt.Printf("WARNING!!! Could not retrieve token via state secrets: %v, stdout/stderr: %v\n%v\n", err, out, stderr)
		}
		PersistentToken = strings.TrimSpace(out)
	}

	if PersistentUsername == "" || PersistentPassword == "" || PersistentToken == "" {
		fmt.Println("WARNING!!! Environment variables INTEGRATION_TEST_USERNAME, INTEGRATION_TEST_PASSWORD INTEGRATION_TEST_TOKEN and should be defined!")
	}

}

// ExecutablePath returns the path to the state tool that we want to test
func (s *Session) ExecutablePath() string {
	return s.Exe
}

func (s *Session) CopyExeToDir(from, to string) string {
	var err error
	to, err = filepath.Abs(filepath.Join(to, filepath.Base(from)))
	if err != nil {
		s.T.Fatal(err)
	}
	if fileutils.TargetExists(to) {
		return to
	}

	err = fileutils.CopyFile(from, to)
	require.NoError(s.T, err, "Could not copy %s to %s", from, to)

	// Ensure modTime is the same as source exe
	stat, err := os.Stat(from)
	require.NoError(s.T, err)
	t := stat.ModTime()
	require.NoError(s.T, os.Chtimes(to, t, t))

	permissions, _ := permbits.Stat(to)
	permissions.SetUserExecute(true)
	require.NoError(s.T, permbits.Chmod(to, permissions))
	return to
}

func (s *Session) copyExeToBinDir(executable string) string {
	return s.CopyExeToDir(executable, s.Dirs.Bin)
}

// executablePaths returns the paths to the executables that we want to test
func executablePaths(t *testing.T) (string, string, string) {
	root := environment.GetRootPathUnsafe()
	buildDir := fileutils.Join(root, "build")

	stateExec := filepath.Join(buildDir, constants.StateCmd+osutils.ExeExtension)
	svcExec := filepath.Join(buildDir, constants.StateSvcCmd+osutils.ExeExtension)
	executorExec := filepath.Join(buildDir, constants.StateExecutorCmd+osutils.ExeExtension)

	if !fileutils.FileExists(stateExec) {
		t.Fatal("E2E tests require a State Tool binary. Run `state run build`.")
	}
	if !fileutils.FileExists(svcExec) {
		t.Fatal("E2E tests require a state-svc binary. Run `state run build-svc`.")
	}
	if !fileutils.FileExists(executorExec) {
		t.Fatal("E2E tests require a state-exec binary. Run `state run build-exec`.")
	}

	return stateExec, svcExec, executorExec
}

func New(t *testing.T, retainDirs bool, extraEnv ...string) *Session {
	return new(t, retainDirs, true, extraEnv...)
}

func new(t *testing.T, retainDirs, updatePath bool, extraEnv ...string) *Session {
	dirs, err := NewDirs("")
	require.NoError(t, err)
<<<<<<< HEAD
	env := sandboxedTestEnvironment(t, dirs, updatePath)
=======
	env := sandboxedTestEnvironment(t, dirs, updatePath, extraEnv...)
>>>>>>> 1d33207f

	session := &Session{Dirs: dirs, Env: env, retainDirs: retainDirs, T: t}

	// Mock installation directory
	exe, svcExe, execExe := executablePaths(t)
	session.Exe = session.copyExeToBinDir(exe)
	session.SvcExe = session.copyExeToBinDir(svcExe)
	session.ExecutorExe = session.copyExeToBinDir(execExe)

	err = fileutils.Touch(filepath.Join(dirs.Base, installation.InstallDirMarker))
	require.NoError(session.T, err)

	return session
}

func NewNoPathUpdate(t *testing.T, retainDirs bool, extraEnv ...string) *Session {
	return new(t, retainDirs, false, extraEnv...)
}

func (s *Session) SetT(t *testing.T) {
	s.T = t
}

func (s *Session) ClearCache() error {
	return os.RemoveAll(s.Dirs.Cache)
}

// Spawn spawns the state tool executable to be tested with arguments
func (s *Session) Spawn(args ...string) *SpawnedCmd {
	return s.SpawnCmdWithOpts(s.Exe, OptArgs(args...))
}

// SpawnWithOpts spawns the state tool executable to be tested with arguments
func (s *Session) SpawnWithOpts(opts ...SpawnOptSetter) *SpawnedCmd {
	return s.SpawnCmdWithOpts(s.Exe, opts...)
}

// SpawnCmd executes an executable in a pseudo-terminal for integration tests
func (s *Session) SpawnCmd(cmdName string, args ...string) *SpawnedCmd {
	return s.SpawnCmdWithOpts(cmdName, OptArgs(args...))
}

// SpawnShellWithOpts spawns the given shell and options in interactive mode.
func (s *Session) SpawnShellWithOpts(shell Shell, opts ...SpawnOptSetter) *SpawnedCmd {
	if shell != Cmd {
		opts = append(opts, OptAppendEnv("SHELL="+string(shell)))
	}
	opts = append(opts, OptRunInsideShell(false))
	return s.SpawnCmdWithOpts(string(shell), opts...)
}

// SpawnCmdWithOpts executes an executable in a pseudo-terminal for integration tests
// Arguments and other parameters can be specified by specifying SpawnOptSetter
func (s *Session) SpawnCmdWithOpts(exe string, optSetters ...SpawnOptSetter) *SpawnedCmd {
	spawnOpts := NewSpawnOpts()
	spawnOpts.Env = s.Env
	spawnOpts.Dir = s.Dirs.Work

	spawnOpts.TermtestOpts = append(spawnOpts.TermtestOpts,
		termtest.OptErrorHandler(func(tt *termtest.TermTest, err error) error {
			s.T.Fatal(s.DebugMessage(errs.JoinMessage(err)))
			return err
		}),
		termtest.OptDefaultTimeout(defaultTimeout),
		termtest.OptCols(140),
		termtest.OptRows(30), // Needs to be able to accommodate most JSON output
	)

	// TTYs output newlines in two steps: '\r' (CR) to move the caret to the beginning of the line,
	// and '\n' (LF) to move the caret one line down. Terminal emulators do the same thing, so the
	// raw terminal output will contain "\r\n". Since our multi-line expectation messages often use
	// '\n', normalize line endings to that for convenience, regardless of platform ('\n' for Linux
	// and macOS, "\r\n" for Windows).
	// More info: https://superuser.com/a/1774370
	spawnOpts.TermtestOpts = append(spawnOpts.TermtestOpts,
		termtest.OptNormalizedLineEnds(true),
	)

	for _, optSet := range optSetters {
		optSet(&spawnOpts)
	}

	var shell string
	var args []string
	if spawnOpts.RunInsideShell {
		switch runtime.GOOS {
		case "windows":
			shell = Cmd
			// /C = next argument is command that will be ran
			args = []string{"/C"}
		case "darwin":
			shell = "zsh"
			// -i = interactive mode
			// -c = next argument is command that will be ran
			args = []string{"-i", "-c"}
		default:
			shell = "bash"
			args = []string{"-i", "-c"}
		}
		if len(spawnOpts.Args) == 0 {
			args = append(args, fmt.Sprintf(`"%s"`, exe))
		} else {
			if shell == Cmd {
				aa := spawnOpts.Args
				for i, a := range aa {
					aa[i] = strings.ReplaceAll(a, " ", "^ ")
				}
				// Windows is weird, it doesn't seem to let you quote arguments, so instead we need to escape spaces
				// which on Windows is done with the '^' character.
				args = append(args, fmt.Sprintf(`%s %s`, strings.ReplaceAll(exe, " ", "^ "), strings.Join(aa, " ")))
			} else {
				args = append(args, fmt.Sprintf(`"%s" "%s"`, exe, strings.Join(spawnOpts.Args, `" "`)))
			}
		}
	} else {
		shell = exe
		args = spawnOpts.Args
	}

	cmd := exec.Command(shell, args...)

	cmd.Env = spawnOpts.Env
	if spawnOpts.Dir != "" {
		cmd.Dir = spawnOpts.Dir
	}

	tt, err := termtest.New(cmd, spawnOpts.TermtestOpts...)
	require.NoError(s.T, err)

	spawn := &SpawnedCmd{tt, spawnOpts}

	s.spawned = append(s.spawned, spawn)

	cmdArgs := spawnOpts.Args
	if spawnOpts.HideCmdArgs {
		cmdArgs = []string{"<hidden>"}
	}
	logging.Debug("Spawning CMD: %s, args: %v", exe, cmdArgs)

	return spawn
}

// PrepareActiveStateYAML creates an activestate.yaml in the session's work directory from the
// given YAML contents.
func (s *Session) PrepareActiveStateYAML(contents string) {
	require.NoError(s.T, fileutils.WriteFile(filepath.Join(s.Dirs.Work, constants.ConfigFileName), []byte(contents)))
}

func (s *Session) PrepareCommitIdFile(commitID string) {
	// Replace the contents of this function with the line below in DX-2307.
	//require.NoError(s.T, fileutils.WriteFile(filepath.Join(s.Dirs.Work, constants.ProjectConfigDirName, constants.CommitIdFileName), []byte(commitID)))
	pjfile, err := projectfile.Parse(filepath.Join(s.Dirs.Work, constants.ConfigFileName))
	require.NoError(s.T, err)
	require.NoError(s.T, pjfile.LegacySetCommit(commitID))
}

// PrepareProject creates a very simple activestate.yaml file for the given org/project and, if a
// commit ID is given, an .activestate/commit file.
func (s *Session) PrepareProject(namespace, commitID string) {
	s.PrepareActiveStateYAML(fmt.Sprintf("project: https://%s/%s", constants.DefaultAPIHost, namespace))
	if commitID != "" {
		s.PrepareCommitIdFile(commitID)
	}
}

// PrepareFile writes a file to path with contents, expecting no error
func (s *Session) PrepareFile(path, contents string) {
	errMsg := fmt.Sprintf("cannot setup file %q", path)

	contents = strings.TrimSpace(contents)

	err := os.MkdirAll(filepath.Dir(path), 0770)
	require.NoError(s.T, err, errMsg)

	bs := append([]byte(contents), '\n')

	err = os.WriteFile(path, bs, 0660)
	require.NoError(s.T, err, errMsg)
}

// LoginAsPersistentUser is a common test case after which an integration test user should be logged in to the platform
func (s *Session) LoginAsPersistentUser() {
	p := s.SpawnWithOpts(
		OptArgs(tagsuite.Auth, "--username", PersistentUsername, "--password", PersistentPassword),
		// as the command line includes a password, we do not print the executed command, so the password does not get logged
		OptHideArgs(),
	)

	p.Expect("logged in", termtest.OptExpectTimeout(defaultTimeout))
	p.ExpectExitCode(0)
}

func (s *Session) LogoutUser() {
	p := s.Spawn(tagsuite.Auth, "logout")

	p.Expect("logged out")
	p.ExpectExitCode(0)
}

func (s *Session) CreateNewUser() *mono_models.UserEditable {
	uid, err := uuid.NewRandom()
	require.NoError(s.T, err)

	username := fmt.Sprintf("user-%s", uid.String()[0:8])
	password := uid.String()[8:]
	email := fmt.Sprintf("%s@test.tld", username)
	user := &mono_models.UserEditable{
		Username: username,
		Password: password,
		Name:     username,
		Email:    email,
	}

	params := users.NewAddUserParams()
	params.SetUser(user)

	// The default mono API client host is "testing.tld" inside unit tests.
	// Since we actually want to create production users, we need to manually instantiate a mono API
	// client with the right host.
	serviceURL := api.GetServiceURL(api.ServiceMono)
	host := os.Getenv(constants.APIHostEnvVarName)
	if host == "" {
		host = constants.DefaultAPIHost
	}
	serviceURL.Host = strings.Replace(serviceURL.Host, string(api.ServiceMono)+api.TestingPlatform, host, 1)
	_, err = mono.Init(serviceURL, nil).Users.AddUser(params)
	require.NoError(s.T, err, "Error creating new user")

	p := s.Spawn(tagsuite.Auth, "--username", username, "--password", password)
	p.Expect("logged in")
	p.ExpectExitCode(0)

	s.users = append(s.users, username)

	return user
}

// NotifyProjectCreated indicates that the given project was created on the Platform and needs to
// be deleted when the session is closed.
// This only needs to be called for projects created by PersistentUsername, not projects created by
// users created with CreateNewUser(). Created users' projects are auto-deleted.
func (s *Session) NotifyProjectCreated(org, name string) {
	s.createdProjects = append(s.createdProjects, project.NewNamespace(org, name, ""))
}

const deleteUUIDProjects = "__delete_uuid_projects" // some unique project name

// DeleteUUIDProjects indicates that all projects with UUID names (i.e. autogenerated) for the given
// org should be deleted when the session is closed.
// This should not be called from generic integration tests. Use NotifyProjectCreated() instead,
// because there could be race conditions if multiple platforms are creating and using UUID
// projects.
func (s *Session) DeleteUUIDProjects(org string) {
	s.NotifyProjectCreated(org, deleteUUIDProjects)
}

func observeSendFn(s *Session) func(string, int, error) {
	return func(msg string, num int, err error) {
		if err == nil {
			return
		}

		s.T.Fatalf("Could not send data to terminal\nerror: %v", err)
	}
}

func (s *Session) DebugMessage(prefix string) string {
	var sectionStart, sectionEnd string
	sectionStart = "\n=== "
	if os.Getenv("GITHUB_ACTIONS") == "true" {
		sectionStart = "##[group]"
		sectionEnd = "##[endgroup]"
	}

	if prefix != "" {
		prefix = prefix + "\n"
	}

	output := map[string]string{}
	for _, spawn := range s.spawned {
		name := spawn.Cmd().String()
		if spawn.opts.HideCmdArgs {
			name = spawn.Cmd().Path
		}
		output[name] = strings.TrimSpace(spawn.Snapshot())
	}

	v, err := strutils.ParseTemplate(`
{{.Prefix}}Stack:
{{.Stacktrace}}
{{range $title, $value := .Outputs}}
{{$.A}}Snapshot for Cmd '{{$title}}':
{{$value}}
{{$.Z}}
{{end}}
{{range $title, $value := .Logs}}
{{$.A}}Log '{{$title}}':
{{$value}}
{{$.Z}}
{{else}}
No logs
{{end}}
`, map[string]interface{}{
		"Prefix":     prefix,
		"Stacktrace": stacktrace.Get().String(),
		"Outputs":    output,
		"Logs":       s.DebugLogs(),
		"A":          sectionStart,
		"Z":          sectionEnd,
	}, nil)
	if err != nil {
		s.T.Fatalf("Parsing template failed: %s", errs.JoinMessage(err))
	}

	return v
}

// Close removes the temporary directory unless RetainDirs is specified
func (s *Session) Close() error {
	// stop service if it exists
	if fileutils.TargetExists(s.SvcExe) {
		cp := s.SpawnCmd(s.SvcExe, "stop")
		cp.ExpectExitCode(0)
	}

	cfg, err := config.NewCustom(s.Dirs.Config, singlethread.New(), true)
	require.NoError(s.T, err, "Could not read e2e session configuration: %s", errs.JoinMessage(err))

	if !s.retainDirs {
		defer s.Dirs.Close()
	}

	s.spawned = []*SpawnedCmd{}

	if os.Getenv("PLATFORM_API_TOKEN") == "" {
		s.T.Log("PLATFORM_API_TOKEN env var not set, not running suite tear down")
		return nil
	}

	auth := authentication.New(cfg)

	if os.Getenv(constants.APIHostEnvVarName) == "" {
		err := os.Setenv(constants.APIHostEnvVarName, constants.DefaultAPIHost)
		if err != nil {
			return err
		}
		defer func() {
			os.Unsetenv(constants.APIHostEnvVarName)
		}()
	}

	err = auth.AuthenticateWithModel(&mono_models.Credentials{
		Token: os.Getenv("PLATFORM_API_TOKEN"),
	})
	if err != nil {
		return err
	}

	if len(s.createdProjects) > 0 && s.createdProjects[0].Project == deleteUUIDProjects {
		org := s.createdProjects[0].Owner
		s.createdProjects = make([]*project.Namespaced, 0) // reset
		// When deleting UUID projects, only do it on one platform in order to avoid race conditions.
		if runtime.GOOS == "linux" {
			projects, err := getProjects(org, auth)
			if err != nil {
				s.T.Errorf("Could not fetch projects: %v", errs.JoinMessage(err))
			}
			for _, proj := range projects {
				if strfmt.IsUUID(proj.Name) {
					s.NotifyProjectCreated(org, proj.Name)
				}
			}
		}
	}

	for _, proj := range s.createdProjects {
		err := model.DeleteProject(proj.Owner, proj.Project, auth)
		if err != nil {
			s.T.Errorf("Could not delete project %s: %v", proj.Project, errs.JoinMessage(err))
		}
	}

	for _, user := range s.users {
		err := cleanUser(s.T, user, auth)
		if err != nil {
			s.T.Errorf("Could not delete user %s: %v", user, errs.JoinMessage(err))
		}
	}

	// Add back the release state tool installation to the bash RC file.
	// This was done on session creation to ensure that the release state tool
	// does not appear on the PATH when a new subshell is started. This is a
	// workaround to be addressed in: https://activestatef.atlassian.net/browse/DX-2285
	if runtime.GOOS != "windows" {
		installPath, err := installation.InstallPathForChannel("release")
		if err != nil {
			s.T.Errorf("Could not get install path: %v", errs.JoinMessage(err))
		}
		binDir := filepath.Join(installPath, "bin")

		ss := bash.SubShell{}
		err = ss.WriteUserEnv(cfg, map[string]string{"PATH": binDir}, sscommon.InstallID, false)
		if err != nil {
			s.T.Errorf("Could not clean user env: %v", errs.JoinMessage(err))
		}
	}

	if !s.ignoreLogErrors {
		s.detectLogErrors()
	}

	return nil
}

func (s *Session) InstallerLog() string {
	logDir := filepath.Join(s.Dirs.Config, "logs")
	if !fileutils.DirExists(logDir) {
		return ""
	}
	files := fileutils.ListDirSimple(logDir, false)
	lines := []string{}
	for _, file := range files {
		if !strings.HasPrefix(filepath.Base(file), "state-installer") {
			continue
		}
		b := fileutils.ReadFileUnsafe(file)
		lines = append(lines, filepath.Base(file)+":"+strings.Split(string(b), "\n")[0])
		return string(b) + "\n\nCurrent time: " + time.Now().String()
	}

	return fmt.Sprintf("Could not find state-installer log, checked under %s, found: \n%v\n, files: \n%v\n", logDir, lines, files)
}

func (s *Session) SvcLog() string {
	logDir := filepath.Join(s.Dirs.Config, "logs")
	if !fileutils.DirExists(logDir) {
		return ""
	}
	files := fileutils.ListDirSimple(logDir, false)
	lines := []string{}
	for _, file := range files {
		if !strings.HasPrefix(filepath.Base(file), "state-svc") {
			continue
		}
		b := fileutils.ReadFileUnsafe(file)
		lines = append(lines, filepath.Base(file)+":"+strings.Split(string(b), "\n")[0])
		if !strings.Contains(string(b), fmt.Sprintf("state-svc%s foreground", osutils.ExeExtension)) {
			continue
		}

		return string(b) + "\n\nCurrent time: " + time.Now().String()
	}

	return fmt.Sprintf("Could not find state-svc log, checked under %s, found: \n%v\n, files: \n%v\n", logDir, lines, files)
}

func (s *Session) LogFiles() []string {
	result := []string{}
	logDir := filepath.Join(s.Dirs.Config, "logs")
	if !fileutils.DirExists(logDir) {
		return result
	}

	filepath.WalkDir(logDir, func(path string, f fs.DirEntry, err error) error {
		if err != nil {
			panic(err)
		}
		if f.IsDir() {
			return nil
		}

		result = append(result, path)
		return nil
	})

	return result
}

func (s *Session) DebugLogs() map[string]string {
	result := map[string]string{}

	logDir := filepath.Join(s.Dirs.Config, "logs")
	if !fileutils.DirExists(logDir) {
		return result
	}

	for _, path := range s.LogFiles() {
		result[filepath.Base(path)] = string(fileutils.ReadFileUnsafe(path))
	}

	return result
}

func (s *Session) DebugLogsDump() string {
	logs := s.DebugLogs()

	if len(logs) == 0 {
		return "No logs found in " + filepath.Join(s.Dirs.Config, "logs")
	}

	var sectionStart, sectionEnd string
	sectionStart = "\n=== "
	if os.Getenv("GITHUB_ACTIONS") == "true" {
		sectionStart = "##[group]"
		sectionEnd = "##[endgroup]"
	}

	result := "Logs:\n"
	for name, log := range logs {
		result += fmt.Sprintf("%s%s:\n%s%s\n", sectionStart, name, log, sectionEnd)
	}

	return result
}

// IgnoreLogErrors disables log error checking after the session closes.
// Normally, logged errors automatically cause test failures, so calling this is needed for tests
// with expected errors.
func (s *Session) IgnoreLogErrors() {
	s.ignoreLogErrors = true
}

var errorOrPanicRegex = regexp.MustCompile(`(?:\[ERR |\[CRT |Panic:)`)

func (s *Session) detectLogErrors() {
	for _, path := range s.LogFiles() {
		if !strings.HasPrefix(filepath.Base(path), "state-") {
			continue
		}
		if contents := string(fileutils.ReadFileUnsafe(path)); errorOrPanicRegex.MatchString(contents) {
			s.T.Errorf("Found error and/or panic in log file %s\nIf this was expected, call session.IgnoreLogErrors() to avoid this check\nLog contents:\n%s", path, contents)
		}
	}
}

func (s *Session) SetupRCFile() {
	if runtime.GOOS == "windows" {
		return
	}
	s.T.Setenv("HOME", s.Dirs.HomeDir)
	defer s.T.Setenv("HOME", os.Getenv("HOME"))

	cfg, err := config.New()
	require.NoError(s.T, err)

	s.SetupRCFileCustom(subshell.New(cfg))
}

func (s *Session) SetupRCFileCustom(subshell subshell.SubShell) {
	if runtime.GOOS == "windows" {
		return
	}

	rcFile, err := subshell.RcFile()
	require.NoError(s.T, err)

	if fileutils.TargetExists(filepath.Join(s.Dirs.HomeDir, filepath.Base(rcFile))) {
		err = fileutils.CopyFile(rcFile, filepath.Join(s.Dirs.HomeDir, filepath.Base(rcFile)))
	} else {
		err = fileutils.Touch(filepath.Join(s.Dirs.HomeDir, filepath.Base(rcFile)))
	}
	require.NoError(s.T, err)
}

func RunningOnCI() bool {
	return condition.OnCI()
}<|MERGE_RESOLUTION|>--- conflicted
+++ resolved
@@ -171,11 +171,7 @@
 func new(t *testing.T, retainDirs, updatePath bool, extraEnv ...string) *Session {
 	dirs, err := NewDirs("")
 	require.NoError(t, err)
-<<<<<<< HEAD
-	env := sandboxedTestEnvironment(t, dirs, updatePath)
-=======
 	env := sandboxedTestEnvironment(t, dirs, updatePath, extraEnv...)
->>>>>>> 1d33207f
 
 	session := &Session{Dirs: dirs, Env: env, retainDirs: retainDirs, T: t}
 
