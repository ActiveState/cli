--- conflicted
+++ resolved
@@ -9,16 +9,9 @@
 	"strings"
 	"text/template"
 
-<<<<<<< HEAD
 	"github.com/ActiveState/cli/internal-as/locale"
 	"github.com/ActiveState/cli/internal-as/logging"
 	"github.com/ActiveState/cli/internal-as/multilog"
-	"github.com/ActiveState/cli/internal/constants"
-=======
-	"github.com/ActiveState/cli/internal/locale"
-	"github.com/ActiveState/cli/internal/logging"
-	"github.com/ActiveState/cli/internal/multilog"
->>>>>>> 69ddeab3
 	"github.com/ActiveState/cli/internal/rtutils/p"
 	"github.com/ActiveState/cli/pkg/platform/authentication"
 	"github.com/ActiveState/cli/pkg/projectfile"
@@ -159,310 +152,6 @@
 	return result.String() == "1", nil
 }
 
-<<<<<<< HEAD
-// Returns whether or not the sysinfo-detected OS matches the given one
-// (presumably the constraint).
-func osMatches(os string) bool {
-	name := sysinfo.OS().String()
-	if osOverride != "" {
-		name = osOverride
-	}
-	return strings.ToLower(name) == strings.ToLower(os)
-}
-
-// Returns whether or not the sysinfo-detected OS version is greater than or
-// equal to the given one (presumably the constraint).
-// An example version constraint is "4.1.0".
-func osVersionMatches(version string) bool {
-	osVersionI, osVersionErr := getCache("osVersion", func() (interface{}, error) { return sysinfo.OSVersion() })
-	osVersion := osVersionI.(*sysinfo.OSVersionInfo)
-
-	if osVersionMatchesGlobbed(osVersion.Version, version) {
-		return true
-	}
-
-	if osVersionOverride != "" {
-		// When writing tests, this string should be of the form:
-		// [major].[minor].[micro] [os free-form name]
-		osVersion = &sysinfo.OSVersionInfo{&sysinfo.VersionInfo{}, ""}
-		fmt.Sscanf(osVersionOverride, "%d.%d.%d %s", &osVersion.Major, &osVersion.Minor, &osVersion.Micro, &osVersion.Name)
-		osVersion.Version = fmt.Sprintf("%d.%d.%d", osVersion.Major, osVersion.Minor, osVersion.Micro)
-		osVersionErr = nil
-	}
-	if osVersionErr != nil {
-		return false
-	}
-	osVersionParts := []int{osVersion.Major, osVersion.Minor, osVersion.Micro}
-	for i, part := range strings.Split(version, ".") {
-		versionPart, err := strconv.Atoi(part)
-		if err != nil || osVersionParts[i] < versionPart {
-			return false
-		} else if osVersionParts[i] > versionPart {
-			// If this part is greater, skip subsequent checks.
-			// e.g. If osVersion is 2.6 and version is 3.0, 3 > 2, so ignore the minor
-			// check (which would have failed). If osVersion is 2.6 and version is
-			// 2.5, the minors would be compared.
-			return true
-		}
-	}
-	return true
-}
-
-func osVersionMatchesGlobbed(version, globbed string) bool {
-	return matchesGlobbed(version, globbed)
-}
-
-func matchesGlobbed(value, term string) bool {
-	if !strings.Contains(term, "*") {
-		return term == value
-	}
-
-	chunks := strings.Split(term, "*")
-
-	var mark int
-	var indexes []int
-	for _, chunk := range chunks {
-		if chunk == "" {
-			continue
-		}
-
-		index := strings.Index(value[mark:], chunk)
-		if index < 0 {
-			return false
-		}
-		index += mark
-
-		mark = index + len(chunk)
-		indexes = append(indexes, index, mark)
-
-	}
-
-	for iter, index := range indexes {
-		if iter == 0 {
-			continue
-		}
-
-		if index < indexes[iter-1] {
-			return false
-		}
-	}
-
-	if chunks[0] != "" && !strings.HasPrefix(value, chunks[0]) {
-		return false
-	}
-
-	if chunks[len(chunks)-1] != "" && !strings.HasSuffix(value, chunks[len(chunks)-1]) {
-		return false
-	}
-
-	return true
-}
-
-// Returns whether or not the sysinfo-detected platform architecture matches the
-// given one (presumably the constraint).
-func archMatches(arch string) bool {
-	name := sysinfo.Architecture().String()
-	if archOverride != "" {
-		name = archOverride
-	}
-	return strings.ToLower(name) == strings.ToLower(arch)
-}
-
-// Returns whether or not the name of the sysinfo-detected Libc matches the
-// given one (presumably the constraint) and that its version is greater than or
-// equal to the given one.
-// An example Libc constraint is "glibc 2.23".
-func libcMatches(libc string) bool {
-	osLibcI, osLibcErr := getCache("osLibc", func() (interface{}, error) { return sysinfo.Libc() })
-	osLibc := osLibcI.(*sysinfo.LibcInfo)
-
-	if libcOverride != "" {
-		osLibc = &sysinfo.LibcInfo{}
-		var name string
-		fmt.Sscanf(libcOverride, "%s %d.%d", &name, &osLibc.Major, &osLibc.Minor)
-		name = strings.ToLower(name)
-		if name == strings.ToLower(sysinfo.Glibc.String()) {
-			osLibc.Name = sysinfo.Glibc
-		} else if name == strings.ToLower(sysinfo.Msvcrt.String()) {
-			osLibc.Name = sysinfo.Msvcrt
-		} else if name == strings.ToLower(sysinfo.BsdLibc.String()) {
-			osLibc.Name = sysinfo.BsdLibc
-		} else {
-			osLibc.Name = sysinfo.UnknownLibc
-		}
-		osLibcErr = nil
-	}
-	if osLibcErr != nil {
-		return false
-	}
-	regex := regexp.MustCompile("^([[:alpha:]]+)\\W+(\\d+)\\D(\\d+)")
-	matches := regex.FindStringSubmatch(libc)
-	if len(matches) != 4 {
-		return false
-	}
-	if strings.ToLower(matches[1]) != strings.ToLower(osLibc.Name.String()) {
-		return false
-	}
-	osLibcParts := []int{osLibc.Major, osLibc.Minor}
-	for i, part := range matches[2:] {
-		versionPart, err := strconv.Atoi(part)
-		if err != nil || osLibcParts[i] < versionPart {
-			return false
-		} else if osLibcParts[i] > versionPart {
-			// If this part is greater, skip subsequent checks.
-			// e.g. If osLibc is 1.9 and version is 2.0, 2 > 1, so ignore the minor
-			// check (which would have failed). If osVersion is 1.9 and version is
-			// 1.8, the minors would be compared.
-			return true
-		}
-	}
-	return true
-}
-
-// Returns whether or not a sysinfo-detected compiler exists whose name matches
-// the given one (presumably the constraint) and that its version is greater
-// than or equal to the given one.
-// An example compiler constraint is "gcc 7".
-func compilerMatches(compiler string) bool {
-	osCompilersI, osCompilersErr := getCache("osCompiler", func() (interface{}, error) { return sysinfo.Compilers() })
-	osCompilers := osCompilersI.([]*sysinfo.CompilerInfo)
-
-	if compilerOverride != "" {
-		osCompilers = []*sysinfo.CompilerInfo{&sysinfo.CompilerInfo{}}
-		var name string
-		fmt.Sscanf(compilerOverride, "%s %d.%d", &name, &osCompilers[0].Major, &osCompilers[0].Minor)
-		name = strings.ToLower(name)
-		if name == strings.ToLower(sysinfo.Gcc.String()) {
-			osCompilers[0].Name = sysinfo.Gcc
-		} else if name == strings.ToLower(sysinfo.Msvc.String()) {
-			osCompilers[0].Name = sysinfo.Msvc
-		} else if name == strings.ToLower(sysinfo.Mingw.String()) {
-			osCompilers[0].Name = sysinfo.Mingw
-		} else if name == strings.ToLower(sysinfo.Clang.String()) {
-			osCompilers[0].Name = sysinfo.Clang
-		}
-		osCompilersErr = nil
-	}
-	if osCompilersErr != nil {
-		return false
-	}
-	regex := regexp.MustCompile("^([[:alpha:]]+)\\W+(\\d+)\\D?(\\d*)")
-	matches := regex.FindStringSubmatch(compiler)
-	if len(matches) != 4 {
-		return false
-	}
-	for _, osCompiler := range osCompilers {
-		if strings.ToLower(matches[1]) != strings.ToLower(osCompiler.Name.String()) {
-			continue
-		}
-		osCompilerParts := []int{osCompiler.Major, osCompiler.Minor}
-		for i, part := range matches[2:] {
-			if part == "" {
-				break // ignore minor check
-			}
-			versionPart, err := strconv.Atoi(part)
-			if err != nil || osCompilerParts[i] < versionPart {
-				return false
-			} else if osCompilerParts[i] > versionPart {
-				// If this part is greater, skip subsequent checks.
-				// e.g. If osCompiler is 7.2 and compiler is 5.0, 7 > 5, so ignore the
-				// minor check (which would have failed). If osCompiler is 4.6 and
-				// version is 4.4, the minors would be compared.
-				return true
-			}
-		}
-		return true
-	}
-	return false // no matching compilers found
-}
-
-// PlatformMatches returns whether or not the given platform matches the current
-// platform, as determined by the sysinfo package.
-func PlatformMatches(platform projectfile.Platform) bool {
-	return (platform.Os == "" || osMatches(platform.Os)) &&
-		(platform.Version == "" || osVersionMatches(platform.Version)) &&
-		(platform.Architecture == "" || archMatches(platform.Architecture)) &&
-		(platform.Libc == "" || libcMatches(platform.Libc)) &&
-		(platform.Compiler == "" || compilerMatches(platform.Compiler))
-}
-
-// Returns whether or not the current OS is constrained by the given
-// named constraints, which are defined in the given project configuration.
-func osIsConstrained(constraintOSes string) bool {
-	names := strings.Split(constraintOSes, ",")
-	constrained := true
-	for _, name := range names {
-		if osMatches(strings.TrimLeft(name, "-")) {
-			if strings.HasPrefix(name, "-") {
-				return true
-			}
-			constrained = false
-		}
-	}
-	return constrained
-}
-
-// Returns whether or not the current platform is constrained by the given
-// named constraints, which are defined in the given project configuration.
-func platformIsConstrained(constraintNames string) bool {
-	project := projectfile.Get()
-	names := strings.Split(constraintNames, ",")
-	constrained := true
-	for _, name := range names {
-		for _, platform := range project.Platforms {
-			if platform.Name == strings.TrimLeft(name, "-") && PlatformMatches(platform) {
-				if strings.HasPrefix(name, "-") {
-					return true
-				}
-				constrained = false // can't return here because an exclude might still occur
-			}
-		}
-	}
-
-	return constrained
-}
-
-// Returns whether or not the current environment is constrained by the given
-// constraints.
-func environmentIsConstrained(constraints string) bool {
-	constraintList := strings.Split(constraints, ",")
-	for _, constraint := range constraintList {
-		if constraint == os.Getenv(constants.EnvironmentEnvVarName) {
-			return false
-		}
-	}
-	return true
-}
-
-// IsConstrained returns whether or not the given constraints are constraining
-// based on given project configuration.
-// The second return value is for the specificity of the constraint (i.e, how
-// many constraints were specified and checked)
-func IsConstrained(constraint projectfile.Constraint) (bool, int) {
-	if constraint.Platform == "" &&
-		constraint.Environment == "" &&
-		constraint.OS == "" {
-		return false, 0
-	}
-	specificity := 0
-	constrained := false
-	if constraint.OS != "" {
-		specificity++
-		constrained = constrained || osIsConstrained(constraint.OS)
-	}
-	if constraint.Platform != "" {
-		specificity++
-		constrained = constrained || platformIsConstrained(constraint.Platform)
-	}
-	if constraint.Environment != "" {
-		specificity++
-		constrained = constrained || environmentIsConstrained(constraint.Environment)
-	}
-	return constrained, specificity
-}
-
-=======
->>>>>>> 69ddeab3
 // FilterUnconstrained filters a list of constrained entities and returns only
 // those which are unconstrained. If two items with the same name exist, only
 // the most specific item will be added to the results.
