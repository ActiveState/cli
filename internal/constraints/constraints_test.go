--- conflicted
+++ resolved
@@ -2,19 +2,16 @@
 
 import (
 	"os"
+	"path/filepath"
 	"strings"
 	"testing"
 	"text/template"
 
-<<<<<<< HEAD
 	"github.com/ActiveState/cli/internal/environment"
-=======
->>>>>>> 6c3bcdfb
 	"github.com/ActiveState/cli/pkg/sysinfo"
 	"github.com/stretchr/testify/assert"
 )
 
-<<<<<<< HEAD
 var cwd string
 
 func setProjectDir(t *testing.T) {
@@ -25,8 +22,6 @@
 	assert.NoError(t, err, "Should change dir without issue.")
 }
 
-=======
->>>>>>> 6c3bcdfb
 // This test is not for constraints, but verifies that sysinfo is working
 // correctly in a Linux development environment such that constraints will have
 // an effect.
