--- conflicted
+++ resolved
@@ -5,9 +5,8 @@
 	"strings"
 	"testing"
 
+	"github.com/ActiveState/cli/internal/mathutils"
 	"github.com/stretchr/testify/assert"
-
-	"github.com/ActiveState/cli/internal/mathutils"
 )
 
 func TestTable_colWidths(t1 *testing.T) {
@@ -224,22 +223,14 @@
 	return strings.ReplaceAll(v, "\n", `\n`)
 }
 
-<<<<<<< HEAD
 func Test_getCroppedText(t *testing.T) {
 	type args struct {
 		text   string
 		maxLen int
-=======
-func Test_equalizeWidths(t *testing.T) {
-	type args struct {
-		colWidths  []int
-		percentage int
->>>>>>> 8f2bb19b
-	}
-	tests := []struct {
-		name string
-		args args
-<<<<<<< HEAD
+	}
+	tests := []struct {
+		name string
+		args args
 		want []entry
 	}{
 		{
@@ -281,7 +272,25 @@
 			"Split nested",
 			args{"[HEADING][NOTICE]Hello[/RESET][/RESET]", 3},
 			[]entry{{"[HEADING][NOTICE]Hel", 3}, {"lo[/RESET][/RESET]", 2}},
-=======
+		},
+	}
+	for _, tt := range tests {
+		t.Run(tt.name, func(t *testing.T) {
+			if got := getCroppedText(tt.args.text, tt.args.maxLen); !reflect.DeepEqual(got, tt.want) {
+				t.Errorf("getCroppedText() = %v, want %v", got, tt.want)
+			}
+		})
+	}
+}
+
+func Test_equalizeWidths(t *testing.T) {
+	type args struct {
+		colWidths  []int
+		percentage int
+	}
+	tests := []struct {
+		name string
+		args args
 		want []int
 	}{
 		{
@@ -356,15 +365,10 @@
 				10,
 			},
 			[]int{3, 3, 4},
->>>>>>> 8f2bb19b
 		},
 	}
 	for _, tt := range tests {
 		t.Run(tt.name, func(t *testing.T) {
-<<<<<<< HEAD
-			if got := getCroppedText(tt.args.text, tt.args.maxLen); !reflect.DeepEqual(got, tt.want) {
-				t.Errorf("getCroppedText() = %v, want %v", got, tt.want)
-=======
 			rescaleColumns(tt.args.colWidths, tt.args.targetTotal)
 			if !reflect.DeepEqual(tt.args.colWidths, tt.want) {
 				t.Errorf("rescaleColumns() got = %v, want %v", tt.args.colWidths, tt.want)
@@ -372,7 +376,6 @@
 			total := mathutils.Total(tt.args.colWidths...)
 			if tt.args.targetTotal != total {
 				t.Errorf("rescaleColumns() got total = %v, want total %v", total, tt.args.targetTotal)
->>>>>>> 8f2bb19b
 			}
 		})
 	}
