package constants

// LibraryName contains the main name of this library
const LibraryName = "cli"

// LibraryOwner contains the name of the owner of this library
const LibraryOwner = "ActiveState"

// LibraryNamespace is the namespace that the library belongs to
const LibraryNamespace = "github.com/ActiveState/"

// CommandName holds the name of our command
const CommandName = "state"

// ConfigFileName holds the name of the file that the user uses to configure their project, not to be confused with InternalConfigFileName
const ConfigFileName = "activestate.yaml"

// InternalConfigNamespace holds the appdata folder name under which we store our config
const InternalConfigNamespace = "activestate"

// ConfigEnvVarName is the env var used to override the config dir that the State Tool uses
const ConfigEnvVarName = "ACTIVESTATE_CLI_CONFIGDIR"

// CacheEnvVarName is the env var used to override the cache dir that the State Tool uses
const CacheEnvVarName = "ACTIVESTATE_CLI_CACHEDIR"

// DisableUpdates is the env var used to disable auto update
const DisableUpdates = "ACTIVESTATE_CLI_DISABLE_UPDATES"

// DisableRuntime is the env var used to disable downloading of runtimes, useful for CI or testing
const DisableRuntime = "ACTIVESTATE_CLI_DISABLE_RUNTIME"

// UpdateBranchEnvVarName is the env var that is used to override which branch to pull the update from
const UpdateBranchEnvVarName = "ACTIVESTATE_CLI_UPDATE_BRANCH"

// UpdateHailFileName is the file name used to pass messages from sub-processes to the parent.
const UpdateHailFileName = "hail-update"

// AutoUpdateTimeoutEnvVarName is the env var that is used to override the timeout for auto update checks
const AutoUpdateTimeoutEnvVarName = "ACTIVESTATE_CLI_AUTO_UPDATE_TIMEOUT"

// InternalConfigFileName is effectively the same as InternalConfigName, but includes our preferred extension
const InternalConfigFileName = "config.yaml"

// EnvironmentEnvVarName is the name of the environment variable that specifies the current environment (dev, qa, prod, etc.)
const EnvironmentEnvVarName = "ACTIVESTATE_ENVIRONMENT"

// ProjectEnvVarName is the name of the environment variable that specifies the path of the activestate.yaml config file.
const ProjectEnvVarName = "ACTIVESTATE_PROJECT"

// ActivatedStateEnvVarName is the name of the environment variable that is set when in an activated state, its value will be the path of the project
const ActivatedStateEnvVarName = "ACTIVESTATE_ACTIVATED"

// ActivatedStateIDEnvVarName is the name of the environment variable that is set when in an activated state, its value will be a unique id identifying a specific instance of an activated state
const ActivatedStateIDEnvVarName = "ACTIVESTATE_ACTIVATED_ID"

// ForwardedStateEnvVarName is the name of the environment variable that is set when in an activated state, its value will be the path of the project
const ForwardedStateEnvVarName = "ACTIVESTATE_FORWARDED"

// PrivateKeyEnvVarName is the name of the environment variable that specifies the private key file to use for decrypting secrets (overriding user config).
const PrivateKeyEnvVarName = "ACTIVESTATE_PRIVATE_KEY"

// APIKeyEnvVarName is the name of the environment variable that specifies the API Key to use for api authentication (overriding user config).
const APIKeyEnvVarName = "ACTIVESTATE_API_KEY"

// APIHostEnvVarName is the name of the environment variable that specifies the API host, specifying this overrides the activestate.yaml api url config
const APIHostEnvVarName = "ACTIVESTATE_API_HOST"

// APIInsecureEnvVarName is the name of the environment variable that specifies whether the API hostURI should be insecure.
const APIInsecureEnvVarName = "ACTIVESTATE_API_INSECURE"

// CPUProfileEnvVarName is the name of the environment variable that specifies whether CPU profiling should be run.
const CPUProfileEnvVarName = "ACTIVESTATE_PROFILE_CPU"

// NonInteractive is the name of the environment variable that specifies whether to run the State Tool without prompts
const NonInteractive = "ACTIVESTATE_NONINTERACTIVE"

// APIUpdateURL is the URL for our update server
const APIUpdateURL = "https://s3.ca-central-1.amazonaws.com/cli-update/update/"

// APIArtifactURL is the URL for downloading artifacts
const APIArtifactURL = "https://s3.ca-central-1.amazonaws.com/cli-artifacts/"

// ArtifactFile is the name of the artifact json file contained within artifacts
const ArtifactFile = "artifact.json"

// ArtifactArchiveName is the standardized name of an artifact archive
const ArtifactArchiveName = "artifact.tar.gz"

// UpdateStorageDir is the directory where updates will be stored
const UpdateStorageDir = "update/"

// DefaultNamespaceDomain is the domain used when no namespace is given and one has to be constructed
const DefaultNamespaceDomain = "github.com"

// AnalyticsTrackingID is our Google Analytics tracking ID
const AnalyticsTrackingID = "UA-118120158-1"

// APITokenNamePrefix is the name we give our api token
const APITokenNamePrefix = "activestate-platform-cli"

// KeypairLocalFileName is the name of the file (sans extension) that will hold the user's unencrypted
// private key in their config dir.
const KeypairLocalFileName = "private"

// DefaultRSABitLength represents the default RSA bit-length that will be assumed when
// generating new Keypairs.
const DefaultRSABitLength int = 4096

// ExpanderMaxDepth defines the maximum depth to fully expand a given value.
const ExpanderMaxDepth = int(10)

// StableBranch is the branch mapped to stable builds
const StableBranch = "stable"

// UnstableBranch is the branch used for unstable builds
const UnstableBranch = "unstable"

// ExperimentalBranch is the branch used for experimental builds
const ExperimentalBranch = "master"

// MonoAPIPath is the api path used for the platform api
const MonoAPIPath = "/api/v1"

// DefaultAPIHost is the host used for platform api calls when on production
const DefaultAPIHost = "platform.activestate.com"

// SecretsAPIPath is the api path used for the secrets api
const SecretsAPIPath = "/api/secrets/v1"

// SecretsURL is the host used for secrets api calls when on production
const SecretsURL = "https://platform.activestate.com" + SecretsAPIPath

// HeadChefAPIPath is the api path used for the headchef api
const HeadChefAPIPath = "/sv/head-chef"

// InventoryAPIPath is the api path used for the secrets api
const InventoryAPIPath = "/sv/inventory-api-v1"

// GraphqlAPIPath is the path used for the platform graphql api
const GraphqlAPIPath = "/graphql/v1/graphql"

// RequirementsImportAPIPath is the path used for the requiremments import api
const RequirementsImportAPIPath = "/sv/reqsvc/reqs"

// DeprecationInfoURL is the URL we check against to see what versions are deprecated
const DeprecationInfoURL = "https://s3.ca-central-1.amazonaws.com/cli-update/deprecation.json"

// DateFormatUser is the date format we use when communicating with the end-user
const DateFormatUser = "January 02, 2006"

// DateTimeFormatUser is the datetime format we use when communicating with the end-user
const DateTimeFormatUser = "2 Jan 2006 15:04"

// PlatformSignupURL is the account creation url used by the platform
const PlatformSignupURL = "https://platform.activestate.com" + "/create-account"

// BugTrackerURL is the URL of our bug tracker
const BugTrackerURL = "https://github.com/ActiveState/state-tool/issues"

// UserAgentTemplate is the template used to generate the actual user agent, which includes runtime information as well as build information
const UserAgentTemplate = "{{.UserAgent}} ({{.OS}}; {{.OSVersion}}; {{.Architecture}})"

// PlatformURL is the base domain for the production platform
const PlatformURL = "platform.activestate.com"

// RollbarToken is the token used to talk to rollbar
const RollbarToken = "cc836c27caf344f7befab5b707ed7d4e"

// {OS}Bit{Depth}UUID constants are the UUIDs associated with the relevant OSes
// in the platform DB.
const (
	Win10Bit64UUID = "78977bc8-0f32-519d-80f3-9043f059398c"
	LinuxBit64UUID = "681d5381-518c-5f4c-b367-df05c8d525e2"
	MacBit64UUID   = "96b7e6f2-bebf-564c-bc1c-f04482398f38"
)

// ActivePythonDistsDir represents the base name of a directory where ActivePython dists will be installed under.
const ActivePythonDistsDir = "python"

// RuntimeInstallDirs represents the directory within a distribution archive where the distribution exists.
const RuntimeInstallDirs = "INSTALLDIR,perl"

// RuntimeMetaFile is the json file that holds meta information about our runtime
const RuntimeMetaFile = "support/metadata.json"

// RuntimeDefinitionFilename is the filename for runtime meta data bundled with artifacts, if they are built by the alternative builder
const RuntimeDefinitionFilename = "runtime.json"

// LocalRuntimeEnvironmentDirectory is the directory (relative to the installation of a runtime build) where runtime definition files are stored
const LocalRuntimeEnvironmentDirectory = "_runtime_env"

<<<<<<< HEAD
// RCAppendStartLine is the start line used to denote our environment config in RC files
const RCAppendStartLine = "-- START ACTIVESTATE RUNTIME ENVIRONMENT"

// RCAppendEndLine is the end line used to denote our environment config in RC files
const RCAppendStopLine = "-- STOP ACTIVESTATE RUNTIME ENVIRONMENT"
=======
// TermsOfServiceURLText is the URL to get the current terms of service in txt form
const TermsOfServiceURLText = "https://www.activestate.com/wp-content/uploads/2020/03/activestate_platform_terms_service_agreement.txt"

// TermsOfServiceURLLatest is the URL to get the latest terms of service in PDF form
const TermsOfServiceURLLatest = "https://www.activestate.com/wp-content/uploads/2018/10/activestate_platform_terms_service_agreement.pdf"
>>>>>>> b1bff71e
<|MERGE_RESOLUTION|>--- conflicted
+++ resolved
@@ -190,16 +190,14 @@
 // LocalRuntimeEnvironmentDirectory is the directory (relative to the installation of a runtime build) where runtime definition files are stored
 const LocalRuntimeEnvironmentDirectory = "_runtime_env"
 
-<<<<<<< HEAD
+// TermsOfServiceURLText is the URL to get the current terms of service in txt form
+const TermsOfServiceURLText = "https://www.activestate.com/wp-content/uploads/2020/03/activestate_platform_terms_service_agreement.txt"
+
+// TermsOfServiceURLLatest is the URL to get the latest terms of service in PDF form
+const TermsOfServiceURLLatest = "https://www.activestate.com/wp-content/uploads/2018/10/activestate_platform_terms_service_agreement.pdf"
+
 // RCAppendStartLine is the start line used to denote our environment config in RC files
 const RCAppendStartLine = "-- START ACTIVESTATE RUNTIME ENVIRONMENT"
 
 // RCAppendEndLine is the end line used to denote our environment config in RC files
-const RCAppendStopLine = "-- STOP ACTIVESTATE RUNTIME ENVIRONMENT"
-=======
-// TermsOfServiceURLText is the URL to get the current terms of service in txt form
-const TermsOfServiceURLText = "https://www.activestate.com/wp-content/uploads/2020/03/activestate_platform_terms_service_agreement.txt"
-
-// TermsOfServiceURLLatest is the URL to get the latest terms of service in PDF form
-const TermsOfServiceURLLatest = "https://www.activestate.com/wp-content/uploads/2018/10/activestate_platform_terms_service_agreement.pdf"
->>>>>>> b1bff71e
+const RCAppendStopLine = "-- STOP ACTIVESTATE RUNTIME ENVIRONMENT"