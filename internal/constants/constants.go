--- conflicted
+++ resolved
@@ -134,10 +134,9 @@
 // InventoryURLDev is the host used for platform api calls when on staging
 const InventoryURLDev = InventoryURLStage
 
-<<<<<<< HEAD
 // NullByte represents the null-terminator byte
 const NullByte byte = 0
-=======
+
 // DeprecationInfoURL is the URL we check against to see what versions are deprecated
 const DeprecationInfoURL = "https://s3.ca-central-1.amazonaws.com/cli-update/deprecation.json"
 
@@ -145,5 +144,4 @@
 const DateFormatUser = "January 02, 2006"
 
 // PlatformSignupURL is the account creation url used by the platform
-const PlatformSignupURL = "https://platform.activestate.com/create-account"
->>>>>>> 96a21f18
+const PlatformSignupURL = "https://platform.activestate.com/create-account"