package constants

import "time"

// LibraryName contains the main name of this library
const LibraryName = "cli"

// LibraryOwner contains the name of the owner of this library
const LibraryOwner = "ActiveState"

// LibraryNamespace is the namespace that the library belongs to
const LibraryNamespace = "github.com/ActiveState/"

// LibraryLicense is the license that the library is distributed under.
const LibraryLicense = "BSD 3"

// CommandName holds the name of our command
const CommandName = "state"

// ServiceCommandName holds the name of our service command
const ServiceCommandName = "state-svc"

// ConfigFileName holds the name of the file that the user uses to configure their project, not to be confused with InternalConfigFileNameLegacy
const ConfigFileName = "activestate.yaml"

<<<<<<< HEAD
// ProjectConfigDirName is the name of the directory that holds project-specific data like commit ID.
// This folder does not hold ConfigFileName. It is a sibling to that file in a given directory.
const ProjectConfigDirName = ".activestate"

// CommitIdFileName is the name of the file in ProjectConfigDirName that contains a project's commit ID.
const CommitIdFileName = "commit"
=======
// BuildScriptFileName holds the name of the file that represents the build script used to generate the runtime
const BuildScriptFileName = "buildscript.yaml"
>>>>>>> 5452a04b

// InternalConfigNamespace holds the appdata folder name under which we store our config
const InternalConfigNamespace = "activestate"

// HomeEnvVarName is the fallback env var used to determine the user's home directory.
const HomeEnvVarName = "ACTIVESTATE_HOME"

// ConfigEnvVarName is the env var used to override the config dir that the State Tool uses
const ConfigEnvVarName = "ACTIVESTATE_CLI_CONFIGDIR"

// CacheEnvVarName is the env var used to override the cache dir that the State Tool uses
const CacheEnvVarName = "ACTIVESTATE_CLI_CACHEDIR"

// LogEnvVarName is the env var used to override the log file path
const LogEnvVarName = "ACTIVESTATE_CLI_LOGFILE"

// LogBuildVerboseEnvVarName is the env var used to enable verbose build logging
const LogBuildVerboseEnvVarName = "ACTIVESTATE_CLI_BUILD_VERBOSE"

// DisableRuntime is the env var used to disable downloading of runtimes, useful for CI or testing
const DisableRuntime = "ACTIVESTATE_CLI_DISABLE_RUNTIME"

// DisableUpdates is the env var used to disable automatic updates
const DisableUpdates = "ACTIVESTATE_CLI_DISABLE_UPDATES"

// UpdateBranchEnvVarName is the env var that is used to override which branch to pull the update from
const UpdateBranchEnvVarName = "ACTIVESTATE_CLI_UPDATE_BRANCH"

// InternalConfigFileNameLegacy is effectively the same as InternalConfigName, but includes our preferred extension
const InternalConfigFileNameLegacy = "config.yaml"

// InternalConfigFileName is the filename used for our sqlite based settings db
const InternalConfigFileName = "config.db"

// AutoUpdateTimeoutEnvVarName is the name of the environment variable that can be set to override the allowed timeout to check for an available auto-update
const AutoUpdateTimeoutEnvVarName = "ACTIVESTATE_CLI_UPDATE_TIMEOUT"

// EnvironmentEnvVarName is the name of the environment variable that specifies the current environment (dev, qa, prod, etc.)
const EnvironmentEnvVarName = "ACTIVESTATE_ENVIRONMENT"

// ProjectEnvVarName is the name of the environment variable that specifies the path of the activestate.yaml config file.
const ProjectEnvVarName = "ACTIVESTATE_PROJECT"

// ActivatedStateEnvVarName is the name of the environment variable that is set when in an activated state, its value will be the path of the project
const ActivatedStateEnvVarName = "ACTIVESTATE_ACTIVATED"

// ActivatedStateIDEnvVarName is the name of the environment variable that is set when in an activated state, its value will be a unique id identifying a specific instance of an activated state
const ActivatedStateIDEnvVarName = "ACTIVESTATE_ACTIVATED_ID"

// ForwardedStateEnvVarName is the name of the environment variable that is set when in an activated state, its value will be the path of the project
const ForwardedStateEnvVarName = "ACTIVESTATE_FORWARDED"

// PrivateKeyEnvVarName is the name of the environment variable that specifies the private key file to use for decrypting secrets (overriding user config).
const PrivateKeyEnvVarName = "ACTIVESTATE_PRIVATE_KEY"

// APIKeyEnvVarName is the name of the environment variable that specifies the API Key to use for api authentication (overriding user config).
const APIKeyEnvVarName = "ACTIVESTATE_API_KEY"

// APIHostEnvVarName is the name of the environment variable that specifies the API host, specifying this overrides the activestate.yaml api url config
const APIHostEnvVarName = "ACTIVESTATE_API_HOST"

// APIInsecureEnvVarName is the name of the environment variable that specifies whether the API hostURI should be insecure.
const APIInsecureEnvVarName = "ACTIVESTATE_API_INSECURE"

// CPUProfileEnvVarName is the name of the environment variable that specifies whether CPU profiling should be run.
const CPUProfileEnvVarName = "ACTIVESTATE_PROFILE_CPU"

// ProfileEnvVarName is the name of the environment variable that specifies whether profiling should be run.
const ProfileEnvVarName = "ACTIVESTATE_PROFILE"

// SessionTokenEnvVarName records the session token
const SessionTokenEnvVarName = "ACTIVESTATE_SESSION_TOKEN"

// UpdateTagEnvVarName
const UpdateTagEnvVarName = "ACTIVESTATE_UPDATE_TAG"

// NonInteractiveEnvVarName is the name of the environment variable that specifies whether to run the State Tool without prompts
const NonInteractiveEnvVarName = "ACTIVESTATE_NONINTERACTIVE"

// E2ETestEnvVarName is the name of the environment variable that specifies that we are running under E2E tests
const E2ETestEnvVarName = "ACTIVESTATE_E2E_TEST"

// HeartbeatIntervalEnvVarName is the name of the environment variable used to override the heartbeat interval
const HeartbeatIntervalEnvVarName = "ACTIVESTATE_HEARTBEAT_INTERVAL"

// OverwriteDefaultInstallationPathEnvVarName is the environment variable name to overwrite the default installation path FOR TESTING PURPOSES ONLY
const OverwriteDefaultInstallationPathEnvVarName = "ACTIVESTATE_TEST_INSTALL_PATH"

// OverwriteDefaultSystemPathEnvVarName is the environment variable name to overwrite the system app installation directory updates FOR TESTING PURPOSES ONLY
const OverwriteDefaultSystemPathEnvVarName = "ACTIVESTATE_TEST_SYSTEM_PATH"

// OverrideOSNameEnvVarName is used to override the OS name used when initializing projects
const OverrideOSNameEnvVarName = "ACTIVESTATE_OVERRIDE_OS_NAME"

// TestAutoUpdateEnvVarName is used to test auto updates, when set to true will always attempt to auto update
const TestAutoUpdateEnvVarName = "ACTIVESTATE_TEST_AUTO_UPDATE"

// ForceUpdateEnvVarName is used to force state tool to update, regardless of whether the update is equal to the current version
const ForceUpdateEnvVarName = "ACTIVESTATE_FORCE_UPDATE"

// ShimEnvVarName is used to instruct State Tool that it's being executed as part of a shim
const ShimEnvVarName = "ACTIVESTATE_SHIM"

// AnalyticsLogEnvVarName is used to instruct State Tool to report analytics events to the given file
const AnalyticsLogEnvVarName = "ACTIVESTATE_ANALYTICS_LOG"

// DisableAnalyticsEnvVarName is used to instruct State Tool to not send data to Google Analytics.
const DisableAnalyticsEnvVarName = "ACTIVESTATE_CLI_DISABLE_ANALYTICS"

// OptinUnstableEnvVarName is used to instruct State Tool to opt-in to unstable features
const OptinUnstableEnvVarName = "ACTIVESTATE_OPTIN_UNSTABLE"

// ServiceSockDir overrides the default socket path root diriectory used by the state service
const ServiceSockDir = "ACTIVESTATE_SVC_SOCK"

// MessagesOverrideEnvVarName is used to override the location of the messages file (for testing purposes - should hold local filepath)
const MessagesOverrideEnvVarName = "ACTIVESTATE_MESSAGES_OVERRIDE"

// DisableErrorTipsEnvVarName disables the display of tips in error messages.
// This should only be used by the installer so-as not to pollute error message output.
const DisableErrorTipsEnvVarName = "ACTIVESTATE_CLI_DISABLE_ERROR_TIPS"

// DebugServiceRequestsEnvVarName is used to instruct State Tool to turn on debug logging of service requests
const DebugServiceRequestsEnvVarName = "ACTIVESTATE_DEBUG_SERVICE_REQUESTS"

// InstallPathOverrideEnvVarName is used to override the default installation path of the state tool.
// This is intended for use in our integration tests, not by end-users.
const InstallPathOverrideEnvVarName = "ACTIVESTATE_CLI_INSTALLPATH_OVERRIDE"

// AutostartPathOverrideEnvVarName is used to override the default autostart path of the state service.
const AutostartPathOverrideEnvVarName = "ACTIVESTATE_CLI_AUTOSTARTPATH_OVERRIDE"

// AppInstallDirOverrideEnvVarName is used to override the default app installation path of the state tool.
const AppInstallDirOverrideEnvVarName = "ACTIVESTATE_CLI_APPINSTALLDIR_OVERRIDE"

// RuntimeUsageOverrideEnvVarName is used to override the default usage of the runtime intended for use in integration testing
const RuntimeUsageOverrideEnvVarName = "ACTIVESTATE_OVERRIDE_RTUSAGE_USAGE"

// RuntimeUsageSilenceTimeOverrideEnvVarName is used to override the default usage of the runtime intended for use in integration testing
const RuntimeUsageSilenceTimeOverrideEnvVarName = "ACTIVESTATE_OVERRIDE_RTUSAGE_SILENCETIME"

// SvcAuthPollingRateEnvVarName is used to override the default polling rate for syncing the authenticated state with the svc
const SvcAuthPollingRateEnvVarName = "ACTIVESTATE_SVC_AUTH_POLLING_RATE"

// StateSvcLogRotateInvervalEnvVarName is the environment variable used to override the default
// log rotation timer interval (1 minute).
const SvcLogRotateIntervalEnvVarName = "ACTIVESTATE_CLI_LOG_ROTATE_INTERVAL_MS"

// APIUpdateInfoURL is the URL for our update info server
const APIUpdateInfoURL = "https://platform.activestate.com/sv/state-update/api/v1"

// APIUpdateURL is the URL for our update files
const APIUpdateURL = "https://state-tool.s3.amazonaws.com/update/state"

// APIArtifactURL is the URL for downloading artifacts
const APIArtifactURL = "https://s3.ca-central-1.amazonaws.com/cli-artifacts/"

// ArtifactFile is the name of the artifact json file contained within artifacts
const ArtifactFile = "artifact.json"

// ArtifactArchiveName is the standardized name of an artifact archive
const ArtifactArchiveName = "artifact.tar.gz"

// ArtifactCacheFileName is the standardized name of an artifact cache file
const ArtifactCacheFileName = "artifact_cache.json"

// ArtifactMetaDir is the directory in which we store meta information about artifacts
const ArtifactMetaDir = "artifacts"

// ArtifactCacheSizeEnvVarName is the maximum size in MB of the artifact cache.
// The default is 500MB.
const ArtifactCacheSizeEnvVarName = "ACTIVESTATE_ARTIFACT_CACHE_SIZE_MB"

// DefaultNamespaceDomain is the domain used when no namespace is given and one has to be constructed
const DefaultNamespaceDomain = "github.com"

// AnalyticsTrackingID is our Google Analytics tracking ID
const AnalyticsTrackingID = "UA-118120158-1"

// APITokenNamePrefix is the name we give our api token
const APITokenNamePrefix = "activestate-platform-cli"

// KeypairLocalFileName is the name of the file (sans extension) that will hold the user's unencrypted
// private key in their config dir.
const KeypairLocalFileName = "private"

// DefaultRSABitLength represents the default RSA bit-length that will be assumed when
// generating new Keypairs.
const DefaultRSABitLength int = 4096

// ExpanderMaxDepth defines the maximum depth to fully expand a given value.
const ExpanderMaxDepth = int(10)

// ReleaseBranch is the branch used for release builds
const ReleaseBranch = "release"

// BetaBranch is the branch used for beta builds
const BetaBranch = "beta"

// ExperimentalBranch is the branch used for experimental builds
const ExperimentalBranch = "master"

// MonoAPIPath is the api path used for the platform api
const MonoAPIPath = "/api/v1"

// DefaultAPIHost is the host used for platform api calls when on production
const DefaultAPIHost = "platform.activestate.com"

// SecretsAPIPath is the api path used for the secrets api
const SecretsAPIPath = "/api/secrets/v1"

// SecretsURL is the host used for secrets api calls when on production
const SecretsURL = "https://platform.activestate.com" + SecretsAPIPath

// HeadChefAPIPath is the api path used for the headchef api
const HeadChefAPIPath = "/sv/head-chef"

// BuildLogStreamerPath is the websocket API used for streaming build results
const BuildLogStreamerPath = "/sv/build-log-streamer"

// InventoryAPIPath is the api path used for the secrets api
const InventoryAPIPath = "/sv/inventory-api-v1"

// GraphqlAPIPath is the path used for the platform graphql api
const GraphqlAPIPath = "/graphql/v1/graphql"

// MediatorAPIPath is the path used for the platform mediator api
const MediatorAPIPath = "/sv/mediator/api"

// RequirementsImportAPIPath is the path used for the requirements import api
const RequirementsImportAPIPath = "/sv/reqsvc/reqs"

// BuildPlannerAPIPath is the path used for the build planner api
const BuildPlannerAPIPath = "/sv/buildplanner/graphql"

// MessagesInfoURL is the URL we check against to see what versions are deprecated
const MessagesInfoURL = "https://state-tool.s3.amazonaws.com/messages.json"

// DateFormatUser is the date format we use when communicating with the end-user
const DateFormatUser = "January 02, 2006"

// DateTimeFormatUser is the datetime format we use when communicating with the end-user
const DateTimeFormatUser = "2 Jan 2006 15:04"

// DateTimeFormatRecord is the datetime format we use when recording for internal use
const DateTimeFormatRecord = "Mon Jan 2 2006 15:04:05 -0700 MST"

// PlatformSignupURL is the account creation url used by the platform
const PlatformSignupURL = "https://platform.activestate.com" + "/create-account"

// DocumentationURL is the url for the state tool documentation
const DocumentationURL = "http://docs.activestate.com/platform/state/"

// DocumentationURLHeadless is the documentation URL for headless state docs
const DocumentationURLHeadless = DocumentationURL + "advanced-topics/detached/"

// DocumentationURLGetStarted is the documentation URL for creating projects
const DocumentationURLGetStarted = DocumentationURL + "create-project/?utm_source=platform-application-gui&utm_medium=activestate-desktop&utm_content=drop-down&utm_campaign=maru"

// DocumentationURLMismatch is the documentation URL for the project mismatch warning
const DocumentationURLMismatch = DocumentationURL + "troubleshooting/git-project-mismatch/"

// DocumentationURLLocking is the documentation URL for locking
const DocumentationURLLocking = DocumentationURL + "advanced-topics/locking/"

// ActiveStateBlogURL is the URL for the ActiveState Blog
const ActiveStateBlogURL = "https://www.activestate.com/blog/?utm_source=platform-application-gui&utm_medium=activestate-desktop&utm_content=drop-down&utm_campaign=maru"

// ActiveStateSupportURL is the URL for the AciveState support page
const ActiveStateSupportURL = "https://www.activestate.com/support/?utm_source=platform-application-gui&utm_medium=activestate-desktop&utm_content=drop-down&utm_campaign=maru"

// ActiveStateDashboardURL is the URL for the ActiveState account preferences page
const ActiveStateDashboardURL = "https://platform.activestate.com/?utm_source=platform-application-gui&utm_medium=activestate-desktop&utm_content=drop-down&utm_campaign=maru"

// DashboardCommitURL is the URL used to inspect commits
const DashboardCommitURL = "https://platform.activestate.com/commit/"

// BugTrackerURL is the URL of our bug tracker
const BugTrackerURL = "https://github.com/ActiveState/state-tool/issues"

// UserAgentTemplate is the template used to generate the actual user agent, which includes runtime information as well as build information
const UserAgentTemplate = "{{.UserAgent}} ({{.OS}}; {{.OSVersion}}; {{.Architecture}})"

// PlatformURL is the base domain for the production platform
const PlatformURL = "platform.activestate.com"

// CheatSheetURL is the URL for the State Tool Cheat Sheet
const CheatSheetURL = "https://platform.activestate.com/state-tool-cheat-sheet"

// StateToolRollbarToken is the token used by the State Tool to talk to rollbar
const StateToolRollbarToken = "8ddf0c31267b49ca9680083cf850f1e3"

// StateServiceRollbarToken is the token used by the State Service to talk to rollbar
const StateServiceRollbarToken = "c03b12fa567e4753bc9c1d97111b8767"

// StateInstallerRollbarToken is the token used by the State Installer to talk to rollbar
// Todo It is currently the same as the State Tool's
const StateInstallerRollbarToken = "0d6d1440fafe44058f3a0a9fc8d44e29"

// OfflineInstallerRollbarToken is the token used by the Offline Installer to talk to rollbar
const OfflineInstallerRollbarToken = "0ab5e19218bd494680bf8f5d08cf37ad"

// {OS}Bit{Depth}UUID constants are the UUIDs associated with the relevant OSes
// in the platform DB.
const (
	Win10Bit64UUID = "78977bc8-0f32-519d-80f3-9043f059398c"
	LinuxBit64UUID = "0fa42e8c-ac7b-5dd7-9407-8aa15f9b993a"
	MacBit64UUID   = "96b7e6f2-bebf-564c-bc1c-f04482398f38"
	ValidZeroUUID  = "00000000-0000-0000-0000-000000000000"
)

// ActivePythonDistsDir represents the base name of a directory where ActivePython dists will be installed under.
const ActivePythonDistsDir = "python"

// RuntimeInstallDirs represents the directory within a distribution archive where the distribution exists.
const RuntimeInstallDirs = "INSTALLDIR,perl"

// RuntimeMetaFile is the json file that holds meta information about our runtime
const RuntimeMetaFile = "metadata.json"

// RuntimeDefinitionFilename is the filename for runtime meta data bundled with artifacts, if they are built by the alternative builder
const RuntimeDefinitionFilename = "runtime.json"

// LocalRuntimeEnvironmentDirectory is the directory (relative to the installation of a runtime build) where runtime definition files are stored
const LocalRuntimeEnvironmentDirectory = "_runtime_store"

// LocalRuntimeTempDirectory is the directory (relative to the installation of a runtime build) where temp files are stored
const LocalRuntimeTempDirectory = "_runtime_temp"

// RuntimeInstallationCompleteMarker is created after all artifacts have been installed
// Check for existence of this file to ensure that the installation has not been interrupted prematurely.
const RuntimeInstallationCompleteMarker = "completed"

// RuntimeBuildEngineStore contains the name of the build engine that was used to create this runtime
const RuntimeBuildEngineStore = "build_engine"

// RuntimeRecipeStore contains a serialization of the recipe used to create this build
const RuntimeRecipeStore = "recipe"

// RuntimeBuildPlanStore containts a serialization of the build plan used to create this build
const RuntimeBuildPlanStore = "build_plan"

// StateToolMarketingPage links to the marketing page for the state tool
const StateToolMarketingPage = "https://www.activestate.com/products/platform/state-tool/"

// PlatformMarketingPage links to the marketing page for the ActiveState Platform
const PlatformMarketingPage = "https://www.activestate.com/products/platform/"

// TermsOfServiceURLText is the URL to get the current terms of service in txt form
const TermsOfServiceURLText = "https://www.activestate.com/wp-content/uploads/2020/03/activestate_platform_terms_service_agreement.txt"

// TermsOfServiceURLLatest is the URL to get the latest terms of service in PDF form
const TermsOfServiceURLLatest = "https://www.activestate.com/wp-content/uploads/2018/10/activestate_platform_terms_service_agreement.pdf"

// RCAppendDeployStartLine is the start line used to denote our deploy environment config in RC files
const RCAppendDeployStartLine = "-- START ACTIVESTATE DEPLOY RUNTIME ENVIRONMENT"

// RCAppendDeployStopLine is the end line used to denote our deploy environment config in RC files
const RCAppendDeployStopLine = "-- STOP ACTIVESTATE DEPLOY RUNTIME ENVIRONMENT"

// RCAppendOfflineInstallStartLine is the start line used to denote our deploy environment config in RC files
const RCAppendOfflineInstallStartLine = "-- START ACTIVESTATE OFFLINE INSTALL RUNTIME ENVIRONMENT"

// RCAppendOfflineInstallStopLine is the end line used to denote our deploy environment config in RC files
const RCAppendOfflineInstallStopLine = "-- STOP ACTIVESTATE OFFLINE INSTALL RUNTIME ENVIRONMENT"

// RCAppendDefaultStartLine is the start line used to denote our default environment config in RC files
const RCAppendDefaultStartLine = "-- START ACTIVESTATE DEFAULT RUNTIME ENVIRONMENT"

// RCAppendDefaultStopLine is the end line used to denote our default environment config in RC files
const RCAppendDefaultStopLine = "-- STOP ACTIVESTATE DEFAULT RUNTIME ENVIRONMENT"

// RCAppendInstallStartLine is the start line used to denote our default installation config in RC files
const RCAppendInstallStartLine = "-- START ACTIVESTATE INSTALLATION"

// RCAppendInstallStopLine is the end line used to denote our default installation config in RC files
const RCAppendInstallStopLine = "-- STOP ACTIVESTATE INSTALLATION"

// RCAppendAutostartStartLine is the start line used to denote our autostart executables in RC files
const RCAppendAutostartStartLine = "## START ACTIVESTATE AUTOSTART"

// RCAppendAutostartStartLine is the end line used to denote our autostart executables in RC files
const RCAppendAutostartStopLine = "## STOP ACTIVESTATE AUTOSTART"

// ForumsURL is the URL to the state tool forums
const ForumsURL = "https://community.activestate.com/c/state-tool/"

// GlobalDefaultPrefname is the pref that holds the path to the globally defaulted project
const GlobalDefaultPrefname = "projects.active.path"

// DefaultBranchName is the default branch name used on platform projects
const DefaultBranchName = "main"

// UnstableConfig is the config key used to determine whether the user has opted in to unstable commands
const UnstableConfig = "optin.unstable"

// ReportErrorsConfig is the config key used to determine if we will send rollbar reports
const ReportErrorsConfig = "report.errors"

// ReportAnalyticsConfig is the config key used to determine if we will send analytics reports
const ReportAnalyticsConfig = "report.analytics"

// SvcAppName is the name we give our state-svc application
const SvcAppName = "State Service"

// SvcLaunchFileName is the name we give files pertaining to our state-svc application
const SvcLaunchFileName = "state-svc"

// StateAppName is the name we give our state cli executable
const StateAppName = "State Tool"

// StateSvcCmd is the name of the state-svc binary
const StateSvcCmd = "state-svc"

// AutostartSvcConfigKey is the config key used to determine if the service should be run on startup.
const AutostartSvcConfigKey = "autostart.svc"

// StateCmd is the name of the state tool binary
const StateCmd = "state"

// StateInstallerCmd is the name of the state installer binary
const StateInstallerCmd = "state-installer"

// StateRemoteInstallerCmd is the name of the state remote installer binary
const StateRemoteInstallerCmd = "state-remote-installer"

// InstallerName is the name we give to our state-installer executable
const InstallerName = "State Installer"

// StateExecutorCmd is the name of the state executor binary
const StateExecutorCmd = "state-exec"

// ToplevelInstallArchiveDir is the top-level directory for files in an installation archive
// Cf., https://www.pivotaltracker.com/story/show/177781411
const ToplevelInstallArchiveDir = "state-install"

// FirstMultiFileStateToolVersion is the State Tool version that introduced multi-file updates
const FirstMultiFileStateToolVersion = "0.29.0"

// ExecRecursionLevelEnvVarName is an environment variable storing the number of times the executor has been called recursively
const ExecRecursionLevelEnvVarName = "ACTIVESTATE_CLI_EXECUTOR_RECURSION_LEVEL"

// ExecRecursionEnvVarName is an environment variable storing a string representation of the current recursion
const ExecRecursionEnvVarName = "ACTIVESTATE_CLI_EXECUTOR_RECURSION"

// ExecRecursionAllowEnvVarName is an environment variable overriding the recursion allowance
const ExecRecursionAllowEnvVarName = "ACTIVESTATE_CLI_EXECUTOR_RECURSION_ALLOW"

// ExecRecursionMaxLevelEnvVarName is an environment variable storing the number of times the executor may be called recursively
const ExecRecursionMaxLevelEnvVarName = "ACTIVESTATE_CLI_EXECUTOR_MAX_RECURSION_LEVEL"

// InstallerNoSubshell is an environment variable that if set to true will tell the installer not to start a subshell
const InstallerNoSubshell = "ACTIVESTATE_CLI_INSTALLER_NO_SUBSHELL"

// InstallSourceFile is the file we use to record what installed the state tool
const InstallSourceFile = "installsource.txt"

// PpmShim is the name of the ppm shim
const PpmShim = "ppm"

// PipShim is the name of the pip shim
const PipShim = "pip"

// AutoUpdateConfigKey is the config key for storing whether or not autoupdates can be performed
const AutoUpdateConfigKey = "autoupdate"

// DefaultAnalyticsPixel is the default url for the analytics pixel
const DefaultAnalyticsPixel = "https://state-tool.s3.amazonaws.com/pixel"

// AnalyticsPixelOverrideEnv is the environment variable to check for overriding the analytics pixel url
const AnalyticsPixelOverrideEnv = "ACTIVESTATE_CLI_ANALYTICS_PIXEL"

// TerminalAnimationInterval is the interval we use for terminal animations
const TerminalAnimationInterval = 150 * time.Millisecond<|MERGE_RESOLUTION|>--- conflicted
+++ resolved
@@ -23,17 +23,15 @@
 // ConfigFileName holds the name of the file that the user uses to configure their project, not to be confused with InternalConfigFileNameLegacy
 const ConfigFileName = "activestate.yaml"
 
-<<<<<<< HEAD
 // ProjectConfigDirName is the name of the directory that holds project-specific data like commit ID.
 // This folder does not hold ConfigFileName. It is a sibling to that file in a given directory.
 const ProjectConfigDirName = ".activestate"
 
+// BuildScriptFileName holds the name of the file that represents the build script used to generate the runtime
+const BuildScriptFileName = "buildscript.yaml"
+
 // CommitIdFileName is the name of the file in ProjectConfigDirName that contains a project's commit ID.
 const CommitIdFileName = "commit"
-=======
-// BuildScriptFileName holds the name of the file that represents the build script used to generate the runtime
-const BuildScriptFileName = "buildscript.yaml"
->>>>>>> 5452a04b
 
 // InternalConfigNamespace holds the appdata folder name under which we store our config
 const InternalConfigNamespace = "activestate"
