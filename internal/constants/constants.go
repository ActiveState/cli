package constants

import "time"

// LibraryName contains the main name of this library
const LibraryName = "cli"

// LibraryOwner contains the name of the owner of this library
const LibraryOwner = "ActiveState"

// LibraryNamespace is the namespace that the library belongs to
const LibraryNamespace = "github.com/ActiveState/"

// LibraryLicense is the license that the library is distributed under.
const LibraryLicense = "BSD 3"

// CommandName holds the name of our command
const CommandName = "state"

// ServiceCommandName holds the name of our service command
const ServiceCommandName = "state-svc"

// ConfigFileName holds the name of the file that the user uses to configure their project, not to be confused with InternalConfigFileNameLegacy
const ConfigFileName = "activestate.yaml"

// InternalConfigNamespace holds the appdata folder name under which we store our config
const InternalConfigNamespace = "activestate"

// HomeEnvVarName is the fallback env var used to determine the user's home directory.
const HomeEnvVarName = "ACTIVESTATE_HOME"

// ConfigEnvVarName is the env var used to override the config dir that the State Tool uses
const ConfigEnvVarName = "ACTIVESTATE_CLI_CONFIGDIR"

// CacheEnvVarName is the env var used to override the cache dir that the State Tool uses
const CacheEnvVarName = "ACTIVESTATE_CLI_CACHEDIR"

// LogEnvVarName is the env var used to override the log file path
const LogEnvVarName = "ACTIVESTATE_CLI_LOGFILE"

// LogBuildVerboseEnvVarName is the env var used to enable verbose build logging
const LogBuildVerboseEnvVarName = "ACTIVESTATE_CLI_BUILD_VERBOSE"

// DisableRuntime is the env var used to disable downloading of runtimes, useful for CI or testing
const DisableRuntime = "ACTIVESTATE_CLI_DISABLE_RUNTIME"

// DisableUpdates is the env var used to disable automatic updates
const DisableUpdates = "ACTIVESTATE_CLI_DISABLE_UPDATES"

// UpdateBranchEnvVarName is the env var that is used to override which branch to pull the update from
const UpdateBranchEnvVarName = "ACTIVESTATE_CLI_UPDATE_BRANCH"

// InternalConfigFileNameLegacy is effectively the same as InternalConfigName, but includes our preferred extension
const InternalConfigFileNameLegacy = "config.yaml"

// InternalConfigFileName is the filename used for our sqlite based settings db
const InternalConfigFileName = "config.db"

// AutoUpdateTimeoutEnvVarName is the name of the environment variable that can be set to override the allowed timeout to check for an available auto-update
const AutoUpdateTimeoutEnvVarName = "ACTIVESTATE_CLI_UPDATE_TIMEOUT"

// EnvironmentEnvVarName is the name of the environment variable that specifies the current environment (dev, qa, prod, etc.)
const EnvironmentEnvVarName = "ACTIVESTATE_ENVIRONMENT"

// ProjectEnvVarName is the name of the environment variable that specifies the path of the activestate.yaml config file.
const ProjectEnvVarName = "ACTIVESTATE_PROJECT"

// ActivatedStateEnvVarName is the name of the environment variable that is set when in an activated state, its value will be the path of the project
const ActivatedStateEnvVarName = "ACTIVESTATE_ACTIVATED"

// ActivatedStateIDEnvVarName is the name of the environment variable that is set when in an activated state, its value will be a unique id identifying a specific instance of an activated state
const ActivatedStateIDEnvVarName = "ACTIVESTATE_ACTIVATED_ID"

// ForwardedStateEnvVarName is the name of the environment variable that is set when in an activated state, its value will be the path of the project
const ForwardedStateEnvVarName = "ACTIVESTATE_FORWARDED"

// PrivateKeyEnvVarName is the name of the environment variable that specifies the private key file to use for decrypting secrets (overriding user config).
const PrivateKeyEnvVarName = "ACTIVESTATE_PRIVATE_KEY"

// APIKeyEnvVarName is the name of the environment variable that specifies the API Key to use for api authentication (overriding user config).
const APIKeyEnvVarName = "ACTIVESTATE_API_KEY"

// APIHostEnvVarName is the name of the environment variable that specifies the API host, specifying this overrides the activestate.yaml api url config
const APIHostEnvVarName = "ACTIVESTATE_API_HOST"

// APIInsecureEnvVarName is the name of the environment variable that specifies whether the API hostURI should be insecure.
const APIInsecureEnvVarName = "ACTIVESTATE_API_INSECURE"

// CPUProfileEnvVarName is the name of the environment variable that specifies whether CPU profiling should be run.
const CPUProfileEnvVarName = "ACTIVESTATE_PROFILE_CPU"

// ProfileEnvVarName is the name of the environment variable that specifies whether profiling should be run.
const ProfileEnvVarName = "ACTIVESTATE_PROFILE"

// SessionTokenEnvVarName records the session token
const SessionTokenEnvVarName = "ACTIVESTATE_SESSION_TOKEN"

// UpdateTagEnvVarName
const UpdateTagEnvVarName = "ACTIVESTATE_UPDATE_TAG"

// NonInteractiveEnvVarName is the name of the environment variable that specifies whether to run the State Tool without prompts
const NonInteractiveEnvVarName = "ACTIVESTATE_NONINTERACTIVE"

// E2ETestEnvVarName is the name of the environment variable that specifies that we are running under E2E tests
const E2ETestEnvVarName = "ACTIVESTATE_E2E_TEST"

// HeartbeatIntervalEnvVarName is the name of the environment variable used to override the heartbeat interval
const HeartbeatIntervalEnvVarName = "ACTIVESTATE_HEARTBEAT_INTERVAL"

// OverwriteDefaultInstallationPathEnvVarName is the environment variable name to overwrite the default installation path FOR TESTING PURPOSES ONLY
const OverwriteDefaultInstallationPathEnvVarName = "ACTIVESTATE_TEST_INSTALL_PATH"

// OverwriteDefaultSystemPathEnvVarName is the environment variable name to overwrite the system app installation directory updates FOR TESTING PURPOSES ONLY
const OverwriteDefaultSystemPathEnvVarName = "ACTIVESTATE_TEST_SYSTEM_PATH"

// OverrideOSNameEnvVarName is used to override the OS name used when initializing projects
const OverrideOSNameEnvVarName = "ACTIVESTATE_OVERRIDE_OS_NAME"

// TestAutoUpdateEnvVarName is used to test auto updates, when set to true will always attempt to auto update
const TestAutoUpdateEnvVarName = "ACTIVESTATE_TEST_AUTO_UPDATE"

// ForceUpdateEnvVarName is used to force state tool to update, regardless of whether the update is equal to the current version
const ForceUpdateEnvVarName = "ACTIVESTATE_FORCE_UPDATE"

// ShimEnvVarName is used to instruct State Tool that it's being executed as part of a shim
const ShimEnvVarName = "ACTIVESTATE_SHIM"

// AnalyticsLogEnvVarName is used to instruct State Tool to report analytics events to the given file
const AnalyticsLogEnvVarName = "ACTIVESTATE_ANALYTICS_LOG"

// DisableAnalyticsEnvVarName is used to instruct State Tool to not send data to Google Analytics.
const DisableAnalyticsEnvVarName = "ACTIVESTATE_CLI_DISABLE_ANALYTICS"

// OptinUnstableEnvVarName is used to instruct State Tool to opt-in to unstable features
const OptinUnstableEnvVarName = "ACTIVESTATE_OPTIN_UNSTABLE"

// ServiceSockDir overrides the default socket path root diriectory used by the state service
const ServiceSockDir = "ACTIVESTATE_SVC_SOCK"

// AnalyticsLogEnvVarName is used to instruct State Tool to report analytics events to the given file
const DeprecationOverrideEnvVarName = "ACTIVESTATE_DEPRECATION_OVERRIDE"

// DisableErrorTipsEnvVarName disables the display of tips in error messages.
// This should only be used by the installer so-as not to pollute error message output.
const DisableErrorTipsEnvVarName = "ACTIVESTATE_CLI_DISABLE_ERROR_TIPS"

// DebugServiceRequestsEnvVarName is used to instruct State Tool to turn on debug logging of service requests
const DebugServiceRequestsEnvVarName = "ACTIVESTATE_DEBUG_SERVICE_REQUESTS"

// InstallPathOverrideEnvVarName is used to override the default installation path of the state tool.
// This is intended for use in our integration tests, not by end-users.
const InstallPathOverrideEnvVarName = "ACTIVESTATE_CLI_INSTALLPATH_OVERRIDE"

// AutostartPathOverrideEnvVarName is used to override the default autostart path of the state service.
const AutostartPathOverrideEnvVarName = "ACTIVESTATE_CLI_AUTOSTARTPATH_OVERRIDE"

// RuntimeUsageOverrideEnvVarName is used to override the default usage of the runtime intended for use in integration testing
const RuntimeUsageOverrideEnvVarName = "ACTIVESTATE_OVERRIDE_RTUSAGE"

// APIUpdateInfoURL is the URL for our update info server
const APIUpdateInfoURL = "https://platform.activestate.com/sv/state-update/api/v1"

// APIUpdateURL is the URL for our update files
const APIUpdateURL = "https://state-tool.s3.amazonaws.com/update/state"

// APIArtifactURL is the URL for downloading artifacts
const APIArtifactURL = "https://s3.ca-central-1.amazonaws.com/cli-artifacts/"

// ArtifactFile is the name of the artifact json file contained within artifacts
const ArtifactFile = "artifact.json"

// ArtifactArchiveName is the standardized name of an artifact archive
const ArtifactArchiveName = "artifact.tar.gz"

// ArtifactCacheFileName is the standardized name of an artifact cache file
const ArtifactCacheFileName = "artifact_cache.json"

// ArtifactMetaDir is the directory in which we store meta information about artifacts
const ArtifactMetaDir = "artifacts"

// ArtifactCacheSizeEnvVarName is the maximum size in MB of the artifact cache.
// The default is 500MB.
const ArtifactCacheSizeEnvVarName = "ACTIVESTATE_ARTIFACT_CACHE_SIZE_MB"

// DefaultNamespaceDomain is the domain used when no namespace is given and one has to be constructed
const DefaultNamespaceDomain = "github.com"

// AnalyticsTrackingID is our Google Analytics tracking ID
const AnalyticsTrackingID = "UA-118120158-1"

// APITokenNamePrefix is the name we give our api token
const APITokenNamePrefix = "activestate-platform-cli"

// KeypairLocalFileName is the name of the file (sans extension) that will hold the user's unencrypted
// private key in their config dir.
const KeypairLocalFileName = "private"

// DefaultRSABitLength represents the default RSA bit-length that will be assumed when
// generating new Keypairs.
const DefaultRSABitLength int = 4096

// ExpanderMaxDepth defines the maximum depth to fully expand a given value.
const ExpanderMaxDepth = int(10)

// ReleaseBranch is the branch used for release builds
const ReleaseBranch = "release"

// BetaBranch is the branch used for beta builds
const BetaBranch = "beta"

// ExperimentalBranch is the branch used for experimental builds
const ExperimentalBranch = "master"

// MonoAPIPath is the api path used for the platform api
const MonoAPIPath = "/api/v1"

// DefaultAPIHost is the host used for platform api calls when on production
const DefaultAPIHost = "platform.activestate.com"

// SecretsAPIPath is the api path used for the secrets api
const SecretsAPIPath = "/api/secrets/v1"

// SecretsURL is the host used for secrets api calls when on production
const SecretsURL = "https://platform.activestate.com" + SecretsAPIPath

// HeadChefAPIPath is the api path used for the headchef api
const HeadChefAPIPath = "/sv/head-chef"

// BuildLogStreamerPath is the websocket API used for streaming build results
const BuildLogStreamerPath = "/sv/build-log-streamer"

// InventoryAPIPath is the api path used for the secrets api
const InventoryAPIPath = "/sv/inventory-api-v1"

// GraphqlAPIPath is the path used for the platform graphql api
const GraphqlAPIPath = "/graphql/v1/graphql"

// MediatorAPIPath is the path used for the platform mediator api
const MediatorAPIPath = "/sv/mediator/api"

// RequirementsImportAPIPath is the path used for the requirements import api
const RequirementsImportAPIPath = "/sv/reqsvc/reqs"

// DeprecationInfoURL is the URL we check against to see what versions are deprecated
const DeprecationInfoURL = "https://state-tool.s3.amazonaws.com/deprecation.json"

// DateFormatUser is the date format we use when communicating with the end-user
const DateFormatUser = "January 02, 2006"

// DateTimeFormatUser is the datetime format we use when communicating with the end-user
const DateTimeFormatUser = "2 Jan 2006 15:04"

// DateTimeFormatRecord is the datetime format we use when recording for internal use
const DateTimeFormatRecord = "Mon Jan 2 2006 15:04:05 -0700 MST"

// PlatformSignupURL is the account creation url used by the platform
const PlatformSignupURL = "https://platform.activestate.com" + "/create-account"

// DocumentationURL is the url for the state tool documentation
const DocumentationURL = "http://docs.activestate.com/platform/state/"

// DocumentationURLHeadless is the documentation URL for headless state docs
const DocumentationURLHeadless = DocumentationURL + "advanced-topics/detached/"

// DocumentationURLGetStarted is the documentation URL for creating projects
const DocumentationURLGetStarted = DocumentationURL + "create-project/?utm_source=platform-application-gui&utm_medium=activestate-desktop&utm_content=drop-down&utm_campaign=maru"

// DocumentationURLMismatch is the documentation URL for the project mismatch warning
const DocumentationURLMismatch = DocumentationURL + "troubleshooting/git-project-mismatch/"

// DocumentationURLLocking is the documentation URL for locking
const DocumentationURLLocking = DocumentationURL + "advanced-topics/locking/"

// ActiveStateBlogURL is the URL for the ActiveState Blog
const ActiveStateBlogURL = "https://www.activestate.com/blog/?utm_source=platform-application-gui&utm_medium=activestate-desktop&utm_content=drop-down&utm_campaign=maru"

// ActiveStateSupportURL is the URL for the AciveState support page
const ActiveStateSupportURL = "https://www.activestate.com/support/?utm_source=platform-application-gui&utm_medium=activestate-desktop&utm_content=drop-down&utm_campaign=maru"

// ActiveStateDashboardURL is the URL for the ActiveState account preferences page
const ActiveStateDashboardURL = "https://platform.activestate.com/?utm_source=platform-application-gui&utm_medium=activestate-desktop&utm_content=drop-down&utm_campaign=maru"

// DashboardCommitURL is the URL used to inspect commits
const DashboardCommitURL = "https://platform.activestate.com/commit/"

// BugTrackerURL is the URL of our bug tracker
const BugTrackerURL = "https://github.com/ActiveState/state-tool/issues"

// UserAgentTemplate is the template used to generate the actual user agent, which includes runtime information as well as build information
const UserAgentTemplate = "{{.UserAgent}} ({{.OS}}; {{.OSVersion}}; {{.Architecture}})"

// PlatformURL is the base domain for the production platform
const PlatformURL = "platform.activestate.com"

// CheatSheetURL is the URL for the State Tool Cheat Sheet
const CheatSheetURL = "https://platform.activestate.com/state-tool-cheat-sheet"

// StateToolRollbarToken is the token used by the State Tool to talk to rollbar
const StateToolRollbarToken = "0f77e52e25324b5a870f1f2ea769024e"

// StateServiceRollbarToken is the token used by the State Service to talk to rollbar
const StateServiceRollbarToken = "8d72ba6541394d2c99c006324b3a46a7"

// StateInstallerRollbarToken is the token used by the State Installer to talk to rollbar
// Todo It is currently the same as the State Tool's
const StateInstallerRollbarToken = "609d723b3d46474d88e31bd045d38c56"

// OfflineInstallerRollbarToken is the token used by the Offline Installer to talk to rollbar
const OfflineInstallerRollbarToken = "0ab5e19218bd494680bf8f5d08cf37ad"

// {OS}Bit{Depth}UUID constants are the UUIDs associated with the relevant OSes
// in the platform DB.
const (
	Win10Bit64UUID = "78977bc8-0f32-519d-80f3-9043f059398c"
	LinuxBit64UUID = "0fa42e8c-ac7b-5dd7-9407-8aa15f9b993a"
	MacBit64UUID   = "96b7e6f2-bebf-564c-bc1c-f04482398f38"
	ValidZeroUUID  = "00000000-0000-0000-0000-000000000000"
)

// ActivePythonDistsDir represents the base name of a directory where ActivePython dists will be installed under.
const ActivePythonDistsDir = "python"

// RuntimeInstallDirs represents the directory within a distribution archive where the distribution exists.
const RuntimeInstallDirs = "INSTALLDIR,perl"

// RuntimeMetaFile is the json file that holds meta information about our runtime
const RuntimeMetaFile = "metadata.json"

// RuntimeDefinitionFilename is the filename for runtime meta data bundled with artifacts, if they are built by the alternative builder
const RuntimeDefinitionFilename = "runtime.json"

// LocalRuntimeEnvironmentDirectory is the directory (relative to the installation of a runtime build) where runtime definition files are stored
const LocalRuntimeEnvironmentDirectory = "_runtime_store"

// LocalRuntimeTempDirectory is the directory (relative to the installation of a runtime build) where temp files are stored
const LocalRuntimeTempDirectory = "_runtime_temp"

// RuntimeInstallationCompleteMarker is created after all artifacts have been installed
// Check for existence of this file to ensure that the installation has not been interrupted prematurely.
const RuntimeInstallationCompleteMarker = "completed"

// RuntimeBuildEngineStore contains the name of the build engine that was used to create this runtime
const RuntimeBuildEngineStore = "build_engine"

// RuntimeRecipeStore contains a serialization of the recipe used to create this build
const RuntimeRecipeStore = "recipe"

// StateToolMarketingPage links to the marketing page for the state tool
const StateToolMarketingPage = "https://www.activestate.com/products/platform/state-tool/"

// PlatformMarketingPage links to the marketing page for the ActiveState Platform
const PlatformMarketingPage = "https://www.activestate.com/products/platform/"

// TermsOfServiceURLText is the URL to get the current terms of service in txt form
const TermsOfServiceURLText = "https://www.activestate.com/wp-content/uploads/2020/03/activestate_platform_terms_service_agreement.txt"

// TermsOfServiceURLLatest is the URL to get the latest terms of service in PDF form
const TermsOfServiceURLLatest = "https://www.activestate.com/wp-content/uploads/2018/10/activestate_platform_terms_service_agreement.pdf"

// RCAppendDeployStartLine is the start line used to denote our deploy environment config in RC files
const RCAppendDeployStartLine = "-- START ACTIVESTATE DEPLOY RUNTIME ENVIRONMENT"

// RCAppendDeployStopLine is the end line used to denote our deploy environment config in RC files
const RCAppendDeployStopLine = "-- STOP ACTIVESTATE DEPLOY RUNTIME ENVIRONMENT"

// RCAppendOfflineInstallStartLine is the start line used to denote our deploy environment config in RC files
const RCAppendOfflineInstallStartLine = "-- START ACTIVESTATE OFFLINE INSTALL RUNTIME ENVIRONMENT"

// RCAppendOfflineInstallStopLine is the end line used to denote our deploy environment config in RC files
const RCAppendOfflineInstallStopLine = "-- STOP ACTIVESTATE OFFLINE INSTALL RUNTIME ENVIRONMENT"

// RCAppendDefaultStartLine is the start line used to denote our default environment config in RC files
const RCAppendDefaultStartLine = "-- START ACTIVESTATE DEFAULT RUNTIME ENVIRONMENT"

// RCAppendDefaultStopLine is the end line used to denote our default environment config in RC files
const RCAppendDefaultStopLine = "-- STOP ACTIVESTATE DEFAULT RUNTIME ENVIRONMENT"

// RCAppendInstallStartLine is the start line used to denote our default installation config in RC files
const RCAppendInstallStartLine = "-- START ACTIVESTATE INSTALLATION"

// RCAppendInstallStopLine is the end line used to denote our default installation config in RC files
const RCAppendInstallStopLine = "-- STOP ACTIVESTATE INSTALLATION"

<<<<<<< HEAD
// RCAppendAutostartStartLine is the start line used to denote our autostart config in RC files
const RCAppendAutostartStartLine = "-- START ACTIVESTATE AUTOSTART"

// RCAppendAutostartStopLine is the end line used to denote our autostart config in RC files
const RCAppendAutostartStopLine = "-- STOP ACTIVESTATE AUTOSTART"
=======
// RCAppendAutostartStartLine is the start line used to denote our autostart executables in RC files
const RCAppendAutostartStartLine = "## START ACTIVESTATE AUTOSTART"

// RCAppendAutostartStartLine is the end line used to denote our autostart executables in RC files
const RCAppendAutostartStopLine = "## STOP ACTIVESTATE AUTOSTART"
>>>>>>> 0893787c

// ForumsURL is the URL to the state tool forums
const ForumsURL = "https://community.activestate.com/c/state-tool/"

// GlobalDefaultPrefname is the pref that holds the path to the globally defaulted project
const GlobalDefaultPrefname = "projects.active.path"

// DefaultBranchName is the default branch name used on platform projects
const DefaultBranchName = "main"

// UnstableConfig is the config key used to determine whether the user has opted in to unstable commands
const UnstableConfig = "optin.unstable"

// ReportErrorsConfig is the config key used to determine if we will send rollbar reports
const ReportErrorsConfig = "report.errors"

// ReportAnalyticsConfig is the config key used to determine if we will send analytics reports
const ReportAnalyticsConfig = "report.analytics"

// SvcAppName is the name we give our state-svc application
const SvcAppName = "State Service"

// StateAppName is the name we give our state cli executable
const StateAppName = "State Tool"

// StateSvcCmd is the name of the state-svc binary
const StateSvcCmd = "state-svc"

// AutostartSvcConfigKey is the config key used to determine if the service should be run on startup.
const AutostartSvcConfigKey = "autostart.svc"

// StateCmd is the name of the state tool binary
const StateCmd = "state"

// StateInstallerCmd is the name of the state installer binary
const StateInstallerCmd = "state-installer"

// StateRemoteInstallerCmd is the name of the state remote installer binary
const StateRemoteInstallerCmd = "state-remote-installer"

// InstallerName is the name we give to our state-installer executable
const InstallerName = "State Installer"

// StateExecutorCmd is the name of the state executor binary
const StateExecutorCmd = "state-exec"

// ToplevelInstallArchiveDir is the top-level directory for files in an installation archive
// Cf., https://www.pivotaltracker.com/story/show/177781411
const ToplevelInstallArchiveDir = "state-install"

// FirstMultiFileStateToolVersion is the State Tool version that introduced multi-file updates
const FirstMultiFileStateToolVersion = "0.29.0"

// ExecRecursionLevelEnvVarName is an environment variable storing the number of times the executor has been called recursively
const ExecRecursionLevelEnvVarName = "ACTIVESTATE_CLI_EXECUTOR_RECURSION_LEVEL"

// ExecRecursionEnvVarName is an environment variable storing a string representation of the current recursion
const ExecRecursionEnvVarName = "ACTIVESTATE_CLI_EXECUTOR_RECURSION"

// ExecRecursionAllowEnvVarName is an environment variable overriding the recursion allowance
const ExecRecursionAllowEnvVarName = "ACTIVESTATE_CLI_EXECUTOR_RECURSION_ALLOW"

// ExecRecursionMaxLevelEnvVarName is an environment variable storing the number of times the executor may be called recursively
const ExecRecursionMaxLevelEnvVarName = "ACTIVESTATE_CLI_EXECUTOR_MAX_RECURSION_LEVEL"

// InstallerNoSubshell is an environment variable that if set to true will tell the installer not to start a subshell
const InstallerNoSubshell = "ACTIVESTATE_CLI_INSTALLER_NO_SUBSHELL"

// InstallSourceFile is the file we use to record what installed the state tool
const InstallSourceFile = "installsource.txt"

// PpmShim is the name of the ppm shim
const PpmShim = "ppm"

// PipShim is the name of the pip shim
const PipShim = "pip"

// AutoUpdateConfigKey is the config key for storing whether or not autoupdates can be performed
const AutoUpdateConfigKey = "autoupdate"

// DefaultAnalyticsPixel is the default url for the analytics pixel
const DefaultAnalyticsPixel = "https://state-tool.s3.amazonaws.com/pixel"

// AnalyticsPixelOverrideEnv is the environment variable to check for overriding the analytics pixel url
const AnalyticsPixelOverrideEnv = "ACTIVESTATE_CLI_ANALYTICS_PIXEL"

// TerminalAnimationInterval is the interval we use for terminal animations
const TerminalAnimationInterval = 150 * time.Millisecond<|MERGE_RESOLUTION|>--- conflicted
+++ resolved
@@ -381,19 +381,11 @@
 // RCAppendInstallStopLine is the end line used to denote our default installation config in RC files
 const RCAppendInstallStopLine = "-- STOP ACTIVESTATE INSTALLATION"
 
-<<<<<<< HEAD
-// RCAppendAutostartStartLine is the start line used to denote our autostart config in RC files
-const RCAppendAutostartStartLine = "-- START ACTIVESTATE AUTOSTART"
-
-// RCAppendAutostartStopLine is the end line used to denote our autostart config in RC files
-const RCAppendAutostartStopLine = "-- STOP ACTIVESTATE AUTOSTART"
-=======
 // RCAppendAutostartStartLine is the start line used to denote our autostart executables in RC files
 const RCAppendAutostartStartLine = "## START ACTIVESTATE AUTOSTART"
 
 // RCAppendAutostartStartLine is the end line used to denote our autostart executables in RC files
 const RCAppendAutostartStopLine = "## STOP ACTIVESTATE AUTOSTART"
->>>>>>> 0893787c
 
 // ForumsURL is the URL to the state tool forums
 const ForumsURL = "https://community.activestate.com/c/state-tool/"
