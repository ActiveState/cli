package updater

import (
	"bufio"
	"io"
	"io/ioutil"
	"os"
	"os/exec"
	"path/filepath"

	"github.com/ActiveState/cli/internal/constants"
	"github.com/ActiveState/cli/internal/errs"
	"github.com/ActiveState/cli/internal/exeutils"
	"github.com/ActiveState/cli/internal/fileutils"
	"github.com/ActiveState/cli/internal/installation"
	"github.com/ActiveState/cli/internal/osutils"
)

type AvailableUpdate struct {
	Version  string `json:"version"`
	Channel  string `json:"channel"`
	Platform string `json:"platform"`
	Path     string `json:"path"`
	Sha256   string `json:"sha256"`
	url      string
}

func NewAvailableUpdate(version, channel, platform, path, sha256 string) *AvailableUpdate {
	return &AvailableUpdate{
		Version:  version,
		Channel:  channel,
		Platform: platform,
		Path:     path,
		Sha256:   sha256,
	}
}

const InstallerName = "state-installer" + osutils.ExeExt

<<<<<<< HEAD
// InstallDeferred will fetch the update and run its installer in a deferred process
func (u *AvailableUpdate) InstallDeferred() (*os.Process, error) {
	installerPath, err := u.download()
	if err != nil {
		return nil, errs.Wrap(err, "Could not download update")
	}

	installTargetPath, err := installation.InstallPath()
	if err != nil {
		return nil, errs.Wrap(err, "Could not detect install path")
	}

	proc, err := exeutils.ExecuteAndForget(installerPath, []string{installTargetPath})
	if err != nil {
		return nil, errs.Wrap(err, "Could not start installer")
	}

	if proc == nil {
		return nil, errs.Wrap(err, "Could not obtain process information for installer")
	}

	return proc, nil
}

// Install will fetch the update and run its installer
func (u *AvailableUpdate) Install() (*os.Process, chan string, error) {
	installerPath, err := u.download()
	if err != nil {
		return nil, nil, errs.Wrap(err, "Could not download update")
	}

	installTargetPath, err := installation.InstallPath()
=======
func (u *AvailableUpdate) prepare() (string, string, error) {
	tmpDir, err := ioutil.TempDir("", "state-update")
	if err != nil {
		return "", "", errs.Wrap(err, "Could not create temp dir")
	}

	if err := NewFetcher().Fetch(u, tmpDir); err != nil {
		return "", "", errs.Wrap(err, "Could not download and unpack update")
	}

	installerPath := filepath.Join(tmpDir, constants.ToplevelInstallArchiveDir, InstallerName)
	if !fileutils.FileExists(installerPath) {
		return "", "", errs.Wrap(err, "Downloaded update does not have installer")
	}
	installTargetPath := filepath.Dir(os.Args[0])

	return installerPath, installTargetPath, nil
}

// InstallDeferred will fetch the update and run its installer in a deferred process
func (u *AvailableUpdate) InstallDeferred() (int, error) {
	installerPath, installTargetPath, err := u.prepare()
	if err != nil {
		return 0, err
	}
	proc, err := exeutils.ExecuteAndForget(installerPath, installTargetPath)
>>>>>>> 9ccb928d
	if err != nil {
		return nil, nil, errs.Wrap(err, "Could not detect install path")
	}

	outputChannel := make(chan string, 999)
	proc, err := exeutils.ExecuteAndForget(installerPath, []string{installTargetPath}, func(cmd *exec.Cmd) error {
		var stdout io.ReadCloser
		var stderr io.ReadCloser
		if stderr, err = cmd.StderrPipe(); err != nil {
			return errs.Wrap(err, "Could not obtain stderr pipe")
		}
		if stdout, err = cmd.StdoutPipe(); err != nil {
			return errs.Wrap(err, "Could not obtain stderr pipe")
		}
		scanner := bufio.NewScanner(io.MultiReader(stderr, stdout))
		for scanner.Scan() {
			outputChannel <- scanner.Text()
		}
		close(outputChannel)
		return nil
	})
	if err != nil {
		return nil, nil, errs.Wrap(err, "Could not start installer")
	}

	if proc == nil {
		return nil, nil, errs.Wrap(err, "Could not obtain process information for installer")
	}

	return proc, outputChannel, nil
}

// InstallDeferred will fetch the update and run its installer in a deferred process
func (u *AvailableUpdate) download() (string, error) {
	tmpDir, err := ioutil.TempDir("", "state-update")
	if err != nil {
		return "", errs.Wrap(err, "Could not create temp dir")
	}

	if err := NewFetcher().Fetch(u, tmpDir); err != nil {
		return "", errs.Wrap(err, "Could not download and unpack update")
	}

	installerPath := filepath.Join(tmpDir, constants.ToplevelInstallArchiveDir, InstallerName)
	if !fileutils.FileExists(installerPath) {
		return "", errs.Wrap(err, "Downloaded update does not have installer")
	}

<<<<<<< HEAD
	return installerPath, nil
=======
	return proc.Pid, nil
}

func (u *AvailableUpdate) InstallBlocking() error {
	installerPath, installTargetPath, err := u.prepare()
	if err != nil {
		return err
	}

	_, _, err = exeutils.ExecuteAndPipeStd(installerPath, []string{installTargetPath}, []string{})
	if err != nil {
		return errs.Wrap(err, "Could not run installer")
	}

	return nil
>>>>>>> 9ccb928d
}<|MERGE_RESOLUTION|>--- conflicted
+++ resolved
@@ -37,40 +37,6 @@
 
 const InstallerName = "state-installer" + osutils.ExeExt
 
-<<<<<<< HEAD
-// InstallDeferred will fetch the update and run its installer in a deferred process
-func (u *AvailableUpdate) InstallDeferred() (*os.Process, error) {
-	installerPath, err := u.download()
-	if err != nil {
-		return nil, errs.Wrap(err, "Could not download update")
-	}
-
-	installTargetPath, err := installation.InstallPath()
-	if err != nil {
-		return nil, errs.Wrap(err, "Could not detect install path")
-	}
-
-	proc, err := exeutils.ExecuteAndForget(installerPath, []string{installTargetPath})
-	if err != nil {
-		return nil, errs.Wrap(err, "Could not start installer")
-	}
-
-	if proc == nil {
-		return nil, errs.Wrap(err, "Could not obtain process information for installer")
-	}
-
-	return proc, nil
-}
-
-// Install will fetch the update and run its installer
-func (u *AvailableUpdate) Install() (*os.Process, chan string, error) {
-	installerPath, err := u.download()
-	if err != nil {
-		return nil, nil, errs.Wrap(err, "Could not download update")
-	}
-
-	installTargetPath, err := installation.InstallPath()
-=======
 func (u *AvailableUpdate) prepare() (string, string, error) {
 	tmpDir, err := ioutil.TempDir("", "state-update")
 	if err != nil {
@@ -97,7 +63,36 @@
 		return 0, err
 	}
 	proc, err := exeutils.ExecuteAndForget(installerPath, installTargetPath)
->>>>>>> 9ccb928d
+	if err != nil {
+		return 0, errs.Wrap(err, "Could not start installer")
+	}
+
+	return installerPath, nil
+}
+
+func (u *AvailableUpdate) InstallBlocking() error {
+	installerPath, installTargetPath, err := u.prepare()
+	if err != nil {
+		return err
+	}
+
+	_, _, err = exeutils.ExecuteAndPipeStd(installerPath, []string{installTargetPath}, []string{})
+	if err != nil {
+		return errs.Wrap(err, "Could not run installer")
+	}
+
+	return nil
+}
+
+
+// Install will fetch the update and run its installer
+func (u *AvailableUpdate) Install() (*os.Process, chan string, error) {
+	installerPath, err := u.download()
+	if err != nil {
+		return nil, nil, errs.Wrap(err, "Could not download update")
+	}
+
+	installTargetPath, err := installation.InstallPath()
 	if err != nil {
 		return nil, nil, errs.Wrap(err, "Could not detect install path")
 	}
@@ -128,41 +123,4 @@
 	}
 
 	return proc, outputChannel, nil
-}
-
-// InstallDeferred will fetch the update and run its installer in a deferred process
-func (u *AvailableUpdate) download() (string, error) {
-	tmpDir, err := ioutil.TempDir("", "state-update")
-	if err != nil {
-		return "", errs.Wrap(err, "Could not create temp dir")
-	}
-
-	if err := NewFetcher().Fetch(u, tmpDir); err != nil {
-		return "", errs.Wrap(err, "Could not download and unpack update")
-	}
-
-	installerPath := filepath.Join(tmpDir, constants.ToplevelInstallArchiveDir, InstallerName)
-	if !fileutils.FileExists(installerPath) {
-		return "", errs.Wrap(err, "Downloaded update does not have installer")
-	}
-
-<<<<<<< HEAD
-	return installerPath, nil
-=======
-	return proc.Pid, nil
-}
-
-func (u *AvailableUpdate) InstallBlocking() error {
-	installerPath, installTargetPath, err := u.prepare()
-	if err != nil {
-		return err
-	}
-
-	_, _, err = exeutils.ExecuteAndPipeStd(installerPath, []string{installTargetPath}, []string{})
-	if err != nil {
-		return errs.Wrap(err, "Could not run installer")
-	}
-
-	return nil
->>>>>>> 9ccb928d
 }