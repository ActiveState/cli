--- conflicted
+++ resolved
@@ -86,17 +86,10 @@
 	return installerPath, args, nil
 }
 
-<<<<<<< HEAD
 func (u *AvailableUpdate) InstallBlocking(installTargetPath string, args ...string) error {
 	logging.Debug("InstallBlocking path: %s, args: %v", installTargetPath, args)
 
 	appdata, err := storage.AppDataPath()
-=======
-// InstallDeferred will fetch the update and run its installer in a deferred process
-// Leave installTargetPath empty to use the default/existing installation path
-func (u *AvailableUpdate) InstallDeferred(installTargetPath string) (*os.Process, error) {
-	installerPath, args, err := u.prepareInstall(installTargetPath, []string{})
->>>>>>> d2591a64
 	if err != nil {
 		return errs.Wrap(err, "Could not detect appdata path")
 	}
@@ -113,18 +106,7 @@
 	}
 	defer fileLock.Unlock()
 
-<<<<<<< HEAD
 	installTargetPath, args, err = u.prepareInstall(installTargetPath, args)
-=======
-	return proc, nil
-}
-
-// InstallBlocking installs the available update and returns when it has completed
-// Leave installTargetPath empty to use the default/existing installation path
-func (u *AvailableUpdate) InstallBlocking(installTargetPath string, args ...string) error {
-	logging.Debug("InstallBlocking path: %s, args: %v", installTargetPath, args)
-	installTargetPath, args, err := u.prepareInstall(installTargetPath, args)
->>>>>>> d2591a64
 	if err != nil {
 		return err
 	}
