package updater

import (
	"bufio"
	"fmt"
	"io"
	"io/ioutil"
	"os"
	"os/exec"
	"path/filepath"

	"github.com/ActiveState/cli/internal/constants"
	"github.com/ActiveState/cli/internal/errs"
	"github.com/ActiveState/cli/internal/exeutils"
	"github.com/ActiveState/cli/internal/fileutils"
	"github.com/ActiveState/cli/internal/installation/storage"
	"github.com/ActiveState/cli/internal/locale"
	"github.com/ActiveState/cli/internal/logging"
	"github.com/ActiveState/cli/internal/osutils"
	"github.com/gofrs/flock"
)

<<<<<<< HEAD
type ErrorInProgress struct{ *locale.LocalizedError }
=======
const CfgKeyInstallVersion = "state_tool_installer_version"
>>>>>>> d8f0f850

type AvailableUpdate struct {
	Version  string  `json:"version"`
	Channel  string  `json:"channel"`
	Platform string  `json:"platform"`
	Path     string  `json:"path"`
	Sha256   string  `json:"sha256"`
	Tag      *string `json:"tag,omitempty"`
	url      string
	tmpDir   string
}

func NewAvailableUpdate(version, channel, platform, path, sha256, tag string) *AvailableUpdate {
	var t *string
	if tag != "" {
		t = &tag
	}
	return &AvailableUpdate{
		Version:  version,
		Channel:  channel,
		Platform: platform,
		Path:     path,
		Sha256:   sha256,
		Tag:      t,
	}
}

const InstallerName = "state-installer" + osutils.ExeExt

func (u *AvailableUpdate) DownloadAndUnpack() (string, error) {
	if u.tmpDir != "" {
		// To facilitate callers explicitly calling this method we cache the tmp dir and just return it if it's set
		return u.tmpDir, nil
	}

	tmpDir, err := ioutil.TempDir("", "state-update")
	if err != nil {
		return "", errs.Wrap(err, "Could not create temp dir")
	}

	if err := NewFetcher().Fetch(u, tmpDir); err != nil {
		return "", errs.Wrap(err, "Could not download and unpack update")
	}

	u.tmpDir = filepath.Join(tmpDir, constants.ToplevelInstallArchiveDir)
	return u.tmpDir, nil
}

func (u *AvailableUpdate) prepareInstall(installTargetPath string, args []string) (string, []string, error) {
	sourcePath, err := u.DownloadAndUnpack()
	if err != nil {
		return "", nil, err
	}

	installerPath := filepath.Join(sourcePath, InstallerName)
	logging.Debug("Using installer: %s", installerPath)
	if !fileutils.FileExists(installerPath) {
		return "", nil, errs.Wrap(err, "Downloaded update does not have installer")
	}

	args = append(args, "--source-path", sourcePath)
	args = append([]string{installTargetPath}, args...)
	return installerPath, args, nil
}

func (u *AvailableUpdate) InstallBlocking(installTargetPath string, args ...string) error {
	logging.Debug("InstallBlocking path: %s, args: %v", installTargetPath, args)

	appdata, err := storage.AppDataPath()
	if err != nil {
		return errs.Wrap(err, "Could not detect appdata path")
	}

	// Protect against multiple updates happening simultaneously
	lockFile := filepath.Join(appdata, "install.lock")
	fileLock := flock.New(lockFile)
	lockSuccess, err := fileLock.TryLock()
	if err != nil {
		return errs.Wrap(err, "Could not create file lock required to install update")
	}
	if !lockSuccess {
		return &ErrorInProgress{locale.NewInputError("err_update_in_progress", "", lockFile)}
	}
	defer fileLock.Unlock()

	installTargetPath, args, err = u.prepareInstall(installTargetPath, args)
	if err != nil {
		return err
	}

	var envs []string
	if u.Tag != nil {
		envs = append(envs, fmt.Sprintf("%s=%s", constants.UpdateTagEnvVarName, *u.Tag))
	}
	_, _, err = exeutils.ExecuteAndPipeStd(installTargetPath, args, envs)
	if err != nil {
		return errs.Wrap(err, "Could not run installer")
	}

	return nil
}

// InstallWithProgress will fetch the update and run its installer
// Leave installTargetPath empty to use the default/existing installation path
func (u *AvailableUpdate) InstallWithProgress(installTargetPath string, progressCb func(string, bool)) (*os.Process, error) {
	installerPath, args, err := u.prepareInstall(installTargetPath, []string{})
	if err != nil {
		return nil, err
	}

	proc, err := exeutils.ExecuteAndForget(installerPath, args, func(cmd *exec.Cmd) error {
		var stdout io.ReadCloser
		var stderr io.ReadCloser
		if stderr, err = cmd.StderrPipe(); err != nil {
			return errs.Wrap(err, "Could not obtain stderr pipe")
		}
		if stdout, err = cmd.StdoutPipe(); err != nil {
			return errs.Wrap(err, "Could not obtain stderr pipe")
		}
		if u.Tag != nil {
			cmd.Env = append(os.Environ(), fmt.Sprintf("%s=%s", constants.UpdateTagEnvVarName, *u.Tag))
		}
		go func() {
			scanner := bufio.NewScanner(io.MultiReader(stderr, stdout))
			for scanner.Scan() {
				progressCb(scanner.Text(), false)
			}
			progressCb(scanner.Text(), true)
		}()
		return nil
	})
	if err != nil {
		return nil, errs.Wrap(err, "Could not start installer")
	}

	if proc == nil {
		return nil, errs.Wrap(err, "Could not obtain process information for installer")
	}

	return proc, nil
}<|MERGE_RESOLUTION|>--- conflicted
+++ resolved
@@ -20,11 +20,9 @@
 	"github.com/gofrs/flock"
 )
 
-<<<<<<< HEAD
 type ErrorInProgress struct{ *locale.LocalizedError }
-=======
+
 const CfgKeyInstallVersion = "state_tool_installer_version"
->>>>>>> d8f0f850
 
 type AvailableUpdate struct {
 	Version  string  `json:"version"`
