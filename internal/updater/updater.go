package updater

import (
	"bufio"
	"fmt"
	"io"
	"io/ioutil"
	"os"
	"os/exec"
	"path/filepath"

	"github.com/ActiveState/cli/internal/constants"
	"github.com/ActiveState/cli/internal/errs"
	"github.com/ActiveState/cli/internal/exeutils"
	"github.com/ActiveState/cli/internal/fileutils"
	"github.com/ActiveState/cli/internal/osutils"
)

type AvailableUpdate struct {
	Version  string  `json:"version"`
	Channel  string  `json:"channel"`
	Platform string  `json:"platform"`
	Path     string  `json:"path"`
	Sha256   string  `json:"sha256"`
	Tag      *string `json:"tag,omitempty"`
	url      string
	tmpDir   string
}

func NewAvailableUpdate(version, channel, platform, path, sha256, tag string) *AvailableUpdate {
	var t *string
	if tag != "" {
		t = &tag
	}
	return &AvailableUpdate{
		Version:  version,
		Channel:  channel,
		Platform: platform,
		Path:     path,
		Sha256:   sha256,
		Tag:      t,
	}
}

const InstallerName = "state-installer" + osutils.ExeExt

func (u *AvailableUpdate) DownloadAndUnpack() (string, error) {
	if u.tmpDir != "" {
		// To facilitate callers explicitly calling this method we cache the tmp dir and just return it if it's set
		return u.tmpDir, nil
	}

	tmpDir, err := ioutil.TempDir("", "state-update")
	if err != nil {
		return "", errs.Wrap(err, "Could not create temp dir")
	}

	if err := NewFetcher().Fetch(u, tmpDir); err != nil {
		return "", errs.Wrap(err, "Could not download and unpack update")
	}

	u.tmpDir = tmpDir
	return tmpDir, nil
}

func (u *AvailableUpdate) prepareInstall(args []string) (string, []string, error) {
	sourcePath, err := u.DownloadAndUnpack()
	if err != nil {
		return "", nil, err
	}

	installerPath := filepath.Join(sourcePath, constants.ToplevelInstallArchiveDir, InstallerName)
	if !fileutils.FileExists(installerPath) {
		return "", nil, errs.Wrap(err, "Downloaded update does not have installer")
	}

	args = append(args, "--source-path", sourcePath)
	return installerPath, args, nil
}

// InstallDeferred will fetch the update and run its installer in a deferred process
func (u *AvailableUpdate) InstallDeferred(installTargetPath string) (*os.Process, error) {
	installerPath, args, err := u.prepareInstall([]string{installTargetPath})
	if err != nil {
		return nil, err
	}

	proc, err := exeutils.ExecuteAndForget(installerPath, args, func(cmd *exec.Cmd) error {
		if u.Tag != nil {
			cmd.Env = append(os.Environ(), fmt.Sprintf("%s=%s", constants.UpdateTagEnvVarName, *u.Tag))
		}
		return nil
	})
	if err != nil {
		return nil, errs.Wrap(err, "Could not start installer")
	}

	return proc, nil
}

func (u *AvailableUpdate) InstallBlocking(installTargetPath string, args ...string) error {
	args = append([]string{installTargetPath}, args...)
	installerPath, args, err := u.prepareInstall([]string{installTargetPath})
	if err != nil {
		return err
	}

<<<<<<< HEAD
	_, _, err = exeutils.ExecuteAndPipeStd(installerPath, args, []string{fmt.Sprintf("%s=%s", constants.UpdateTagEnvVarName, u.Tag)})
=======
	var args []string
	if installTargetPath != "" {
		args = append(args, installTargetPath)
	}
	var envs []string
	if u.Tag != nil {
		envs = append(envs, fmt.Sprintf("%s=%s", constants.UpdateTagEnvVarName, *u.Tag))
	}
	_, _, err = exeutils.ExecuteAndPipeStd(installerPath, args, envs)
>>>>>>> 41f86922
	if err != nil {
		return errs.Wrap(err, "Could not run installer")
	}

	return nil
}

// InstallWithProgress will fetch the update and run its installer
func (u *AvailableUpdate) InstallWithProgress(installTargetPath string, progressCb func(string, bool)) (*os.Process, error) {
	installerPath, args, err := u.prepareInstall([]string{installTargetPath})
	if err != nil {
		return nil, err
	}

	proc, err := exeutils.ExecuteAndForget(installerPath, args, func(cmd *exec.Cmd) error {
		var stdout io.ReadCloser
		var stderr io.ReadCloser
		if stderr, err = cmd.StderrPipe(); err != nil {
			return errs.Wrap(err, "Could not obtain stderr pipe")
		}
		if stdout, err = cmd.StdoutPipe(); err != nil {
			return errs.Wrap(err, "Could not obtain stderr pipe")
		}
		if u.Tag != nil {
			cmd.Env = append(os.Environ(), fmt.Sprintf("%s=%s", constants.UpdateTagEnvVarName, *u.Tag))
		}
		go func() {
			scanner := bufio.NewScanner(io.MultiReader(stderr, stdout))
			for scanner.Scan() {
				progressCb(scanner.Text(), false)
			}
			progressCb(scanner.Text(), true)
		}()
		return nil
	})
	if err != nil {
		return nil, errs.Wrap(err, "Could not start installer")
	}

	if proc == nil {
		return nil, errs.Wrap(err, "Could not obtain process information for installer")
	}

	return proc, nil
}<|MERGE_RESOLUTION|>--- conflicted
+++ resolved
@@ -105,10 +105,6 @@
 		return err
 	}
 
-<<<<<<< HEAD
-	_, _, err = exeutils.ExecuteAndPipeStd(installerPath, args, []string{fmt.Sprintf("%s=%s", constants.UpdateTagEnvVarName, u.Tag)})
-=======
-	var args []string
 	if installTargetPath != "" {
 		args = append(args, installTargetPath)
 	}
@@ -116,8 +112,7 @@
 	if u.Tag != nil {
 		envs = append(envs, fmt.Sprintf("%s=%s", constants.UpdateTagEnvVarName, *u.Tag))
 	}
-	_, _, err = exeutils.ExecuteAndPipeStd(installerPath, args, envs)
->>>>>>> 41f86922
+	_, _, err = exeutils.ExecuteAndPipeStd(installerPath, args, envs})
 	if err != nil {
 		return errs.Wrap(err, "Could not run installer")
 	}
