package checkout

import (
	"path/filepath"

	"github.com/ActiveState/cli/internal/locale"
	"github.com/ActiveState/cli/internal/primer"
	"github.com/go-openapi/strfmt"

	"github.com/ActiveState/cli/internal/constants"
	"github.com/ActiveState/cli/internal/errs"
	"github.com/ActiveState/cli/internal/fileutils"
	"github.com/ActiveState/cli/internal/language"
	"github.com/ActiveState/cli/internal/osutils"
	"github.com/ActiveState/cli/internal/runbits/git"
	"github.com/ActiveState/cli/pkg/checkoutinfo"
	"github.com/ActiveState/cli/pkg/platform/api/mono/mono_models"
	"github.com/ActiveState/cli/pkg/platform/authentication"
	"github.com/ActiveState/cli/pkg/platform/model"
	"github.com/ActiveState/cli/pkg/project"
	"github.com/ActiveState/cli/pkg/projectfile"
)

type primeable interface {
	primer.Outputer
	primer.Analyticer
	primer.Configurer
	primer.Auther
	primer.SvcModeler
}

// Checkout will checkout the given platform project at the given path
// This includes cloning an associated repository and creating the activestate.yaml
// It does not activate any environment
type Checkout struct {
	repo  git.Repository
	prime primeable
}

type errCommitDoesNotBelong struct {
	CommitID strfmt.UUID
}

func (e errCommitDoesNotBelong) Error() string {
	return "commitID does not belong to the given branch"
}

var errNoCommitID = errs.New("commitID is nil")

func New(repo git.Repository, prime primeable) *Checkout {
	return &Checkout{repo, prime}
}

func (r *Checkout) Run(ns *project.Namespaced, branchName, cachePath, targetPath string, noClone, bareCheckout bool) (_ string, rerr error) {
	defer r.rationalizeError(&rerr)

	path, err := r.pathToUse(ns, targetPath)
	if err != nil {
		return "", errs.Wrap(err, "Could not get path to use")
	}

	path, err = filepath.Abs(path)
	if err != nil {
		return "", errs.Wrap(err, "Could not get absolute path")
	}

	if cachePath != "" && !filepath.IsAbs(cachePath) {
		cachePath, err = filepath.Abs(cachePath)
		if err != nil {
			return "", errs.Wrap(err, "Could not get absolute path for cache")
		}
	}

	owner := ns.Owner
	proj := ns.Project
	commitID := ns.CommitID
	var language string
	if !bareCheckout {
		var repoURL *string
		owner, proj, commitID, branchName, language, repoURL, err = r.fetchProject(ns, branchName, commitID)
		if err != nil {
			return "", errs.Wrap(err, "Unable to checkout project")
		}

		// Clone the related repo, if it is defined
		if !noClone && repoURL != nil && *repoURL != "" {
			err := r.repo.CloneProject(ns.Owner, ns.Project, path, r.prime.Output(), r.prime.Analytics())
			if err != nil {
				return "", locale.WrapError(err, "err_clone_project", "Could not clone associated git repository")
			}
		}
	} else if commitID == nil {
		return "", errNoCommitID
	}

	if err := CreateProjectFiles(path, cachePath, owner, proj, branchName, commitID.String(), language); err != nil {
		return "", errs.Wrap(err, "Could not create project files")
	}

<<<<<<< HEAD
	pj, err := project.FromPath(path)
	if err != nil {
		return "", errs.Wrap(err, "Could not read created project")
	}

	info := checkoutinfo.New(r.auth, r.config, pj)
	if err := info.InitializeBuildScript(*commitID); err != nil {
		return "", errs.Wrap(err, "Unable to initialize build script")
=======
	if r.prime.Config().GetBool(constants.OptinBuildscriptsConfig) {
		if err := buildscript_runbit.Initialize(path, r.prime.Auth(), r.prime.SvcModel()); err != nil {
			return "", errs.Wrap(err, "Unable to initialize buildscript")
		}
>>>>>>> b050ee0d
	}

	return path, nil
}

func (r *Checkout) fetchProject(
	ns *project.Namespaced, branchName string, commitID *strfmt.UUID) (string, string, *strfmt.UUID, string, string, *string, error) {

	// If project does not exist at path then we must checkout
	// the project and create the project file
	pj, err := model.FetchProjectByName(ns.Owner, ns.Project, r.prime.Auth())
	if err != nil {
		return "", "", nil, "", "", nil, locale.WrapError(err, "err_fetch_project", "", ns.String())
	}
	proj := pj.Name

	var branch *mono_models.Branch

	switch {
	// Fetch the branch the given commitID is on.
	case commitID != nil:
		for _, b := range pj.Branches {
			if belongs, err := model.CommitBelongsToBranch(ns.Owner, ns.Project, b.Label, *commitID, r.prime.Auth()); err == nil && belongs {
				branch = b
				break
			} else if err != nil {
				return "", "", nil, "", "", nil, errs.Wrap(err, "Could not determine which branch the given commitID belongs to")
			}
		}
		if branch == nil {
			return "", "", nil, "", "", nil, &errCommitDoesNotBelong{CommitID: *commitID}
		}

	// Fetch the given project branch.
	case branchName != "":
		branch, err = model.BranchForProjectByName(pj, branchName)
		if err != nil {
			return "", "", nil, "", "", nil, locale.WrapError(err, "err_fetch_branch", "", branchName)
		}
		commitID = branch.CommitID

	// Fetch the default branch for the given project.
	default:
		branch, err = model.DefaultBranchForProject(pj)
		if err != nil {
			return "", "", nil, "", "", nil, errs.Wrap(err, "Could not grab branch for project")
		}
		commitID = branch.CommitID
	}
	branchName = branch.Label

	if commitID == nil {
		return "", "", nil, "", "", nil, errNoCommitID
	}

	lang, err := getLanguage(*commitID, r.prime.Auth())
	if err != nil {
		return "", "", nil, "", "", nil, errs.Wrap(err, "Could not get language from commitID")
	}
	language := lang.String()

	// Match the case of the organization.
	// Otherwise the incorrect case will be written to the project file.
	owners, err := model.FetchOrganizationsByIDs([]strfmt.UUID{pj.OrganizationID}, r.prime.Auth())
	if err != nil {
		return "", "", nil, "", "", nil, errs.Wrap(err, "Unable to get the project's org")
	}
	if len(owners) == 0 {
		return "", "", nil, "", "", nil, locale.NewInputError("err_no_org_name", "Your project's organization name could not be found")
	}
	owner := owners[0].URLName

	return owner, proj, commitID, branchName, language, pj.RepoURL, nil
}

func CreateProjectFiles(checkoutPath, cachePath, owner, name, branch, commitID, language string) error {
	configFile := filepath.Join(checkoutPath, constants.ConfigFileName)
	if !fileutils.FileExists(configFile) {
		_, err := projectfile.Create(&projectfile.CreateParams{
			Owner:      owner,
			Project:    name, // match case on the Platform
			BranchName: branch,
			Directory:  checkoutPath,
			Language:   language,
			Cache:      cachePath,
		})
		if err != nil {
			if osutils.IsAccessDeniedError(err) {
				return &ErrNoPermission{checkoutPath}
			}
			return errs.Wrap(err, "Could not create projectfile")
		}
	}

	return nil
}

func getLanguage(commitID strfmt.UUID, auth *authentication.Auth) (language.Language, error) {
	modelLanguage, err := model.LanguageByCommit(commitID, auth)
	if err != nil {
		return language.Unset, locale.WrapError(err, "err_language_by_commit", "", string(commitID))
	}

	return language.MakeByNameAndVersion(modelLanguage.Name, modelLanguage.Version), nil
}<|MERGE_RESOLUTION|>--- conflicted
+++ resolved
@@ -97,21 +97,14 @@
 		return "", errs.Wrap(err, "Could not create project files")
 	}
 
-<<<<<<< HEAD
 	pj, err := project.FromPath(path)
 	if err != nil {
 		return "", errs.Wrap(err, "Could not read created project")
 	}
 
-	info := checkoutinfo.New(r.auth, r.config, pj)
+	info := checkoutinfo.New(r.prime.Auth(), r.prime.Config(), pj, r.prime.SvcModel())
 	if err := info.InitializeBuildScript(*commitID); err != nil {
 		return "", errs.Wrap(err, "Unable to initialize build script")
-=======
-	if r.prime.Config().GetBool(constants.OptinBuildscriptsConfig) {
-		if err := buildscript_runbit.Initialize(path, r.prime.Auth(), r.prime.SvcModel()); err != nil {
-			return "", errs.Wrap(err, "Unable to initialize buildscript")
-		}
->>>>>>> b050ee0d
 	}
 
 	return path, nil
