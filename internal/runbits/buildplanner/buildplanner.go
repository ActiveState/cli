package buildplanner

import (
	"github.com/ActiveState/cli/internal/constants"
	"github.com/ActiveState/cli/internal/errs"
	"github.com/ActiveState/cli/internal/locale"
	"github.com/ActiveState/cli/internal/output"
	"github.com/ActiveState/cli/internal/primer"
	"github.com/ActiveState/cli/internal/rtutils/ptr"
	"github.com/ActiveState/cli/internal/runbits/rationalize"
	"github.com/ActiveState/cli/pkg/buildplan"
	"github.com/ActiveState/cli/pkg/checkoutinfo"
	"github.com/ActiveState/cli/pkg/platform/api/buildplanner/request"
	"github.com/ActiveState/cli/pkg/platform/model"
	bpModel "github.com/ActiveState/cli/pkg/platform/model/buildplanner"
	"github.com/ActiveState/cli/pkg/project"
	"github.com/go-openapi/strfmt"
)

type ErrInvalidCommitId struct {
	Id string
}

func (e *ErrInvalidCommitId) Error() string {
	return "Invalid commit ID"
}

type ErrCommitDoesNotExistInProject struct {
	Project  string
	CommitID string
}

func (e *ErrCommitDoesNotExistInProject) Error() string {
	return "Commit does not exist in project"
}

type primeable interface {
	primer.Projecter
	primer.Auther
	primer.Outputer
	primer.SvcModeler
}

// GetCommit returns a commit from the given arguments. By default, the local commit for the
// current project is returned, but a commit for a given commitID for the current project can be
// returned, as can the commit for a remote project (and optional commitID).
func GetCommit(
	namespace *project.Namespaced,
	commitID string,
	target string,
<<<<<<< HEAD
	auth *authentication.Auth,
	out output.Outputer,
	info *checkoutinfo.CheckoutInfo) (commit *bpModel.Commit, rerr error) {
=======
	prime primeable,
) (commit *bpModel.Commit, rerr error) {
	pj := prime.Project()
	out := prime.Output()
	auth := prime.Auth()
	svcm := prime.SvcModel()

>>>>>>> b050ee0d
	if pj == nil && !namespace.IsValid() {
		return nil, rationalize.ErrNoProject
	}

	commitUUID := strfmt.UUID(commitID)
	if commitUUID != "" && !strfmt.IsUUID(commitUUID.String()) {
		return nil, &ErrInvalidCommitId{commitUUID.String()}
	}

	namespaceProvided := namespace.IsValid()
	commitIdProvided := commitUUID != ""

	// Show a spinner when fetching a buildplan.
	// Sourcing the local runtime for a buildplan has its own spinner.
	pb := output.StartSpinner(out, locale.T("progress_solve"), constants.TerminalAnimationInterval)
	defer func() {
		message := locale.T("progress_success")
		if rerr != nil {
			message = locale.T("progress_fail")
		}
		pb.Stop(message + "\n") // extra empty line
	}()

	targetPtr := ptr.To(request.TargetAll)
	if target != "" {
		targetPtr = &target
	}

	var err error
	switch {
	// Return the buildplan from this runtime.
	case !namespaceProvided && !commitIdProvided:
		localCommitID, err := info.CommitID()
		if err != nil {
			return nil, errs.Wrap(err, "Could not get commit ID")
		}

<<<<<<< HEAD
		bp := bpModel.NewBuildPlannerModel(auth)
		commit, err = bp.FetchCommit(localCommitID, pj.Owner(), pj.Name(), pj.BranchName(), targetPtr)
=======
		bp := bpModel.NewBuildPlannerModel(auth, svcm)
		commit, err = bp.FetchCommit(localCommitID, pj.Owner(), pj.Name(), targetPtr)
>>>>>>> b050ee0d
		if err != nil {
			return nil, errs.Wrap(err, "Failed to fetch commit")
		}

	// Return buildplan from the given commitID for the current project.
	case !namespaceProvided && commitIdProvided:
<<<<<<< HEAD
		bp := bpModel.NewBuildPlannerModel(auth)
		commit, err = bp.FetchCommit(commitUUID, pj.Owner(), pj.Name(), pj.BranchName(), targetPtr)
=======
		bp := bpModel.NewBuildPlannerModel(auth, svcm)
		commit, err = bp.FetchCommit(commitUUID, pj.Owner(), pj.Name(), targetPtr)
>>>>>>> b050ee0d
		if err != nil {
			return nil, errs.Wrap(err, "Failed to fetch commit")
		}

	// Return the buildplan for the latest commitID of the given project.
	case namespaceProvided && !commitIdProvided:
		pj, err := model.FetchProjectByName(namespace.Owner, namespace.Project, auth)
		if err != nil {
			return nil, locale.WrapExternalError(err, "err_fetch_project", "", namespace.String())
		}

		branch, err := model.DefaultBranchForProject(pj)
		if err != nil {
			return nil, errs.Wrap(err, "Could not grab branch for project")
		}

		branchCommitUUID, err := model.BranchCommitID(namespace.Owner, namespace.Project, branch.Label)
		if err != nil {
			return nil, errs.Wrap(err, "Could not get commit ID for project")
		}
		commitUUID = *branchCommitUUID

<<<<<<< HEAD
		bp := bpModel.NewBuildPlannerModel(auth)
		commit, err = bp.FetchCommit(commitUUID, namespace.Owner, namespace.Project, branch.Label, targetPtr)
=======
		bp := bpModel.NewBuildPlannerModel(auth, svcm)
		commit, err = bp.FetchCommit(commitUUID, namespace.Owner, namespace.Project, targetPtr)
>>>>>>> b050ee0d
		if err != nil {
			return nil, errs.Wrap(err, "Failed to fetch commit")
		}

	// Return the buildplan for the given commitID of the given project.
	case namespaceProvided && commitIdProvided:
<<<<<<< HEAD
		pj, err := model.FetchProjectByName(namespace.Owner, namespace.Project, auth)
		if err != nil {
			return nil, locale.WrapExternalError(err, "err_fetch_project", "", namespace.String())
		}

		branch, err := model.DefaultBranchForProject(pj)
		if err != nil {
			return nil, errs.Wrap(err, "Could not grab branch for project")
		}

		bp := bpModel.NewBuildPlannerModel(auth)
		commit, err = bp.FetchCommit(commitUUID, namespace.Owner, namespace.Project, branch.Label, targetPtr)
=======
		bp := bpModel.NewBuildPlannerModel(auth, svcm)
		commit, err = bp.FetchCommit(commitUUID, namespace.Owner, namespace.Project, targetPtr)
>>>>>>> b050ee0d
		if err != nil {
			return nil, errs.Wrap(err, "Failed to fetch commit")
		}

	default:
		return nil, errs.New("Unhandled case")
	}

	// Note: the Platform does not raise an error when requesting a commit ID that does not exist in
	// a given project, so we have verify existence client-side. See DS-1705 (yes, DS, not DX).
	var owner, name, nsString string
	var localCommitID *strfmt.UUID
	if namespaceProvided {
		owner = namespace.Owner
		name = namespace.Project
		nsString = namespace.String()
	} else {
		owner = pj.Owner()
		name = pj.Name()
		nsString = pj.NamespaceString()
		commitID, err := info.CommitID()
		if err != nil {
			return nil, errs.Wrap(err, "Could not get commit ID")
		}
		localCommitID = &commitID
	}
	_, err = model.GetCommitWithinProjectHistory(commit.CommitID, owner, name, localCommitID, auth)
	if err != nil {
		if err == model.ErrCommitNotInHistory {
			return nil, errs.Pack(err, &ErrCommitDoesNotExistInProject{nsString, commit.CommitID.String()})
		}
		return nil, errs.Wrap(err, "Unable to determine if commit exists in project")
	}

	return commit, nil
}

// GetBuildPlan returns a project's buildplan, depending on the given arguments. By default, the
// buildplan for the current project is returned, but a buildplan for a given commitID for the
// current project can be returned, as can the buildplan for a remote project (and optional
// commitID).
func GetBuildPlan(
	namespace *project.Namespaced,
	commitID string,
	target string,
<<<<<<< HEAD
	auth *authentication.Auth,
	out output.Outputer,
	info *checkoutinfo.CheckoutInfo) (bp *buildplan.BuildPlan, rerr error) {
	commit, err := GetCommit(pj, namespace, commitID, target, auth, out, info)
=======
	prime primeable,
) (bp *buildplan.BuildPlan, rerr error) {
	commit, err := GetCommit(namespace, commitID, target, prime)
>>>>>>> b050ee0d
	if err != nil {
		return nil, errs.Wrap(err, "Could not get commit")
	}
	return commit.BuildPlan(), nil
}<|MERGE_RESOLUTION|>--- conflicted
+++ resolved
@@ -9,7 +9,6 @@
 	"github.com/ActiveState/cli/internal/rtutils/ptr"
 	"github.com/ActiveState/cli/internal/runbits/rationalize"
 	"github.com/ActiveState/cli/pkg/buildplan"
-	"github.com/ActiveState/cli/pkg/checkoutinfo"
 	"github.com/ActiveState/cli/pkg/platform/api/buildplanner/request"
 	"github.com/ActiveState/cli/pkg/platform/model"
 	bpModel "github.com/ActiveState/cli/pkg/platform/model/buildplanner"
@@ -39,6 +38,7 @@
 	primer.Auther
 	primer.Outputer
 	primer.SvcModeler
+	primer.CheckoutInfoer
 }
 
 // GetCommit returns a commit from the given arguments. By default, the local commit for the
@@ -48,19 +48,14 @@
 	namespace *project.Namespaced,
 	commitID string,
 	target string,
-<<<<<<< HEAD
-	auth *authentication.Auth,
-	out output.Outputer,
-	info *checkoutinfo.CheckoutInfo) (commit *bpModel.Commit, rerr error) {
-=======
 	prime primeable,
 ) (commit *bpModel.Commit, rerr error) {
 	pj := prime.Project()
 	out := prime.Output()
 	auth := prime.Auth()
 	svcm := prime.SvcModel()
-
->>>>>>> b050ee0d
+	info := prime.CheckoutInfo()
+
 	if pj == nil && !namespace.IsValid() {
 		return nil, rationalize.ErrNoProject
 	}
@@ -98,26 +93,16 @@
 			return nil, errs.Wrap(err, "Could not get commit ID")
 		}
 
-<<<<<<< HEAD
-		bp := bpModel.NewBuildPlannerModel(auth)
+		bp := bpModel.NewBuildPlannerModel(auth, svcm)
 		commit, err = bp.FetchCommit(localCommitID, pj.Owner(), pj.Name(), pj.BranchName(), targetPtr)
-=======
-		bp := bpModel.NewBuildPlannerModel(auth, svcm)
-		commit, err = bp.FetchCommit(localCommitID, pj.Owner(), pj.Name(), targetPtr)
->>>>>>> b050ee0d
 		if err != nil {
 			return nil, errs.Wrap(err, "Failed to fetch commit")
 		}
 
 	// Return buildplan from the given commitID for the current project.
 	case !namespaceProvided && commitIdProvided:
-<<<<<<< HEAD
-		bp := bpModel.NewBuildPlannerModel(auth)
+		bp := bpModel.NewBuildPlannerModel(auth, svcm)
 		commit, err = bp.FetchCommit(commitUUID, pj.Owner(), pj.Name(), pj.BranchName(), targetPtr)
-=======
-		bp := bpModel.NewBuildPlannerModel(auth, svcm)
-		commit, err = bp.FetchCommit(commitUUID, pj.Owner(), pj.Name(), targetPtr)
->>>>>>> b050ee0d
 		if err != nil {
 			return nil, errs.Wrap(err, "Failed to fetch commit")
 		}
@@ -140,20 +125,14 @@
 		}
 		commitUUID = *branchCommitUUID
 
-<<<<<<< HEAD
-		bp := bpModel.NewBuildPlannerModel(auth)
+		bp := bpModel.NewBuildPlannerModel(auth, svcm)
 		commit, err = bp.FetchCommit(commitUUID, namespace.Owner, namespace.Project, branch.Label, targetPtr)
-=======
-		bp := bpModel.NewBuildPlannerModel(auth, svcm)
-		commit, err = bp.FetchCommit(commitUUID, namespace.Owner, namespace.Project, targetPtr)
->>>>>>> b050ee0d
 		if err != nil {
 			return nil, errs.Wrap(err, "Failed to fetch commit")
 		}
 
 	// Return the buildplan for the given commitID of the given project.
 	case namespaceProvided && commitIdProvided:
-<<<<<<< HEAD
 		pj, err := model.FetchProjectByName(namespace.Owner, namespace.Project, auth)
 		if err != nil {
 			return nil, locale.WrapExternalError(err, "err_fetch_project", "", namespace.String())
@@ -164,12 +143,8 @@
 			return nil, errs.Wrap(err, "Could not grab branch for project")
 		}
 
-		bp := bpModel.NewBuildPlannerModel(auth)
+		bp := bpModel.NewBuildPlannerModel(auth, svcm)
 		commit, err = bp.FetchCommit(commitUUID, namespace.Owner, namespace.Project, branch.Label, targetPtr)
-=======
-		bp := bpModel.NewBuildPlannerModel(auth, svcm)
-		commit, err = bp.FetchCommit(commitUUID, namespace.Owner, namespace.Project, targetPtr)
->>>>>>> b050ee0d
 		if err != nil {
 			return nil, errs.Wrap(err, "Failed to fetch commit")
 		}
@@ -215,16 +190,9 @@
 	namespace *project.Namespaced,
 	commitID string,
 	target string,
-<<<<<<< HEAD
-	auth *authentication.Auth,
-	out output.Outputer,
-	info *checkoutinfo.CheckoutInfo) (bp *buildplan.BuildPlan, rerr error) {
-	commit, err := GetCommit(pj, namespace, commitID, target, auth, out, info)
-=======
 	prime primeable,
 ) (bp *buildplan.BuildPlan, rerr error) {
 	commit, err := GetCommit(namespace, commitID, target, prime)
->>>>>>> b050ee0d
 	if err != nil {
 		return nil, errs.Wrap(err, "Could not get commit")
 	}
