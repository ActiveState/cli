package requirements

import (
	"errors"
	"fmt"
	"os"
	"strings"
	"time"

	"github.com/ActiveState/cli/internal/analytics"
	"github.com/go-openapi/strfmt"
	"github.com/thoas/go-funk"

	anaConsts "github.com/ActiveState/cli/internal/analytics/constants"
	"github.com/ActiveState/cli/internal/captain"
	"github.com/ActiveState/cli/internal/config"
	"github.com/ActiveState/cli/internal/constants"
	"github.com/ActiveState/cli/internal/errs"
	"github.com/ActiveState/cli/internal/locale"
	"github.com/ActiveState/cli/internal/logging"
	"github.com/ActiveState/cli/internal/multilog"
	"github.com/ActiveState/cli/internal/output"
	"github.com/ActiveState/cli/internal/primer"
	"github.com/ActiveState/cli/internal/prompt"
	"github.com/ActiveState/cli/internal/runbits"
	"github.com/ActiveState/cli/internal/runbits/rtusage"
	bgModel "github.com/ActiveState/cli/pkg/platform/api/graphql/model/buildplanner"
	medmodel "github.com/ActiveState/cli/pkg/platform/api/mediator/model"
	"github.com/ActiveState/cli/pkg/platform/authentication"
	"github.com/ActiveState/cli/pkg/platform/model"
	"github.com/ActiveState/cli/pkg/platform/runtime/artifact"
	bpModel "github.com/ActiveState/cli/pkg/platform/runtime/model"
	"github.com/ActiveState/cli/pkg/platform/runtime/target"
	"github.com/ActiveState/cli/pkg/project"
	"github.com/ActiveState/cli/pkg/projectfile"
)

type PackageVersion struct {
	captain.NameVersion
}

func (pv *PackageVersion) Set(arg string) error {
	err := pv.NameVersion.Set(arg)
	if err != nil {
		return locale.WrapInputError(err, "err_package_format", "The package and version provided is not formatting correctly, must be in the form of <package>@<version>")
	}
	return nil
}

type RequirementOperation struct {
	Output    output.Outputer
	Prompt    prompt.Prompter
	Project   *project.Project
	Auth      *authentication.Auth
	Config    *config.Instance
	Analytics analytics.Dispatcher
	SvcModel  *model.SvcModel
}

type primeable interface {
	primer.Outputer
	primer.Prompter
	primer.Projecter
	primer.Auther
	primer.Configurer
	primer.Analyticer
	primer.SvcModeler
}

func NewRequirementOperation(prime primeable) *RequirementOperation {
	return &RequirementOperation{
		prime.Output(),
		prime.Prompt(),
		prime.Project(),
		prime.Auth(),
		prime.Config(),
		prime.Analytics(),
		prime.SvcModel(),
	}
}

const latestVersion = "latest"

<<<<<<< HEAD
func (r *RequirementOperation) ExecuteRequirementOperation(requirementName, requirementVersion string, requirementBitWidth int, operation model.Operation, nsType model.NamespaceType) (rerr error) {
=======
type RequirementOperationParams struct {
	RequirementName     string
	RequirementVersion  string
	RequirementBitWidth int
	Operation           model.Operation
	NsType              model.NamespaceType
}

func (r *RequirementOperation) ExecuteRequirementOperation(requirementName string, requirementVersion string, requirementBitWidth int, operation bgModel.Operation, nsType model.NamespaceType) (rerr error) {
>>>>>>> 4e929dd8
	var ns model.Namespace
	var langVersion string
	langName := "undetermined"

	out := r.Output
	var pg *output.Spinner
	defer func() {
		if pg != nil {
			// This is a bit awkward, but it would be even more awkward to manually address this for every error condition
			pg.Stop(locale.T("progress_fail"))
		}
	}()

	var err error
	pj := r.Project
	if pj == nil {
		pg = output.StartSpinner(out, locale.Tl("progress_project", "", requirementName), constants.TerminalAnimationInterval)
		pj, err = initializeProject()
		if err != nil {
			return locale.WrapError(err, "err_package_get_project", "Could not get project from path")
		}
		pg.Stop(locale.T("progress_success"))
		pg = nil // The defer above will redundantly call pg.Stop on success if we don't set this to nil

		defer func() {
			if rerr != nil && !errors.Is(err, artifact.CamelRuntimeBuilding) {
				if err := os.Remove(pj.Source().Path()); err != nil {
					multilog.Error("could not remove temporary project file: %s", errs.JoinMessage(err))
				}
			}
		}()
	}
	out.Notice(locale.Tl("operating_message", "", pj.NamespaceString(), pj.Dir()))

	switch nsType {
	case model.NamespacePackage, model.NamespaceBundle:
		language, err := model.LanguageByCommit(pj.CommitUUID())
		if err == nil {
			langName = language.Name
			ns = model.NewNamespacePkgOrBundle(langName, nsType)
		} else {
			logging.Debug("Could not get language from project: %v", err)
		}
	case model.NamespaceLanguage:
		ns = model.NewNamespaceLanguage()
	case model.NamespacePlatform:
		ns = model.NewNamespacePlatform()
	}

	rtusage.PrintRuntimeUsage(r.SvcModel, out, pj.Owner())

	var validatePkg = operation == bgModel.OperationAdd && (ns.Type() == model.NamespacePackage || ns.Type() == model.NamespaceBundle)
	if !ns.IsValid() && (nsType == model.NamespacePackage || nsType == model.NamespaceBundle) {
		pg = output.StartSpinner(out, locale.Tl("progress_pkg_nolang", "", requirementName), constants.TerminalAnimationInterval)

		supported, err := model.FetchSupportedLanguages(model.HostPlatform)
		if err != nil {
			return errs.Wrap(err, "Failed to retrieve the list of supported languages")
		}

		var supportedLang *medmodel.SupportedLanguage
		requirementName, ns, supportedLang, err = resolvePkgAndNamespace(r.Prompt, requirementName, nsType, supported)
		if err != nil {
			return errs.Wrap(err, "Could not resolve pkg and namespace")
		}
		langVersion = supportedLang.DefaultVersion
		langName = supportedLang.Name

		validatePkg = false

		pg.Stop(locale.T("progress_found"))
		pg = nil
	}

	if strings.ToLower(requirementVersion) == latestVersion {
		requirementVersion = ""
	}

	if validatePkg {
		pg = output.StartSpinner(out, locale.Tl("progress_search", "", requirementName), constants.TerminalAnimationInterval)

		packages, err := model.SearchIngredientsStrict(ns, requirementName, false, false)
		if err != nil {
			return locale.WrapError(err, "package_err_cannot_obtain_search_results")
		}
		if len(packages) == 0 {
			suggestions, err := getSuggestions(ns, requirementName)
			if err != nil {
				multilog.Error("Failed to retrieve suggestions: %v", err)
			}
			if len(suggestions) == 0 {
				return locale.WrapInputError(err, "package_ingredient_alternatives_nosuggest", "", requirementName)
			}
			return locale.WrapInputError(err, "package_ingredient_alternatives", "", requirementName, strings.Join(suggestions, "\n"))
		}
		if name := packages[0].Ingredient.Name; name != nil && requirementName != *name {
			logging.Debug("Requirement to install's letter case differs from Platform's ('%s' != '%s')", requirementName, *name)
			requirementName = *name // match case
		}

		pg.Stop(locale.T("progress_found"))
		pg = nil
	}

	parentCommitID := pj.CommitUUID()
	hasParentCommit := parentCommitID != ""

	pg = output.StartSpinner(out, locale.T("progress_commit"), constants.TerminalAnimationInterval)

	// Check if this is an addition or an update
	if operation == bgModel.OperationAdd && parentCommitID != "" {
		req, err := model.GetRequirement(parentCommitID, ns, requirementName)
		if err != nil {
			return errs.Wrap(err, "Could not get requirement")
		}
		if req != nil {
			operation = bgModel.OperationUpdate
		}
	}

	r.Analytics.EventWithLabel(
		anaConsts.CatPackageOp, fmt.Sprintf("%s-%s", operation, langName), requirementName,
	)

	if !hasParentCommit {
		languageFromNs := model.LanguageFromNamespace(ns.String())
		parentCommitID, err = model.CommitInitial(model.HostPlatform, languageFromNs, langVersion)
		if err != nil {
			return locale.WrapError(err, "err_install_no_project_commit", "Could not create initial commit for new project")
		}
	}

	bp := bpModel.NewBuildPlanner(r.Auth)
	commitID, err := bp.PushCommit(bpModel.PushCommitParams{
		Owner:            pj.Owner(),
		Project:          pj.Name(),
		ParentCommit:     string(parentCommitID),
		BranchRef:        pj.BranchName(),
		Description:      fmt.Sprintf("%s-%s", operation, requirementName),
		PackageName:      requirementName,
		PackageVersion:   requirementVersion,
		PackageNamespace: ns,
		Operation:        operation,
		Time:             time.Now(),
	})
	if err != nil {
		return locale.WrapError(err, "err_package_save_and_build", "Could not save and build project")
	}

	orderChanged := !hasParentCommit
	if hasParentCommit {
		revertCommit, err := model.GetRevertCommit(pj.CommitUUID(), strfmt.UUID(commitID))
		if err != nil {
			return locale.WrapError(err, "err_revert_refresh")
		}
		orderChanged = len(revertCommit.Changeset) > 0
	}
	logging.Debug("Order changed: %v", orderChanged)

	pg.Stop(locale.T("progress_success"))
	pg = nil

	var trigger target.Trigger
	switch ns.Type() {
	case model.NamespaceLanguage:
		trigger = target.TriggerLanguage
	case model.NamespacePackage, model.NamespaceBundle:
		trigger = target.TriggerPackage
	case model.NamespacePlatform:
		trigger = target.TriggerPlatform
	default:
		return errs.Wrap(err, "Unsupported namespace type: %s", ns.Type().String())
	}

	// refresh or install runtime
	err = runbits.RefreshRuntime(r.Auth, r.Output, r.Analytics, pj, strfmt.UUID(commitID), orderChanged, trigger, r.SvcModel)
	if err != nil {
		return errs.Wrap(err, "Failed to refresh runtime")
	}

	if orderChanged {
		if err := pj.SetCommit(commitID); err != nil {
			return locale.WrapError(err, "err_package_update_pjfile")
		}
	}

	if !hasParentCommit {
		out.Notice(locale.Tr("install_initial_success", pj.Source().Path()))
	}

	// Print the result
	message := locale.Tr(fmt.Sprintf("%s_version_%s", ns.Type(), operation), requirementName, requirementVersion)
	if requirementVersion == "" {
		message = locale.Tr(fmt.Sprintf("%s_%s", ns.Type(), operation), requirementName)
	}
	out.Print(output.Prepare(
		message,
		&struct {
			Name      string `json:"name"`
			Version   string `json:"version,omitempty"`
			Type      string `json:"type"`
			Operation string `json:"operation"`
		}{
			requirementName,
			requirementVersion,
			ns.Type().String(),
			string(operation),
		}))

	out.Notice(locale.T("operation_success_local"))

	return nil
}

func supportedLanguageByName(supported []medmodel.SupportedLanguage, langName string) medmodel.SupportedLanguage {
	return funk.Find(supported, func(l medmodel.SupportedLanguage) bool { return l.Name == langName }).(medmodel.SupportedLanguage)
}

func resolvePkgAndNamespace(prompt prompt.Prompter, packageName string, nsType model.NamespaceType, supported []medmodel.SupportedLanguage) (string, model.Namespace, *medmodel.SupportedLanguage, error) {
	ns := model.NewBlankNamespace()

	// Find ingredients that match the input query
	ingredients, err := model.SearchIngredientsStrict(model.NewBlankNamespace(), packageName, false, false)
	if err != nil {
		return "", ns, nil, locale.WrapError(err, "err_pkgop_search_err", "Failed to check for ingredients.")
	}

	ingredients, err = model.FilterSupportedIngredients(supported, ingredients)
	if err != nil {
		return "", ns, nil, errs.Wrap(err, "Failed to filter out unsupported packages")
	}

	choices := []string{}
	values := map[string][]string{}
	for _, i := range ingredients {
		language := model.LanguageFromNamespace(*i.Ingredient.PrimaryNamespace)

		// Generate ingredient choices to present to the user
		name := fmt.Sprintf("%s (%s)", *i.Ingredient.Name, language)
		choices = append(choices, name)
		values[name] = []string{*i.Ingredient.Name, language}
	}

	if len(choices) == 0 {
		return "", ns, nil, locale.WrapInputError(err, "package_ingredient_alternatives_nolang", "", packageName)
	}

	// If we only have one ingredient match we're done; return it.
	if len(choices) == 1 {
		language := values[choices[0]][1]
		supportedLang := supportedLanguageByName(supported, language)
		return values[choices[0]][0], model.NewNamespacePkgOrBundle(language, nsType), &supportedLang, nil
	}

	// Prompt the user with the ingredient choices
	choice, err := prompt.Select(
		locale.Tl("prompt_pkgop_ingredient", "Multiple Matches"),
		locale.Tl("prompt_pkgop_ingredient_msg", "Your query has multiple matches, which one would you like to use?"),
		choices, &choices[0],
	)
	if err != nil {
		return "", ns, nil, locale.WrapError(err, "err_pkgop_select", "Need a selection.")
	}

	// Return the user selected ingredient
	language := values[choice][1]
	supportedLang := supportedLanguageByName(supported, language)
	return values[choice][0], model.NewNamespacePkgOrBundle(language, nsType), &supportedLang, nil
}

func getSuggestions(ns model.Namespace, name string) ([]string, error) {
	results, err := model.SearchIngredients(ns, name, false)
	if err != nil {
		return []string{}, locale.WrapError(err, "package_ingredient_err_search", "Failed to resolve ingredient named: {{.V0}}", name)
	}

	maxResults := 5
	if len(results) > maxResults {
		results = results[:maxResults]
	}

	suggestions := make([]string, 0, maxResults+1)
	for _, result := range results {
		suggestions = append(suggestions, fmt.Sprintf(" - %s", *result.Ingredient.Name))
	}

	return suggestions, nil
}

func initializeProject() (*project.Project, error) {
	target, err := os.Getwd()
	if err != nil {
		return nil, locale.WrapError(err, "err_add_get_wd", "Could not get working directory for new  project")
	}

	createParams := &projectfile.CreateParams{
		ProjectURL: constants.DashboardCommitURL,
		Directory:  target,
	}

	_, err = projectfile.Create(createParams)
	if err != nil {
		return nil, locale.WrapError(err, "err_add_create_projectfile", "Could not create new projectfile")
	}

	return project.FromPath(target)
}<|MERGE_RESOLUTION|>--- conflicted
+++ resolved
@@ -81,19 +81,7 @@
 
 const latestVersion = "latest"
 
-<<<<<<< HEAD
-func (r *RequirementOperation) ExecuteRequirementOperation(requirementName, requirementVersion string, requirementBitWidth int, operation model.Operation, nsType model.NamespaceType) (rerr error) {
-=======
-type RequirementOperationParams struct {
-	RequirementName     string
-	RequirementVersion  string
-	RequirementBitWidth int
-	Operation           model.Operation
-	NsType              model.NamespaceType
-}
-
-func (r *RequirementOperation) ExecuteRequirementOperation(requirementName string, requirementVersion string, requirementBitWidth int, operation bgModel.Operation, nsType model.NamespaceType) (rerr error) {
->>>>>>> 4e929dd8
+func (r *RequirementOperation) ExecuteRequirementOperation(requirementName requirementVersion string, requirementBitWidth int, operation bgModel.Operation, nsType model.NamespaceType) (rerr error) {
 	var ns model.Namespace
 	var langVersion string
 	langName := "undetermined"
