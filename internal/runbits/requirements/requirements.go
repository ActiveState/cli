package requirements

import (
	"errors"
	"fmt"
	"os"
	"strings"

	"github.com/ActiveState/cli/internal/analytics"
	"github.com/thoas/go-funk"

	anaConsts "github.com/ActiveState/cli/internal/analytics/constants"
	"github.com/ActiveState/cli/internal/captain"
	"github.com/ActiveState/cli/internal/config"
	"github.com/ActiveState/cli/internal/constants"
	"github.com/ActiveState/cli/internal/errs"
	"github.com/ActiveState/cli/internal/locale"
	"github.com/ActiveState/cli/internal/logging"
	"github.com/ActiveState/cli/internal/multilog"
	"github.com/ActiveState/cli/internal/output"
	"github.com/ActiveState/cli/internal/primer"
	"github.com/ActiveState/cli/internal/prompt"
	"github.com/ActiveState/cli/internal/runbits"
	"github.com/ActiveState/cli/internal/runbits/rtusage"
	bpModel "github.com/ActiveState/cli/pkg/platform/api/buildplanner/model"
	medmodel "github.com/ActiveState/cli/pkg/platform/api/mediator/model"
	"github.com/ActiveState/cli/pkg/platform/authentication"
	"github.com/ActiveState/cli/pkg/platform/model"
	"github.com/ActiveState/cli/pkg/platform/runtime/artifact"
	"github.com/ActiveState/cli/pkg/platform/runtime/target"
	"github.com/ActiveState/cli/pkg/project"
	"github.com/ActiveState/cli/pkg/projectfile"
)

type PackageVersion struct {
	captain.NameVersion
}

func (pv *PackageVersion) Set(arg string) error {
	err := pv.NameVersion.Set(arg)
	if err != nil {
		return locale.WrapInputError(err, "err_package_format", "The package and version provided is not formatting correctly, must be in the form of <package>@<version>")
	}
	return nil
}

type RequirementOperation struct {
	Output    output.Outputer
	Prompt    prompt.Prompter
	Project   *project.Project
	Auth      *authentication.Auth
	Config    *config.Instance
	Analytics analytics.Dispatcher
	SvcModel  *model.SvcModel
}

type primeable interface {
	primer.Outputer
	primer.Prompter
	primer.Projecter
	primer.Auther
	primer.Configurer
	primer.Analyticer
	primer.SvcModeler
}

func NewRequirementOperation(prime primeable) *RequirementOperation {
	return &RequirementOperation{
		prime.Output(),
		prime.Prompt(),
		prime.Project(),
		prime.Auth(),
		prime.Config(),
		prime.Analytics(),
		prime.SvcModel(),
	}
}

const latestVersion = "latest"

func (r *RequirementOperation) ExecuteRequirementOperation(requirementName, requirementVersion string, requirementBitWidth int, operation bpModel.Operation, nsType model.NamespaceType) (rerr error) {
	var ns model.Namespace
	var langVersion string
	langName := "undetermined"

	out := r.Output
	var pg *output.Spinner
	defer func() {
		if pg != nil {
			// This is a bit awkward, but it would be even more awkward to manually address this for every error condition
			pg.Stop(locale.T("progress_fail"))
		}
	}()

	var err error
	pj := r.Project
	if pj == nil {
		pg = output.StartSpinner(out, locale.Tl("progress_project", "", requirementName), constants.TerminalAnimationInterval)
		pj, err = initializeProject()
		if err != nil {
			return locale.WrapError(err, "err_package_get_project", "Could not get project from path")
		}
		pg.Stop(locale.T("progress_success"))
		pg = nil // The defer above will redundantly call pg.Stop on success if we don't set this to nil

		defer func() {
			if rerr != nil && !errors.Is(err, artifact.CamelRuntimeBuilding) {
				if err := os.Remove(pj.Source().Path()); err != nil {
					multilog.Error("could not remove temporary project file: %s", errs.JoinMessage(err))
				}
			}
		}()
	}
	out.Notice(locale.Tl("operating_message", "", pj.NamespaceString(), pj.Dir()))

	switch nsType {
	case model.NamespacePackage, model.NamespaceBundle:
		language, err := model.LanguageByCommit(pj.CommitUUID())
		if err == nil {
			langName = language.Name
			ns = model.NewNamespacePkgOrBundle(langName, nsType)
		} else {
			logging.Debug("Could not get language from project: %v", err)
		}
	case model.NamespaceLanguage:
		ns = model.NewNamespaceLanguage()
	case model.NamespacePlatform:
		ns = model.NewNamespacePlatform()
	}

	rtusage.PrintRuntimeUsage(r.SvcModel, out, pj.Owner())

	var validatePkg = operation == bpModel.OperationAdded && (ns.Type() == model.NamespacePackage || ns.Type() == model.NamespaceBundle)
	if !ns.IsValid() && (nsType == model.NamespacePackage || nsType == model.NamespaceBundle) {
		pg = output.StartSpinner(out, locale.Tl("progress_pkg_nolang", "", requirementName), constants.TerminalAnimationInterval)

		supported, err := model.FetchSupportedLanguages(model.HostPlatform)
		if err != nil {
			return errs.Wrap(err, "Failed to retrieve the list of supported languages")
		}

		var supportedLang *medmodel.SupportedLanguage
		requirementName, ns, supportedLang, err = resolvePkgAndNamespace(r.Prompt, requirementName, nsType, supported)
		if err != nil {
			return errs.Wrap(err, "Could not resolve pkg and namespace")
		}
		langVersion = supportedLang.DefaultVersion
		langName = supportedLang.Name

		validatePkg = false

		pg.Stop(locale.T("progress_found"))
		pg = nil
	}

	if strings.ToLower(requirementVersion) == latestVersion {
		requirementVersion = ""
	}

	if validatePkg {
		pg = output.StartSpinner(out, locale.Tl("progress_search", "", requirementName), constants.TerminalAnimationInterval)

		packages, err := model.SearchIngredientsStrict(ns, requirementName, false, false)
		if err != nil {
			return locale.WrapError(err, "package_err_cannot_obtain_search_results")
		}
		if len(packages) == 0 {
			suggestions, err := getSuggestions(ns, requirementName)
			if err != nil {
				multilog.Error("Failed to retrieve suggestions: %v", err)
			}
			if len(suggestions) == 0 {
				return locale.WrapInputError(err, "package_ingredient_alternatives_nosuggest", "", requirementName)
			}
			return locale.WrapInputError(err, "package_ingredient_alternatives", "", requirementName, strings.Join(suggestions, "\n"))
		}
		if name := packages[0].Ingredient.Name; name != nil && requirementName != *name {
			logging.Debug("Requirement to install's letter case differs from Platform's ('%s' != '%s')", requirementName, *name)
			requirementName = *name // match case
		}

		pg.Stop(locale.T("progress_found"))
		pg = nil
	}

	parentCommitID := pj.CommitUUID()
	hasParentCommit := parentCommitID != ""

	pg = output.StartSpinner(out, locale.T("progress_commit"), constants.TerminalAnimationInterval)

	// Check if this is an addition or an update
	if operation == bpModel.OperationAdded && parentCommitID != "" {
		req, err := model.GetRequirement(parentCommitID, ns, requirementName)
		if err != nil {
			return errs.Wrap(err, "Could not get requirement")
		}
		if req != nil {
			operation = bpModel.OperationUpdated
		}
	}

	r.Analytics.EventWithLabel(
		anaConsts.CatPackageOp, fmt.Sprintf("%s-%s", operation, langName), requirementName,
	)

	if !hasParentCommit {
		languageFromNs := model.LanguageFromNamespace(ns.String())
		parentCommitID, err = model.CommitInitial(model.HostPlatform, languageFromNs, langVersion)
		if err != nil {
			return locale.WrapError(err, "err_install_no_project_commit", "Could not create initial commit for new project")
		}
	}

	latest, err := model.FetchLatestTimeStamp()
	if err != nil {
		return errs.Wrap(err, "Could not fetch latest timestamp")
	}

<<<<<<< HEAD
	params := model.StageCommitParams{
=======
	bp := model.NewBuildPlannerModel(r.Auth)
	commitID, err := bp.StageCommit(model.StageCommitParams{
		Owner:            pj.Owner(),
		Project:          pj.Name(),
>>>>>>> c7cb44e1
		ParentCommit:     string(parentCommitID),
		PackageName:      requirementName,
		PackageVersion:   requirementVersion,
		PackageNamespace: ns,
		Operation:        operation,
		TimeStamp:        latest,
	}
	if pj.Private() {
		params.Owner = pj.Owner()
		params.Project = pj.Name()
	}

	bp := model.NewBuildPlanModel(r.Auth)
	commitID, err := bp.StageCommit(params)
	if err != nil {
		return locale.WrapError(err, "err_package_save_and_build", "Error occurred while trying to create a commit")
	}

	orderChanged := !hasParentCommit
	if hasParentCommit {
		revertCommit, err := model.GetRevertCommit(pj.CommitUUID(), commitID)
		if err != nil {
			return locale.WrapError(err, "err_revert_refresh")
		}
		orderChanged = len(revertCommit.Changeset) > 0
	}
	logging.Debug("Order changed: %v", orderChanged)

	pg.Stop(locale.T("progress_success"))
	pg = nil

	var trigger target.Trigger
	switch ns.Type() {
	case model.NamespaceLanguage:
		trigger = target.TriggerLanguage
	case model.NamespacePackage, model.NamespaceBundle:
		trigger = target.TriggerPackage
	case model.NamespacePlatform:
		trigger = target.TriggerPlatform
	default:
		return errs.Wrap(err, "Unsupported namespace type: %s", ns.Type().String())
	}

	// refresh or install runtime
	err = runbits.RefreshRuntime(r.Auth, r.Output, r.Analytics, pj, commitID, orderChanged, trigger, r.SvcModel)
	if err != nil {
		return errs.Wrap(err, "Failed to refresh runtime")
	}

	if orderChanged {
		if err := pj.SetCommit(commitID.String()); err != nil {
			return locale.WrapError(err, "err_package_update_pjfile")
		}
	}

	if !hasParentCommit {
		out.Notice(locale.Tr("install_initial_success", pj.Source().Path()))
	}

	// Print the result
	message := locale.Tr(fmt.Sprintf("%s_version_%s", ns.Type(), operation), requirementName, requirementVersion)
	if requirementVersion == "" {
		message = locale.Tr(fmt.Sprintf("%s_%s", ns.Type(), operation), requirementName)
	}
	out.Print(output.Prepare(
		message,
		&struct {
			Name      string `json:"name"`
			Version   string `json:"version,omitempty"`
			Type      string `json:"type"`
			Operation string `json:"operation"`
		}{
			requirementName,
			requirementVersion,
			ns.Type().String(),
			operation.String(),
		}))

	out.Notice(locale.T("operation_success_local"))

	return nil
}

func supportedLanguageByName(supported []medmodel.SupportedLanguage, langName string) medmodel.SupportedLanguage {
	return funk.Find(supported, func(l medmodel.SupportedLanguage) bool { return l.Name == langName }).(medmodel.SupportedLanguage)
}

func resolvePkgAndNamespace(prompt prompt.Prompter, packageName string, nsType model.NamespaceType, supported []medmodel.SupportedLanguage) (string, model.Namespace, *medmodel.SupportedLanguage, error) {
	ns := model.NewBlankNamespace()

	// Find ingredients that match the input query
	ingredients, err := model.SearchIngredientsStrict(model.NewBlankNamespace(), packageName, false, false)
	if err != nil {
		return "", ns, nil, locale.WrapError(err, "err_pkgop_search_err", "Failed to check for ingredients.")
	}

	ingredients, err = model.FilterSupportedIngredients(supported, ingredients)
	if err != nil {
		return "", ns, nil, errs.Wrap(err, "Failed to filter out unsupported packages")
	}

	choices := []string{}
	values := map[string][]string{}
	for _, i := range ingredients {
		language := model.LanguageFromNamespace(*i.Ingredient.PrimaryNamespace)

		// Generate ingredient choices to present to the user
		name := fmt.Sprintf("%s (%s)", *i.Ingredient.Name, language)
		choices = append(choices, name)
		values[name] = []string{*i.Ingredient.Name, language}
	}

	if len(choices) == 0 {
		return "", ns, nil, locale.WrapInputError(err, "package_ingredient_alternatives_nolang", "", packageName)
	}

	// If we only have one ingredient match we're done; return it.
	if len(choices) == 1 {
		language := values[choices[0]][1]
		supportedLang := supportedLanguageByName(supported, language)
		return values[choices[0]][0], model.NewNamespacePkgOrBundle(language, nsType), &supportedLang, nil
	}

	// Prompt the user with the ingredient choices
	choice, err := prompt.Select(
		locale.Tl("prompt_pkgop_ingredient", "Multiple Matches"),
		locale.Tl("prompt_pkgop_ingredient_msg", "Your query has multiple matches, which one would you like to use?"),
		choices, &choices[0],
	)
	if err != nil {
		return "", ns, nil, locale.WrapError(err, "err_pkgop_select", "Need a selection.")
	}

	// Return the user selected ingredient
	language := values[choice][1]
	supportedLang := supportedLanguageByName(supported, language)
	return values[choice][0], model.NewNamespacePkgOrBundle(language, nsType), &supportedLang, nil
}

func getSuggestions(ns model.Namespace, name string) ([]string, error) {
	results, err := model.SearchIngredients(ns, name, false)
	if err != nil {
		return []string{}, locale.WrapError(err, "package_ingredient_err_search", "Failed to resolve ingredient named: {{.V0}}", name)
	}

	maxResults := 5
	if len(results) > maxResults {
		results = results[:maxResults]
	}

	suggestions := make([]string, 0, maxResults+1)
	for _, result := range results {
		suggestions = append(suggestions, fmt.Sprintf(" - %s", *result.Ingredient.Name))
	}

	return suggestions, nil
}

func initializeProject() (*project.Project, error) {
	target, err := os.Getwd()
	if err != nil {
		return nil, locale.WrapError(err, "err_add_get_wd", "Could not get working directory for new  project")
	}

	createParams := &projectfile.CreateParams{
		ProjectURL: constants.DashboardCommitURL,
		Directory:  target,
	}

	_, err = projectfile.Create(createParams)
	if err != nil {
		return nil, locale.WrapError(err, "err_add_create_projectfile", "Could not create new projectfile")
	}

	return project.FromPath(target)
}<|MERGE_RESOLUTION|>--- conflicted
+++ resolved
@@ -216,14 +216,7 @@
 		return errs.Wrap(err, "Could not fetch latest timestamp")
 	}
 
-<<<<<<< HEAD
 	params := model.StageCommitParams{
-=======
-	bp := model.NewBuildPlannerModel(r.Auth)
-	commitID, err := bp.StageCommit(model.StageCommitParams{
-		Owner:            pj.Owner(),
-		Project:          pj.Name(),
->>>>>>> c7cb44e1
 		ParentCommit:     string(parentCommitID),
 		PackageName:      requirementName,
 		PackageVersion:   requirementVersion,
@@ -236,7 +229,7 @@
 		params.Project = pj.Name()
 	}
 
-	bp := model.NewBuildPlanModel(r.Auth)
+	bp := model.NewBuildPlannerModel(r.Auth)
 	commitID, err := bp.StageCommit(params)
 	if err != nil {
 		return locale.WrapError(err, "err_package_save_and_build", "Error occurred while trying to create a commit")
