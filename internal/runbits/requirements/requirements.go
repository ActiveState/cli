--- conflicted
+++ resolved
@@ -153,92 +153,8 @@
 		return locale.WrapError(err, "err_resolve_namespaces", "Could not resolve one or more package namespaces")
 	}
 
-<<<<<<< HEAD
 	if err := r.validatePackages(requirements...); err != nil {
 		return locale.WrapError(err, "err_validate_packages", "Could not validate one or more packages")
-=======
-	var validatePkg = operation == bpModel.OperationAdded && ns != nil && (ns.Type() == model.NamespacePackage || ns.Type() == model.NamespaceBundle || ns.Type() == model.NamespaceLanguage)
-	if (ns == nil || !ns.IsValid()) && nsType != nil && (*nsType == model.NamespacePackage || *nsType == model.NamespaceBundle) {
-		pg = output.StartSpinner(out, locale.Tr("progress_pkg_nolang", requirementName), constants.TerminalAnimationInterval)
-
-		supported, err := model.FetchSupportedLanguages(model.HostPlatform)
-		if err != nil {
-			return errs.Wrap(err, "Failed to retrieve the list of supported languages")
-		}
-
-		var nsv model.Namespace
-		var supportedLang *medmodel.SupportedLanguage
-		requirementName, nsv, supportedLang, err = resolvePkgAndNamespace(r.Prompt, requirementName, *nsType, supported, ts, r.Auth)
-		if err != nil {
-			return errs.Wrap(err, "Could not resolve pkg and namespace")
-		}
-		ns = &nsv
-		langVersion = supportedLang.DefaultVersion
-		langName = supportedLang.Name
-
-		validatePkg = false
-
-		pg.Stop(locale.T("progress_found"))
-		pg = nil
-	}
-
-	if ns == nil {
-		return locale.NewError("err_package_invalid_namespace_detected", "No valid namespace could be detected")
-	}
-
-	if strings.ToLower(requirementVersion) == latestVersion {
-		requirementVersion = ""
-	}
-
-	origRequirementName := requirementName
-	appendVersionWildcard := false
-	if validatePkg {
-		pg = output.StartSpinner(out, locale.Tr("progress_search", requirementName), constants.TerminalAnimationInterval)
-
-		normalized, err := model.FetchNormalizedName(*ns, requirementName, r.Auth)
-		if err != nil {
-			multilog.Error("Failed to normalize '%s': %v", requirementName, err)
-		}
-
-		packages, err := model.SearchIngredientsStrict(ns.String(), normalized, false, false, nil, r.Auth) // ideally case-sensitive would be true (PB-4371)
-		if err != nil {
-			return locale.WrapError(err, "package_err_cannot_obtain_search_results")
-		}
-
-		if len(packages) == 0 {
-			suggestions, err := getSuggestions(*ns, requirementName, r.Auth)
-			if err != nil {
-				multilog.Error("Failed to retrieve suggestions: %v", err)
-			}
-
-			if len(suggestions) == 0 {
-				return &ErrNoMatches{
-					locale.WrapInputError(err, "package_ingredient_alternatives_nosuggest", "", requirementName),
-					requirementName, nil}
-			}
-
-			return &ErrNoMatches{
-				locale.WrapInputError(err, "package_ingredient_alternatives", "", requirementName, strings.Join(suggestions, "\n")),
-				requirementName, ptr.To(strings.Join(suggestions, "\n"))}
-		}
-
-		requirementName = normalized
-
-		// If a bare version number was given, and if it is a partial version number (e.g. requests@2),
-		// we'll want to ultimately append a '.x' suffix.
-		if versionRe.MatchString(requirementVersion) {
-			for _, knownVersion := range packages[0].Versions {
-				if knownVersion.Version == requirementVersion {
-					break
-				} else if strings.HasPrefix(knownVersion.Version, requirementVersion) {
-					appendVersionWildcard = true
-				}
-			}
-		}
-
-		pg.Stop(locale.T("progress_found"))
-		pg = nil
->>>>>>> 5c942e7c
 	}
 
 	parentCommitID, err := localcommit.Get(r.Project.Dir())
@@ -382,7 +298,7 @@
 		}
 	}
 
-	requirement.validatePkg = requirement.Operation == bpModel.OperationAdded && requirement.Namespace != nil && (requirement.Namespace.Type() == model.NamespacePackage || requirement.Namespace.Type() == model.NamespaceBundle)
+	requirement.validatePkg = requirement.Operation == bpModel.OperationAdded && requirement.Namespace != nil && (requirement.Namespace.Type() == model.NamespacePackage || requirement.Namespace.Type() == model.NamespaceBundle || requirement.Namespace.Type() == model.NamespaceLanguage)
 	if (requirement.Namespace == nil || !requirement.Namespace.IsValid()) && requirement.NamespaceType != nil && (*requirement.NamespaceType == model.NamespacePackage || *requirement.NamespaceType == model.NamespaceBundle) {
 		pg := output.StartSpinner(r.Output, locale.Tr("progress_pkg_nolang", requirement.Name), constants.TerminalAnimationInterval)
 
