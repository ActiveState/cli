package requirements

import (
	"fmt"
	"strconv"
	"strings"
	"time"

	"github.com/ActiveState/cli/internal/analytics"
<<<<<<< HEAD
	"github.com/ActiveState/cli/internal/rtutils/ptr"
	"github.com/thoas/go-funk"

=======
>>>>>>> a99f2005
	anaConsts "github.com/ActiveState/cli/internal/analytics/constants"
	"github.com/ActiveState/cli/internal/captain"
	"github.com/ActiveState/cli/internal/config"
	"github.com/ActiveState/cli/internal/constants"
	"github.com/ActiveState/cli/internal/errs"
	"github.com/ActiveState/cli/internal/locale"
	"github.com/ActiveState/cli/internal/logging"
	"github.com/ActiveState/cli/internal/multilog"
	"github.com/ActiveState/cli/internal/output"
	"github.com/ActiveState/cli/internal/primer"
	"github.com/ActiveState/cli/internal/prompt"
	"github.com/ActiveState/cli/internal/rtutils/ptr"
	"github.com/ActiveState/cli/internal/runbits"
	"github.com/ActiveState/cli/internal/runbits/commitmediator"
	"github.com/ActiveState/cli/internal/runbits/rationalize"
	bpModel "github.com/ActiveState/cli/pkg/platform/api/buildplanner/model"
	medmodel "github.com/ActiveState/cli/pkg/platform/api/mediator/model"
	"github.com/ActiveState/cli/pkg/platform/authentication"
	"github.com/ActiveState/cli/pkg/platform/model"
	"github.com/ActiveState/cli/pkg/platform/runtime/target"
	"github.com/ActiveState/cli/pkg/project"
	"github.com/thoas/go-funk"
)

type PackageVersion struct {
	captain.NameVersionValue
}

func (pv *PackageVersion) Set(arg string) error {
	err := pv.NameVersionValue.Set(arg)
	if err != nil {
		return locale.WrapInputError(err, "err_package_format", "The package and version provided is not formatting correctly, must be in the form of <package>@<version>")
	}
	return nil
}

type RequirementOperation struct {
	Output    output.Outputer
	Prompt    prompt.Prompter
	Project   *project.Project
	Auth      *authentication.Auth
	Config    *config.Instance
	Analytics analytics.Dispatcher
	SvcModel  *model.SvcModel
}

type primeable interface {
	primer.Outputer
	primer.Prompter
	primer.Projecter
	primer.Auther
	primer.Configurer
	primer.Analyticer
	primer.SvcModeler
}

func NewRequirementOperation(prime primeable) *RequirementOperation {
	return &RequirementOperation{
		prime.Output(),
		prime.Prompt(),
		prime.Project(),
		prime.Auth(),
		prime.Config(),
		prime.Analytics(),
		prime.SvcModel(),
	}
}

const latestVersion = "latest"

<<<<<<< HEAD
// ExecuteRequirementOperation executes the operation on the requirement
// This has become quite unwieldy, and is ripe for a refactor - https://activestatef.atlassian.net/browse/DX-1897
// For now, be aware that you should never provide BOTH ns AND nsType, one or the other should always be nil, but never both.
// The refactor should clean this up.
func (r *RequirementOperation) ExecuteRequirementOperation(
	requirementName, requirementVersion string,
	operation bpModel.Operation, ns *model.Namespace, nsType *model.NamespaceType, ts *time.Time) (rerr error) {

=======
type ErrNoMatches struct {
	*locale.LocalizedError
	Query        string
	Alternatives *string
}

func (r *RequirementOperation) ExecuteRequirementOperation(requirementName, requirementVersion string,
	requirementBitWidth int, operation bpModel.Operation, nsType model.NamespaceType) (rerr error) {
	defer r.rationalizeError(&rerr)

	var ns model.Namespace
>>>>>>> a99f2005
	var langVersion string
	langName := "undetermined"

	out := r.Output
	var pg *output.Spinner
	defer func() {
		if pg != nil {
			// This is a bit awkward, but it would be even more awkward to manually address this for every error condition
			pg.Stop(locale.T("progress_fail"))
		}
	}()

	var err error
	if r.Project == nil {
		return rationalize.ErrNoProject
	}
	if r.Project.IsHeadless() {
		return rationalize.ErrHeadless
	}
	out.Notice(locale.Tr("operating_message", r.Project.NamespaceString(), r.Project.Dir()))

<<<<<<< HEAD
	if nsType != nil {
		switch *nsType {
		case model.NamespacePackage, model.NamespaceBundle:
			language, err := model.LanguageByCommit(pj.CommitUUID())
			if err == nil {
				langName = language.Name
				ns = ptr.To(model.NewNamespacePkgOrBundle(langName, *nsType))
			} else {
				logging.Debug("Could not get language from project: %v", err)
			}
		case model.NamespaceLanguage:
			ns = ptr.To(model.NewNamespaceLanguage())
		case model.NamespacePlatform:
			ns = ptr.To(model.NewNamespacePlatform())
=======
	switch nsType {
	case model.NamespacePackage, model.NamespaceBundle:
		commitID, err := commitmediator.Get(r.Project)
		if err != nil {
			return errs.Wrap(err, "Unable to get local commit")
		}

		language, err := model.LanguageByCommit(commitID)
		if err == nil {
			langName = language.Name
			ns = model.NewNamespacePkgOrBundle(langName, nsType)
		} else {
			logging.Debug("Could not get language from project: %v", err)
>>>>>>> a99f2005
		}
	}

	var validatePkg = operation == bpModel.OperationAdded && (ns.Type() == model.NamespacePackage || ns.Type() == model.NamespaceBundle)
<<<<<<< HEAD
	if (ns == nil || !ns.IsValid()) && nsType != nil && (*nsType == model.NamespacePackage || *nsType == model.NamespaceBundle) {
		pg = output.StartSpinner(out, locale.Tl("progress_pkg_nolang", "", requirementName), constants.TerminalAnimationInterval)
=======
	if !ns.IsValid() && (nsType == model.NamespacePackage || nsType == model.NamespaceBundle) {
		pg = output.StartSpinner(out, locale.Tr("progress_pkg_nolang", requirementName), constants.TerminalAnimationInterval)
>>>>>>> a99f2005

		supported, err := model.FetchSupportedLanguages(model.HostPlatform)
		if err != nil {
			return errs.Wrap(err, "Failed to retrieve the list of supported languages")
		}

		var nsv model.Namespace
		var supportedLang *medmodel.SupportedLanguage
		requirementName, nsv, supportedLang, err = resolvePkgAndNamespace(r.Prompt, requirementName, *nsType, supported, ts)
		if err != nil {
			return errs.Wrap(err, "Could not resolve pkg and namespace")
		}
		ns = &nsv
		langVersion = supportedLang.DefaultVersion
		langName = supportedLang.Name

		validatePkg = false

		pg.Stop(locale.T("progress_found"))
		pg = nil
	}

	if ns == nil {
		return locale.NewError("err_package_invalid_namespace_detected", "No valid namespace could be detected")
	}

	if strings.ToLower(requirementVersion) == latestVersion {
		requirementVersion = ""
	}

	origRequirementName := requirementName
	if validatePkg {
		pg = output.StartSpinner(out, locale.Tr("progress_search", requirementName), constants.TerminalAnimationInterval)

		normalized, err := model.FetchNormalizedName(*ns, requirementName)
		if err != nil {
			multilog.Error("Failed to normalize '%s': %v", requirementName, err)
		}

		packages, err := model.SearchIngredientsStrict(ns.String(), normalized, false, false, nil) // ideally case-sensitive would be true (PB-4371)
		if err != nil {
			return locale.WrapError(err, "package_err_cannot_obtain_search_results")
		}

		if len(packages) == 0 {
			suggestions, err := getSuggestions(*ns, requirementName)
			if err != nil {
				multilog.Error("Failed to retrieve suggestions: %v", err)
			}

			if len(suggestions) == 0 {
				return &ErrNoMatches{
					locale.WrapInputError(err, "package_ingredient_alternatives_nosuggest", "", requirementName),
					requirementName, nil}
			}

			return &ErrNoMatches{
				locale.WrapInputError(err, "package_ingredient_alternatives", "", requirementName, strings.Join(suggestions, "\n")),
				requirementName, ptr.To(strings.Join(suggestions, "\n"))}
		}

		requirementName = normalized

		pg.Stop(locale.T("progress_found"))
		pg = nil
	}

	parentCommitID, err := commitmediator.Get(r.Project)
	if err != nil {
		return errs.Wrap(err, "Unable to get local commit")
	}
	hasParentCommit := parentCommitID != ""

	pg = output.StartSpinner(out, locale.T("progress_commit"), constants.TerminalAnimationInterval)

	// Check if this is an addition or an update
	if operation == bpModel.OperationAdded && parentCommitID != "" {
		req, err := model.GetRequirement(parentCommitID, *ns, requirementName)
		if err != nil {
			return errs.Wrap(err, "Could not get requirement")
		}
		if req != nil {
			operation = bpModel.OperationUpdated
		}
	}

	r.Analytics.EventWithLabel(
		anaConsts.CatPackageOp, fmt.Sprintf("%s-%s", operation, langName), requirementName,
	)

	if !hasParentCommit {
		languageFromNs := model.LanguageFromNamespace(ns.String())
		parentCommitID, err = model.CommitInitial(model.HostPlatform, languageFromNs, langVersion)
		if err != nil {
			return locale.WrapError(err, "err_install_no_project_commit", "Could not create initial commit for new project")
		}
	}

	if ts == nil {
		latest, err := model.FetchLatestTimeStamp()
		if err != nil {
			return errs.Wrap(err, "Could not fetch latest timestamp")
		}
		ts = &latest
	}

	// MUST ADDRESS: we're no longer passing bitwidth, but this needs it. Need to figure out why.
	name, version, err := model.ResolveRequirementNameAndVersion(requirementName, requirementVersion, -1, *ns)
	if err != nil {
		return errs.Wrap(err, "Could not resolve requirement name and version")
	}

	requirements, err := model.VersionStringToRequirements(version)
	if err != nil {
		return errs.Wrap(err, "Could not process version string into requirements")
	}

	params := model.StageCommitParams{
		Owner:                r.Project.Owner(),
		Project:              r.Project.Name(),
		ParentCommit:         string(parentCommitID),
		Description:          commitMessage(operation, name, version, ns, requirementBitWidth),
		RequirementName:      name,
<<<<<<< HEAD
		RequirementVersion:   version,
		RequirementNamespace: *ns,
		Operation:            operation,
		TimeStamp:            *ts,
=======
		RequirementVersion:   requirements,
		RequirementNamespace: ns,
		Operation:            operation,
		TimeStamp:            latest,
>>>>>>> a99f2005
	}

	bp := model.NewBuildPlannerModel(r.Auth)
	commitID, err := bp.StageCommit(params)
	if err != nil {
		return locale.WrapError(err, "err_package_save_and_build", "Error occurred while trying to create a commit")
	}

	pg.Stop(locale.T("progress_success"))
	pg = nil

	var trigger target.Trigger
	switch ns.Type() {
	case model.NamespaceLanguage:
		trigger = target.TriggerLanguage
	case model.NamespacePackage, model.NamespaceBundle:
		trigger = target.TriggerPackage
	case model.NamespacePlatform:
		trigger = target.TriggerPlatform
	default:
		return errs.Wrap(err, "Unsupported namespace type: %s", ns.Type().String())
	}

	// Re-enable in DX-2307.
	//expr, err := bp.GetBuildExpression(r.Project.Owner(), r.Project.Name(), commitID.String())
	//if err != nil {
	//	return errs.Wrap(err, "Could not get remote build expr")
	//}

	if err := commitmediator.Set(r.Project, commitID.String()); err != nil {
		return locale.WrapError(err, "err_package_update_commit_id")
	}

	// Note: a commit ID file needs to exist at this point.
	// Re-enable in DX-2307.
	//err = buildscript.Update(r.Project, expr, r.Auth)
	//if err != nil {
	//	return locale.WrapError(err, "err_update_build_script")
	//}

	// refresh or install runtime
	err = runbits.RefreshRuntime(r.Auth, r.Output, r.Analytics, r.Project, commitID, true, trigger, r.SvcModel)
	if err != nil {
		return err
	}

	if !hasParentCommit {
		out.Notice(locale.Tr("install_initial_success", r.Project.Source().Path()))
	}

	// Print the result
	message := locale.Tr(fmt.Sprintf("%s_version_%s", ns.Type(), operation), requirementName, requirementVersion)
	if requirementVersion == "" {
		message = locale.Tr(fmt.Sprintf("%s_%s", ns.Type(), operation), requirementName)
	}
	out.Print(output.Prepare(
		message,
		&struct {
			Name      string `json:"name"`
			Version   string `json:"version,omitempty"`
			Type      string `json:"type"`
			Operation string `json:"operation"`
		}{
			requirementName,
			requirementVersion,
			ns.Type().String(),
			operation.String(),
		}))

	if origRequirementName != requirementName {
		out.Notice(locale.Tl("package_version_differs",
			"Note: the actual package name ({{.V0}}) is different from the requested package name ({{.V1}})",
			requirementName, origRequirementName))
	}

	out.Notice(locale.T("operation_success_local"))

	return nil
}

func supportedLanguageByName(supported []medmodel.SupportedLanguage, langName string) medmodel.SupportedLanguage {
	return funk.Find(supported, func(l medmodel.SupportedLanguage) bool { return l.Name == langName }).(medmodel.SupportedLanguage)
}

func resolvePkgAndNamespace(prompt prompt.Prompter, packageName string, nsType model.NamespaceType, supported []medmodel.SupportedLanguage, ts *time.Time) (string, model.Namespace, *medmodel.SupportedLanguage, error) {
	ns := model.NewBlankNamespace()

	// Find ingredients that match the input query
	ingredients, err := model.SearchIngredientsStrict("", packageName, false, false, ts)
	if err != nil {
		return "", ns, nil, locale.WrapError(err, "err_pkgop_search_err", "Failed to check for ingredients.")
	}

	ingredients, err = model.FilterSupportedIngredients(supported, ingredients)
	if err != nil {
		return "", ns, nil, errs.Wrap(err, "Failed to filter out unsupported packages")
	}

	choices := []string{}
	values := map[string][]string{}
	for _, i := range ingredients {
		language := model.LanguageFromNamespace(*i.Ingredient.PrimaryNamespace)

		// Generate ingredient choices to present to the user
		name := fmt.Sprintf("%s (%s)", *i.Ingredient.Name, language)
		choices = append(choices, name)
		values[name] = []string{*i.Ingredient.Name, language}
	}

	if len(choices) == 0 {
		return "", ns, nil, locale.WrapInputError(err, "package_ingredient_alternatives_nolang", "", packageName)
	}

	// If we only have one ingredient match we're done; return it.
	if len(choices) == 1 {
		language := values[choices[0]][1]
		supportedLang := supportedLanguageByName(supported, language)
		return values[choices[0]][0], model.NewNamespacePkgOrBundle(language, nsType), &supportedLang, nil
	}

	// Prompt the user with the ingredient choices
	choice, err := prompt.Select(
		locale.Tl("prompt_pkgop_ingredient", "Multiple Matches"),
		locale.Tl("prompt_pkgop_ingredient_msg", "Your query has multiple matches, which one would you like to use?"),
		choices, &choices[0],
	)
	if err != nil {
		return "", ns, nil, locale.WrapError(err, "err_pkgop_select", "Need a selection.")
	}

	// Return the user selected ingredient
	language := values[choice][1]
	supportedLang := supportedLanguageByName(supported, language)
	return values[choice][0], model.NewNamespacePkgOrBundle(language, nsType), &supportedLang, nil
}

func getSuggestions(ns model.Namespace, name string) ([]string, error) {
	results, err := model.SearchIngredients(ns.String(), name, false, nil)
	if err != nil {
		return []string{}, locale.WrapError(err, "package_ingredient_err_search", "Failed to resolve ingredient named: {{.V0}}", name)
	}

	maxResults := 5
	if len(results) > maxResults {
		results = results[:maxResults]
	}

	suggestions := make([]string, 0, maxResults+1)
	for _, result := range results {
		suggestions = append(suggestions, fmt.Sprintf(" - %s", *result.Ingredient.Name))
	}

	return suggestions, nil
}

func commitMessage(op bpModel.Operation, name, version string, namespace model.Namespace, word int) string {
	switch namespace.Type() {
	case model.NamespaceLanguage:
		return languageCommitMessage(op, name, version)
	case model.NamespacePlatform:
		return platformCommitMessage(op, name, version, word)
	case model.NamespacePackage, model.NamespaceBundle:
		return packageCommitMessage(op, name, version)
	}

	return ""
}

func languageCommitMessage(op bpModel.Operation, name, version string) string {
	var msgL10nKey string
	switch op {
	case bpModel.OperationAdded:
		msgL10nKey = "commit_message_added_language"
	case bpModel.OperationUpdated:
		msgL10nKey = "commit_message_updated_language"
	case bpModel.OperationRemoved:
		msgL10nKey = "commit_message_removed_language"
	}

	return locale.Tr(msgL10nKey, name, version)
}

func platformCommitMessage(op bpModel.Operation, name, version string, word int) string {
	var msgL10nKey string
	switch op {
	case bpModel.OperationAdded:
		msgL10nKey = "commit_message_added_platform"
	case bpModel.OperationUpdated:
		msgL10nKey = "commit_message_updated_platform"
	case bpModel.OperationRemoved:
		msgL10nKey = "commit_message_removed_platform"
	}

	return locale.Tr(msgL10nKey, name, strconv.Itoa(word), version)
}

func packageCommitMessage(op bpModel.Operation, name, version string) string {
	var msgL10nKey string
	switch op {
	case bpModel.OperationAdded:
		msgL10nKey = "commit_message_added_package"
	case bpModel.OperationUpdated:
		msgL10nKey = "commit_message_updated_package"
	case bpModel.OperationRemoved:
		msgL10nKey = "commit_message_removed_package"
	}

	if version == "" {
		version = locale.Tl("package_version_auto", "auto")
	}
	return locale.Tr(msgL10nKey, name, version)
}<|MERGE_RESOLUTION|>--- conflicted
+++ resolved
@@ -7,12 +7,6 @@
 	"time"
 
 	"github.com/ActiveState/cli/internal/analytics"
-<<<<<<< HEAD
-	"github.com/ActiveState/cli/internal/rtutils/ptr"
-	"github.com/thoas/go-funk"
-
-=======
->>>>>>> a99f2005
 	anaConsts "github.com/ActiveState/cli/internal/analytics/constants"
 	"github.com/ActiveState/cli/internal/captain"
 	"github.com/ActiveState/cli/internal/config"
@@ -83,7 +77,12 @@
 
 const latestVersion = "latest"
 
-<<<<<<< HEAD
+type ErrNoMatches struct {
+	*locale.LocalizedError
+	Query        string
+	Alternatives *string
+}
+
 // ExecuteRequirementOperation executes the operation on the requirement
 // This has become quite unwieldy, and is ripe for a refactor - https://activestatef.atlassian.net/browse/DX-1897
 // For now, be aware that you should never provide BOTH ns AND nsType, one or the other should always be nil, but never both.
@@ -91,20 +90,8 @@
 func (r *RequirementOperation) ExecuteRequirementOperation(
 	requirementName, requirementVersion string,
 	operation bpModel.Operation, ns *model.Namespace, nsType *model.NamespaceType, ts *time.Time) (rerr error) {
-
-=======
-type ErrNoMatches struct {
-	*locale.LocalizedError
-	Query        string
-	Alternatives *string
-}
-
-func (r *RequirementOperation) ExecuteRequirementOperation(requirementName, requirementVersion string,
-	requirementBitWidth int, operation bpModel.Operation, nsType model.NamespaceType) (rerr error) {
 	defer r.rationalizeError(&rerr)
 
-	var ns model.Namespace
->>>>>>> a99f2005
 	var langVersion string
 	langName := "undetermined"
 
@@ -126,11 +113,15 @@
 	}
 	out.Notice(locale.Tr("operating_message", r.Project.NamespaceString(), r.Project.Dir()))
 
-<<<<<<< HEAD
 	if nsType != nil {
 		switch *nsType {
 		case model.NamespacePackage, model.NamespaceBundle:
-			language, err := model.LanguageByCommit(pj.CommitUUID())
+			commitID, err := commitmediator.Get(r.Project)
+			if err != nil {
+				return errs.Wrap(err, "Unable to get local commit")
+			}
+
+			language, err := model.LanguageByCommit(commitID)
 			if err == nil {
 				langName = language.Name
 				ns = ptr.To(model.NewNamespacePkgOrBundle(langName, *nsType))
@@ -141,32 +132,12 @@
 			ns = ptr.To(model.NewNamespaceLanguage())
 		case model.NamespacePlatform:
 			ns = ptr.To(model.NewNamespacePlatform())
-=======
-	switch nsType {
-	case model.NamespacePackage, model.NamespaceBundle:
-		commitID, err := commitmediator.Get(r.Project)
-		if err != nil {
-			return errs.Wrap(err, "Unable to get local commit")
-		}
-
-		language, err := model.LanguageByCommit(commitID)
-		if err == nil {
-			langName = language.Name
-			ns = model.NewNamespacePkgOrBundle(langName, nsType)
-		} else {
-			logging.Debug("Could not get language from project: %v", err)
->>>>>>> a99f2005
 		}
 	}
 
 	var validatePkg = operation == bpModel.OperationAdded && (ns.Type() == model.NamespacePackage || ns.Type() == model.NamespaceBundle)
-<<<<<<< HEAD
 	if (ns == nil || !ns.IsValid()) && nsType != nil && (*nsType == model.NamespacePackage || *nsType == model.NamespaceBundle) {
-		pg = output.StartSpinner(out, locale.Tl("progress_pkg_nolang", "", requirementName), constants.TerminalAnimationInterval)
-=======
-	if !ns.IsValid() && (nsType == model.NamespacePackage || nsType == model.NamespaceBundle) {
 		pg = output.StartSpinner(out, locale.Tr("progress_pkg_nolang", requirementName), constants.TerminalAnimationInterval)
->>>>>>> a99f2005
 
 		supported, err := model.FetchSupportedLanguages(model.HostPlatform)
 		if err != nil {
@@ -274,7 +245,8 @@
 	}
 
 	// MUST ADDRESS: we're no longer passing bitwidth, but this needs it. Need to figure out why.
-	name, version, err := model.ResolveRequirementNameAndVersion(requirementName, requirementVersion, -1, *ns)
+	requirementBitWidth := -1
+	name, version, err := model.ResolveRequirementNameAndVersion(requirementName, requirementVersion, requirementBitWidth, *ns)
 	if err != nil {
 		return errs.Wrap(err, "Could not resolve requirement name and version")
 	}
@@ -288,19 +260,12 @@
 		Owner:                r.Project.Owner(),
 		Project:              r.Project.Name(),
 		ParentCommit:         string(parentCommitID),
-		Description:          commitMessage(operation, name, version, ns, requirementBitWidth),
+		Description:          commitMessage(operation, name, version, *ns, requirementBitWidth),
 		RequirementName:      name,
-<<<<<<< HEAD
-		RequirementVersion:   version,
+		RequirementVersion:   requirements,
 		RequirementNamespace: *ns,
 		Operation:            operation,
-		TimeStamp:            *ts,
-=======
-		RequirementVersion:   requirements,
-		RequirementNamespace: ns,
-		Operation:            operation,
-		TimeStamp:            latest,
->>>>>>> a99f2005
+		TimeStamp:            ts,
 	}
 
 	bp := model.NewBuildPlannerModel(r.Auth)
