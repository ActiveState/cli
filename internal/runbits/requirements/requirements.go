package requirements

import (
	"errors"
	"fmt"
	"os"
	"strings"
	"time"

	"github.com/ActiveState/cli/internal/analytics"
	"github.com/ActiveState/cli/internal/rtutils/p"
	"github.com/thoas/go-funk"

	anaConsts "github.com/ActiveState/cli/internal/analytics/constants"
	"github.com/ActiveState/cli/internal/captain"
	"github.com/ActiveState/cli/internal/config"
	"github.com/ActiveState/cli/internal/constants"
	"github.com/ActiveState/cli/internal/errs"
	"github.com/ActiveState/cli/internal/locale"
	"github.com/ActiveState/cli/internal/logging"
	"github.com/ActiveState/cli/internal/multilog"
	"github.com/ActiveState/cli/internal/output"
	"github.com/ActiveState/cli/internal/primer"
	"github.com/ActiveState/cli/internal/prompt"
	"github.com/ActiveState/cli/internal/runbits"
	"github.com/ActiveState/cli/internal/runbits/rtusage"
	bpModel "github.com/ActiveState/cli/pkg/platform/api/buildplanner/model"
	medmodel "github.com/ActiveState/cli/pkg/platform/api/mediator/model"
	"github.com/ActiveState/cli/pkg/platform/authentication"
	"github.com/ActiveState/cli/pkg/platform/model"
	"github.com/ActiveState/cli/pkg/platform/runtime/artifact"
	"github.com/ActiveState/cli/pkg/platform/runtime/target"
	"github.com/ActiveState/cli/pkg/project"
	"github.com/ActiveState/cli/pkg/projectfile"
)

type PackageVersion struct {
	captain.NameVersionValue
}

func (pv *PackageVersion) Set(arg string) error {
	err := pv.NameVersionValue.Set(arg)
	if err != nil {
		return locale.WrapInputError(err, "err_package_format", "The package and version provided is not formatting correctly, must be in the form of <package>@<version>")
	}
	return nil
}

type RequirementOperation struct {
	Output    output.Outputer
	Prompt    prompt.Prompter
	Project   *project.Project
	Auth      *authentication.Auth
	Config    *config.Instance
	Analytics analytics.Dispatcher
	SvcModel  *model.SvcModel
}

type primeable interface {
	primer.Outputer
	primer.Prompter
	primer.Projecter
	primer.Auther
	primer.Configurer
	primer.Analyticer
	primer.SvcModeler
}

func NewRequirementOperation(prime primeable) *RequirementOperation {
	return &RequirementOperation{
		prime.Output(),
		prime.Prompt(),
		prime.Project(),
		prime.Auth(),
		prime.Config(),
		prime.Analytics(),
		prime.SvcModel(),
	}
}

const latestVersion = "latest"

// ExecuteRequirementOperation executes the operation on the requirement
// This has become quite unwieldy, and is ripe for a refactor - https://activestatef.atlassian.net/browse/DX-1897
// For now, be aware that you should never provide BOTH ns AND nsType, one or the other should always be nil, but never both.
// The refactor should clean this up.
func (r *RequirementOperation) ExecuteRequirementOperation(
	requirementName, requirementVersion string,
	operation bpModel.Operation, ns *model.Namespace, nsType *model.NamespaceType, ts *time.Time) (rerr error) {

	var langVersion string
	langName := "undetermined"

	out := r.Output
	var pg *output.Spinner
	defer func() {
		if pg != nil {
			// This is a bit awkward, but it would be even more awkward to manually address this for every error condition
			pg.Stop(locale.T("progress_fail"))
		}
	}()

	var err error
	pj := r.Project
	if pj == nil {
		pg = output.StartSpinner(out, locale.Tl("progress_project", "", requirementName), constants.TerminalAnimationInterval)
		pj, err = initializeProject()
		if err != nil {
			return locale.WrapError(err, "err_package_get_project", "Could not get project from path")
		}
		pg.Stop(locale.T("progress_success"))
		pg = nil // The defer above will redundantly call pg.Stop on success if we don't set this to nil

		defer func() {
			if rerr != nil && !errors.Is(err, artifact.CamelRuntimeBuilding) {
				if err := os.Remove(pj.Source().Path()); err != nil {
					multilog.Error("could not remove temporary project file: %s", errs.JoinMessage(err))
				}
			}
		}()
	}
	out.Notice(locale.Tl("operating_message", "", pj.NamespaceString(), pj.Dir()))

	if nsType != nil {
		switch *nsType {
		case model.NamespacePackage, model.NamespaceBundle:
			language, err := model.LanguageByCommit(pj.CommitUUID())
			if err == nil {
				langName = language.Name
				ns = p.Pointer(model.NewNamespacePkgOrBundle(langName, *nsType))
			} else {
				logging.Debug("Could not get language from project: %v", err)
			}
		case model.NamespaceLanguage:
			ns = p.Pointer(model.NewNamespaceLanguage())
		case model.NamespacePlatform:
			ns = p.Pointer(model.NewNamespacePlatform())
		}
	}

	rtusage.PrintRuntimeUsage(r.SvcModel, out, pj.Owner())

	var validatePkg = operation == bpModel.OperationAdded && (ns.Type() == model.NamespacePackage || ns.Type() == model.NamespaceBundle)
	if (ns == nil || !ns.IsValid()) && nsType != nil && (*nsType == model.NamespacePackage || *nsType == model.NamespaceBundle) {
		pg = output.StartSpinner(out, locale.Tl("progress_pkg_nolang", "", requirementName), constants.TerminalAnimationInterval)

		supported, err := model.FetchSupportedLanguages(model.HostPlatform)
		if err != nil {
			return errs.Wrap(err, "Failed to retrieve the list of supported languages")
		}

		var nsv model.Namespace
		var supportedLang *medmodel.SupportedLanguage
		requirementName, nsv, supportedLang, err = resolvePkgAndNamespace(r.Prompt, requirementName, *nsType, supported, ts)
		if err != nil {
			return errs.Wrap(err, "Could not resolve pkg and namespace")
		}
		ns = &nsv
		langVersion = supportedLang.DefaultVersion
		langName = supportedLang.Name

		validatePkg = false

		pg.Stop(locale.T("progress_found"))
		pg = nil
	}

	if ns == nil {
		return locale.NewError("err_package_invalid_namespace_detected", "No valid namespace could be detected")
	}

	if strings.ToLower(requirementVersion) == latestVersion {
		requirementVersion = ""
	}

	if validatePkg {
		pg = output.StartSpinner(out, locale.Tl("progress_search", "", requirementName), constants.TerminalAnimationInterval)

		packages, err := model.SearchIngredientsStrict(ns.String(), requirementName, false, false, nil)
		if err != nil {
			return locale.WrapError(err, "package_err_cannot_obtain_search_results")
		}
		if len(packages) == 0 {
			suggestions, err := getSuggestions(*ns, requirementName)
			if err != nil {
				multilog.Error("Failed to retrieve suggestions: %v", err)
			}
			if len(suggestions) == 0 {
				return locale.WrapInputError(err, "package_ingredient_alternatives_nosuggest", "", requirementName)
			}
			return locale.WrapInputError(err, "package_ingredient_alternatives", "", requirementName, strings.Join(suggestions, "\n"))
		}
		if name := packages[0].Ingredient.Name; name != nil && requirementName != *name {
			logging.Debug("Requirement to install's letter case differs from Platform's ('%s' != '%s')", requirementName, *name)
			requirementName = *name // match case
		}

		pg.Stop(locale.T("progress_found"))
		pg = nil
	}

	parentCommitID := pj.CommitUUID()
	hasParentCommit := parentCommitID != ""

	pg = output.StartSpinner(out, locale.T("progress_commit"), constants.TerminalAnimationInterval)

	// Check if this is an addition or an update
	if operation == bpModel.OperationAdded && parentCommitID != "" {
		req, err := model.GetRequirement(parentCommitID, *ns, requirementName)
		if err != nil {
			return errs.Wrap(err, "Could not get requirement")
		}
		if req != nil {
			operation = bpModel.OperationUpdated
		}
	}

	r.Analytics.EventWithLabel(
		anaConsts.CatPackageOp, fmt.Sprintf("%s-%s", operation, langName), requirementName,
	)

	if !hasParentCommit {
		languageFromNs := model.LanguageFromNamespace(ns.String())
		parentCommitID, err = model.CommitInitial(model.HostPlatform, languageFromNs, langVersion)
		if err != nil {
			return locale.WrapError(err, "err_install_no_project_commit", "Could not create initial commit for new project")
		}
	}

	latest, err := model.FetchLatestTimeStamp()
	if err != nil {
		return errs.Wrap(err, "Could not fetch latest timestamp")
	}

	bp := model.NewBuildPlannerModel(r.Auth)
	commitID, err := bp.StageCommit(model.StageCommitParams{
		Owner:            pj.Owner(),
		Project:          pj.Name(),
		ParentCommit:     string(parentCommitID),
		PackageName:      requirementName,
		PackageVersion:   requirementVersion,
		PackageNamespace: *ns,
		Operation:        operation,
<<<<<<< HEAD
		Time:             ts,
=======
		TimeStamp:        latest,
>>>>>>> c7cb44e1
	})
	if err != nil {
		return locale.WrapError(err, "err_package_save_and_build", "Could not save and build project")
	}

	orderChanged := !hasParentCommit
	if hasParentCommit {
		revertCommit, err := model.GetRevertCommit(pj.CommitUUID(), commitID)
		if err != nil {
			return locale.WrapError(err, "err_revert_refresh")
		}
		orderChanged = len(revertCommit.Changeset) > 0
	}
	logging.Debug("Order changed: %v", orderChanged)

	pg.Stop(locale.T("progress_success"))
	pg = nil

	var trigger target.Trigger
	switch ns.Type() {
	case model.NamespaceLanguage:
		trigger = target.TriggerLanguage
	case model.NamespacePackage, model.NamespaceBundle:
		trigger = target.TriggerPackage
	case model.NamespacePlatform:
		trigger = target.TriggerPlatform
	default:
		return errs.Wrap(err, "Unsupported namespace type: %s", ns.Type().String())
	}

	// refresh or install runtime
	err = runbits.RefreshRuntime(r.Auth, r.Output, r.Analytics, pj, commitID, orderChanged, trigger, r.SvcModel)
	if err != nil {
		return errs.Wrap(err, "Failed to refresh runtime")
	}

	if orderChanged {
		if err := pj.SetCommit(commitID.String()); err != nil {
			return locale.WrapError(err, "err_package_update_pjfile")
		}
	}

	if !hasParentCommit {
		out.Notice(locale.Tr("install_initial_success", pj.Source().Path()))
	}

	// Print the result
	message := locale.Tr(fmt.Sprintf("%s_version_%s", ns.Type(), operation), requirementName, requirementVersion)
	if requirementVersion == "" {
		message = locale.Tr(fmt.Sprintf("%s_%s", ns.Type(), operation), requirementName)
	}
	out.Print(output.Prepare(
		message,
		&struct {
			Name      string `json:"name"`
			Version   string `json:"version,omitempty"`
			Type      string `json:"type"`
			Operation string `json:"operation"`
		}{
			requirementName,
			requirementVersion,
			ns.Type().String(),
			operation.String(),
		}))

	out.Notice(locale.T("operation_success_local"))

	return nil
}

func supportedLanguageByName(supported []medmodel.SupportedLanguage, langName string) medmodel.SupportedLanguage {
	return funk.Find(supported, func(l medmodel.SupportedLanguage) bool { return l.Name == langName }).(medmodel.SupportedLanguage)
}

func resolvePkgAndNamespace(prompt prompt.Prompter, packageName string, nsType model.NamespaceType, supported []medmodel.SupportedLanguage, ts *time.Time) (string, model.Namespace, *medmodel.SupportedLanguage, error) {
	ns := model.NewBlankNamespace()

	// Find ingredients that match the input query
	ingredients, err := model.SearchIngredientsStrict("", packageName, false, false, ts)
	if err != nil {
		return "", ns, nil, locale.WrapError(err, "err_pkgop_search_err", "Failed to check for ingredients.")
	}

	ingredients, err = model.FilterSupportedIngredients(supported, ingredients)
	if err != nil {
		return "", ns, nil, errs.Wrap(err, "Failed to filter out unsupported packages")
	}

	choices := []string{}
	values := map[string][]string{}
	for _, i := range ingredients {
		language := model.LanguageFromNamespace(*i.Ingredient.PrimaryNamespace)

		// Generate ingredient choices to present to the user
		name := fmt.Sprintf("%s (%s)", *i.Ingredient.Name, language)
		choices = append(choices, name)
		values[name] = []string{*i.Ingredient.Name, language}
	}

	if len(choices) == 0 {
		return "", ns, nil, locale.WrapInputError(err, "package_ingredient_alternatives_nolang", "", packageName)
	}

	// If we only have one ingredient match we're done; return it.
	if len(choices) == 1 {
		language := values[choices[0]][1]
		supportedLang := supportedLanguageByName(supported, language)
		return values[choices[0]][0], model.NewNamespacePkgOrBundle(language, nsType), &supportedLang, nil
	}

	// Prompt the user with the ingredient choices
	choice, err := prompt.Select(
		locale.Tl("prompt_pkgop_ingredient", "Multiple Matches"),
		locale.Tl("prompt_pkgop_ingredient_msg", "Your query has multiple matches, which one would you like to use?"),
		choices, &choices[0],
	)
	if err != nil {
		return "", ns, nil, locale.WrapError(err, "err_pkgop_select", "Need a selection.")
	}

	// Return the user selected ingredient
	language := values[choice][1]
	supportedLang := supportedLanguageByName(supported, language)
	return values[choice][0], model.NewNamespacePkgOrBundle(language, nsType), &supportedLang, nil
}

func getSuggestions(ns model.Namespace, name string) ([]string, error) {
	results, err := model.SearchIngredients(ns.String(), name, false, nil)
	if err != nil {
		return []string{}, locale.WrapError(err, "package_ingredient_err_search", "Failed to resolve ingredient named: {{.V0}}", name)
	}

	maxResults := 5
	if len(results) > maxResults {
		results = results[:maxResults]
	}

	suggestions := make([]string, 0, maxResults+1)
	for _, result := range results {
		suggestions = append(suggestions, fmt.Sprintf(" - %s", *result.Ingredient.Name))
	}

	return suggestions, nil
}

func initializeProject() (*project.Project, error) {
	target, err := os.Getwd()
	if err != nil {
		return nil, locale.WrapError(err, "err_add_get_wd", "Could not get working directory for new  project")
	}

	createParams := &projectfile.CreateParams{
		ProjectURL: constants.DashboardCommitURL,
		Directory:  target,
	}

	_, err = projectfile.Create(createParams)
	if err != nil {
		return nil, locale.WrapError(err, "err_add_create_projectfile", "Could not create new projectfile")
	}

	return project.FromPath(target)
}<|MERGE_RESOLUTION|>--- conflicted
+++ resolved
@@ -227,9 +227,12 @@
 		}
 	}
 
-	latest, err := model.FetchLatestTimeStamp()
-	if err != nil {
-		return errs.Wrap(err, "Could not fetch latest timestamp")
+	if ts == nil {
+		latest, err := model.FetchLatestTimeStamp()
+		if err != nil {
+			return errs.Wrap(err, "Could not fetch latest timestamp")
+		}
+		ts = &latest
 	}
 
 	bp := model.NewBuildPlannerModel(r.Auth)
@@ -241,11 +244,7 @@
 		PackageVersion:   requirementVersion,
 		PackageNamespace: *ns,
 		Operation:        operation,
-<<<<<<< HEAD
 		Time:             ts,
-=======
-		TimeStamp:        latest,
->>>>>>> c7cb44e1
 	})
 	if err != nil {
 		return locale.WrapError(err, "err_package_save_and_build", "Could not save and build project")
