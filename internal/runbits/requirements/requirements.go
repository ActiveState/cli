--- conflicted
+++ resolved
@@ -415,20 +415,12 @@
 		return locale.WrapError(err, "err_package_update_commit_id")
 	}
 
-<<<<<<< HEAD
 	if r.Config.GetBool(constants.OptinBuildscriptsConfig) {
 		bp := model.NewBuildPlannerModel(r.Auth)
-		expr, err := bp.GetBuildExpression(r.Project.Owner(), r.Project.Name(), commitID.String())
+		expr, err := bp.GetBuildExpression(commitID.String())
 		if err != nil {
 			return errs.Wrap(err, "Could not get remote build expr")
 		}
-=======
-	bp := model.NewBuildPlannerModel(r.Auth)
-	expr, err := bp.GetBuildExpression(commitID.String())
-	if err != nil {
-		return errs.Wrap(err, "Could not get remote build expr")
-	}
->>>>>>> c51dd5aa
 
 		err = buildscript.Update(r.Project, expr, r.Auth)
 		if err != nil {
