--- conflicted
+++ resolved
@@ -28,12 +28,8 @@
 	"github.com/ActiveState/cli/pkg/platform/authentication"
 	"github.com/ActiveState/cli/pkg/platform/model"
 	"github.com/ActiveState/cli/pkg/platform/runtime/artifact"
-<<<<<<< HEAD
 	"github.com/ActiveState/cli/pkg/platform/runtime/buildscript"
-	bpModel "github.com/ActiveState/cli/pkg/platform/runtime/model"
-=======
 	runtimeModel "github.com/ActiveState/cli/pkg/platform/runtime/model"
->>>>>>> 5b7bbee2
 	"github.com/ActiveState/cli/pkg/platform/runtime/target"
 	"github.com/ActiveState/cli/pkg/project"
 	"github.com/ActiveState/cli/pkg/projectfile"
@@ -218,42 +214,6 @@
 		}
 	}
 
-<<<<<<< HEAD
-	bp := bpModel.NewBuildPlanner(r.Auth)
-
-	// If parent commit is provided then get the build expression
-	// If it is not then create a blank build expression
-	expr := bgModel.NewBuildScript()
-	if parentCommitID != "" {
-		expr, err = bp.GetBuildScript(pj.Owner(), pj.Name(), parentCommitID.String())
-		if err != nil {
-			return errs.Wrap(err, "Failed to get build expression")
-		}
-	}
-
-	requirement := bgModel.Requirement{
-		Namespace: ns.String(),
-		Name:      requirementName,
-	}
-	if requirementVersion != "" {
-		requirement.VersionRequirement = []*bgModel.VersionRequirement{{bgModel.ComparatorEQ: requirementVersion}}
-	}
-
-	// Call the build expression update function with the operation
-	expr, err = expr.Update(operation, []*bgModel.Requirement{&requirement})
-	if err != nil {
-		return errs.Wrap(err, "Failed to update build expression")
-	}
-	expr.Let.Runtime.SolveLegacy.AtTime = time.Now().Format(time.RFC3339)
-
-	commit, err := bp.PushCommit(bpModel.PushCommitParams{
-		Owner:           pj.Owner(),
-		Project:         pj.Name(),
-		ParentCommit:    string(parentCommitID),
-		BranchRef:       pj.BranchName(),
-		BuildExpression: expr,
-		Description:     fmt.Sprintf("%s-%s", operation, requirementName),
-=======
 	bp := runtimeModel.NewBuildPlanner(r.Auth)
 	commitID, err := bp.StageCommit(runtimeModel.StateCommitParams{
 		Owner:            pj.Owner(),
@@ -263,7 +223,6 @@
 		PackageVersion:   requirementVersion,
 		PackageNamespace: ns,
 		Operation:        operation,
->>>>>>> 5b7bbee2
 	})
 	if err != nil {
 		return locale.WrapError(err, "err_package_save_and_build", "Could not save and build project")
@@ -271,11 +230,7 @@
 
 	exprChanged := !hasParentCommit
 	if hasParentCommit {
-<<<<<<< HEAD
-		revertCommit, err := model.GetRevertCommit(pj.CommitUUID(), strfmt.UUID(commit.CommitID))
-=======
 		revertCommit, err := model.GetRevertCommit(pj.CommitUUID(), commitID)
->>>>>>> 5b7bbee2
 		if err != nil {
 			return locale.WrapError(err, "err_revert_refresh")
 		}
@@ -304,12 +259,8 @@
 			return locale.WrapError(err, "err_update_build_script")
 		}
 
-<<<<<<< HEAD
-		if err := pj.SetCommit(commit.CommitID); err != nil {
-=======
 	if orderChanged {
 		if err := pj.SetCommit(commitID.String()); err != nil {
->>>>>>> 5b7bbee2
 			return locale.WrapError(err, "err_package_update_pjfile")
 		}
 	}
