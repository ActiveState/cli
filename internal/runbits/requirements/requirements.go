package requirements

import (
	"fmt"
	"os"
	"regexp"
	"strconv"
	"strings"
	"time"

	"github.com/ActiveState/cli/internal/analytics"
	"github.com/ActiveState/cli/internal/runbits"
	runbit "github.com/ActiveState/cli/internal/runbits/runtime"
	"github.com/ActiveState/cli/pkg/localcommit"
	"github.com/ActiveState/cli/pkg/platform/runtime"
	"github.com/ActiveState/cli/pkg/platform/runtime/artifact"
	"github.com/ActiveState/cli/pkg/platform/runtime/buildplan"
	"github.com/ActiveState/cli/pkg/platform/runtime/setup/events"
	"github.com/thoas/go-funk"

	anaConsts "github.com/ActiveState/cli/internal/analytics/constants"
	"github.com/ActiveState/cli/internal/captain"
	"github.com/ActiveState/cli/internal/config"
	"github.com/ActiveState/cli/internal/constants"
	"github.com/ActiveState/cli/internal/errs"
	"github.com/ActiveState/cli/internal/locale"
	"github.com/ActiveState/cli/internal/logging"
	configMediator "github.com/ActiveState/cli/internal/mediators/config"
	"github.com/ActiveState/cli/internal/multilog"
	"github.com/ActiveState/cli/internal/output"
	"github.com/ActiveState/cli/internal/primer"
	"github.com/ActiveState/cli/internal/prompt"
	"github.com/ActiveState/cli/internal/rtutils/ptr"
	"github.com/ActiveState/cli/internal/runbits/rationalize"
	bpModel "github.com/ActiveState/cli/pkg/platform/api/buildplanner/model"
	medmodel "github.com/ActiveState/cli/pkg/platform/api/mediator/model"
	vulnModel "github.com/ActiveState/cli/pkg/platform/api/vulnerabilities/model"
	"github.com/ActiveState/cli/pkg/platform/api/vulnerabilities/request"
	"github.com/ActiveState/cli/pkg/platform/authentication"
	"github.com/ActiveState/cli/pkg/platform/model"
	"github.com/ActiveState/cli/pkg/platform/runtime/buildscript"
	"github.com/ActiveState/cli/pkg/platform/runtime/target"
	"github.com/ActiveState/cli/pkg/project"
	"github.com/go-openapi/strfmt"
)

func init() {
	configMediator.RegisterOption(constants.SecurityPromptConfig, configMediator.Bool, true)
	configMediator.RegisterOption(constants.SecurityPromptLevelConfig, configMediator.String, vulnModel.SeverityCritical)
}

type PackageVersion struct {
	captain.NameVersionValue
}

func (pv *PackageVersion) Set(arg string) error {
	err := pv.NameVersionValue.Set(arg)
	if err != nil {
		return locale.WrapInputError(err, "err_package_format", "The package and version provided is not formatting correctly, must be in the form of <package>@<version>")
	}
	return nil
}

type RequirementOperation struct {
	Output    output.Outputer
	Prompt    prompt.Prompter
	Project   *project.Project
	Auth      *authentication.Auth
	Config    *config.Instance
	Analytics analytics.Dispatcher
	SvcModel  *model.SvcModel
}

type primeable interface {
	primer.Outputer
	primer.Prompter
	primer.Projecter
	primer.Auther
	primer.Configurer
	primer.Analyticer
	primer.SvcModeler
}

func NewRequirementOperation(prime primeable) *RequirementOperation {
	return &RequirementOperation{
		prime.Output(),
		prime.Prompt(),
		prime.Project(),
		prime.Auth(),
		prime.Config(),
		prime.Analytics(),
		prime.SvcModel(),
	}
}

const latestVersion = "latest"

type ErrNoMatches struct {
	*locale.LocalizedError
	Query        string
	Alternatives *string
}

var versionRe = regexp.MustCompile(`^\d(\.\d+)*$`)

type Requirement struct {
	Name          string
	Version       string
	Revision      int
	BitWidth      int // Only needed for platform requirements
	Namespace     *model.Namespace
	NamespaceType *model.NamespaceType
	Operation     bpModel.Operation

	// The following fields are set during execution
	langName                string
	langVersion             string
	validatePkg             bool
	appendVersionWildcard   bool
	originalRequirementName string
	versionRequirements     []bpModel.VersionRequirement
}

// ExecuteRequirementOperation executes the operation on the requirement
// This has become quite unwieldy, and is ripe for a refactor - https://activestatef.atlassian.net/browse/DX-1897
// For now, be aware that you should never provide BOTH ns AND nsType, one or the other should always be nil, but never both.
// The refactor should clean this up.
func (r *RequirementOperation) ExecuteRequirementOperation(ts *time.Time, requirements ...*Requirement) (rerr error) {
	if len(requirements) == 0 {
		return locale.NewError("err_no_requirements", "No requirements were provided")
	}

	defer r.rationalizeError(&rerr)

	out := r.Output
	var pg *output.Spinner
	defer func() {
		if pg != nil {
			// This is a bit awkward, but it would be even more awkward to manually address this for every error condition
			pg.Stop(locale.T("progress_fail"))
		}
	}()

	if r.Project == nil {
		return rationalize.ErrNoProject
	}
	if r.Project.IsHeadless() {
		return rationalize.ErrHeadless
	}
	out.Notice(locale.Tr("operating_message", r.Project.NamespaceString(), r.Project.Dir()))

	if err := r.resolveNamespaces(ts, requirements...); err != nil {
		return locale.WrapError(err, "err_resolve_namespaces", "Could not resolve one or more package namespaces")
	}

	if err := r.validatePackages(requirements...); err != nil {
		return locale.WrapError(err, "err_validate_packages", "Could not validate one or more packages")
	}

	parentCommitID, err := localcommit.Get(r.Project.Dir())
	if err != nil {
		return errs.Wrap(err, "Unable to get local commit")
	}
	hasParentCommit := parentCommitID != ""

	pg = output.StartSpinner(out, locale.T("progress_commit"), constants.TerminalAnimationInterval)

	if err := r.checkForUpdate(parentCommitID, requirements...); err != nil {
		return locale.WrapError(err, "err_check_for_update", "Could not check for requirements updates")
	}

	if !hasParentCommit {
		// Use first requirement to extract language for initial commit
		requirement := requirements[0]
		languageFromNs := model.LanguageFromNamespace(requirement.Namespace.String())
		parentCommitID, err = model.CommitInitial(model.HostPlatform, languageFromNs, requirement.langVersion, r.Auth)
		if err != nil {
			return locale.WrapError(err, "err_install_no_project_commit", "Could not create initial commit for new project")
		}
	}

	if err := r.resolveRequirements(requirements...); err != nil {
		return locale.WrapError(err, "err_resolve_requirements", "Could not resolve one or more requirements")
	}

	var stageCommitReqs []model.StageCommitRequirement
	for _, requirement := range requirements {
		stageCommitReqs = append(stageCommitReqs, model.StageCommitRequirement{
			Name:      requirement.Name,
			Version:   requirement.versionRequirements,
			Revision:  ptr.To(requirement.Revision),
			Namespace: *requirement.Namespace,
			Operation: requirement.Operation,
		})
	}

	params := model.StageCommitParams{
		Owner:        r.Project.Owner(),
		Project:      r.Project.Name(),
		ParentCommit: string(parentCommitID),
		Description:  commitMessage(requirements...),
		Requirements: stageCommitReqs,
		TimeStamp:    ts,
	}

	bp := model.NewBuildPlannerModel(r.Auth)
	commitID, err := bp.StageCommit(params)
	if err != nil {
		return locale.WrapError(err, "err_package_save_and_build", "Error occurred while trying to create a commit")
	}

	pg.Stop(locale.T("progress_success"))
	pg = nil

<<<<<<< HEAD
	// Solve runtime
	rt, buildResult, changedArtifacts, err := r.solve(commitID, requirements[0].Namespace)
	if err != nil {
		return errs.Wrap(err, "Could not solve runtime")
	}

	// Report CVEs
	if err := r.cveReport(*changedArtifacts, requirements...); err != nil {
		return errs.Wrap(err, "Could not report CVEs")
	}
=======
	if strings.ToLower(os.Getenv(constants.DisableRuntime)) != "true" {
		// Solve runtime
		rt, buildResult, commit, changedArtifacts, err := r.solve(commitID, ns)
		if err != nil {
			return errs.Wrap(err, "Could not solve runtime")
		}

		// Report CVE's
		if err := r.cveReport(requirementName, requirementVersion, *changedArtifacts, operation, ns); err != nil {
			return err
		}
>>>>>>> 7ba7ef60

		// Start runtime update UI
		out.Notice("")
		if !rt.HasCache() {
			out.Notice(output.Title(locale.T("install_runtime")))
			out.Notice(locale.T("install_runtime_info"))
		} else {
			out.Notice(output.Title(locale.T("update_runtime")))
			out.Notice(locale.T("update_runtime_info"))
		}

		// refresh or install runtime
		err = runbit.UpdateByReference(rt, buildResult, commit, r.Auth, r.Project, r.Output)
		if err != nil {
			if !runbits.IsBuildError(err) {
				// If the error is not a build error we want to retain the changes
				if err2 := r.updateCommitID(commitID); err2 != nil {
					return errs.Pack(err, locale.WrapError(err2, "err_package_update_commit_id"))
				}
			}
			return errs.Wrap(err, "Failed to refresh runtime")
		}

	}

	if err := r.updateCommitID(commitID); err != nil {
		return locale.WrapError(err, "err_package_update_commit_id")
	}

	if !hasParentCommit {
		out.Notice(locale.Tr("install_initial_success", r.Project.Source().Path()))
	}

	// Print the result
	r.outputResults(requirements...)

	out.Notice(locale.T("operation_success_local"))

	return nil
}

func (r *RequirementOperation) resolveNamespaces(ts *time.Time, requirements ...*Requirement) error {
	for _, requirement := range requirements {
		if err := r.resolveNamespace(ts, requirement); err != nil {
			return errs.Wrap(err, "Could not resolve namespace")
		}
	}
	return nil
}

func (r *RequirementOperation) resolveNamespace(ts *time.Time, requirement *Requirement) error {
	requirement.langName = "undetermined"

	if requirement.NamespaceType != nil {
		switch *requirement.NamespaceType {
		case model.NamespacePackage, model.NamespaceBundle:
			commitID, err := localcommit.Get(r.Project.Dir())
			if err != nil {
				return errs.Wrap(err, "Unable to get local commit")
			}

			language, err := model.LanguageByCommit(commitID, r.Auth)
			if err == nil {
				requirement.langName = language.Name
				requirement.Namespace = ptr.To(model.NewNamespacePkgOrBundle(requirement.langName, *requirement.NamespaceType))
			} else {
				logging.Debug("Could not get language from project: %v", err)
			}
		case model.NamespaceLanguage:
			requirement.Namespace = ptr.To(model.NewNamespaceLanguage())
		case model.NamespacePlatform:
			requirement.Namespace = ptr.To(model.NewNamespacePlatform())
		}
	}

	requirement.validatePkg = requirement.Operation == bpModel.OperationAdded && requirement.Namespace != nil && (requirement.Namespace.Type() == model.NamespacePackage || requirement.Namespace.Type() == model.NamespaceBundle)
	if (requirement.Namespace == nil || !requirement.Namespace.IsValid()) && requirement.NamespaceType != nil && (*requirement.NamespaceType == model.NamespacePackage || *requirement.NamespaceType == model.NamespaceBundle) {
		pg := output.StartSpinner(r.Output, locale.Tr("progress_pkg_nolang", requirement.Name), constants.TerminalAnimationInterval)

		supported, err := model.FetchSupportedLanguages(model.HostPlatform)
		if err != nil {
			return errs.Wrap(err, "Failed to retrieve the list of supported languages")
		}

		var nsv model.Namespace
		var supportedLang *medmodel.SupportedLanguage
		requirement.Name, nsv, supportedLang, err = resolvePkgAndNamespace(r.Prompt, requirement.Name, *requirement.NamespaceType, supported, ts, r.Auth)
		if err != nil {
			return errs.Wrap(err, "Could not resolve pkg and namespace")
		}
		requirement.Namespace = &nsv
		requirement.langVersion = supportedLang.DefaultVersion
		requirement.langName = supportedLang.Name

		requirement.validatePkg = false

		pg.Stop(locale.T("progress_found"))
		pg = nil
	}

	if requirement.Namespace == nil {
		return locale.NewError("err_package_invalid_namespace_detected", "No valid namespace could be detected")
	}

	return nil
}

func (r *RequirementOperation) validatePackages(requirements ...*Requirement) error {
	var requirementsToValidate []*Requirement
	for _, requirement := range requirements {
		if !requirement.validatePkg {
			continue
		}
		requirementsToValidate = append(requirementsToValidate, requirement)
	}

	if len(requirementsToValidate) == 0 {
		return nil
	}

	pg := output.StartSpinner(r.Output, locale.Tr("progress_search", strings.Join(requirementNames(requirementsToValidate...), ", ")), constants.TerminalAnimationInterval)
	for _, requirement := range requirementsToValidate {
		if err := r.validatePackage(requirement); err != nil {
			return errs.Wrap(err, "Could not validate package")
		}
	}
	pg.Stop(locale.T("progress_found"))
	pg = nil

	return nil
}

func (r *RequirementOperation) validatePackage(requirement *Requirement) error {
	if strings.ToLower(requirement.Version) == latestVersion {
		requirement.Version = ""
	}

	requirement.originalRequirementName = requirement.Name
	normalized, err := model.FetchNormalizedName(*requirement.Namespace, requirement.Name, r.Auth)
	if err != nil {
		multilog.Error("Failed to normalize '%s': %v", requirement.Name, err)
	}

	packages, err := model.SearchIngredientsStrict(requirement.Namespace.String(), normalized, false, false, nil, r.Auth) // ideally case-sensitive would be true (PB-4371)
	if err != nil {
		return locale.WrapError(err, "package_err_cannot_obtain_search_results")
	}

	if len(packages) == 0 {
		suggestions, err := getSuggestions(*requirement.Namespace, requirement.Name, r.Auth)
		if err != nil {
			multilog.Error("Failed to retrieve suggestions: %v", err)
		}

		if len(suggestions) == 0 {
			return &ErrNoMatches{
				locale.WrapInputError(err, "package_ingredient_alternatives_nosuggest", "", requirement.Name),
				requirement.Name, nil}
		}

		return &ErrNoMatches{
			locale.WrapInputError(err, "package_ingredient_alternatives", "", requirement.Name, strings.Join(suggestions, "\n")),
			requirement.Name, ptr.To(strings.Join(suggestions, "\n"))}
	}

	requirement.Name = normalized

	// If a bare version number was given, and if it is a partial version number (e.g. requests@2),
	// we'll want to ultimately append a '.x' suffix.
	if versionRe.MatchString(requirement.Version) {
		for _, knownVersion := range packages[0].Versions {
			if knownVersion.Version == requirement.Version {
				break
			} else if strings.HasPrefix(knownVersion.Version, requirement.Version) {
				requirement.appendVersionWildcard = true
			}
		}
	}

	return nil
}

func (r *RequirementOperation) checkForUpdate(parentCommitID strfmt.UUID, requirements ...*Requirement) error {
	for _, requirement := range requirements {
		// Check if this is an addition or an update
		if requirement.Operation == bpModel.OperationAdded && parentCommitID != "" {
			req, err := model.GetRequirement(parentCommitID, *requirement.Namespace, requirement.Name, r.Auth)
			if err != nil {
				return errs.Wrap(err, "Could not get requirement")
			}
			if req != nil {
				requirement.Operation = bpModel.OperationUpdated
			}
		}

		r.Analytics.EventWithLabel(
			anaConsts.CatPackageOp, fmt.Sprintf("%s-%s", requirement.Operation, requirement.langName), requirement.Name,
		)
	}

	return nil
}

func (r *RequirementOperation) resolveRequirements(requirements ...*Requirement) error {
	for _, requirement := range requirements {
		if err := r.resolveRequirement(requirement); err != nil {
			return errs.Wrap(err, "Could not resolve requirement")
		}
	}
	return nil
}

func (r *RequirementOperation) resolveRequirement(requirement *Requirement) error {
	var err error
	requirement.Name, requirement.Version, err = model.ResolveRequirementNameAndVersion(requirement.Name, requirement.Version, requirement.BitWidth, *requirement.Namespace, r.Auth)
	if err != nil {
		return errs.Wrap(err, "Could not resolve requirement name and version")
	}

	versionString := requirement.Version
	if requirement.appendVersionWildcard {
		versionString += ".x"
	}

	requirement.versionRequirements, err = model.VersionStringToRequirements(versionString)
	if err != nil {
		return errs.Wrap(err, "Could not process version string into requirements")
	}

	return nil
}

func (r *RequirementOperation) solve(commitID strfmt.UUID, ns *model.Namespace) (
	_ *runtime.Runtime, _ *model.BuildResult, _ *bpModel.Commit, _ *artifact.ArtifactChangeset, rerr error,
) {
	// Initialize runtime
	var trigger target.Trigger
	switch ns.Type() {
	case model.NamespaceLanguage:
		trigger = target.TriggerLanguage
	case model.NamespacePlatform:
		trigger = target.TriggerPlatform
	default:
		trigger = target.TriggerPackage
	}

	spinner := output.StartSpinner(r.Output, locale.T("progress_solve_preruntime"), constants.TerminalAnimationInterval)

	defer func() {
		if rerr != nil {
			spinner.Stop(locale.T("progress_fail"))
		} else {
			spinner.Stop(locale.T("progress_success"))
		}
	}()

	rtTarget := target.NewProjectTarget(r.Project, &commitID, trigger)
	rt, err := runtime.New(rtTarget, r.Analytics, r.SvcModel, r.Auth, r.Config, r.Output)
	if err != nil {
		return nil, nil, nil, nil, locale.WrapError(err, "err_packages_update_runtime_init", "Could not initialize runtime.")
	}

	setup := rt.Setup(&events.VoidHandler{})
	buildResult, commit, err := setup.Solve()
	if err != nil {
		return nil, nil, nil, nil, errs.Wrap(err, "Solve failed")
	}

	// Get old buildplan
	// We can't use the local store here; because it might not exist (ie. integrationt test, user cleaned cache, ..),
	// but also there's no guarantee the old one is sequential to the current.
	oldCommit, err := model.GetCommit(commitID, r.Auth)
	if err != nil {
		return nil, nil, nil, nil, errs.Wrap(err, "Could not get commit")
	}

	var oldBuildPlan *bpModel.Build
	if oldCommit.ParentCommitID != "" {
		bp := model.NewBuildPlannerModel(r.Auth)
		oldBuildResult, _, err := bp.FetchBuildResult(oldCommit.ParentCommitID, rtTarget.Owner(), rtTarget.Name())
		if err != nil {
			return nil, nil, nil, nil, errs.Wrap(err, "Failed to fetch build result")
		}
		oldBuildPlan = oldBuildResult.Build
	}

	changedArtifacts, err := buildplan.NewArtifactChangesetByBuildPlan(oldBuildPlan, buildResult.Build, false, false, r.Config, r.Auth)
	if err != nil {
		return nil, nil, nil, nil, errs.Wrap(err, "Could not get changed artifacts")
	}

	return rt, buildResult, commit, &changedArtifacts, nil
}

func (r *RequirementOperation) cveReport(artifactChangeset artifact.ArtifactChangeset, requirements ...*Requirement) error {
	if !r.Auth.Authenticated() {
		return nil
	}

	names := requirementNames(requirements...)
	pg := output.StartSpinner(r.Output, locale.T("progress_cve_search", strings.Join(names, ", ")), constants.TerminalAnimationInterval)

	var ingredients []*request.Ingredient
	for _, requirement := range requirements {
		if requirement.Operation == bpModel.OperationRemoved {
			continue
		}

		for _, artifact := range artifactChangeset.Added {
			ingredients = append(ingredients, &request.Ingredient{
				Namespace: artifact.Namespace,
				Name:      artifact.Name,
				Version:   *artifact.Version,
			})
		}

		for _, artifact := range artifactChangeset.Updated {
			if !artifact.IngredientChange {
				continue // For CVE reporting we only care about ingredient changes
			}
			ingredients = append(ingredients, &request.Ingredient{
				Namespace: artifact.To.Namespace,
				Name:      artifact.To.Name,
				Version:   *artifact.To.Version,
			})
		}
	}

	ingredientVulnerabilities, err := model.FetchVulnerabilitiesForIngredients(r.Auth, ingredients)
	if err != nil {
		return errs.Wrap(err, "Failed to retrieve vulnerabilities")
	}

	// No vulnerabilities, nothing further to do here
	if len(ingredientVulnerabilities) == 0 {
		logging.Debug("No vulnerabilities found for ingredients")
		pg.Stop(locale.T("progress_safe"))
		pg = nil
		return nil
	}

	pg.Stop(locale.T("progress_unsafe"))
	pg = nil

	vulnerabilities := model.CombineVulnerabilities(ingredientVulnerabilities, names...)
	r.summarizeCVEs(r.Output, vulnerabilities)

	if r.shouldPromptForSecurity(vulnerabilities) {
		cont, err := r.promptForSecurity()
		if err != nil {
			return errs.Wrap(err, "Failed to prompt for security")
		}

		if !cont {
			if !r.Prompt.IsInteractive() {
				return errs.AddTips(
					locale.NewInputError("err_pkgop_security_prompt", "Operation aborted due to security prompt"),
					locale.Tl("more_info_prompt", "To disable security prompting run: [ACTIONABLE]state config set security.prompt.enabled false[/RESET]"),
				)
			}
			return locale.NewInputError("err_pkgop_security_prompt", "Operation aborted due to security prompt")
		}
	}

	return nil
}

func (r *RequirementOperation) updateCommitID(commitID strfmt.UUID) error {
	if err := localcommit.Set(r.Project.Dir(), commitID.String()); err != nil {
		return locale.WrapError(err, "err_package_update_commit_id")
	}

	if r.Config.GetBool(constants.OptinBuildscriptsConfig) {
		bp := model.NewBuildPlannerModel(r.Auth)
		expr, atTime, err := bp.GetBuildExpressionAndTime(commitID.String())
		if err != nil {
			return errs.Wrap(err, "Could not get remote build expr and time")
		}

		err = buildscript.Update(r.Project, atTime, expr)
		if err != nil {
			return locale.WrapError(err, "err_update_build_script")
		}
	}

	return nil
}

func (r *RequirementOperation) shouldPromptForSecurity(vulnerabilities model.VulnerableIngredientsByLevels) bool {
	if !r.Config.GetBool(constants.SecurityPromptConfig) || vulnerabilities.Count == 0 {
		return false
	}

	promptLevel := r.Config.GetString(constants.SecurityPromptLevelConfig)

	logging.Debug("Prompt level: ", promptLevel)
	switch promptLevel {
	case vulnModel.SeverityCritical:
		return vulnerabilities.Critical.Count > 0
	case vulnModel.SeverityHigh:
		return vulnerabilities.Critical.Count > 0 ||
			vulnerabilities.High.Count > 0
	case vulnModel.SeverityMedium:
		return vulnerabilities.Critical.Count > 0 ||
			vulnerabilities.High.Count > 0 ||
			vulnerabilities.Medium.Count > 0
	case vulnModel.SeverityLow:
		return vulnerabilities.Critical.Count > 0 ||
			vulnerabilities.High.Count > 0 ||
			vulnerabilities.Medium.Count > 0 ||
			vulnerabilities.Low.Count > 0
	}

	return false
}

func (r *RequirementOperation) summarizeCVEs(out output.Outputer, vulnerabilities model.VulnerableIngredientsByLevels) {
	out.Print("")

	switch {
	case vulnerabilities.CountPrimary == 0:
		out.Print(locale.Tr("warning_vulnerable_indirectonly", strconv.Itoa(vulnerabilities.Count)))
	case vulnerabilities.CountPrimary == vulnerabilities.Count:
		out.Print(locale.Tr("warning_vulnerable_directonly", strconv.Itoa(vulnerabilities.Count)))
	default:
		out.Print(locale.Tr("warning_vulnerable", strconv.Itoa(vulnerabilities.CountPrimary), strconv.Itoa(vulnerabilities.Count-vulnerabilities.CountPrimary)))
	}

	printVulnerabilities := func(vulnerableIngredients model.VulnerableIngredientsByLevel, name, color string) {
		if vulnerableIngredients.Count > 0 {
			ings := []string{}
			for _, vulns := range vulnerableIngredients.Ingredients {
				prefix := ""
				if vulnerabilities.Count > vulnerabilities.CountPrimary {
					prefix = fmt.Sprintf("%s@%s: ", vulns.IngredientName, vulns.IngredientVersion)
				}
				ings = append(ings, fmt.Sprintf("%s[CYAN]%s[/RESET]", prefix, strings.Join(vulns.CVEIDs, ", ")))
			}
			out.Print(fmt.Sprintf(" • [%s]%d %s:[/RESET] %s", color, vulnerableIngredients.Count, name, strings.Join(ings, ", ")))
		}
	}

	printVulnerabilities(vulnerabilities.Critical, locale.Tl("cve_critical", "Critical"), "RED")
	printVulnerabilities(vulnerabilities.High, locale.Tl("cve_high", "High"), "ORANGE")
	printVulnerabilities(vulnerabilities.Medium, locale.Tl("cve_medium", "Medium"), "YELLOW")
	printVulnerabilities(vulnerabilities.Low, locale.Tl("cve_low", "Low"), "MAGENTA")

	out.Print("")
	out.Print(locale.T("more_info_vulnerabilities"))
}

func (r *RequirementOperation) promptForSecurity() (bool, error) {
	confirm, err := r.Prompt.Confirm("", locale.Tr("prompt_continue_pkg_operation"), ptr.To(false))
	if err != nil {
		return false, locale.WrapError(err, "err_pkgop_confirm", "Need a confirmation.")
	}

	return confirm, nil
}

func (r *RequirementOperation) outputResults(requirements ...*Requirement) {
	for _, requirement := range requirements {
		r.outputResult(requirement)
	}
}

func (r *RequirementOperation) outputResult(requirement *Requirement) {
	// Print the result
	message := locale.Tr(fmt.Sprintf("%s_version_%s", requirement.Namespace.Type(), requirement.Operation), requirement.Name, requirement.Version)
	if requirement.Version == "" {
		message = locale.Tr(fmt.Sprintf("%s_%s", requirement.Namespace.Type(), requirement.Operation), requirement.Name)
	}

	r.Output.Print(output.Prepare(
		message,
		&struct {
			Name      string `json:"name"`
			Version   string `json:"version,omitempty"`
			Type      string `json:"type"`
			Operation string `json:"operation"`
		}{
			requirement.Name,
			requirement.Version,
			requirement.Namespace.Type().String(),
			requirement.Operation.String(),
		}))

	if requirement.originalRequirementName != requirement.Name {
		r.Output.Notice(locale.Tl("package_version_differs",
			"Note: the actual package name ({{.V0}}) is different from the requested package name ({{.V1}})",
			requirement.Name, requirement.originalRequirementName))
	}
}

func supportedLanguageByName(supported []medmodel.SupportedLanguage, langName string) medmodel.SupportedLanguage {
	return funk.Find(supported, func(l medmodel.SupportedLanguage) bool { return l.Name == langName }).(medmodel.SupportedLanguage)
}

func resolvePkgAndNamespace(prompt prompt.Prompter, packageName string, nsType model.NamespaceType, supported []medmodel.SupportedLanguage, ts *time.Time, auth *authentication.Auth) (string, model.Namespace, *medmodel.SupportedLanguage, error) {
	ns := model.NewBlankNamespace()

	// Find ingredients that match the input query
	ingredients, err := model.SearchIngredientsStrict("", packageName, false, false, ts, auth)
	if err != nil {
		return "", ns, nil, locale.WrapError(err, "err_pkgop_search_err", "Failed to check for ingredients.")
	}

	ingredients, err = model.FilterSupportedIngredients(supported, ingredients)
	if err != nil {
		return "", ns, nil, errs.Wrap(err, "Failed to filter out unsupported packages")
	}

	choices := []string{}
	values := map[string][]string{}
	for _, i := range ingredients {
		language := model.LanguageFromNamespace(*i.Ingredient.PrimaryNamespace)

		// Generate ingredient choices to present to the user
		name := fmt.Sprintf("%s (%s)", *i.Ingredient.Name, language)
		choices = append(choices, name)
		values[name] = []string{*i.Ingredient.Name, language}
	}

	if len(choices) == 0 {
		return "", ns, nil, locale.WrapInputError(err, "package_ingredient_alternatives_nolang", "", packageName)
	}

	// If we only have one ingredient match we're done; return it.
	if len(choices) == 1 {
		language := values[choices[0]][1]
		supportedLang := supportedLanguageByName(supported, language)
		return values[choices[0]][0], model.NewNamespacePkgOrBundle(language, nsType), &supportedLang, nil
	}

	// Prompt the user with the ingredient choices
	choice, err := prompt.Select(
		locale.Tl("prompt_pkgop_ingredient", "Multiple Matches"),
		locale.Tl("prompt_pkgop_ingredient_msg", "Your query has multiple matches, which one would you like to use?"),
		choices, &choices[0],
	)
	if err != nil {
		return "", ns, nil, locale.WrapError(err, "err_pkgop_select", "Need a selection.")
	}

	// Return the user selected ingredient
	language := values[choice][1]
	supportedLang := supportedLanguageByName(supported, language)
	return values[choice][0], model.NewNamespacePkgOrBundle(language, nsType), &supportedLang, nil
}

func getSuggestions(ns model.Namespace, name string, auth *authentication.Auth) ([]string, error) {
	results, err := model.SearchIngredients(ns.String(), name, false, nil, auth)
	if err != nil {
		return []string{}, locale.WrapError(err, "package_ingredient_err_search", "Failed to resolve ingredient named: {{.V0}}", name)
	}

	maxResults := 5
	if len(results) > maxResults {
		results = results[:maxResults]
	}

	suggestions := make([]string, 0, maxResults+1)
	for _, result := range results {
		suggestions = append(suggestions, fmt.Sprintf(" - %s", *result.Ingredient.Name))
	}

	return suggestions, nil
}

func commitMessage(requirements ...*Requirement) string {
	if len(requirements) == 1 {
		req := requirements[0]
		switch req.Namespace.Type() {
		case model.NamespaceLanguage:
			return languageCommitMessage(req.Operation, req.Name, req.Version)
		case model.NamespacePlatform:
			return platformCommitMessage(req.Operation, req.Name, req.Version, req.BitWidth)
		case model.NamespacePackage, model.NamespaceBundle:
			return packageCommitMessage(req.Operation, req.Name, req.Version)
		}
	} else {
		return commitMessageMultiple(requirements...)
	}

	return ""
}

func languageCommitMessage(op bpModel.Operation, name, version string) string {
	var msgL10nKey string
	switch op {
	case bpModel.OperationAdded:
		msgL10nKey = "commit_message_added_language"
	case bpModel.OperationUpdated:
		msgL10nKey = "commit_message_updated_language"
	case bpModel.OperationRemoved:
		msgL10nKey = "commit_message_removed_language"
	}

	return locale.Tr(msgL10nKey, name, version)
}

func platformCommitMessage(op bpModel.Operation, name, version string, word int) string {
	var msgL10nKey string
	switch op {
	case bpModel.OperationAdded:
		msgL10nKey = "commit_message_added_platform"
	case bpModel.OperationUpdated:
		msgL10nKey = "commit_message_updated_platform"
	case bpModel.OperationRemoved:
		msgL10nKey = "commit_message_removed_platform"
	}

	return locale.Tr(msgL10nKey, name, strconv.Itoa(word), version)
}

func packageCommitMessage(op bpModel.Operation, name, version string) string {
	var msgL10nKey string
	switch op {
	case bpModel.OperationAdded:
		msgL10nKey = "commit_message_added_package"
	case bpModel.OperationUpdated:
		msgL10nKey = "commit_message_updated_package"
	case bpModel.OperationRemoved:
		msgL10nKey = "commit_message_removed_package"
	}

	if version == "" {
		version = locale.Tl("package_version_auto", "auto")
	}
	return locale.Tr(msgL10nKey, name, version)
}

func commitMessageMultiple(requirements ...*Requirement) string {
	// TODO: Replace this placeholder with a proper message
	return locale.Tl("commit_message_multiple", "Committing changes to multiple requirements")
}

func requirementNames(requirements ...*Requirement) []string {
	names := []string{}
	for _, requirement := range requirements {
		names = append(names, requirement.Name)
	}
	return names
}<|MERGE_RESOLUTION|>--- conflicted
+++ resolved
@@ -212,30 +212,17 @@
 	pg.Stop(locale.T("progress_success"))
 	pg = nil
 
-<<<<<<< HEAD
-	// Solve runtime
-	rt, buildResult, changedArtifacts, err := r.solve(commitID, requirements[0].Namespace)
-	if err != nil {
-		return errs.Wrap(err, "Could not solve runtime")
-	}
-
-	// Report CVEs
-	if err := r.cveReport(*changedArtifacts, requirements...); err != nil {
-		return errs.Wrap(err, "Could not report CVEs")
-	}
-=======
 	if strings.ToLower(os.Getenv(constants.DisableRuntime)) != "true" {
 		// Solve runtime
-		rt, buildResult, commit, changedArtifacts, err := r.solve(commitID, ns)
+		rt, buildResult, commit, changedArtifacts, err := r.solve(commitID, requirements[0].Namespace)
 		if err != nil {
 			return errs.Wrap(err, "Could not solve runtime")
 		}
 
-		// Report CVE's
-		if err := r.cveReport(requirementName, requirementVersion, *changedArtifacts, operation, ns); err != nil {
-			return err
-		}
->>>>>>> 7ba7ef60
+		// Report CVEs
+		if err := r.cveReport(*changedArtifacts, requirements...); err != nil {
+			return errs.Wrap(err, "Could not report CVEs")
+		}
 
 		// Start runtime update UI
 		out.Notice("")
