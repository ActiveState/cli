--- conflicted
+++ resolved
@@ -352,24 +352,8 @@
 		return locale.NewError("err_package_invalid_namespace_detected", "No valid namespace could be detected")
 	}
 
-<<<<<<< HEAD
-	if strings.ToLower(requirementVersion) == latestVersion {
-		requirementVersion = ""
-	}
-
-	origRequirementName := requirementName
-	appendVersionWildcard := false
-	if validatePkg {
-		pg = output.StartSpinner(out, locale.Tr("progress_search", requirementName), constants.TerminalAnimationInterval)
-
-		normalized, err := model.FetchNormalizedName(ns.String(), requirementName, r.Auth)
-		if err != nil {
-			multilog.Error("Failed to normalize '%s': %v", requirementName, err)
-		}
-=======
-	return nil
-}
->>>>>>> 65e9993d
+	return nil
+}
 
 func (r *RequirementOperation) validatePackages(requirements ...*Requirement) error {
 	var requirementsToValidate []*Requirement
