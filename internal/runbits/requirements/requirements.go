--- conflicted
+++ resolved
@@ -9,16 +9,6 @@
 	"time"
 
 	"github.com/ActiveState/cli/internal/analytics"
-<<<<<<< HEAD
-=======
-	"github.com/ActiveState/cli/internal/runbits"
-	runbit "github.com/ActiveState/cli/internal/runbits/runtime"
-	"github.com/ActiveState/cli/pkg/localcommit"
-	"github.com/ActiveState/cli/pkg/platform/runtime/artifact"
-	"github.com/ActiveState/cli/pkg/platform/runtime/buildplan"
-	"github.com/thoas/go-funk"
-
->>>>>>> 918d0d38
 	anaConsts "github.com/ActiveState/cli/internal/analytics/constants"
 	"github.com/ActiveState/cli/internal/captain"
 	"github.com/ActiveState/cli/internal/config"
@@ -249,7 +239,7 @@
 		}
 
 		// Solve runtime
-		solveResponse, err := runbit.Solve(r.Auth, r.Output, r.Analytics, r.Project, &commitID, trigger, r.SvcModel, r.Config)
+		rt, rtCommit, err := runbit.Solve(r.Auth, r.Output, r.Analytics, r.Project, &commitID, trigger, r.SvcModel, r.Config)
 		if err != nil {
 			return errs.Wrap(err, "Could not solve runtime")
 		}
@@ -262,31 +252,28 @@
 			return errs.Wrap(err, "Could not get commit")
 		}
 
-		var oldBuildPlan *bpModel.Build
+		var oldBuildPlan *buildplan.BuildPlan
 		rtTarget := target.NewProjectTarget(r.Project, &commitID, trigger)
 		if oldCommit.ParentCommitID != "" {
-			bp := model.NewBuildPlannerModel(r.Auth)
-			oldBuildResult, _, err := bp.FetchBuildResult(oldCommit.ParentCommitID, rtTarget.Owner(), rtTarget.Name(), nil)
+			bpm := bpModel.NewBuildPlannerModel(r.Auth)
+			commit, err := bpm.FetchCommit(oldCommit.ParentCommitID, rtTarget.Owner(), rtTarget.Name(), nil)
 			if err != nil {
 				return errs.Wrap(err, "Failed to fetch build result")
 			}
-			oldBuildPlan = oldBuildResult.Build
-		}
-
-		changeset, err := buildplan.NewArtifactChangesetByBuildPlan(oldBuildPlan, solveResponse.BuildResult.Build, false, false, r.Config, r.Auth)
-		if err != nil {
-			return errs.Wrap(err, "Could not get changed artifacts")
-		}
+			oldBuildPlan = commit.BuildPlan()
+		}
+
+		changedArtifacts := rtCommit.BuildPlan().DiffArtifacts(oldBuildPlan, true)
 
 		// Report CVEs
-		if err := r.cveReport(changeset, requirements...); err != nil {
+		if err := r.cveReport(changedArtifacts, requirements...); err != nil {
 			return errs.Wrap(err, "Could not report CVEs")
 		}
 
 		// Start runtime update UI
 		if !r.Config.GetBool(constants.AsyncRuntimeConfig) {
 			out.Notice("")
-			if !solveResponse.HasCache() {
+			if !rt.HasCache() {
 				out.Notice(output.Title(locale.T("install_runtime")))
 				out.Notice(locale.T("install_runtime_info"))
 			} else {
@@ -295,7 +282,7 @@
 			}
 
 			// refresh or install runtime
-			err = runbit.UpdateByReference(solveResponse.Runtime, solveResponse.Commit, r.Auth, r.Project, r.Output)
+			err = runbit.UpdateByReference(rt, rtCommit, r.Auth, r.Project, r.Output)
 			if err != nil {
 				if !runbits.IsBuildError(err) {
 					// If the error is not a build error we want to retain the changes
