--- conflicted
+++ resolved
@@ -9,15 +9,6 @@
 	"time"
 
 	"github.com/ActiveState/cli/internal/analytics"
-<<<<<<< HEAD
-=======
-	"github.com/ActiveState/cli/internal/runbits"
-	runbit "github.com/ActiveState/cli/internal/runbits/runtime"
-	"github.com/ActiveState/cli/pkg/localcommit"
-	"github.com/ActiveState/cli/pkg/platform/runtime/artifact"
-	"github.com/thoas/go-funk"
-
->>>>>>> 851c3dc3
 	anaConsts "github.com/ActiveState/cli/internal/analytics/constants"
 	"github.com/ActiveState/cli/internal/captain"
 	"github.com/ActiveState/cli/internal/config"
@@ -43,9 +34,7 @@
 	"github.com/ActiveState/cli/pkg/platform/authentication"
 	"github.com/ActiveState/cli/pkg/platform/model"
 	bpModel "github.com/ActiveState/cli/pkg/platform/model/buildplanner"
-	"github.com/ActiveState/cli/pkg/platform/runtime"
 	"github.com/ActiveState/cli/pkg/platform/runtime/buildscript"
-	"github.com/ActiveState/cli/pkg/platform/runtime/setup/events"
 	"github.com/ActiveState/cli/pkg/platform/runtime/target"
 	"github.com/ActiveState/cli/pkg/project"
 	"github.com/ActiveState/cli/pkg/sysinfo"
@@ -250,43 +239,17 @@
 		}
 
 		// Solve runtime
-<<<<<<< HEAD
-		solved, err := r.solve(commitID, requirements[0].Namespace)
-=======
-		solveResponse, err := runbit.Solve(r.Auth, r.Output, r.Analytics, r.Project, &commitID, trigger, r.SvcModel, r.Config, runbit.OptNone)
->>>>>>> 851c3dc3
+		solveResponse, err := runbit.Solve(r.Auth, r.Output, r.Analytics, r.Project, &commitID, trigger, r.SvcModel, r.Config)
 		if err != nil {
 			return errs.Wrap(err, "Could not solve runtime")
 		}
 
 		// Report CVEs
-<<<<<<< HEAD
-		if err := r.cveReport(*solved.changeset, requirements...); err != nil {
-=======
 		if err := r.cveReport(solveResponse.Changeset, requirements...); err != nil {
->>>>>>> 851c3dc3
 			return errs.Wrap(err, "Could not report CVEs")
 		}
 
 		// Start runtime update UI
-<<<<<<< HEAD
-		out.Notice("")
-		if !solved.rt.HasCache() {
-			out.Notice(output.Title(locale.T("install_runtime")))
-			out.Notice(locale.T("install_runtime_info"))
-		} else {
-			out.Notice(output.Title(locale.T("update_runtime")))
-			out.Notice(locale.T("update_runtime_info"))
-		}
-
-		// refresh or install runtime
-		err = runbit.UpdateByReference(solved.rt, solved.commit, r.Auth, r.Project, r.Output)
-		if err != nil {
-			if !runbits.IsBuildError(err) {
-				// If the error is not a build error we want to retain the changes
-				if err2 := r.updateCommitID(commitID); err2 != nil {
-					return errs.Pack(err, locale.WrapError(err2, "err_package_update_commit_id"))
-=======
 		if !r.Config.GetBool(constants.AsyncRuntimeConfig) {
 			out.Notice("")
 			if !solveResponse.HasCache() {
@@ -298,14 +261,13 @@
 			}
 
 			// refresh or install runtime
-			err = runbit.UpdateByReference(solveResponse.Runtime, solveResponse.BuildResult, solveResponse.Commit, r.Auth, r.Project, r.Output)
+			err = runbit.UpdateByReference(solveResponse.Runtime, solveResponse.Commit, r.Auth, r.Project, r.Output)
 			if err != nil {
 				if !runbits.IsBuildError(err) {
 					// If the error is not a build error we want to retain the changes
 					if err2 := r.updateCommitID(commitID); err2 != nil {
 						return errs.Pack(err, locale.WrapError(err2, "err_package_update_commit_id"))
 					}
->>>>>>> 851c3dc3
 				}
 				return errs.Wrap(err, "Failed to refresh runtime")
 			}
@@ -529,76 +491,7 @@
 	return nil
 }
 
-<<<<<<< HEAD
-type solveResult struct {
-	rt        *runtime.Runtime
-	commit    *bpModel.Commit
-	changeset *buildplan.ArtifactChangeset
-}
-
-func (r *RequirementOperation) solve(commitID strfmt.UUID, ns *model.Namespace) (
-	_ *solveResult, rerr error,
-) {
-	// Initialize runtime
-	var trigger target.Trigger
-	switch ns.Type() {
-	case model.NamespaceLanguage:
-		trigger = target.TriggerLanguage
-	case model.NamespacePlatform:
-		trigger = target.TriggerPlatform
-	default:
-		trigger = target.TriggerPackage
-	}
-
-	spinner := output.StartSpinner(r.Output, locale.T("progress_solve_preruntime"), constants.TerminalAnimationInterval)
-
-	defer func() {
-		if rerr != nil {
-			spinner.Stop(locale.T("progress_fail"))
-		} else {
-			spinner.Stop(locale.T("progress_success"))
-		}
-	}()
-
-	rtTarget := target.NewProjectTarget(r.Project, &commitID, trigger)
-	rt, err := runtime.New(rtTarget, r.Analytics, r.SvcModel, r.Auth, r.Config, r.Output)
-	if err != nil {
-		return nil, locale.WrapError(err, "err_packages_update_runtime_init", "Could not initialize runtime.")
-	}
-
-	setup := rt.Setup(&events.VoidHandler{})
-	commit, err := setup.Solve()
-	if err != nil {
-		return nil, errs.Wrap(err, "Solve failed")
-	}
-
-	// Get old buildplan
-	// We can't use the local store here; because it might not exist (ie. integrationt test, user cleaned cache, ..),
-	// but also there's no guarantee the old one is sequential to the current.
-	oldCommit, err := model.GetCommit(commitID, r.Auth)
-	if err != nil {
-		return nil, errs.Wrap(err, "Could not get commit")
-	}
-
-	var oldBuildPlan *buildplan.BuildPlan
-	if oldCommit.ParentCommitID != "" {
-		bpm := bpModel.NewBuildPlannerModel(r.Auth)
-		commit, err := bpm.FetchCommit(oldCommit.ParentCommitID, rtTarget.Owner(), rtTarget.Name(), nil)
-		if err != nil {
-			return nil, errs.Wrap(err, "Failed to fetch build result")
-		}
-		oldBuildPlan = commit.BuildPlan()
-	}
-
-	changedArtifacts := commit.BuildPlan().DiffArtifacts(oldBuildPlan, true)
-
-	return &solveResult{rt, commit, &changedArtifacts}, nil
-}
-
 func (r *RequirementOperation) cveReport(artifactChangeset buildplan.ArtifactChangeset, requirements ...*Requirement) error {
-=======
-func (r *RequirementOperation) cveReport(artifactChangeset artifact.ArtifactChangeset, requirements ...*Requirement) error {
->>>>>>> 851c3dc3
 	if r.shouldSkipCVEs(requirements...) {
 		logging.Debug("Skipping CVE reporting")
 		return nil
