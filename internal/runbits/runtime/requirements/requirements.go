--- conflicted
+++ resolved
@@ -17,15 +17,6 @@
 	"github.com/ActiveState/cli/internal/primer"
 	"github.com/ActiveState/cli/internal/prompt"
 	"github.com/ActiveState/cli/internal/runbits/buildscript"
-<<<<<<< HEAD
-=======
-	"github.com/ActiveState/cli/internal/runbits/cves"
-	"github.com/ActiveState/cli/internal/runbits/dependencies"
-	"github.com/ActiveState/cli/internal/runbits/rationalize"
-	"github.com/ActiveState/cli/internal/runbits/runtime"
-	"github.com/ActiveState/cli/internal/runbits/runtime/trigger"
-	"github.com/ActiveState/cli/pkg/buildscript"
->>>>>>> 1d66f33d
 	"github.com/ActiveState/cli/pkg/localcommit"
 	"github.com/ActiveState/cli/pkg/platform/api/buildplanner/response"
 	"github.com/ActiveState/cli/pkg/platform/api/buildplanner/types"
@@ -104,461 +95,14 @@
 
 // Requirement represents a package, language or platform requirement
 type Requirement struct {
-<<<<<<< HEAD
 	Name      string
 	Version   string
 	Revision  *int
 	BitWidth  int // Only needed for platform requirements
 	Namespace *model.Namespace
 	Operation types.Operation
-=======
-	Name          string
-	Version       string
-	Revision      *int
-	BitWidth      int // Only needed for platform requirements
-	Namespace     *model.Namespace
-	NamespaceType *model.NamespaceType
-	Operation     types.Operation
-
-	// The following fields are set during execution
-	langName                string
-	langVersion             string
-	validatePkg             bool
-	appendVersionWildcard   bool
-	originalRequirementName string
-	versionRequirements     []types.VersionRequirement
-}
-
-// ExecuteRequirementOperation executes the operation on the requirement
-// This has become quite unwieldy, and is ripe for a refactor - https://activestatef.atlassian.net/browse/DX-1897
-func (r *RequirementOperation) ExecuteRequirementOperation(ts *time.Time, requirements ...*Requirement) (rerr error) {
-	defer r.rationalizeError(&rerr)
-
-	if len(requirements) == 0 {
-		return errNoRequirements
-	}
-
-	out := r.Output
-	var pg *output.Spinner
-	defer func() {
-		if pg != nil {
-			// This is a bit awkward, but it would be even more awkward to manually address this for every error condition
-			pg.Stop(locale.T("progress_fail"))
-		}
-	}()
-
-	if r.Project == nil {
-		return rationalize.ErrNoProject
-	}
-	if r.Project.IsHeadless() {
-		return rationalize.ErrHeadless
-	}
-	out.Notice(locale.Tr("operating_message", r.Project.NamespaceString(), r.Project.Dir()))
-
-	if err := r.resolveNamespaces(ts, requirements...); err != nil {
-		return errs.Wrap(err, "Could not resolve namespaces")
-	}
-
-	if err := r.validatePackages(requirements...); err != nil {
-		return errs.Wrap(err, "Could not validate packages")
-	}
-
-	parentCommitID, err := localcommit.Get(r.Project.Dir())
-	if err != nil {
-		return errs.Wrap(err, "Unable to get local commit")
-	}
-	hasParentCommit := parentCommitID != ""
-
-	pg = output.StartSpinner(out, locale.T("progress_commit"), constants.TerminalAnimationInterval)
-
-	if err := r.checkForUpdate(parentCommitID, requirements...); err != nil {
-		return locale.WrapError(err, "err_check_for_update", "Could not check for requirements updates")
-	}
-
-	if !hasParentCommit {
-		// Use first requirement to extract language for initial commit
-		var requirement *Requirement
-		for _, r := range requirements {
-			if r.Namespace.Type() == model.NamespacePackage || r.Namespace.Type() == model.NamespaceBundle {
-				requirement = r
-				break
-			}
-		}
-
-		if requirement == nil {
-			return errInitialNoRequirement
-		}
-
-		languageFromNs := model.LanguageFromNamespace(requirement.Namespace.String())
-		parentCommitID, err = model.CommitInitial(sysinfo.OS().String(), languageFromNs, requirement.langVersion, r.Auth)
-		if err != nil {
-			return locale.WrapError(err, "err_install_no_project_commit", "Could not create initial commit for new project")
-		}
-	}
-
-	if err := r.resolveRequirements(requirements...); err != nil {
-		return locale.WrapError(err, "err_resolve_requirements", "Could not resolve one or more requirements")
-	}
-
-	bp := bpModel.NewBuildPlannerModel(r.Auth)
-	script, err := r.prepareBuildScript(bp, parentCommitID, requirements, ts)
-	if err != nil {
-		return errs.Wrap(err, "Could not prepare build script")
-	}
-
-	params := bpModel.StageCommitParams{
-		Owner:        r.Project.Owner(),
-		Project:      r.Project.Name(),
-		ParentCommit: string(parentCommitID),
-		Description:  commitMessage(requirements...),
-		Script:       script,
-	}
-
-	commitID, err := bp.StageCommit(params)
-	if err != nil {
-		return locale.WrapError(err, "err_package_save_and_build", "Error occurred while trying to create a commit")
-	}
-
-	pg.Stop(locale.T("progress_success"))
-	pg = nil
-
-	ns := requirements[0].Namespace
-	var trig trigger.Trigger
-	switch ns.Type() {
-	case model.NamespaceLanguage:
-		trig = trigger.TriggerLanguage
-	case model.NamespacePlatform:
-		trig = trigger.TriggerPlatform
-	default:
-		trig = trigger.TriggerPackage
-	}
-
-	// Solve runtime
-	solveSpinner := output.StartSpinner(r.Output, locale.T("progress_solve_preruntime"), constants.TerminalAnimationInterval)
-	rtCommit, err := bp.FetchCommit(commitID, r.Project.Owner(), r.Project.Name(), nil)
-	if err != nil {
-		solveSpinner.Stop(locale.T("progress_fail"))
-		return errs.Wrap(err, "Failed to fetch build result")
-	}
-
-	oldCommit, err := bp.FetchCommit(parentCommitID, r.Project.Owner(), r.Project.Name(), nil)
-	if err != nil {
-		solveSpinner.Stop(locale.T("progress_fail"))
-		return errs.Wrap(err, "Failed to fetch old build result")
-	}
-
-	// Fetch the impact report.
-	impactReport, err := bp.ImpactReport(&bpModel.ImpactReportParams{
-		Owner:   r.prime.Project().Owner(),
-		Project: r.prime.Project().Name(),
-		Before:  oldCommit.BuildScript(),
-		After:   rtCommit.BuildScript(),
-	})
-	if err != nil {
-		return errs.Wrap(err, "Failed to fetch impact report")
-	}
-	solveSpinner.Stop(locale.T("progress_success"))
-
-	r.Output.Notice("") // blank line
-	dependencies.OutputChangeSummary(r.prime.Output(), impactReport, rtCommit.BuildPlan())
-
-	// Report CVEs
-	names := requirementNames(requirements...)
-	if err := cves.NewCveReport(r.prime).Report(impactReport, names...); err != nil {
-		return errs.Wrap(err, "Could not report CVEs")
-	}
-
-	// Start runtime update UI
-	if !r.Config.GetBool(constants.AsyncRuntimeConfig) {
-		out.Notice("")
-
-		// refresh or install runtime
-		_, err = runtime_runbit.Update(r.prime, trig,
-			runtime_runbit.WithCommit(rtCommit),
-			runtime_runbit.WithoutBuildscriptValidation(),
-		)
-		if err != nil {
-			if !IsBuildError(err) {
-				// If the error is not a build error we want to retain the changes
-				if err2 := r.updateCommitID(commitID); err2 != nil {
-					return errs.Pack(err, locale.WrapError(err2, "err_package_update_commit_id"))
-				}
-			}
-			return errs.Wrap(err, "Failed to refresh runtime")
-		}
-	}
-
-	if err := r.updateCommitID(commitID); err != nil {
-		return locale.WrapError(err, "err_package_update_commit_id")
-	}
-
-	if !hasParentCommit {
-		out.Notice(locale.Tr("install_initial_success", r.Project.Source().Path()))
-	}
-
-	// Print the result
-	r.outputResults(requirements...)
-
-	out.Notice(locale.T("operation_success_local"))
-
-	return nil
-}
-
-func (r *RequirementOperation) prepareBuildScript(bp *bpModel.BuildPlanner, parentCommit strfmt.UUID, requirements []*Requirement, ts *time.Time) (*buildscript.BuildScript, error) {
-	script, err := bp.GetBuildScript(string(parentCommit))
-	if err != nil {
-		return nil, errs.Wrap(err, "Failed to get build expression")
-	}
-
-	if ts != nil {
-		script.SetAtTime(*ts)
-	} else {
-		// If no atTime was provided then we need to ensure that the atTime in the script is updated to use
-		// the most recent, which is either the current value or the platform latest.
-		latest, err := model.FetchLatestTimeStamp(r.Auth)
-		if err != nil {
-			return nil, errs.Wrap(err, "Unable to fetch latest Platform timestamp")
-		}
-		atTime := script.AtTime()
-		if atTime == nil || latest.After(*atTime) {
-			script.SetAtTime(latest)
-		}
-	}
-
-	for _, req := range requirements {
-		if req.Namespace.String() == types.NamespacePlatform {
-			err = script.UpdatePlatform(req.Operation, strfmt.UUID(req.Name))
-			if err != nil {
-				return nil, errs.Wrap(err, "Failed to update build expression with platform")
-			}
-		} else {
-			requirement := types.Requirement{
-				Namespace:          req.Namespace.String(),
-				Name:               req.Name,
-				VersionRequirement: req.versionRequirements,
-				Revision:           req.Revision,
-			}
-
-			err = script.UpdateRequirement(req.Operation, requirement)
-			if err != nil {
-				return nil, errs.Wrap(err, "Failed to update build expression with requirement")
-			}
-		}
-	}
-
-	return script, nil
->>>>>>> 1d66f33d
-}
-
-type ResolveNamespaceError struct {
-	Name string
-}
-
-<<<<<<< HEAD
-=======
-func (e ResolveNamespaceError) Error() string {
-	return "unable to resolve namespace"
-}
-
-func (r *RequirementOperation) resolveNamespaces(ts *time.Time, requirements ...*Requirement) error {
-	for _, requirement := range requirements {
-		if err := r.resolveNamespace(ts, requirement); err != nil {
-			if err != errNoLanguage {
-				err = errs.Pack(err, &ResolveNamespaceError{requirement.Name})
-			}
-			return errs.Wrap(err, "Unable to resolve namespace")
-		}
-	}
-	return nil
-}
-
-func (r *RequirementOperation) resolveNamespace(ts *time.Time, requirement *Requirement) error {
-	requirement.langName = "undetermined"
-
-	if requirement.NamespaceType != nil {
-		switch *requirement.NamespaceType {
-		case model.NamespacePackage, model.NamespaceBundle:
-			commitID, err := localcommit.Get(r.Project.Dir())
-			if err != nil {
-				return errs.Wrap(err, "Unable to get local commit")
-			}
-
-			language, err := model.LanguageByCommit(commitID, r.Auth)
-			if err != nil {
-				logging.Debug("Could not get language from project: %v", err)
-			}
-			if language.Name == "" {
-				return errNoLanguage
-			}
-			requirement.langName = language.Name
-			requirement.Namespace = ptr.To(model.NewNamespacePkgOrBundle(requirement.langName, *requirement.NamespaceType))
-		case model.NamespaceLanguage:
-			requirement.Namespace = ptr.To(model.NewNamespaceLanguage())
-		case model.NamespacePlatform:
-			requirement.Namespace = ptr.To(model.NewNamespacePlatform())
-		}
-	}
-
-	ns := requirement.Namespace
-	nsType := requirement.NamespaceType
-	requirement.validatePkg = requirement.Operation == types.OperationAdded && ns != nil && (ns.Type() == model.NamespacePackage || ns.Type() == model.NamespaceBundle || ns.Type() == model.NamespaceLanguage)
-	if (ns == nil || !ns.IsValid()) && nsType != nil && (*nsType == model.NamespacePackage || *nsType == model.NamespaceBundle) {
-		pg := output.StartSpinner(r.Output, locale.Tr("progress_pkg_nolang", requirement.Name), constants.TerminalAnimationInterval)
-
-		supported, err := model.FetchSupportedLanguages(sysinfo.OS().String())
-		if err != nil {
-			return errs.Wrap(err, "Failed to retrieve the list of supported languages")
-		}
-
-		var nsv model.Namespace
-		var supportedLang *medmodel.SupportedLanguage
-		requirement.Name, nsv, supportedLang, err = resolvePkgAndNamespace(r.Prompt, requirement.Name, *requirement.NamespaceType, supported, ts, r.Auth)
-		if err != nil {
-			return errs.Wrap(err, "Could not resolve pkg and namespace")
-		}
-		requirement.Namespace = &nsv
-		requirement.langVersion = supportedLang.DefaultVersion
-		requirement.langName = supportedLang.Name
-
-		requirement.validatePkg = false
-
-		pg.Stop(locale.T("progress_found"))
-	}
-
-	if requirement.Namespace == nil {
-		return locale.NewError("err_package_invalid_namespace_detected", "No valid namespace could be detected")
-	}
-
-	return nil
-}
-
-func (r *RequirementOperation) validatePackages(requirements ...*Requirement) error {
-	var requirementsToValidate []*Requirement
-	for _, requirement := range requirements {
-		if !requirement.validatePkg {
-			continue
-		}
-		requirementsToValidate = append(requirementsToValidate, requirement)
-	}
-
-	if len(requirementsToValidate) == 0 {
-		return nil
-	}
-
-	pg := output.StartSpinner(r.Output, locale.Tr("progress_search", strings.Join(requirementNames(requirementsToValidate...), ", ")), constants.TerminalAnimationInterval)
-	for _, requirement := range requirementsToValidate {
-		if err := r.validatePackage(requirement); err != nil {
-			return errs.Wrap(err, "Could not validate package")
-		}
-	}
-	pg.Stop(locale.T("progress_found"))
-
-	return nil
-}
-
-func (r *RequirementOperation) validatePackage(requirement *Requirement) error {
-	if strings.ToLower(requirement.Version) == latestVersion {
-		requirement.Version = ""
-	}
-
-	requirement.originalRequirementName = requirement.Name
-	normalized, err := model.FetchNormalizedName(*requirement.Namespace, requirement.Name, r.Auth)
-	if err != nil {
-		multilog.Error("Failed to normalize '%s': %v", requirement.Name, err)
-	}
-
-	packages, err := model.SearchIngredientsStrict(requirement.Namespace.String(), normalized, false, false, nil, r.Auth) // ideally case-sensitive would be true (PB-4371)
-	if err != nil {
-		return locale.WrapError(err, "package_err_cannot_obtain_search_results")
-	}
-
-	if len(packages) == 0 {
-		suggestions, err := getSuggestions(*requirement.Namespace, requirement.Name, r.Auth)
-		if err != nil {
-			multilog.Error("Failed to retrieve suggestions: %v", err)
-		}
-
-		if len(suggestions) == 0 {
-			return &ErrNoMatches{
-				locale.WrapExternalError(err, "package_ingredient_alternatives_nosuggest", "", requirement.Name),
-				requirement.Name, nil}
-		}
-
-		return &ErrNoMatches{
-			locale.WrapExternalError(err, "package_ingredient_alternatives", "", requirement.Name, strings.Join(suggestions, "\n")),
-			requirement.Name, ptr.To(strings.Join(suggestions, "\n"))}
-	}
-
-	if normalized != "" && normalized != requirement.Name {
-		requirement.Name = normalized
-	}
-
-	// If a bare version number was given, and if it is a partial version number (e.g. requests@2),
-	// we'll want to ultimately append a '.x' suffix.
-	if versionRe.MatchString(requirement.Version) {
-		for _, knownVersion := range packages[0].Versions {
-			if knownVersion.Version == requirement.Version {
-				break
-			} else if strings.HasPrefix(knownVersion.Version, requirement.Version) {
-				requirement.appendVersionWildcard = true
-			}
-		}
-	}
-
-	return nil
-}
-
-func (r *RequirementOperation) checkForUpdate(parentCommitID strfmt.UUID, requirements ...*Requirement) error {
-	for _, requirement := range requirements {
-		// Check if this is an addition or an update
-		if requirement.Operation == types.OperationAdded && parentCommitID != "" {
-			req, err := model.GetRequirement(parentCommitID, *requirement.Namespace, requirement.Name, r.Auth)
-			if err != nil {
-				return errs.Wrap(err, "Could not get requirement")
-			}
-			if req != nil {
-				requirement.Operation = types.OperationUpdated
-			}
-		}
-
-		r.Analytics.EventWithLabel(
-			anaConsts.CatPackageOp, fmt.Sprintf("%s-%s", requirement.Operation, requirement.langName), requirement.Name,
-		)
-	}
-
-	return nil
-}
-
-func (r *RequirementOperation) resolveRequirements(requirements ...*Requirement) error {
-	for _, requirement := range requirements {
-		if err := r.resolveRequirement(requirement); err != nil {
-			return errs.Wrap(err, "Could not resolve requirement")
-		}
-	}
-	return nil
-}
-
-func (r *RequirementOperation) resolveRequirement(requirement *Requirement) error {
-	var err error
-	requirement.Name, requirement.Version, err = model.ResolveRequirementNameAndVersion(requirement.Name, requirement.Version, requirement.BitWidth, *requirement.Namespace, r.Auth)
-	if err != nil {
-		return errs.Wrap(err, "Could not resolve requirement name and version")
-	}
-
-	versionString := requirement.Version
-	if requirement.appendVersionWildcard {
-		versionString += ".x"
-	}
-
-	requirement.versionRequirements, err = bpModel.VersionStringToRequirements(versionString)
-	if err != nil {
-		return errs.Wrap(err, "Could not process version string into requirements")
-	}
-
-	return nil
-}
-
->>>>>>> 1d66f33d
+}
+
 func (r *RequirementOperation) updateCommitID(commitID strfmt.UUID) error {
 	if err := localcommit.Set(r.Project.Dir(), commitID.String()); err != nil {
 		return locale.WrapError(err, "err_package_update_commit_id")
