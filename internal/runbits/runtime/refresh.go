package runtime

import (
	"github.com/ActiveState/cli/internal/analytics"
	"github.com/ActiveState/cli/internal/constants"
	"github.com/ActiveState/cli/internal/errs"
	"github.com/ActiveState/cli/internal/locale"
	"github.com/ActiveState/cli/internal/logging"
	configMediator "github.com/ActiveState/cli/internal/mediators/config"
	"github.com/ActiveState/cli/internal/output"
	"github.com/ActiveState/cli/internal/rtutils"
	"github.com/ActiveState/cli/internal/runbits/rationalize"
	"github.com/ActiveState/cli/pkg/buildplan"
	"github.com/ActiveState/cli/pkg/platform/authentication"
	"github.com/ActiveState/cli/pkg/platform/model"
	bpModel "github.com/ActiveState/cli/pkg/platform/model/buildplanner"
	"github.com/ActiveState/cli/pkg/platform/runtime"
	"github.com/ActiveState/cli/pkg/platform/runtime/setup/events"
	"github.com/ActiveState/cli/pkg/platform/runtime/target"
	"github.com/ActiveState/cli/pkg/project"
	"github.com/go-openapi/strfmt"
	"github.com/imacks/bitflags-go"
)

func init() {
	configMediator.RegisterOption(constants.AsyncRuntimeConfig, configMediator.Bool, false)
}

type Opts int

const (
	OptNone         Opts = 1 << iota
	OptMinimalUI         // Only print progress output, don't decorate the UI in any other way
	OptOrderChanged      // Indicate that the order has changed, and the runtime should be refreshed regardless of internal dirty checking mechanics
)

type Configurable interface {
	GetString(key string) string
	GetBool(key string) bool
}

var overrideAsyncTriggers = map[target.Trigger]bool{
	target.TriggerRefresh:  true,
	target.TriggerExec:     true,
	target.TriggerActivate: true,
	target.TriggerShell:    true,
	target.TriggerScript:   true,
	target.TriggerDeploy:   true,
	target.TriggerUse:      true,
}

// SolveAndUpdate should be called after runtime mutations.
func SolveAndUpdate(
	auth *authentication.Auth,
	out output.Outputer,
	an analytics.Dispatcher,
	proj *project.Project,
	customCommitID *strfmt.UUID,
	trigger target.Trigger,
	svcm *model.SvcModel,
	cfg Configurable,
	opts Opts,
) (_ *runtime.Runtime, rerr error) {
	defer rationalizeError(auth, proj, &rerr)

	if proj == nil {
		return nil, rationalize.ErrNoProject
	}

	if proj.IsHeadless() {
		return nil, rationalize.ErrHeadless
	}

	if cfg.GetBool(constants.AsyncRuntimeConfig) && !overrideAsyncTriggers[trigger] {
		logging.Debug("Skipping runtime solve due to async runtime")
		return nil, nil
	}

	target := target.NewProjectTarget(proj, customCommitID, trigger)
	rt, err := runtime.New(target, an, svcm, auth, cfg, out)
	if err != nil {
		return nil, locale.WrapError(err, "err_packages_update_runtime_init", "Could not initialize runtime.")
	}

	if !bitflags.Has(opts, OptOrderChanged) && !bitflags.Has(opts, OptMinimalUI) && !rt.NeedsUpdate() {
		out.Notice(locale.Tl("pkg_already_uptodate", "Requested dependencies are already configured and installed."))
		return rt, nil
	}

	if rt.NeedsUpdate() && !bitflags.Has(opts, OptMinimalUI) {
		if !rt.HasCache() {
			out.Notice(output.Title(locale.T("install_runtime")))
			out.Notice(locale.T("install_runtime_info"))
		} else {
			out.Notice(output.Title(locale.T("update_runtime")))
			out.Notice(locale.T("update_runtime_info"))
		}
	}

	if rt.NeedsUpdate() {
		pg := NewRuntimeProgressIndicator(out)
		defer rtutils.Closer(pg.Close, &rerr)

		err := rt.SolveAndUpdate(pg)
		if err != nil {
			return nil, locale.WrapError(err, "err_packages_update_runtime_install", "Could not install dependencies.")
		}
	}

	return rt, nil
}

type SolveResponse struct {
	*runtime.Runtime
<<<<<<< HEAD
	Commit    *bpModel.Commit
	Changeset buildplan.ArtifactChangeset
=======
	BuildResult *model.BuildResult
	Commit      *bpModel.Commit
>>>>>>> 918d0d38
}

func Solve(
	auth *authentication.Auth,
	out output.Outputer,
	an analytics.Dispatcher,
	proj *project.Project,
	customCommitID *strfmt.UUID,
	trigger target.Trigger,
	svcm *model.SvcModel,
	cfg Configurable,
) (_ *SolveResponse, rerr error) {
	spinner := output.StartSpinner(out, locale.T("progress_solve_preruntime"), constants.TerminalAnimationInterval)

	defer func() {
		if rerr != nil {
			spinner.Stop(locale.T("progress_fail"))
		} else {
			spinner.Stop(locale.T("progress_success"))
		}
	}()

	rtTarget := target.NewProjectTarget(proj, customCommitID, trigger)
	rt, err := runtime.New(rtTarget, an, svcm, auth, cfg, out)
	if err != nil {

		return nil, locale.WrapError(err, "err_packages_update_runtime_init", "Could not initialize runtime.")
	}

	setup := rt.Setup(&events.VoidHandler{})
	commit, err := setup.Solve()
	if err != nil {
		return nil, errs.Wrap(err, "Solve failed")
	}

<<<<<<< HEAD
	// Get old buildplan
	// We can't use the local store here; because it might not exist (ie. integrationt test, user cleaned cache, ..),
	// but also there's no guarantee the old one is sequential to the current.
	oldCommit, err := model.GetCommit(*customCommitID, auth)
	if err != nil {
		return nil, errs.Wrap(err, "Could not get commit")
	}

	var oldBuildPlan *buildplan.BuildPlan
	if oldCommit.ParentCommitID != "" {
		bpm := bpModel.NewBuildPlannerModel(auth)
		commit, err := bpm.FetchCommit(oldCommit.ParentCommitID, rtTarget.Owner(), rtTarget.Name(), nil)
		if err != nil {
			return nil, errs.Wrap(err, "Failed to fetch build result")
		}
		oldBuildPlan = commit.BuildPlan()
	}

	changedArtifacts := commit.BuildPlan().DiffArtifacts(oldBuildPlan, true)

	return &SolveResponse{
		Runtime:   rt,
		Commit:    commit,
		Changeset: changedArtifacts,
=======
	return &SolveResponse{
		Runtime:     rt,
		BuildResult: buildResult,
		Commit:      commit,
>>>>>>> 918d0d38
	}, nil
}

// UpdateByReference will update the given runtime if necessary. This is functionally the same as SolveAndUpdateByReference
// except that it does not do its own solve.
func UpdateByReference(
	rt *runtime.Runtime,
	commit *bpModel.Commit,
	auth *authentication.Auth,
	proj *project.Project,
	out output.Outputer,
) (rerr error) {
	defer rationalizeError(auth, proj, &rerr)

	if rt.NeedsUpdate() {
		pg := NewRuntimeProgressIndicator(out)
		defer rtutils.Closer(pg.Close, &rerr)

		err := rt.Setup(pg).Update(commit)
		if err != nil {
			return locale.WrapError(err, "err_packages_update_runtime_install", "Could not install dependencies.")
		}
	}

	return nil
}<|MERGE_RESOLUTION|>--- conflicted
+++ resolved
@@ -10,7 +10,6 @@
 	"github.com/ActiveState/cli/internal/output"
 	"github.com/ActiveState/cli/internal/rtutils"
 	"github.com/ActiveState/cli/internal/runbits/rationalize"
-	"github.com/ActiveState/cli/pkg/buildplan"
 	"github.com/ActiveState/cli/pkg/platform/authentication"
 	"github.com/ActiveState/cli/pkg/platform/model"
 	bpModel "github.com/ActiveState/cli/pkg/platform/model/buildplanner"
@@ -110,17 +109,6 @@
 	return rt, nil
 }
 
-type SolveResponse struct {
-	*runtime.Runtime
-<<<<<<< HEAD
-	Commit    *bpModel.Commit
-	Changeset buildplan.ArtifactChangeset
-=======
-	BuildResult *model.BuildResult
-	Commit      *bpModel.Commit
->>>>>>> 918d0d38
-}
-
 func Solve(
 	auth *authentication.Auth,
 	out output.Outputer,
@@ -130,7 +118,7 @@
 	trigger target.Trigger,
 	svcm *model.SvcModel,
 	cfg Configurable,
-) (_ *SolveResponse, rerr error) {
+) (_ *runtime.Runtime, _ *bpModel.Commit, rerr error) {
 	spinner := output.StartSpinner(out, locale.T("progress_solve_preruntime"), constants.TerminalAnimationInterval)
 
 	defer func() {
@@ -145,47 +133,16 @@
 	rt, err := runtime.New(rtTarget, an, svcm, auth, cfg, out)
 	if err != nil {
 
-		return nil, locale.WrapError(err, "err_packages_update_runtime_init", "Could not initialize runtime.")
+		return nil, nil, locale.WrapError(err, "err_packages_update_runtime_init", "Could not initialize runtime.")
 	}
 
 	setup := rt.Setup(&events.VoidHandler{})
 	commit, err := setup.Solve()
 	if err != nil {
-		return nil, errs.Wrap(err, "Solve failed")
+		return nil, nil, errs.Wrap(err, "Solve failed")
 	}
 
-<<<<<<< HEAD
-	// Get old buildplan
-	// We can't use the local store here; because it might not exist (ie. integrationt test, user cleaned cache, ..),
-	// but also there's no guarantee the old one is sequential to the current.
-	oldCommit, err := model.GetCommit(*customCommitID, auth)
-	if err != nil {
-		return nil, errs.Wrap(err, "Could not get commit")
-	}
-
-	var oldBuildPlan *buildplan.BuildPlan
-	if oldCommit.ParentCommitID != "" {
-		bpm := bpModel.NewBuildPlannerModel(auth)
-		commit, err := bpm.FetchCommit(oldCommit.ParentCommitID, rtTarget.Owner(), rtTarget.Name(), nil)
-		if err != nil {
-			return nil, errs.Wrap(err, "Failed to fetch build result")
-		}
-		oldBuildPlan = commit.BuildPlan()
-	}
-
-	changedArtifacts := commit.BuildPlan().DiffArtifacts(oldBuildPlan, true)
-
-	return &SolveResponse{
-		Runtime:   rt,
-		Commit:    commit,
-		Changeset: changedArtifacts,
-=======
-	return &SolveResponse{
-		Runtime:     rt,
-		BuildResult: buildResult,
-		Commit:      commit,
->>>>>>> 918d0d38
-	}, nil
+	return rt, commit, nil
 }
 
 // UpdateByReference will update the given runtime if necessary. This is functionally the same as SolveAndUpdateByReference
