--- conflicted
+++ resolved
@@ -25,43 +25,8 @@
 		return
 	}
 
-<<<<<<< HEAD
 	var artifactCachedBuildErr *runtime.ArtifactCachedBuildFailed
 	var artifactBuildErr *runtime.ArtifactBuildError
-=======
-	// Could not find a platform that matches on the given branch, so suggest alternate branches if ones exist
-	case errors.As(*rerr, &noMatchingPlatformErr):
-		branches, err := model.BranchNamesForProjectFiltered(proj.Owner(), proj.Name(), proj.BranchName())
-		if err == nil && len(branches) > 0 {
-			// Suggest alternate branches
-			*rerr = errs.NewUserFacing(locale.Tr(
-				"err_alternate_branches",
-				noMatchingPlatformErr.HostPlatform, noMatchingPlatformErr.HostArch,
-				proj.BranchName(), strings.Join(branches, "\n - ")))
-		} else {
-			libcErr := noMatchingPlatformErr.LibcVersion != ""
-			*rerr = errs.NewUserFacing(
-				locale.Tr("err_no_platform_data_remains", noMatchingPlatformErr.HostPlatform, noMatchingPlatformErr.HostArch),
-				errs.SetIf(libcErr, errs.SetInput()),
-				errs.SetIf(libcErr, errs.SetTips(locale.Tr("err_user_libc_solution", api.GetPlatformURL(fmt.Sprintf("%s/%s", proj.NamespaceString(), "customize")).String()))),
-			)
-		}
-
-	// If there was an artifact download error, say so, rather than reporting a generic "could not
-	// update runtime" error.
-	case errors.As(*rerr, &artifactDownloadErr):
-		*rerr = errs.WrapUserFacing(*rerr,
-			locale.Tl("err_runtime_setup_download", "Your runtime could not be installed or updated because one or more artifacts failed to download."),
-			errs.SetInput(),
-			errs.SetTips(locale.Tr("err_user_network_solution", constants.ForumsURL)),
-		)
-
-	// We communicate buildplanner errors verbatim as the intend is that these are curated by the buildplanner
-	case errors.As(*rerr, &buildPlannerErr):
-		*rerr = errs.WrapUserFacing(*rerr,
-			buildPlannerErr.LocaleError(),
-			errs.SetIf(buildPlannerErr.InputError(), errs.SetInput()))
->>>>>>> e8c52bb6
 
 	switch {
 	// User has modified the buildscript and needs to run `state commit`
@@ -130,7 +95,7 @@
 	// We communicate buildplanner errors verbatim as the intend is that these are curated by the buildplanner
 	case errors.As(*rerr, &buildPlannerErr):
 		*rerr = errs.WrapUserFacing(*rerr,
-			buildPlannerErr.LocalizedError(),
+			buildPlannerErr.LocaleError(),
 			errs.SetIf(buildPlannerErr.InputError(), errs.SetInput()))
 
 	// If updating failed due to unidentified errors, and the user is not authenticated, add a tip suggesting that they authenticate as
