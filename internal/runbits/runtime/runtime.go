package runtime

import (
	"errors"

	"github.com/ActiveState/cli/internal/analytics"
	"github.com/ActiveState/cli/internal/locale"
	"github.com/ActiveState/cli/internal/output"
	"github.com/ActiveState/cli/internal/rtutils"
	"github.com/ActiveState/cli/internal/runbits"
	"github.com/ActiveState/cli/internal/runbits/rationalize"
	"github.com/ActiveState/cli/pkg/platform/authentication"
	"github.com/ActiveState/cli/pkg/platform/model"
	rt "github.com/ActiveState/cli/pkg/platform/runtime"
	"github.com/ActiveState/cli/pkg/platform/runtime/target"
	"github.com/ActiveState/cli/pkg/project"
	"github.com/go-openapi/strfmt"
)

type ErrUpdate struct {
	*locale.LocalizedError
}

type Configurable interface {
	GetString(key string) string
	GetBool(key string) bool
}

// NewFromProject is a helper function that creates a new runtime or updates an existing one for
// the given project.
func NewFromProject(
	proj *project.Project,
	customCommitID *strfmt.UUID,
	trigger target.Trigger,
	an analytics.Dispatcher,
	svcModel *model.SvcModel,
	out output.Outputer,
	auth *authentication.Auth,
	cfg Configurable) (_ *rt.Runtime, rerr error) {
	defer rationalizeError(auth, proj, &rerr)

	if proj.IsHeadless() {
		return nil, rationalize.ErrHeadless
	}

	rti, err := rt.New(target.NewProjectTarget(proj, customCommitID, trigger), an, svcModel, auth, cfg, out)
<<<<<<< HEAD
	if err == nil {
		return rti, nil
	}

	if errors.Is(err, rt.NeedsCommitError) {
		out.Notice(locale.T("notice_commit_build_script"))
	}

	if errors.Is(err, rt.NeedsUpdateError) {
=======
	if err != nil {
		if rt.IsNeedsCommitError(err) {
			return nil, locale.WrapInputError(err, "notice_commit_build_script")
		}
		return nil, locale.WrapError(err, "err_activate_runtime", "Could not initialize a runtime for this project.")
	}

	if rti.NeedsUpdate() {
>>>>>>> b69561c3
		pg := runbits.NewRuntimeProgressIndicator(out)
		defer rtutils.Closer(pg.Close, &rerr)
		if err := rti.SolveAndUpdate(pg); err != nil {
			return nil, &ErrUpdate{locale.WrapError(err, "err_update_runtime", "Could not update runtime installation.")}
		}
		return rti, nil
	}

	return rti, nil
}<|MERGE_RESOLUTION|>--- conflicted
+++ resolved
@@ -44,7 +44,6 @@
 	}
 
 	rti, err := rt.New(target.NewProjectTarget(proj, customCommitID, trigger), an, svcModel, auth, cfg, out)
-<<<<<<< HEAD
 	if err == nil {
 		return rti, nil
 	}
@@ -53,17 +52,7 @@
 		out.Notice(locale.T("notice_commit_build_script"))
 	}
 
-	if errors.Is(err, rt.NeedsUpdateError) {
-=======
-	if err != nil {
-		if rt.IsNeedsCommitError(err) {
-			return nil, locale.WrapInputError(err, "notice_commit_build_script")
-		}
-		return nil, locale.WrapError(err, "err_activate_runtime", "Could not initialize a runtime for this project.")
-	}
-
 	if rti.NeedsUpdate() {
->>>>>>> b69561c3
 		pg := runbits.NewRuntimeProgressIndicator(out)
 		defer rtutils.Closer(pg.Close, &rerr)
 		if err := rti.SolveAndUpdate(pg); err != nil {
