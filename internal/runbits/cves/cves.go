package cves

import (
	"fmt"
	"strconv"
	"strings"

	"github.com/ActiveState/cli/internal/constants"
	"github.com/ActiveState/cli/internal/errs"
	"github.com/ActiveState/cli/internal/locale"
	"github.com/ActiveState/cli/internal/logging"
	configMediator "github.com/ActiveState/cli/internal/mediators/config"
	"github.com/ActiveState/cli/internal/output"
	"github.com/ActiveState/cli/internal/primer"
	"github.com/ActiveState/cli/internal/rtutils/ptr"
	"github.com/ActiveState/cli/pkg/buildplan"
	vulnModel "github.com/ActiveState/cli/pkg/platform/api/vulnerabilities/model"
	"github.com/ActiveState/cli/pkg/platform/api/vulnerabilities/request"
	"github.com/ActiveState/cli/pkg/platform/model"
)

func init() {
	configMediator.RegisterOption(constants.SecurityPromptConfig, configMediator.Bool, true)
	configMediator.RegisterOption(constants.SecurityPromptLevelConfig, configMediator.String, vulnModel.SeverityCritical)
}

type primeable interface {
	primer.Outputer
	primer.Prompter
	primer.Auther
	primer.Configurer
}

type CveReport struct {
	prime primeable
}

func NewCveReport(prime primeable) *CveReport {
	return &CveReport{prime}
}

func (c *CveReport) Report(newBuildPlan *buildplan.BuildPlan, oldBuildPlan *buildplan.BuildPlan) error {
	changeset := newBuildPlan.DiffArtifacts(oldBuildPlan, oldBuildPlan == nil)
	if c.shouldSkipReporting(changeset) {
		logging.Debug("Skipping CVE reporting")
		return nil
	}

	var ingredients []*request.Ingredient
	for _, change := range changeset.Filter(buildplan.ArtifactAdded) {
		for _, ing := range change.Artifact.Ingredients {
			ingredients = append(ingredients, &request.Ingredient{
				Namespace: ing.Namespace,
				Name:      ing.Name,
				Version:   ing.Version,
			})
		}
	}

	for _, change := range changeset.Filter(buildplan.ArtifactUpdated) {
		if !change.VersionsChanged() {
			continue // For CVE reporting we only care about ingredient changes
		}

		for _, ing := range change.Artifact.Ingredients {
			ingredients = append(ingredients, &request.Ingredient{
				Namespace: ing.Namespace,
				Name:      ing.Name,
				Version:   ing.Version,
			})
		}
	}

	names := addedRequirements(oldBuildPlan, newBuildPlan)
	pg := output.StartSpinner(c.prime.Output(), locale.Tr("progress_cve_search", strings.Join(names, ", ")), constants.TerminalAnimationInterval)

	ingredientVulnerabilities, err := model.FetchVulnerabilitiesForIngredients(c.prime.Auth(), ingredients)
	if err != nil {
		return errs.Wrap(err, "Failed to retrieve vulnerabilities")
	}

	// No vulnerabilities, nothing further to do here
	if len(ingredientVulnerabilities) == 0 {
		logging.Debug("No vulnerabilities found for ingredients")
		pg.Stop(locale.T("progress_safe"))
		pg = nil
		return nil
	}

	pg.Stop(locale.T("progress_unsafe"))
	pg = nil

	vulnerabilities := model.CombineVulnerabilities(ingredientVulnerabilities, names...)
	c.summarizeCVEs(vulnerabilities)

	if c.prime.Prompt() != nil && c.shouldPromptForSecurity(vulnerabilities) {
		cont, err := c.promptForSecurity()
		if err != nil {
			return errs.Wrap(err, "Failed to prompt for security")
		}

		if !cont {
			if !c.prime.Prompt().IsInteractive() {
				return errs.AddTips(
					locale.NewInputError("err_pkgop_security_prompt", "Operation aborted due to security prompt"),
					locale.Tl("more_info_prompt", "To disable security prompting run: [ACTIONABLE]state config set security.prompt.enabled false[/RESET]"),
				)
			}
			return locale.NewInputError("err_pkgop_security_prompt", "Operation aborted due to security prompt")
		}
	}

	return nil
}

func (c *CveReport) shouldSkipReporting(changeset buildplan.ArtifactChangeset) bool {
	if !c.prime.Auth().Authenticated() {
		return true
	}

<<<<<<< HEAD
	return len(changeset.Filter(buildplan.ArtifactAdded, buildplan.ArtifactUpdated)) == 0
=======
	if c.prime.Output().Type().IsStructured() {
		return true
	}

	return len(changeset.Added) == 0 && len(changeset.Updated) == 0
>>>>>>> ad739150
}

func (c *CveReport) shouldPromptForSecurity(vulnerabilities model.VulnerableIngredientsByLevels) bool {
	if !c.prime.Config().GetBool(constants.SecurityPromptConfig) || vulnerabilities.Count == 0 {
		return false
	}

	promptLevel := c.prime.Config().GetString(constants.SecurityPromptLevelConfig)

	logging.Debug("Prompt level: %s", promptLevel)
	switch promptLevel {
	case vulnModel.SeverityCritical:
		return vulnerabilities.Critical.Count > 0
	case vulnModel.SeverityHigh:
		return vulnerabilities.Critical.Count > 0 ||
			vulnerabilities.High.Count > 0
	case vulnModel.SeverityMedium:
		return vulnerabilities.Critical.Count > 0 ||
			vulnerabilities.High.Count > 0 ||
			vulnerabilities.Medium.Count > 0
	case vulnModel.SeverityLow:
		return vulnerabilities.Critical.Count > 0 ||
			vulnerabilities.High.Count > 0 ||
			vulnerabilities.Medium.Count > 0 ||
			vulnerabilities.Low.Count > 0
	}

	return false
}

func (c *CveReport) summarizeCVEs(vulnerabilities model.VulnerableIngredientsByLevels) {
	out := c.prime.Output()
	out.Print("")

	switch {
	case vulnerabilities.CountPrimary == 0:
		out.Print("  " + locale.Tr("warning_vulnerable_indirectonly", strconv.Itoa(vulnerabilities.Count)))
	case vulnerabilities.CountPrimary == vulnerabilities.Count:
		out.Print("  " + locale.Tr("warning_vulnerable_directonly", strconv.Itoa(vulnerabilities.Count)))
	default:
		out.Print("  " + locale.Tr("warning_vulnerable", strconv.Itoa(vulnerabilities.CountPrimary), strconv.Itoa(vulnerabilities.Count-vulnerabilities.CountPrimary)))
	}

	printVulnerabilities := func(vulnerableIngredients model.VulnerableIngredientsByLevel, name, color string) {
		if vulnerableIngredients.Count > 0 {
			ings := []string{}
			for _, vulns := range vulnerableIngredients.Ingredients {
				prefix := ""
				if vulnerabilities.Count > vulnerabilities.CountPrimary {
					prefix = fmt.Sprintf("%s@%s: ", vulns.IngredientName, vulns.IngredientVersion)
				}
				ings = append(ings, fmt.Sprintf("%s[CYAN]%s[/RESET]", prefix, strings.Join(vulns.CVEIDs, ", ")))
			}
			out.Print(fmt.Sprintf("  • [%s]%d %s:[/RESET] %s", color, vulnerableIngredients.Count, name, strings.Join(ings, ", ")))
		}
	}

	printVulnerabilities(vulnerabilities.Critical, locale.Tl("cve_critical", "Critical"), "RED")
	printVulnerabilities(vulnerabilities.High, locale.Tl("cve_high", "High"), "ORANGE")
	printVulnerabilities(vulnerabilities.Medium, locale.Tl("cve_medium", "Medium"), "YELLOW")
	printVulnerabilities(vulnerabilities.Low, locale.Tl("cve_low", "Low"), "MAGENTA")

	out.Print("")
	out.Print("  " + locale.T("more_info_vulnerabilities"))
	out.Print("  " + locale.T("disable_prompting_vulnerabilities"))
	out.Print("")
}

func (c *CveReport) promptForSecurity() (bool, error) {
	confirm, err := c.prime.Prompt().Confirm("", locale.Tr("prompt_continue_pkg_operation"), ptr.To(false))
	if err != nil {
		return false, locale.WrapError(err, "err_pkgop_confirm", "Need a confirmation.")
	}

	return confirm, nil
}

func addedRequirements(oldBuildPlan *buildplan.BuildPlan, newBuildPlan *buildplan.BuildPlan) []string {
	var names []string
	var oldRequirements buildplan.Requirements
	if oldBuildPlan != nil {
		oldRequirements = oldBuildPlan.Requirements()
	}
	newRequirements := newBuildPlan.Requirements()

	oldReqs := make(map[string]bool)
	for _, req := range oldRequirements {
		oldReqs[qualifiedName(req)] = true
	}

	for _, req := range newRequirements {
		if oldReqs[qualifiedName(req)] || req.Namespace == buildplan.NamespaceInternal {
			continue
		}
		names = append(names, req.Name)
	}

	return names
}

func qualifiedName(req *buildplan.Requirement) string {
	if req.Namespace == "" {
		return req.Name
	}
	return req.Namespace + "/" + req.Name
}<|MERGE_RESOLUTION|>--- conflicted
+++ resolved
@@ -118,15 +118,11 @@
 		return true
 	}
 
-<<<<<<< HEAD
-	return len(changeset.Filter(buildplan.ArtifactAdded, buildplan.ArtifactUpdated)) == 0
-=======
 	if c.prime.Output().Type().IsStructured() {
 		return true
 	}
 
-	return len(changeset.Added) == 0 && len(changeset.Updated) == 0
->>>>>>> ad739150
+	return len(changeset.Filter(buildplan.ArtifactAdded, buildplan.ArtifactUpdated)) == 0
 }
 
 func (c *CveReport) shouldPromptForSecurity(vulnerabilities model.VulnerableIngredientsByLevels) bool {
