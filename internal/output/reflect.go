--- conflicted
+++ resolved
@@ -17,11 +17,7 @@
 
 // parseStructMeta will use reflect to populate structMeta for the given struct
 func parseStructMeta(v interface{}) (structMeta, error) {
-<<<<<<< HEAD
 	structRfl := reflect.Indirect(reflect.ValueOf(v))
-=======
-	structRfl := reflect.ValueOf(resolvePointer(v))
->>>>>>> b893d463
 
 	// Fail if the passed type is not a struct
 	if !isStruct(structRfl) {
@@ -71,24 +67,7 @@
 	return result, nil
 }
 
-<<<<<<< HEAD
-func isStructOrPtrTo(v interface{}) bool {
+func isStruct(v interface{}) bool {
 	valueRfl := reflect.Indirect(reflect.ValueOf(v))
 	return valueRfl.Kind() == reflect.Struct
-}
-
-func isStruct(v interface{}) bool {
-=======
-func resolvePointer(v interface{}) interface{} {
->>>>>>> b893d463
-	valueRfl := reflect.ValueOf(v)
-	if valueRfl.Kind() == reflect.Ptr {
-		return valueRfl.Elem().Interface()
-	}
-	return v
-}
-
-func isStruct(v interface{}) bool {
-	valueRfl := reflect.ValueOf(resolvePointer(v))
-	return valueRfl.Kind() == reflect.Struct
 }