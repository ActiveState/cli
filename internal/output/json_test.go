--- conflicted
+++ resolved
@@ -126,35 +126,21 @@
 		expectedErr string
 	}{
 		{
-<<<<<<< HEAD
-			"error string",
-			args{errors.New("hello")},
-			`{"errors":["hello"],"code":1}`,
-=======
 			"localized error",
 			args{locale.NewError("", "hello")},
-			`{"error":"hello"}` + "\x00\n",
->>>>>>> 6ea6a499
+			`{"error":"hello"}`,
 			"",
 		},
 		{
 			"simple string",
 			args{"hello"},
-<<<<<<< HEAD
-			`{"errors":["hello"],"code":1}`,
-=======
-			`{"error":"hello"}` + "\x00\n",
->>>>>>> 6ea6a499
+			`{"error":"hello"}`,
 			"",
 		},
 		{
 			"unrecognized",
 			args{1},
-<<<<<<< HEAD
-			`{"errors":["Not a recognized error format: 1"],"code":1}`,
-=======
-			`{"error":"Not a recognized error format: 1"}` + "\x00\n",
->>>>>>> 6ea6a499
+			`{"error":"Not a recognized error format: 1"}`,
 			"",
 		},
 		{
