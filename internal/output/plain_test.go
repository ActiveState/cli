package output

import (
	"bytes"
	"errors"
	"testing"

	"github.com/stretchr/testify/assert"
)

func nilStr(s string) *string {
	return &s
}

func TestPlain_Print(t *testing.T) {
	type tableStruct struct {
		Header1 string
		Header2 *string
		Header3 *string
	}
	type args struct {
		value interface{}
	}
	tests := []struct {
		name        string
		args        args
		expectedOut string
		expectedErr string
	}{
		{
			"simple string",
			args{"hello"},
			"hello\n",
			"",
		},
		{
			"error string",
			args{errors.New("hello")},
			"hello\n",
			"",
		},
		{
			"int",
			args{1},
			"1\n",
			"",
		},
		{
			"float",
			args{1.1},
			"1.10\n",
			"",
		},
		{
			"boolean",
			args{true},
			"true\n",
			"",
		},
		{
			"slice with ints and floats",
			args{[]interface{}{
				int(1), int16(2), int32(3), int64(4),
				uint(5), uint16(6), uint32(7), uint64(8),
				float32(9.1), float64(10.1),
			}},
			" - 1\n - 2\n - 3\n - 4\n - 5\n - 6\n - 7\n - 8\n - 9.10\n - 10.10\n",
			"",
		},
		{
			"map with string, int and float",
			args{map[string]interface{}{
				"string": "hello",
				"int":    int(1),
				"float":  float32(9.1),
			}},
			"\n float: 9.10 \n int: 1 \n string: hello \n",
			"",
		},
		{
			"pointer",
			args{&struct{ V string }{"hello"}},
			"field_v: hello\n",
			"",
		},
		{
			"unexported",
			args{&struct{ v string }{"hello"}},
			"\n",
			"",
		},
		{
			"struct",
			args{struct {
				TestName string
				Value    string `locale:"test_value"`
				Field    string `locale:"localized_field"`
			}{
				"hello", "world", "value",
			}},
			"field_testname: hello\nfield_test_value: world\nLocalized Field: value\n",
			"",
		},
		{
			"complex mixed",
			args{
				struct {
					Value1 int
					Value2 float32
					Value3 bool
					Value4 []interface{}
					Value5 struct {
						V string
						X string
					}
					Value6 []tableStruct
					Value7 []*tableStruct
					Nil1   *int               // nil ptr to builtin
					Nil2   []interface{}      // nil slice
					Nil3   []interface{}      // slice of nils
					Nil4   *tableStruct       // nil ptr to struct
					Nil5   struct{ N *int }   // struct w/ ptr to builtin field
					Nil6   []struct{ N *int } // slice of structs w/ ptr to builtin field
					Nil7   interface{}        // typed nil
				}{
					1, 1.1, false,
					[]interface{}{
						1, true, 1.1, struct{ V string }{"value"}, []interface{}{1, 2},
					},
					struct {
						V string
						X string
					}{"value", "xalue"},
					[]tableStruct{
						{"111", nilStr("222"), nil},
					},
					[]*tableStruct{
						{"111", nilStr("222"), nil},
					},
					nil,
					nil,
					[]interface{}{nil, nil, nil},
					nil,
					struct{ N *int }{nil},
					[]struct{ N *int }{
						{nil}, {nil}, {nil},
					},
					(*int)(nil),
				},
			},
			"field_value1: 1\n" +
				"field_value2: 1.10\n" +
				"field_value3: false\n" +
				"field_value4: \n - 1\n - true\n - 1.10\n - field_v: value\n - 1\n - 2\n" +
				"field_value5: \nfield_v: value\nfield_x: xalue\n" +
				"field_value6: \n" +
<<<<<<< HEAD
				"  field_header1       field_header2       field_header3       \n" +
				"────────────────────────────────────────────────────────────\n" +
				"  111                 222                 <nil>               \n" +
				"field_value7: \n" +
				"  field_header1       field_header2       field_header3       \n" +
				"────────────────────────────────────────────────────────────\n" +
				"  111                 222                 <nil>               \n" +
				"field_nil3: \n - <nil>\n - <nil>\n - <nil>\n" +
				"field_nil5: \n\n" +
				"field_nil6: \n" +
				"  field_n      \n" +
				"─────────────\n" +
				"  <nil>        \n" +
				"  <nil>        \n" +
				"  <nil>        \n",
=======
				"  field_header1    field_header2    field_header3  \n" +
				"───────────────────────────────────────────────────\n" +
				"  111              222              <nil>          \n" +
				"field_value7: \n" +
				"  field_header1    field_header2    field_header3  \n" +
				"───────────────────────────────────────────────────\n" +
				"  111              222              <nil>          \n" +
				"field_nil3: \n - <nil>\n - <nil>\n - <nil>\n" +
				"field_nil5: \n\n" +
				"field_nil6: \n" +
				"  field_n  \n" +
				"───────────\n" +
				"  <nil>    \n" +
				"  <nil>    \n" +
				"  <nil>    \n",
>>>>>>> 8f2bb19b
			"",
		},
		{
			"table",
			args{[]tableStruct{
				{"valueA.1", nil, nilStr("valueA.3")},
				{"valueB.1", nilStr("valueB.2"), nil},
				{"valueC.1", nilStr("valueC.2"), nilStr("valueC.3")},
			}},
<<<<<<< HEAD
			"  field_header1       field_header2       field_header3       \n" +
				"────────────────────────────────────────────────────────────\n" +
				"  valueA.1            <nil>               valueA.3            \n" +
				"  valueB.1            valueB.2            <nil>               \n" +
				"  valueC.1            valueC.2            valueC.3            \n",
=======
			"  field_header1    field_header2    field_header3  \n" +
				"───────────────────────────────────────────────────\n" +
				"  valueA.1         <nil>            valueA.3       \n" +
				"  valueB.1         valueB.2         <nil>          \n" +
				"  valueC.1         valueC.2         valueC.3       \n",
>>>>>>> 8f2bb19b
			"",
		},
		{
			"table with pointers",
			args{[]*tableStruct{
				{"valueA.1", nil, nilStr("valueA.3")},
				{"valueB.1", nilStr("valueB.2"), nil},
				{"valueC.1", nilStr("valueC.2"), nilStr("valueC.3")},
			}},
<<<<<<< HEAD
			"  field_header1       field_header2       field_header3       \n" +
				"────────────────────────────────────────────────────────────\n" +
				"  valueA.1            <nil>               valueA.3            \n" +
				"  valueB.1            valueB.2            <nil>               \n" +
				"  valueC.1            valueC.2            valueC.3            \n",
=======
			"  field_header1    field_header2    field_header3  \n" +
				"───────────────────────────────────────────────────\n" +
				"  valueA.1         <nil>            valueA.3       \n" +
				"  valueB.1         valueB.2         <nil>          \n" +
				"  valueC.1         valueC.2         valueC.3       \n",
>>>>>>> 8f2bb19b
			"",
		},
	}
	for _, tt := range tests {
		t.Run(tt.name, func(t *testing.T) {
			outWriter := &bytes.Buffer{}
			errWriter := &bytes.Buffer{}

			f := &Plain{&Config{
				OutWriter:   outWriter,
				ErrWriter:   errWriter,
				Colored:     false,
				Interactive: false,
			}}

			f.Print(tt.args.value)
			assert.Equal(t, tt.expectedOut, outWriter.String(), "Output did not match")
			assert.Equal(t, tt.expectedErr, errWriter.String(), "Errors did not match")
		})
	}
}

func TestPlain_Notice(t *testing.T) {
	type args struct {
		value interface{}
	}
	tests := []struct {
		name           string
		args           args
		expectedOut    string
		expectedNotice string
	}{
		{
			"simple string",
			args{"hello"},
			"",
			"hello\n",
		},
	}
	for _, tt := range tests {
		t.Run(tt.name, func(t *testing.T) {
			outWriter := &bytes.Buffer{}
			errWriter := &bytes.Buffer{}

			f := &Plain{&Config{
				OutWriter:   outWriter,
				ErrWriter:   errWriter,
				Colored:     false,
				Interactive: false,
			}}

			f.Notice(tt.args.value)
			assert.Equal(t, tt.expectedOut, outWriter.String(), "Output did not match")
			assert.Equal(t, tt.expectedNotice, errWriter.String(), "Notice did not match")
		})
	}
}

func TestPlain_Error(t *testing.T) {
	type args struct {
		value interface{}
	}
	tests := []struct {
		name        string
		args        args
		expectedOut string
		expectedErr string
	}{
		{
			"simple string",
			args{"hello"},
			"",
			"hello\n",
		},
	}
	for _, tt := range tests {
		t.Run(tt.name, func(t *testing.T) {
			outWriter := &bytes.Buffer{}
			errWriter := &bytes.Buffer{}

			f := &Plain{&Config{
				OutWriter:   outWriter,
				ErrWriter:   errWriter,
				Colored:     false,
				Interactive: false,
			}}

			f.Error(tt.args.value)
			assert.Equal(t, tt.expectedOut, outWriter.String(), "Output did not match")
			assert.Equal(t, tt.expectedErr, errWriter.String(), "Errors did not match")
		})
	}
}

func Test_localizedField(t *testing.T) {
	tests := []struct {
		name  string
		input string
		want  string
	}{
		{
			"Input locale",
			"localized_field",
			"Localized Field",
		},
		{
			"Input locale, nonexistant",
			"non_localized_field",
			"field_non_localized_field",
		},
		{
			"Input locale, nonexistant with fallback",
			"non_localized_field,fallback",
			"fallback",
		},
	}
	for _, tt := range tests {
		t.Run(tt.name, func(t *testing.T) {
			if got := localizedField(tt.input); got != tt.want {
				t.Errorf("localizedField() = %v, want %v", got, tt.want)
			}
		})
	}
}<|MERGE_RESOLUTION|>--- conflicted
+++ resolved
@@ -154,23 +154,6 @@
 				"field_value4: \n - 1\n - true\n - 1.10\n - field_v: value\n - 1\n - 2\n" +
 				"field_value5: \nfield_v: value\nfield_x: xalue\n" +
 				"field_value6: \n" +
-<<<<<<< HEAD
-				"  field_header1       field_header2       field_header3       \n" +
-				"────────────────────────────────────────────────────────────\n" +
-				"  111                 222                 <nil>               \n" +
-				"field_value7: \n" +
-				"  field_header1       field_header2       field_header3       \n" +
-				"────────────────────────────────────────────────────────────\n" +
-				"  111                 222                 <nil>               \n" +
-				"field_nil3: \n - <nil>\n - <nil>\n - <nil>\n" +
-				"field_nil5: \n\n" +
-				"field_nil6: \n" +
-				"  field_n      \n" +
-				"─────────────\n" +
-				"  <nil>        \n" +
-				"  <nil>        \n" +
-				"  <nil>        \n",
-=======
 				"  field_header1    field_header2    field_header3  \n" +
 				"───────────────────────────────────────────────────\n" +
 				"  111              222              <nil>          \n" +
@@ -186,7 +169,6 @@
 				"  <nil>    \n" +
 				"  <nil>    \n" +
 				"  <nil>    \n",
->>>>>>> 8f2bb19b
 			"",
 		},
 		{
@@ -196,19 +178,11 @@
 				{"valueB.1", nilStr("valueB.2"), nil},
 				{"valueC.1", nilStr("valueC.2"), nilStr("valueC.3")},
 			}},
-<<<<<<< HEAD
-			"  field_header1       field_header2       field_header3       \n" +
-				"────────────────────────────────────────────────────────────\n" +
-				"  valueA.1            <nil>               valueA.3            \n" +
-				"  valueB.1            valueB.2            <nil>               \n" +
-				"  valueC.1            valueC.2            valueC.3            \n",
-=======
 			"  field_header1    field_header2    field_header3  \n" +
 				"───────────────────────────────────────────────────\n" +
 				"  valueA.1         <nil>            valueA.3       \n" +
 				"  valueB.1         valueB.2         <nil>          \n" +
 				"  valueC.1         valueC.2         valueC.3       \n",
->>>>>>> 8f2bb19b
 			"",
 		},
 		{
@@ -218,19 +192,11 @@
 				{"valueB.1", nilStr("valueB.2"), nil},
 				{"valueC.1", nilStr("valueC.2"), nilStr("valueC.3")},
 			}},
-<<<<<<< HEAD
-			"  field_header1       field_header2       field_header3       \n" +
-				"────────────────────────────────────────────────────────────\n" +
-				"  valueA.1            <nil>               valueA.3            \n" +
-				"  valueB.1            valueB.2            <nil>               \n" +
-				"  valueC.1            valueC.2            valueC.3            \n",
-=======
 			"  field_header1    field_header2    field_header3  \n" +
 				"───────────────────────────────────────────────────\n" +
 				"  valueA.1         <nil>            valueA.3       \n" +
 				"  valueB.1         valueB.2         <nil>          \n" +
 				"  valueC.1         valueC.2         valueC.3       \n",
->>>>>>> 8f2bb19b
 			"",
 		},
 	}
