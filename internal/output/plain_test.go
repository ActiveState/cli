package output

import (
	"bytes"
	"errors"
	"testing"

	"github.com/stretchr/testify/assert"
)

func nilStr(s string) *string {
	return &s
}

func TestPlain_Print(t *testing.T) {
	type TableStruct struct {
		Header1 string
		Header2 *string
		Header3 *string
	}

	type TableStructs []*TableStruct

	type args struct {
		value interface{}
	}

	tests := []struct {
		name        string
		args        args
		expectedOut string
		expectedErr string
	}{
		{
			"simple string",
			args{"hello"},
			"hello\n",
			"",
		},
		{
			"error string",
			args{errors.New("hello")},
			"hello\n",
			"",
		},
		{
			"int",
			args{1},
			"1\n",
			"",
		},
		{
			"float",
			args{1.1},
			"1.10\n",
			"",
		},
		{
			"boolean",
			args{true},
			"true\n",
			"",
		},
		{
			"slice with ints and floats",
			args{[]interface{}{
				int(1), int16(2), int32(3), int64(4),
				uint(5), uint16(6), uint32(7), uint64(8),
				float32(9.1), float64(10.1),
			}},
			"• 1\n• 2\n• 3\n• 4\n• 5\n• 6\n• 7\n• 8\n• 9.10\n• 10.10\n",
			"",
		},
		{
			"stacked strings",
			args{NewStackedOutput([]interface{}{
				"block 1", "block 2", NewPrependedSliceItem("block 3", "- "),
			})},
			"block 1\nblock 2\n- block 3\n",
			"",
		},
		{
			"map with string, int and float",
			args{map[string]interface{}{
				"string": "hello",
				"int":    int(1),
				"float":  float32(9.1),
			}},
			"\n float: 9.10 \n int: 1 \n string: hello \n",
			"",
		},
		{
			"pointer",
			args{&struct{ V string }{"hello"}},
			"field_v: hello\n",
			"",
		},
		{
			"unexported",
			args{&struct{ v string }{"hello"}},
			"\n",
			"",
		},
		{
			"struct",
			args{struct {
				TestName string
				Value    string `locale:"test_value"`
				Field    string `locale:"localized_field"`
			}{
				"hello", "world", "value",
			}},
			"field_testname: hello\nfield_test_value: world\nLocalized Field: value\n",
			"",
		},
		{
			"complex mixed",
			args{
				struct {
					Value1 int
					Value2 float32
					Value3 bool
					Value4 []interface{}
					Value5 *TableStruct
					Value6 []TableStruct
					Value7 []*TableStruct
					Nil1   *int               // nil ptr to builtin
					Nil2   []interface{}      // nil slice
					Nil3   []interface{}      // slice of nils
					Nil4   *TableStruct       // nil ptr to struct
					Nil5   struct{ N *int }   // struct w/ ptr to builtin field
					Nil6   []struct{ N *int } // slice of structs w/ ptr to builtin field
					Nil7   interface{}        // typed nil
				}{
					1, 1.1, false,
					[]interface{}{
						1, true, 1.1, struct{ V string }{"value"}, []interface{}{1, 2},
					},
					&TableStruct{"AAA", nil, nilStr("CCC")},
					[]TableStruct{
						{"611", nilStr("622"), nil},
					},
					[]*TableStruct{
						{"711", nilStr("722"), nil},
					},
					nil,
					nil,
					[]interface{}{nil, nil, nil},
					nil,
					struct{ N *int }{nil},
					[]struct{ N *int }{
						{nil}, {nil}, {nil},
					},
					(*int)(nil),
				},
			},
			"field_value1: 1\n" +
				"field_value2: 1.10\n" +
				"field_value3: false\n" +
<<<<<<< HEAD
				"field_value4: \n• 1\n• true\n• 1.10\n• field_v: value\n• 1\n• 2\n" +
				"field_value5: \nfield_v: value\nfield_x: xalue\n" +
=======
				"field_value4: \n - 1\n - true\n - 1.10\n - field_v: value\n - 1\n - 2\n" +
				"field_value5: \nfield_header1: AAA\nfield_header3: CCC\n" +
>>>>>>> 8b30682a
				"field_value6: \n" +
				"  field_header1    field_header2    field_header3  \n" +
				"───────────────────────────────────────────────────\n" +
				"  611              622              <nil>          \n" +
				"field_value7: \n" +
				"  field_header1    field_header2    field_header3  \n" +
				"───────────────────────────────────────────────────\n" +
<<<<<<< HEAD
				"  111              222              <nil>          \n" +
				"field_nil3: \n• <nil>\n• <nil>\n• <nil>\n" +
=======
				"  711              722              <nil>          \n" +
				"field_nil3: \n - <nil>\n - <nil>\n - <nil>\n" +
>>>>>>> 8b30682a
				"field_nil5: \n\n" +
				"field_nil6: \n" +
				"  field_n  \n" +
				"───────────\n" +
				"  <nil>    \n" +
				"  <nil>    \n" +
				"  <nil>    \n",
			"",
		},
		{
			"table",
			args{[]TableStruct{
				{"valueA.1", nil, nilStr("valueA.3")},
				{"valueB.1", nilStr("valueB.2"), nil},
				{"valueC.1", nilStr("valueC.2"), nilStr("valueC.3")},
			}},
			"  field_header1    field_header2    field_header3  \n" +
				"───────────────────────────────────────────────────\n" +
				"  valueA.1         <nil>            valueA.3       \n" +
				"  valueB.1         valueB.2         <nil>          \n" +
				"  valueC.1         valueC.2         valueC.3       \n",
			"",
		},
		{
			"table with pointers",
			args{[]*TableStruct{
				{"valueA.1", nil, nilStr("valueA.3")},
				{"valueB.1", nilStr("valueB.2"), nil},
				{"valueC.1", nilStr("valueC.2"), nilStr("valueC.3")},
			}},
			"  field_header1    field_header2    field_header3  \n" +
				"───────────────────────────────────────────────────\n" +
				"  valueA.1         <nil>            valueA.3       \n" +
				"  valueB.1         valueB.2         <nil>          \n" +
				"  valueC.1         valueC.2         valueC.3       \n",
			"",
		},
	}
	for _, tt := range tests {
		t.Run(tt.name, func(t *testing.T) {
			outWriter := &bytes.Buffer{}
			errWriter := &bytes.Buffer{}

			f := &Plain{&Config{
				OutWriter:   outWriter,
				ErrWriter:   errWriter,
				Colored:     false,
				Interactive: false,
			}}

			f.Print(tt.args.value)
			assert.Equal(t, tt.expectedOut, outWriter.String(), "Output did not match")
			assert.Equal(t, tt.expectedErr, errWriter.String(), "Errors did not match")
		})
	}
}

func TestPlain_Notice(t *testing.T) {
	type args struct {
		value interface{}
	}
	tests := []struct {
		name           string
		args           args
		expectedOut    string
		expectedNotice string
	}{
		{
			"simple string",
			args{"hello"},
			"",
			"hello\n",
		},
	}
	for _, tt := range tests {
		t.Run(tt.name, func(t *testing.T) {
			outWriter := &bytes.Buffer{}
			errWriter := &bytes.Buffer{}

			f := &Plain{&Config{
				OutWriter:   outWriter,
				ErrWriter:   errWriter,
				Colored:     false,
				Interactive: false,
			}}

			f.Notice(tt.args.value)
			assert.Equal(t, tt.expectedOut, outWriter.String(), "Output did not match")
			assert.Equal(t, tt.expectedNotice, errWriter.String(), "Notice did not match")
		})
	}
}

func TestPlain_Error(t *testing.T) {
	type args struct {
		value interface{}
	}
	tests := []struct {
		name        string
		args        args
		expectedOut string
		expectedErr string
	}{
		{
			"simple string",
			args{"hello"},
			"",
			"hello\n",
		},
	}
	for _, tt := range tests {
		t.Run(tt.name, func(t *testing.T) {
			outWriter := &bytes.Buffer{}
			errWriter := &bytes.Buffer{}

			f := &Plain{&Config{
				OutWriter:   outWriter,
				ErrWriter:   errWriter,
				Colored:     false,
				Interactive: false,
			}}

			f.Error(tt.args.value)
			assert.Equal(t, tt.expectedOut, outWriter.String(), "Output did not match")
			assert.Equal(t, tt.expectedErr, errWriter.String(), "Errors did not match")
		})
	}
}

func Test_localizedField(t *testing.T) {
	tests := []struct {
		name  string
		input string
		want  string
	}{
		{
			"Input locale",
			"localized_field",
			"Localized Field",
		},
		{
			"Input locale, nonexistant",
			"non_localized_field",
			"field_non_localized_field",
		},
		{
			"Input locale, nonexistant with fallback",
			"non_localized_field,fallback",
			"fallback",
		},
	}
	for _, tt := range tests {
		t.Run(tt.name, func(t *testing.T) {
			if got := localizedField(tt.input); got != tt.want {
				t.Errorf("localizedField() = %v, want %v", got, tt.want)
			}
		})
	}
}<|MERGE_RESOLUTION|>--- conflicted
+++ resolved
@@ -157,13 +157,8 @@
 			"field_value1: 1\n" +
 				"field_value2: 1.10\n" +
 				"field_value3: false\n" +
-<<<<<<< HEAD
 				"field_value4: \n• 1\n• true\n• 1.10\n• field_v: value\n• 1\n• 2\n" +
-				"field_value5: \nfield_v: value\nfield_x: xalue\n" +
-=======
-				"field_value4: \n - 1\n - true\n - 1.10\n - field_v: value\n - 1\n - 2\n" +
 				"field_value5: \nfield_header1: AAA\nfield_header3: CCC\n" +
->>>>>>> 8b30682a
 				"field_value6: \n" +
 				"  field_header1    field_header2    field_header3  \n" +
 				"───────────────────────────────────────────────────\n" +
@@ -171,13 +166,8 @@
 				"field_value7: \n" +
 				"  field_header1    field_header2    field_header3  \n" +
 				"───────────────────────────────────────────────────\n" +
-<<<<<<< HEAD
-				"  111              222              <nil>          \n" +
+				"  711              722              <nil>          \n" +
 				"field_nil3: \n• <nil>\n• <nil>\n• <nil>\n" +
-=======
-				"  711              722              <nil>          \n" +
-				"field_nil3: \n - <nil>\n - <nil>\n - <nil>\n" +
->>>>>>> 8b30682a
 				"field_nil5: \n\n" +
 				"field_nil6: \n" +
 				"  field_n  \n" +
