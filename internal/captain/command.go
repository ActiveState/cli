--- conflicted
+++ resolved
@@ -358,7 +358,14 @@
 	}
 }
 
-<<<<<<< HEAD
+func (c *Command) topLevelCobra() *cobra.Command {
+	parent := c.cobra
+	for parent.HasParent() {
+		parent = parent.Parent()
+	}
+	return parent
+}
+
 func (c *Command) Parent() *Command {
 	return c.parent
 }
@@ -371,14 +378,6 @@
 		}
 		child = child.parent
 	}
-=======
-func (c *Command) topLevelCobra() *cobra.Command {
-	parent := c.cobra
-	for parent.HasParent() {
-		parent = parent.Parent()
-	}
-	return parent
->>>>>>> 41cc2991
 }
 
 func (c *Command) Children() []*Command {
