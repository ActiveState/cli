--- conflicted
+++ resolved
@@ -107,13 +107,8 @@
 	return kp, nil
 }
 
-<<<<<<< HEAD
-// UserSecrets fetches the secrets for the current user relevant to the given project
-func UserSecrets(secretsClient *secretsapi.Client, owner string, projectName string) ([]*secretsModels.UserSecret, *failures.Failure) {
-=======
 // ByProject fetches the secrets for the current user relevant to the given project
-func ByProject(secretsClient *secretsapi.Client, prj *projectfile.Project) ([]*secretsModels.UserSecret, *failures.Failure) {
->>>>>>> 9a93cf5e
+func ByProject(secretsClient *secretsapi.Client, owner string, projectName string) ([]*secretsModels.UserSecret, *failures.Failure) {
 	result := []*secretsModels.UserSecret{}
 
 	pjm, fail := model.FetchProjectByName(owner, projectName)
