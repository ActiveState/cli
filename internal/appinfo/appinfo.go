package appinfo

import (
	"os"
	"path/filepath"

	"github.com/ActiveState/cli/internal/constants"
	"github.com/ActiveState/cli/internal/logging"
	"github.com/ActiveState/cli/internal/osutils"
)

type AppInfo struct {
	name       string
	executable string
}

<<<<<<< HEAD
func execDir(baseDir ...string) string {
	if len(baseDir) > 0 {
		return baseDir[0]
	}
	e, err := os.Executable()
	if err != nil {
		logging.Debug("Could not determine executable directory: %v", err)
		e, _ = filepath.Abs(os.Args[0])
=======
func TrayApp() *AppInfo {
	return &AppInfo{
		constants.TrayAppName,
		exePath("state-tray"),
>>>>>>> d1318444
	}

	return filepath.Base(e)
}

func newAppInfo(name, executableBase string, baseDir ...string) *AppInfo {
	return &AppInfo{
<<<<<<< HEAD
		name,
		filepath.Join(execDir(baseDir...), executableBase+osutils.ExeExt),
=======
		constants.StateAppName,
		exePath("state"),
>>>>>>> d1318444
	}
}

func TrayApp(baseDir ...string) *AppInfo {
	return newAppInfo(constants.TrayAppName, "state-tray", baseDir...)
}

func StateApp(baseDir ...string) *AppInfo {
	return newAppInfo(constants.StateAppName, "state", baseDir...)
}

func SvcApp(baseDir ...string) *AppInfo {
	return newAppInfo(constants.SvcAppName, "state-svc", baseDir...)
}

func (a *AppInfo) Name() string {
	return a.name
}

func (a *AppInfo) Exec() string {
	return a.executable
}

func exePath(exeName string) string {
	fallback := filepath.Join(filepath.Dir(os.Args[0]), exeName+osutils.ExeExt)

	path, err := os.Executable()
	if err != nil {
		logging.Errorf("Could not get executable path for: %v", err)
		return fallback
	}

	pathEvaled, err := filepath.EvalSymlinks(path)
	if err != nil {
		logging.Error("Could not eval symlinks: %v", err)
	} else {
		path = pathEvaled
	}

	return filepath.Join(filepath.Dir(path), exeName+osutils.ExeExt)
}<|MERGE_RESOLUTION|>--- conflicted
+++ resolved
@@ -14,35 +14,33 @@
 	executable string
 }
 
-<<<<<<< HEAD
 func execDir(baseDir ...string) string {
 	if len(baseDir) > 0 {
 		return baseDir[0]
 	}
-	e, err := os.Executable()
+	path, err := os.Executable()
 	if err != nil {
-		logging.Debug("Could not determine executable directory: %v", err)
-		e, _ = filepath.Abs(os.Args[0])
-=======
-func TrayApp() *AppInfo {
-	return &AppInfo{
-		constants.TrayAppName,
-		exePath("state-tray"),
->>>>>>> d1318444
+		logging.Error("Could not determine executable directory: %v", err)
+		path, err = filepath.Abs(os.Args[0])
+		if err != nil {
+			logging.Error("Could not get absolute directory of os.Args[0]", err)
+		}
 	}
 
-	return filepath.Base(e)
+	pathEvaled, err := filepath.EvalSymlinks(path)
+	if err != nil {
+		logging.Error("Could not eval symlinks: %v", err)
+	} else {
+		path = pathEvaled
+	}
+
+	return filepath.Dir(path)
 }
 
 func newAppInfo(name, executableBase string, baseDir ...string) *AppInfo {
 	return &AppInfo{
-<<<<<<< HEAD
 		name,
 		filepath.Join(execDir(baseDir...), executableBase+osutils.ExeExt),
-=======
-		constants.StateAppName,
-		exePath("state"),
->>>>>>> d1318444
 	}
 }
 
@@ -64,23 +62,4 @@
 
 func (a *AppInfo) Exec() string {
 	return a.executable
-}
-
-func exePath(exeName string) string {
-	fallback := filepath.Join(filepath.Dir(os.Args[0]), exeName+osutils.ExeExt)
-
-	path, err := os.Executable()
-	if err != nil {
-		logging.Errorf("Could not get executable path for: %v", err)
-		return fallback
-	}
-
-	pathEvaled, err := filepath.EvalSymlinks(path)
-	if err != nil {
-		logging.Error("Could not eval symlinks: %v", err)
-	} else {
-		path = pathEvaled
-	}
-
-	return filepath.Join(filepath.Dir(path), exeName+osutils.ExeExt)
 }