package appinfo

import (
	"os"
	"path/filepath"

	"github.com/ActiveState/cli/internal/constants"
	"github.com/ActiveState/cli/internal/logging"
	"github.com/ActiveState/cli/internal/osutils"
)

type AppInfo struct {
	name       string
	executable string
}

func execDir(baseDir ...string) string {
	if len(baseDir) > 0 {
		return baseDir[0]
	}
	path, err := os.Executable()
	if err != nil {
		logging.Error("Could not determine executable directory: %v", err)
		path, err = filepath.Abs(os.Args[0])
		if err != nil {
			logging.Error("Could not get absolute directory of os.Args[0]", err)
		}
	}

	pathEvaled, err := filepath.EvalSymlinks(path)
	if err != nil {
		logging.Error("Could not eval symlinks: %v", err)
	} else {
		path = pathEvaled
	}

	return filepath.Dir(path)
}

func newAppInfo(name, executableBase string, baseDir ...string) *AppInfo {
	return &AppInfo{
<<<<<<< HEAD
		constants.SvcAppName,
		exePath("state-svc"),
=======
		name,
		filepath.Join(execDir(baseDir...), executableBase+osutils.ExeExt),
>>>>>>> fe3cd489
	}
}

func TrayApp(baseDir ...string) *AppInfo {
	return newAppInfo(constants.TrayAppName, "state-tray", baseDir...)
}

func StateApp(baseDir ...string) *AppInfo {
	return newAppInfo(constants.StateAppName, "state", baseDir...)
}

func SvcApp(baseDir ...string) *AppInfo {
	return newAppInfo(constants.SvcAppName, "state-svc", baseDir...)
}

func (a *AppInfo) Name() string {
	return a.name
}

func (a *AppInfo) Exec() string {
	return a.executable
}<|MERGE_RESOLUTION|>--- conflicted
+++ resolved
@@ -39,13 +39,8 @@
 
 func newAppInfo(name, executableBase string, baseDir ...string) *AppInfo {
 	return &AppInfo{
-<<<<<<< HEAD
-		constants.SvcAppName,
-		exePath("state-svc"),
-=======
 		name,
 		filepath.Join(execDir(baseDir...), executableBase+osutils.ExeExt),
->>>>>>> fe3cd489
 	}
 }
 
