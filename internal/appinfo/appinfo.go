--- conflicted
+++ resolved
@@ -14,8 +14,6 @@
 	executable string
 }
 
-<<<<<<< HEAD
-=======
 func execDir(baseDir ...string) string {
 	if len(baseDir) > 0 {
 		return baseDir[0]
@@ -39,11 +37,10 @@
 	return filepath.Dir(path)
 }
 
->>>>>>> 64317d51
 func newAppInfo(name, executableBase string, baseDir ...string) *AppInfo {
 	return &AppInfo{
 		name,
-		exePath(executableBase, baseDir...),
+		filepath.Join(execDir(baseDir...), executableBase+osutils.ExeExt),
 	}
 }
 
@@ -65,27 +62,4 @@
 
 func (a *AppInfo) Exec() string {
 	return a.executable
-}
-
-func exePath(exeName string, baseDir ...string) string {
-	if len(baseDir) > 0 {
-		return filepath.Join(baseDir[0], exeName)
-	}
-
-	fallback := filepath.Join(filepath.Dir(os.Args[0]), exeName+osutils.ExeExt)
-
-	path, err := os.Executable()
-	if err != nil {
-		logging.Errorf("Could not get executable path for: %v", err)
-		return fallback
-	}
-
-	pathEvaled, err := filepath.EvalSymlinks(path)
-	if err != nil {
-		logging.Error("Could not eval symlinks: %v", err)
-	} else {
-		path = pathEvaled
-	}
-
-	return filepath.Join(filepath.Dir(path), exeName+osutils.ExeExt)
 }