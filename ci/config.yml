--- conflicted
+++ resolved
@@ -50,10 +50,6 @@
       - name: MODPATH
         value: $(GOPATH)/src/github.com/$(build.repository.name)
     steps:
-<<<<<<< HEAD
-      - script: |
-          echo '##vso[task.prependpath]/Users/vsts/go/bin'
-        displayName: Prepare Agent
       - template: steps.yml
 
   - job: windows
@@ -71,6 +67,4 @@
       - bash: |
           echo '##vso[task.prependpath]/c/Users/VssAdministrator/go/bin'
         displayName: Prepare Agent
-=======
->>>>>>> 911cf3d9
       - template: steps.yml