project: https://platform.activestate.com/ActiveState/cli?commitID=0ba549cb-e0af-4334-8d47-dcd245956ad2
constants:
  - name: CLI_BUILDFLAGS
    value: -ldflags="-s -w"
  - name: CLI_PKGS
    value: ./cmd/state
  - name: BUILD_TARGET
    if: ne .OS.Name "Windows"
    value: ./build/state
  - name: BUILD_TARGET_32BIT
    if: ne .OS.Name "Windows"
    value: ./build/state32
  - name: SET_ENV
    description: The environment settings used throughout our project
    value: |
      GOFLAGS='-mod=vendor'
      GOPATH="${GOPATH:=`go env GOPATH`}"
      GOROOT="${GOROOT:=`go env GOROOT`}"
      PATH="${GOROOT}/bin:${GOPATH}/bin:${PATH}"
scripts:
  - name: preprocess
    languages: [bash]
    description: Generates assets required by the project that aren't just specific to the build
    value: |
      set -e
      if ! type "packr" &> /dev/null; then
        echo "packr was not found on your PATH, installing .."
        pushd ~
        go get -u github.com/gobuffalo/packr/...
        popd
      fi
      $constants.SET_ENV
      packr
      go run scripts/constants-generator/main.go -- internal/constants/generated.go
      mkdir -p build/msi
  - name: build
    languages: [bash]
    description: Builds the project with the host OS as the target OS.
    value: |
      set -e
      $constants.SET_ENV

      go build -tags "$GO_BUILD_TAGS" -o $constants.BUILD_TARGET $constants.CLI_BUILDFLAGS $constants.CLI_PKGS
  - name: build-32bit
    languages: [bash]
    description: Builds the project with the host OS as the target OS for 32-bit architecture.
    value: |
      set -e
      $constants.SET_ENV
      export GOARCH=386
      go build -tags "$GO_BUILD_TAGS" -o $constants.BUILD_TARGET_32BIT $constants.CLI_BUILDFLAGS $constants.CLI_PKGS
  - name: build-for
    languages: [bash]
    description: Builds the project with the specified OS as the target OS. (valid values darwin, linux, windows)
    value: |
      set -e
      $constants.SET_ENV
      export GOOS=${1}
      [ -z "${2}" ] && >&2 echo "must provide output file as 2nd arg" && exit 1
      go build -tags "internal $GO_BUILD_TAGS" -o ${2} $constants.CLI_BUILDFLAGS $constants.CLI_PKGS
<<<<<<< HEAD
  - name: generate-version
    languages: [bash]
    description: Generate version file
    value: |
      mkdir -p build/update
      wget -O build/update/version.json https://s3.ca-central-1.amazonaws.com/cli-update/update/state/version.json
  - name: generate-update
    languages: [bash]
    description: Generate update files
    value: |
      set -e
      $constants.SET_ENV

      export GOARCH=${1:-amd64}
      export TARGET_SUFFIX=${1:-}
      mkdir -p build/update
      go run scripts/update-generator/main.go -o build/update $constants.BUILD_TARGET${TARGET_SUFFIX}
  - name: generate-update-32bit
    languages: [bash]
    description: Generate update files
    value: |
      set -e
      $constants.SET_ENV

      export GOARCH=386

      mkdir -p build/update
      go run scripts/update-generator/main.go -o build/update $constants.BUILD_TARGET_32BIT
=======
>>>>>>> a7b4ceee
  - name: install
    languages: [bash]
    description: Installs the current HEAD version into GOBIN
    value: |
      $constants.SET_ENV
      go install $constants.CLI_BUILDFLAGS $CLI_PKGS
  - name: deploy-updates
    languages: [bash]
    description: Deploys update files to S3. This steps is automated by CI and should never be ran manually unless you KNOW WHAT YOU'RE DOING.
    value: |
      set -e
      go run scripts/s3-deployer/main.go build/update ca-central-1 cli-update update/state
  - name: build-install-scripts
    languages: [bash]
    standalone: true
<<<<<<< HEAD
    if: eq .OS.Name "Windows"
    description: Copies install scripts to build dir, this script exists for transparency with CI behavior
    value: |
      cp installers/install.ps1 build/install.ps1
  - name: build-install-scripts
    languages: [bash]
    standalone: true
=======
>>>>>>> a7b4ceee
    if: ne .OS.Name "Windows"
    description: Copies install scripts to build dir, this script exists for transparency with CI behavior
    value: |
      cp installers/install.sh build/install.sh
  - name: deploy-installers
    languages: [bash]
    description: Deploys update files to S3. This steps is automated by CI and should never be ran manually unless you KNOW WHAT YOU'RE DOING.
    value: |
      go run scripts/s3-deployer/main.go build/install.sh ca-central-1 cli-update update/state/install.sh
      go run scripts/s3-deployer/main.go build/install.ps1 ca-central-1 cli-update update/state/install.ps1
      go run scripts/s3-deployer/main.go build/msi us-east-1 cli-msi /
<<<<<<< HEAD
  - name: generate-api-client
    languages: [bash]
    description: Generates the mono-api client files
    value: |
      WD=$(pwd)
      pushd pkg/platform/api/mono
      swagger generate client -f ${WD}/../TheHomeRepot/service/api/swagger/swagger.yaml -A mono -a mono_operations -m mono_models -c mono_client
      popd
  - name: generate-secrets-client
    languages: [bash]
    description: Generates the secrets-api client files
    value: |
      WD=$(pwd)
      pushd pkg/platform/api/secrets
      swagger generate client -f ${WD}/../TheHomeRepot/service/secrets/api/swagger.yaml -A secrets -a secrets_operations -m secrets_models -c secrets_client
      popd
  - name: generate-headchef-client
    languages: [bash]
    description: Generates the headchef-api client files
    value: |
      WD=$(pwd)
      pushd pkg/platform/api/headchef
      swagger generate client --with-flatten full -f ${WD}/../TheHomeRepot/service/head-chef/swagger.json -A headchef -a headchef_operations -m headchef_models -c headchef_client
      popd
  - name: generate-inventory-client
    languages: [bash]
    description: Generates the inventory-api client files
    value: |
      WD=$(pwd)
      pushd pkg/platform/api/inventory
      swagger generate client --with-flatten full -f ${WD}/../TheHomeRepot/service/inventory-api-v1/swagger.json -A inventory -a inventory_operations -m inventory_models -c inventory_client
      popd
  - name: generate-clients
    languages: [bash]
    description: Generates all api clients
    value: |
      $scripts.generate-api-client
      $scripts.generate-secrets-client
      $scripts.generate-headchef-client
      $scripts.generate-inventory-client
  - name: generate-locale
    languages: [bash]
    description: Detects new localisation calls and generates placeholder entries in en-us.yaml
    value: python3 scripts/locale-generator.py
  - name: build-msi-state
    languages: [bash]
    description: Build the state tool MSI, requires that you have wixtools installed and on PATH
    standalone: true
    if: eq .OS.Name "Windows"
    value: |
      export GOFLAGS='-mod=vendor'
      go build -o ./installers/msi-state/rmpath/rmpath.exe $constants.CLI_BUILDFLAGS ./installers/msi-state/rmpath/main.go
      candle.exe ./installers/msi-state/install.wxs -o ./installers/msi-state/install.wixobj -ext WixUIExtension -ext WixUtilExtension
      light.exe ./installers/msi-state/install.wixobj -o ./build/msi/state_tool.msi -sice:ICE91 -sice:ICE64 -ext WixUIExtension -ext WixUtilExtension
      rm ./build/msi/state_tool.wixpdb || true
  - name: build-msi-language
    languages: [bash]
    description: Builds the language MSI, requires that you have .NET 4.x installed and on PATH
    standalone: true
    if: eq .OS.Name "Windows"
    value: |
      set -e
      export GOFLAGS='-mod=vendor'

      go run ./scripts/msi-installer-builder $*

      PROJECT_OWNER_NAME=${3}
      PROJECT_NAME=${PROJECT_OWNER_NAME##*/}

      dir=$(cmd //C echo %CD%)

      msbuild.exe installers/msi-language/Deploy.wixproj /target:Build "//p:Configuration=Release;Platform=x64;RunWixToolsOutOfProc=true;OutDir=$dir\\build\\msi-language\\"
      echo "Copying MSI to build/msi/${PROJECT_NAME}.msi"
      cp build/msi-language/en-us/Deploy.msi "build/msi/${PROJECT_NAME}.msi"
      rm -Rf build/msi-language
  - name: build-base-language-msi
    description: |
      Builds the language MSI with no project information, requires that you have .NET 4.x installed and on PATH.
      The resulting MSI requires project information be injected in order to be functional.
    standalone: true
    languages: [bash]
    if: eq .OS.Name "Windows"
    value: |
      set -e

      export GOFLAGS='-mod=vendor'
      dir=$(cmd //C echo %CD%)

      go run ./scripts/msi-installer-builder base

      msbuild.exe installers/msi-language/Deploy.wixproj /target:Build "//p:Configuration=Release;Platform=x64;RunWixToolsOutOfProc=true;OutDir=$dir\\build\\msi-language\\"
      echo "Copying MSI to build/msi/base.msi"
      mkdir -p build/msi
      cp build/msi-language/en-us/Deploy.msi "build/msi/base.msi"
      rm -Rf build/msi-language
=======
>>>>>>> a7b4ceee
  - name: build-workflows
    languages: [bash]
    description: Generates our github workflows
    value: |
      set -e
      if ! type "ytt" &> /dev/null; then
        pushd ~
        go get github.com/k14s/ytt/cmd/ytt
        popd
      fi
      pwd
      mv .github/workflows/README.md /tmp # ytt deletes all files in target dir -- https://github.com/k14s/ytt/issues/145
      ytt -f .github/workflows-src/ --ignore-unknown-comments --output-files .github/workflows
      mv /tmp/README.md .github/workflows

      $scripts.build-for.path() "windows" ./.github/deps/Windows/bin/state.exe
      $scripts.build-for.path() "linux" ./.github/deps/Linux/bin/state
      $scripts.build-for.path() "darwin" ./.github/deps/macOS/bin/state
  - name: test
    languages: [bash]
    description: Runs unit tests (not integration tests)
    value: |
      ACTIVESTATE_PROJECT="" go test -parallel 12 $(go list ./... | grep -v /test/integration)
    standalone: true
  - name: integration-tests
    languages: [bash]
    description: Runs integration tests.
    value: |
      unset ACTIVESTATE_ACTIVATED
      export INTEGRATION_TEST_USERNAME=$secrets.project.INTEGRATION_TEST_USERNAME
      export INTEGRATION_TEST_PASSWORD=$secrets.project.INTEGRATION_TEST_PASSWORD
      go test ./test/integration -v "${@:1}" -timeout 20m
  - name: clean
    languages: [bash]
    description: Cleans out the build dir.
    value: |
      go clean
      rm -Rf build
  - name: run
    languages: [bash]
    description: Builds the State Tool and runs it with `--help`
    value: |
      $scripts.build
      build/state --help
  - name: debug
    languages: [bash]
    description: "Runs a remote debugger, that can be hooked into from your IDE, example usage: `state run debug activate` (will debug `state activate`)"
    standalone: true
    value: dlv debug --headless --listen=:2346 --api-version=2 github.com/ActiveState/cli/cmd/state -- $@
  - name: testing
    languages: [powershell, bash]
    description: "Testing multiple languages"
    standalone: true
    value: blah
events:
  - name: ACTIVATE
    if: ne .Shell "cmd"
    value: |
      if ! type "go" &> /dev/null; then
        echo "go is not installed. Please install Go version 1.11 or above."
        exit 1
      fi
      $scripts.preprocess
      git config core.hooksPath .githooks
      if ! type "swagger" &> /dev/null; then
        echo "swagger was not found on your PATH, installing .."
        pushd ~
        go get -u github.com/go-swagger/go-swagger/cmd/swagger
        popd
      fi
      set +e # Take care not to run the shell too aggressively<|MERGE_RESOLUTION|>--- conflicted
+++ resolved
@@ -58,37 +58,6 @@
       export GOOS=${1}
       [ -z "${2}" ] && >&2 echo "must provide output file as 2nd arg" && exit 1
       go build -tags "internal $GO_BUILD_TAGS" -o ${2} $constants.CLI_BUILDFLAGS $constants.CLI_PKGS
-<<<<<<< HEAD
-  - name: generate-version
-    languages: [bash]
-    description: Generate version file
-    value: |
-      mkdir -p build/update
-      wget -O build/update/version.json https://s3.ca-central-1.amazonaws.com/cli-update/update/state/version.json
-  - name: generate-update
-    languages: [bash]
-    description: Generate update files
-    value: |
-      set -e
-      $constants.SET_ENV
-
-      export GOARCH=${1:-amd64}
-      export TARGET_SUFFIX=${1:-}
-      mkdir -p build/update
-      go run scripts/update-generator/main.go -o build/update $constants.BUILD_TARGET${TARGET_SUFFIX}
-  - name: generate-update-32bit
-    languages: [bash]
-    description: Generate update files
-    value: |
-      set -e
-      $constants.SET_ENV
-
-      export GOARCH=386
-
-      mkdir -p build/update
-      go run scripts/update-generator/main.go -o build/update $constants.BUILD_TARGET_32BIT
-=======
->>>>>>> a7b4ceee
   - name: install
     languages: [bash]
     description: Installs the current HEAD version into GOBIN
@@ -104,16 +73,6 @@
   - name: build-install-scripts
     languages: [bash]
     standalone: true
-<<<<<<< HEAD
-    if: eq .OS.Name "Windows"
-    description: Copies install scripts to build dir, this script exists for transparency with CI behavior
-    value: |
-      cp installers/install.ps1 build/install.ps1
-  - name: build-install-scripts
-    languages: [bash]
-    standalone: true
-=======
->>>>>>> a7b4ceee
     if: ne .OS.Name "Windows"
     description: Copies install scripts to build dir, this script exists for transparency with CI behavior
     value: |
@@ -125,104 +84,6 @@
       go run scripts/s3-deployer/main.go build/install.sh ca-central-1 cli-update update/state/install.sh
       go run scripts/s3-deployer/main.go build/install.ps1 ca-central-1 cli-update update/state/install.ps1
       go run scripts/s3-deployer/main.go build/msi us-east-1 cli-msi /
-<<<<<<< HEAD
-  - name: generate-api-client
-    languages: [bash]
-    description: Generates the mono-api client files
-    value: |
-      WD=$(pwd)
-      pushd pkg/platform/api/mono
-      swagger generate client -f ${WD}/../TheHomeRepot/service/api/swagger/swagger.yaml -A mono -a mono_operations -m mono_models -c mono_client
-      popd
-  - name: generate-secrets-client
-    languages: [bash]
-    description: Generates the secrets-api client files
-    value: |
-      WD=$(pwd)
-      pushd pkg/platform/api/secrets
-      swagger generate client -f ${WD}/../TheHomeRepot/service/secrets/api/swagger.yaml -A secrets -a secrets_operations -m secrets_models -c secrets_client
-      popd
-  - name: generate-headchef-client
-    languages: [bash]
-    description: Generates the headchef-api client files
-    value: |
-      WD=$(pwd)
-      pushd pkg/platform/api/headchef
-      swagger generate client --with-flatten full -f ${WD}/../TheHomeRepot/service/head-chef/swagger.json -A headchef -a headchef_operations -m headchef_models -c headchef_client
-      popd
-  - name: generate-inventory-client
-    languages: [bash]
-    description: Generates the inventory-api client files
-    value: |
-      WD=$(pwd)
-      pushd pkg/platform/api/inventory
-      swagger generate client --with-flatten full -f ${WD}/../TheHomeRepot/service/inventory-api-v1/swagger.json -A inventory -a inventory_operations -m inventory_models -c inventory_client
-      popd
-  - name: generate-clients
-    languages: [bash]
-    description: Generates all api clients
-    value: |
-      $scripts.generate-api-client
-      $scripts.generate-secrets-client
-      $scripts.generate-headchef-client
-      $scripts.generate-inventory-client
-  - name: generate-locale
-    languages: [bash]
-    description: Detects new localisation calls and generates placeholder entries in en-us.yaml
-    value: python3 scripts/locale-generator.py
-  - name: build-msi-state
-    languages: [bash]
-    description: Build the state tool MSI, requires that you have wixtools installed and on PATH
-    standalone: true
-    if: eq .OS.Name "Windows"
-    value: |
-      export GOFLAGS='-mod=vendor'
-      go build -o ./installers/msi-state/rmpath/rmpath.exe $constants.CLI_BUILDFLAGS ./installers/msi-state/rmpath/main.go
-      candle.exe ./installers/msi-state/install.wxs -o ./installers/msi-state/install.wixobj -ext WixUIExtension -ext WixUtilExtension
-      light.exe ./installers/msi-state/install.wixobj -o ./build/msi/state_tool.msi -sice:ICE91 -sice:ICE64 -ext WixUIExtension -ext WixUtilExtension
-      rm ./build/msi/state_tool.wixpdb || true
-  - name: build-msi-language
-    languages: [bash]
-    description: Builds the language MSI, requires that you have .NET 4.x installed and on PATH
-    standalone: true
-    if: eq .OS.Name "Windows"
-    value: |
-      set -e
-      export GOFLAGS='-mod=vendor'
-
-      go run ./scripts/msi-installer-builder $*
-
-      PROJECT_OWNER_NAME=${3}
-      PROJECT_NAME=${PROJECT_OWNER_NAME##*/}
-
-      dir=$(cmd //C echo %CD%)
-
-      msbuild.exe installers/msi-language/Deploy.wixproj /target:Build "//p:Configuration=Release;Platform=x64;RunWixToolsOutOfProc=true;OutDir=$dir\\build\\msi-language\\"
-      echo "Copying MSI to build/msi/${PROJECT_NAME}.msi"
-      cp build/msi-language/en-us/Deploy.msi "build/msi/${PROJECT_NAME}.msi"
-      rm -Rf build/msi-language
-  - name: build-base-language-msi
-    description: |
-      Builds the language MSI with no project information, requires that you have .NET 4.x installed and on PATH.
-      The resulting MSI requires project information be injected in order to be functional.
-    standalone: true
-    languages: [bash]
-    if: eq .OS.Name "Windows"
-    value: |
-      set -e
-
-      export GOFLAGS='-mod=vendor'
-      dir=$(cmd //C echo %CD%)
-
-      go run ./scripts/msi-installer-builder base
-
-      msbuild.exe installers/msi-language/Deploy.wixproj /target:Build "//p:Configuration=Release;Platform=x64;RunWixToolsOutOfProc=true;OutDir=$dir\\build\\msi-language\\"
-      echo "Copying MSI to build/msi/base.msi"
-      mkdir -p build/msi
-      cp build/msi-language/en-us/Deploy.msi "build/msi/base.msi"
-      rm -Rf build/msi-language
-=======
->>>>>>> a7b4ceee
   - name: build-workflows
     languages: [bash]
     description: Generates our github workflows
