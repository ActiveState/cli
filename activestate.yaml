project: https://platform.activestate.com/ActiveState/cli?commitID=0ba549cb-e0af-4334-8d47-dcd245956ad2
constants:
  - name: CLI_BUILDFLAGS
    value: -ldflags="-s -w"
  - name: CLI_PKGS
    value: ./cmd/state
  - name: BUILD_TARGET
    constraints:
      os: macos,linux
    value: ./build/state
  - name: BUILD_TARGET
    constraints:
      os: windows
    value: ./build/state.exe
  - name: SET_ENV
    description: The environment settings used throughout our project
    value: |
      GOFLAGS='-mod=vendor'
      GOPATH="${GOPATH:=`go env GOPATH`}"
      GOROOT="${GOROOT:=`go env GOROOT`}"
      PATH="${GOROOT}/bin:${GOPATH}/bin:${PATH}"
scripts:
  - name: preprocess
    description: Generates assets required by the project that aren't just specific to the build
    value: |
      set -e
      if ! type "packr" &> /dev/null; then
        echo "packr was not found on your PATH, installing .."
        pushd ~
        go get -u github.com/gobuffalo/packr/...
        popd
      fi
      $constants.SET_ENV
      packr
      go run scripts/constants-generator/main.go -- internal/constants/generated.go
      mkdir -p build
  - name: build
    description: Builds the project with the host OS as the target OS.
    value: |
      set -e
      $scripts.preprocess
      go build -tags "$GO_BUILD_TAGS" -o $constants.BUILD_TARGET $constants.CLI_BUILDFLAGS $constants.CLI_PKGS
  - name: build-for
    description: Builds the project with the specified OS as the target OS. (valid values darwin, linux, windows)
    value: |
      set -e
      $scripts.preprocess
      export GOOS=${1}
      go build -tags "internal $GO_BUILD_TAGS" -o $constants.BUILD_TARGET $constants.CLI_BUILDFLAGS $constants.CLI_PKGS
  - name: generate-update
    description: Generate update files
    value: |
      set -e
      $scripts.preprocess
      mkdir -p build/update
      go run scripts/update-generator/main.go -o build/update $constants.BUILD_TARGET
  - name: install
    description: Installs the current HEAD version into GOBIN
    value: |
      $scripts.preprocess
      go install $constants.CLI_BUILDFLAGS $CLI_PKGS
  - name: deploy-updates
    description: Deploys update files to S3. This steps is automated by CI and should never be ran manually unless you KNOW WHAT YOU'RE DOING.
    constraints:
      os: linux,macos
    value: |
<<<<<<< HEAD
      set -e
      go run scripts/s3-deployer/main.go public/update ca-central-1 cli-update update/state
      go run scripts/s3-deployer/main.go public/install.sh ca-central-1 cli-update update/state/install.sh
=======
      go run scripts/s3-deployer/main.go build/update ca-central-1 cli-update update/state
      go run scripts/s3-deployer/main.go installers/install.sh ca-central-1 cli-update update/state/install.sh
>>>>>>> 8398a6c8
  - name: deploy-updates
    description: Deploys update files to S3. This steps is automated by CI and should never be ran manually unless you KNOW WHAT YOU'RE DOING.
    constraints:
      os: windows
    value: |
<<<<<<< HEAD
      set -e
      go run scripts/s3-deployer/main.go public/update ca-central-1 cli-update update/state
      go run scripts/s3-deployer/main.go public/install.ps1 ca-central-1 cli-update update/state/install.ps1
=======
      go run scripts/s3-deployer/main.go build/update ca-central-1 cli-update update/state
      go run scripts/s3-deployer/main.go installers/install.ps1 ca-central-1 cli-update update/state/install.ps1
>>>>>>> 8398a6c8
  - name: generate-api-client
    description: Generates the mono-api client files
    value: |
      WD=$(pwd)
      pushd pkg/platform/api/mono
      swagger generate client -f ${WD}/../TheHomeRepot/service/api/swagger/swagger.yaml -A mono -a mono_operations -m mono_models -c mono_client
      popd
  - name: generate-secrets-client
    description: Generates the secrets-api client files
    value: |
      WD=$(pwd)
      pushd pkg/platform/api/secrets
      swagger generate client -f ${WD}/../TheHomeRepot/service/secrets/api/swagger.yaml -A secrets -a secrets_operations -m secrets_models -c secrets_client
      popd
  - name: generate-headchef-client
    description: Generates the headchef-api client files
    value: |
      WD=$(pwd)
      pushd pkg/platform/api/headchef
      swagger generate client --with-flatten full -f ${WD}/../TheHomeRepot/service/head-chef/swagger.json -A headchef -a headchef_operations -m headchef_models -c headchef_client
      popd
  - name: generate-inventory-client
    description: Generates the inventory-api client files
    value: |
      WD=$(pwd)
      pushd pkg/platform/api/inventory
      swagger generate client --with-flatten full -f ${WD}/../TheHomeRepot/service/inventory-api-v1/swagger.json -A inventory -a inventory_operations -m inventory_models -c inventory_client
      popd
  - name: generate-clients
    description: Generates all api clients
    value: |
      $scripts.generate-api-client
      $scripts.generate-secrets-client
      $scripts.generate-headchef-client
      $scripts.generate-inventory-client
  - name: generate-locale
    description: Detects new localisation calls and generates placeholder entries in en-us.yaml
    value: python3 scripts/locale-generator.py
  - name: build-msi-state
    description: Build the state tool MSI, requires that you have wixtools installed and on PATH
    standalone: true
    constraints:
      os: windows
    value: |
      export GOFLAGS='-mod=vendor'
      go build -o ./installers/msi-state/rmpath/rmpath.exe $constants.CLI_BUILDFLAGS ./installers/msi-state/rmpath/main.go
      candle.exe ./installers/msi-state/install.wxs -o ./installers/msi-state/install.wixobj -ext WixUIExtension -ext WixUtilExtension
      light.exe ./installers/msi-state/install.wixobj -o ./build/state_tool.msi -sice:ICE91 -sice:ICE64 -ext WixUIExtension -ext WixUtilExtension
  - name: build-msi-language
    description: Builds the language MSI, requires that you have .NET 4.x installed and on PATH
    standalone: true
    constraints:
      os: windows
    value: |
<<<<<<< HEAD
      msbuild.exe public/wix/Deploy/Deploy.wixproj
  - name: build-workflows
    Description: Generates our github workflows
    value: |
      if ! type "go" &> /dev/null; then
        pushd ~
        go get github.com/k14s/ytt/cmd/ytt
        popd
      fi
      pwd
      mv .github/workflows/README.md /tmp # ytt deletes all files in target dir -- https://github.com/k14s/ytt/issues/145
      ytt -f .github/workflows-src/ --ignore-unknown-comments --output-files .github/workflows
      mv /tmp/README.md .github/workflows
=======
      set -e
      if [ "$#" -ne 2 ]; then
        echo "Required Arguments: <Project Name> <Release Notes URL> (must be under the ActiveState org)"
        exit 1
      fi
      export GOFLAGS='-mod=vendor'
      dir=$(cmd //C echo %CD%)
      cp installers/msi-language/Product.p.wxs installers/msi-language/Product.wxs
      sed -i "s^{{PROJECT}}^${1}^g" installers/msi-language/Product.wxs
      sed -i "s^{{REL_NOTES}}^${2}^g" installers/msi-language/Product.wxs
      sed -i "s^{{ID}}^$(go run scripts/uuid-generator/main.go $1)^g" installers/msi-language/Product.wxs
      msbuild.exe installers/msi-language/Deploy.wixproj /target:Build "//p:Configuration=Release;Platform=x64;RunWixToolsOutOfProc=true;OutDir=$dir\\build\\msi-language\\"
      echo "Copying MSI to build/${1}.msi"
      cp build/msi-language/en-us/Deploy.msi "build/${1}.msi"
>>>>>>> 8398a6c8
  - name: test
    description: Runs unit tests (not integration tests)
    value: |
      ACTIVESTATE_PROJECT="" go test -parallel 12 $(go list ./... | grep -v /test/integration)
    standalone: true
  - name: integration-tests
    description: Runs integration tests.
    value: |
      unset ACTIVESTATE_ACTIVATED
      export INTEGRATION_TEST_USERNAME=$secrets.project.INTEGRATION_TEST_USERNAME
      export INTEGRATION_TEST_PASSWORD=$secrets.project.INTEGRATION_TEST_PASSWORD
      go test ./test/integration -v
  - name: clean
    description: Cleans out the build dir.
    value: |
      go clean
      rm -Rf build
  - name: run
    description: Builds the State Tool and runs it with `--help`
    value: |
      $scripts.build
      build/state --help
  - name: debug
    description: "Runs a remote debugger, that can be hooked into from your IDE, example usage: `state run debug activate` (will debug `state activate`)"
    standalone: true
    value: dlv debug --headless --listen=:2346 --api-version=2 github.com/ActiveState/cli/cmd/state -- $@
events:
  - name: ACTIVATE
    value: |
      if ! type "go" &> /dev/null; then
        echo "go is not installed. Please install Go version 1.11 or above."
        exit 1
      fi
      $scripts.preprocess
      git config core.hooksPath .githooks
      if ! type "swagger" &> /dev/null; then
        echo "swagger was not found on your PATH, installing .."
        pushd ~
        go get -u github.com/go-swagger/go-swagger/cmd/swagger
        popd
      fi<|MERGE_RESOLUTION|>--- conflicted
+++ resolved
@@ -64,27 +64,17 @@
     constraints:
       os: linux,macos
     value: |
-<<<<<<< HEAD
       set -e
-      go run scripts/s3-deployer/main.go public/update ca-central-1 cli-update update/state
-      go run scripts/s3-deployer/main.go public/install.sh ca-central-1 cli-update update/state/install.sh
-=======
       go run scripts/s3-deployer/main.go build/update ca-central-1 cli-update update/state
       go run scripts/s3-deployer/main.go installers/install.sh ca-central-1 cli-update update/state/install.sh
->>>>>>> 8398a6c8
   - name: deploy-updates
     description: Deploys update files to S3. This steps is automated by CI and should never be ran manually unless you KNOW WHAT YOU'RE DOING.
     constraints:
       os: windows
     value: |
-<<<<<<< HEAD
       set -e
-      go run scripts/s3-deployer/main.go public/update ca-central-1 cli-update update/state
-      go run scripts/s3-deployer/main.go public/install.ps1 ca-central-1 cli-update update/state/install.ps1
-=======
       go run scripts/s3-deployer/main.go build/update ca-central-1 cli-update update/state
       go run scripts/s3-deployer/main.go installers/install.ps1 ca-central-1 cli-update update/state/install.ps1
->>>>>>> 8398a6c8
   - name: generate-api-client
     description: Generates the mono-api client files
     value: |
@@ -139,21 +129,6 @@
     constraints:
       os: windows
     value: |
-<<<<<<< HEAD
-      msbuild.exe public/wix/Deploy/Deploy.wixproj
-  - name: build-workflows
-    Description: Generates our github workflows
-    value: |
-      if ! type "go" &> /dev/null; then
-        pushd ~
-        go get github.com/k14s/ytt/cmd/ytt
-        popd
-      fi
-      pwd
-      mv .github/workflows/README.md /tmp # ytt deletes all files in target dir -- https://github.com/k14s/ytt/issues/145
-      ytt -f .github/workflows-src/ --ignore-unknown-comments --output-files .github/workflows
-      mv /tmp/README.md .github/workflows
-=======
       set -e
       if [ "$#" -ne 2 ]; then
         echo "Required Arguments: <Project Name> <Release Notes URL> (must be under the ActiveState org)"
@@ -168,7 +143,18 @@
       msbuild.exe installers/msi-language/Deploy.wixproj /target:Build "//p:Configuration=Release;Platform=x64;RunWixToolsOutOfProc=true;OutDir=$dir\\build\\msi-language\\"
       echo "Copying MSI to build/${1}.msi"
       cp build/msi-language/en-us/Deploy.msi "build/${1}.msi"
->>>>>>> 8398a6c8
+  - name: build-workflows
+    Description: Generates our github workflows
+    value: |
+      if ! type "go" &> /dev/null; then
+        pushd ~
+        go get github.com/k14s/ytt/cmd/ytt
+        popd
+      fi
+      pwd
+      mv .github/workflows/README.md /tmp # ytt deletes all files in target dir -- https://github.com/k14s/ytt/issues/145
+      ytt -f .github/workflows-src/ --ignore-unknown-comments --output-files .github/workflows
+      mv /tmp/README.md .github/workflows
   - name: test
     description: Runs unit tests (not integration tests)
     value: |
