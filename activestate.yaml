project: https://platform.activestate.com/ActiveState/cli?branch=main&commitID=96e72fc8-c86d-4f86-b8c7-6fcb393f3941
constants:
  - name: CLI_BUILDFLAGS
    value: -ldflags="-s -w"
  - name: CLI_PKGS
    value: ./cmd/state
  - name: SYSTRAY_PKGS
    value: ./cmd/state-tray
  - name: DAEMON_PKGS
    value: ./cmd/state-svc
  - name: INSTALLER_PKGS
    value: ./cmd/state-installer
  - name: BUILD_TARGET_PREFIX_DIR
    value: ./build
  - name: BUILD_TARGET
    if: ne .OS.Name "Windows"
    value: state
  - name: BUILD_SYSTRAY_TARGET
    if: ne .OS.Name "Windows"
<<<<<<< HEAD
    value: ./build/state32
  - name: SYSTRAY_BUILD_TARGET
    if: ne .OS.Name "Windows"
    value: ./build/state-tray
  - name: UPDLG_BUILD_TARGET
    if: ne .OS.Name "Windows"
    value: ./build/state-update-dialog
=======
    value: state-tray
>>>>>>> 249ab6f7
  - name: SYSTRAY_BUILDFLAGS
    if: ne .OS.Name "Windows"
    value: $constants.CLI_BUILDFLAGS
  - name: BUILD_DAEMON_TARGET
    if: ne .OS.Name "Windows"
    value: state-svc
  - name: BUILD_INSTALLER_TARGET
    if: ne .OS.Name "Windows"
    value: state-installer
  - name: SET_ENV
    description: The environment settings used throughout our project
    value: |
      GOFLAGS='-mod=vendor'
      GOPATH="${GOPATH:=`go env GOPATH`}"
      GOROOT="${GOROOT:=`go env GOROOT`}"
      PATH="${GOROOT}/bin:${GOPATH}/bin:${PATH}"
      if [ "$CI" = "true" ]; then
        GO_BUILD_TAGS="CI"
      fi

      # add the GOARCH as infix to BUILD_TARGET_DIR if not amd64
      BUILD_TARGET_DIR=$constants.BUILD_TARGET_PREFIX_DIR/${GOARCH#amd64}
scripts:
  - name: install-deps
    language: bash
    value: |
      if ! type "packr" &> /dev/null; then
        echo "packr was not found on your PATH, installing .."
        pushd ~
        go get -u github.com/gobuffalo/packr/...
        popd
      fi
  - name: preprocess
    language: bash
    description: Generates assets required by the project that aren't just specific to the build
    value: |
      set -e
      $scripts.install-deps
      $constants.SET_ENV
      packr
      go run scripts/constants-generator/main.go -- internal/constants/generated.go
      mkdir -p build/msi
  - name: packr
    language: bash
    value: packr
  - name: build
    language: bash
    description: Builds the project with the host OS as the target OS.
    value: |
      set -e
      $constants.SET_ENV

      go build -tags "$GO_BUILD_TAGS" -o $BUILD_TARGET_DIR/$constants.BUILD_TARGET $constants.CLI_BUILDFLAGS $constants.CLI_PKGS
  - name: build-for
    language: bash
    description: Builds the project with the specified OS as the target OS. (valid values darwin, linux, windows)
    value: |
      set -e
      $constants.SET_ENV
      export GOOS=${1}
      [ -z "${2}" ] && >&2 echo "must provide output file as 2nd arg" && exit 1
      go build -tags "internal $GO_BUILD_TAGS" -o ${2} $constants.CLI_BUILDFLAGS $constants.CLI_PKGS
  - name: build-svc
    language: bash
    description: Builds the state-svc daemon
    value: |
      set -e
      $constants.SET_ENV

      go build -o $BUILD_TARGET_DIR/$constants.BUILD_DAEMON_TARGET $constants.DAEMON_PKGS
  - name: build-tray
    description: Builds the State Tool system tray application
    standalone: true
    language: bash
    value: |
      set -e
      $constants.SET_ENV

      go build -tags "$GO_BUILD_TAGS" -o $BUILD_TARGET_DIR/$constants.BUILD_SYSTRAY_TARGET $constants.SYSTRAY_BUILDFLAGS $constants.SYSTRAY_PKGS
  - name: build-all
    description: Builds all our tools
    standalone: true
    language: bash
    value: |
      echo "Building State Tool"
      $scripts.build.path()
      echo "Building State Service"
      $scripts.build-svc.path()
      echo "Building State Tray App"
      $scripts.build-tray.path()
  - name: build-installer
    language: bash
    description: Builds the state-installer
    value: |
      set -e
<<<<<<< HEAD
      go build -o $constants.BUILD_INSTALLER_TARGET ./cmd/state-installer
  - name: build-tray
    description: Builds the State Tool system tray application
    standalone: true
    language: bash
    value: |
      go build -tags "$GO_BUILD_TAGS" -o $constants.SYSTRAY_BUILD_TARGET $constants.SYSTRAY_BUILDFLAGS $constants.SYSTRAY_PKGS
  - name: build-updlg
    description: Builds the State Tool update dialog app. Run with `prod` argument to build non-dev version.
    standalone: true
    language: bash
    value: |
      go build -o $constants.UPDLG_BUILD_TARGET -ldflags "-w -X github.com/wailsapp/wails.BuildMode=${1:-debug}" ./cmd/state-update-dialog
  - name: run-updlg
    description: Runs the update dialog in debug mode
    standalone: true
    language: bash
    value: |
      go run  -ldflags "-w -X github.com/wailsapp/wails.BuildMode=${1:-debug}" github.com/ActiveState/cli/cmd/state-update-dialog
=======
      $constants.SET_ENV

      go build -o $BUILD_TARGET_DIR/$constants.BUILD_INSTALLER_TARGET $constants.INSTALLER_PKGS
>>>>>>> 249ab6f7
  - name: install
    language: bash
    description: Installs the current HEAD version into GOBIN
    value: |
      $constants.SET_ENV
      go install $constants.CLI_BUILDFLAGS $CLI_PKGS
  - name: deploy-updates
    language: bash
    description: Deploys update files to S3. This steps is automated by CI and should never be ran manually unless you KNOW WHAT YOU'RE DOING.
    value: |
      set -e
      $constants.SET_ENV

      go run scripts/s3-deployer/main.go ${constants.BUILD_TARGET_PREFIX_DIR}/update us-east-1 state-tool update/state
  - name: build-install-scripts
    language: bash
    standalone: true
    if: ne .OS.Name "Windows"
    description: Copies install scripts to build dir, this script exists for transparency with CI behavior
    value: |
      BRANCH=$(git rev-parse --abbrev-ref HEAD)

      INSTALLERS_DIR=build/installers/${BRANCH#release}
      mkdir -p $INSTALLERS_DIR

      cp installers/install.sh $INSTALLERS_DIR/install.sh
      cp installers/legacy-install.sh $INSTALLERS_DIR/legacy-install.sh
  - name: deploy-installers
    language: bash
    description: Deploys update files to S3. This steps is automated by CI and should never be ran manually unless you KNOW WHAT YOU'RE DOING.
    value: |
      go run scripts/s3-deployer/main.go build/installers us-east-1 state-tool update/state
      go run scripts/s3-deployer/main.go build/msi us-east-1 cli-msi /
  - name: build-workflows
    language: bash
    description: Generates our github workflows
    value: |
      set -e
      if ! type "ytt" &> /dev/null; then
        pushd ~
        go get github.com/k14s/ytt/cmd/ytt
        popd
      fi
      pwd
      mv .github/workflows/README.md /tmp # ytt deletes all files in target dir -- https://github.com/k14s/ytt/issues/145
      ytt -f .github/workflows-src/ --ignore-unknown-comments --output-files .github/workflows
      mv /tmp/README.md .github/workflows

      $scripts.build-for.path() "windows" ./.github/deps/Windows/bin/state.exe
      $scripts.build-for.path() "linux" ./.github/deps/Linux/bin/state
      $scripts.build-for.path() "darwin" ./.github/deps/macOS/bin/state
  - name: test
    language: bash
    description: Runs unit tests (not integration tests)
    value: |
      ACTIVESTATE_PROJECT="" go test -parallel 12 "$@" $(go list ./... | grep -v /test/integration)
    standalone: true
  - name: integration-tests
    language: bash
    description: Runs integration tests.
    value: |
      unset ACTIVESTATE_ACTIVATED
      export INTEGRATION_TEST_USERNAME=$secrets.project.INTEGRATION_TEST_USERNAME
      export INTEGRATION_TEST_PASSWORD=$secrets.project.INTEGRATION_TEST_PASSWORD
      go test ./test/integration -v "${@:1}" -timeout 20m
  - name: clean
    language: bash
    description: Cleans out the build dir.
    value: |
      go clean
      rm -Rf build
  - name: run
    language: bash
    description: Builds the State Tool and runs it with `--help`
    value: |
      $scripts.build
      build/state --help
  - name: debug
    language: bash
    description: "Runs a remote debugger, that can be hooked into from your IDE, example usage: `state run debug activate` (will debug `state activate`)"
    standalone: true
    value: dlv debug --headless --listen=:2346 --api-version=2 github.com/ActiveState/cli/cmd/state -- $@
  - name: story-cleanup
    language: bash
    description: "Runs Python script to move old stories from primary project to storage project"
    value: |
      export PT_API_TOKEN=$secrets.project.PT_API_TOKEN
      export PT_PROJID_PRIMARY=$secrets.project.PT_PROJID_PRIMARY
      export PT_PROJID_STORAGE=$secrets.project.PT_PROJID_STORAGE
      export PT_DAYS_AGED=190 # set this value to control cleanup
      python3 ./scripts/story-cleanup/story-cleanup.py
events:
  - name: activate
    if: ne .Shell "cmd"
    value: |
      if ! type "go" &> /dev/null; then
        echo "go is not installed. Please install Go version 1.11 or above."
        exit 1
      fi
      $scripts.preprocess
      git config core.hooksPath .githooks
      if ! type "swagger" &> /dev/null; then
        echo "swagger was not found on your PATH, installing .."
        pushd ~
        go get -u github.com/go-swagger/go-swagger/cmd/swagger
        popd
      fi
      set +e # Take care not to run the shell too aggressively
  - name: file-changed
    scope: [ ".github/workflows-src" ]
    value: build-workflows
  - name: file-changed
    scope: [ "locale" ]
    value: packr<|MERGE_RESOLUTION|>--- conflicted
+++ resolved
@@ -17,17 +17,10 @@
     value: state
   - name: BUILD_SYSTRAY_TARGET
     if: ne .OS.Name "Windows"
-<<<<<<< HEAD
-    value: ./build/state32
-  - name: SYSTRAY_BUILD_TARGET
-    if: ne .OS.Name "Windows"
-    value: ./build/state-tray
-  - name: UPDLG_BUILD_TARGET
-    if: ne .OS.Name "Windows"
-    value: ./build/state-update-dialog
-=======
     value: state-tray
->>>>>>> 249ab6f7
+  - name: BUILD_UPDLG_TARGET
+    if: ne .OS.Name "Windows"
+    value: state-update-dialog
   - name: SYSTRAY_BUILDFLAGS
     if: ne .OS.Name "Windows"
     value: $constants.CLI_BUILDFLAGS
@@ -118,36 +111,28 @@
       $scripts.build-svc.path()
       echo "Building State Tray App"
       $scripts.build-tray.path()
+      echo "Building State Update Dialog"
+      $scripts.build-updlg.path()
   - name: build-installer
     language: bash
     description: Builds the state-installer
     value: |
       set -e
-<<<<<<< HEAD
-      go build -o $constants.BUILD_INSTALLER_TARGET ./cmd/state-installer
-  - name: build-tray
-    description: Builds the State Tool system tray application
-    standalone: true
-    language: bash
-    value: |
-      go build -tags "$GO_BUILD_TAGS" -o $constants.SYSTRAY_BUILD_TARGET $constants.SYSTRAY_BUILDFLAGS $constants.SYSTRAY_PKGS
+      $constants.SET_ENV
+
+      go build -o $BUILD_TARGET_DIR/$constants.BUILD_INSTALLER_TARGET $constants.INSTALLER_PKGS
   - name: build-updlg
     description: Builds the State Tool update dialog app. Run with `prod` argument to build non-dev version.
     standalone: true
     language: bash
     value: |
-      go build -o $constants.UPDLG_BUILD_TARGET -ldflags "-w -X github.com/wailsapp/wails.BuildMode=${1:-debug}" ./cmd/state-update-dialog
+      go build -o $BUILD_TARGET_DIR/$constants.UPDLG_BUILD_TARGET -ldflags "-w -X github.com/wailsapp/wails.BuildMode=${1:-debug}" ./cmd/state-update-dialog
   - name: run-updlg
     description: Runs the update dialog in debug mode
     standalone: true
     language: bash
     value: |
-      go run  -ldflags "-w -X github.com/wailsapp/wails.BuildMode=${1:-debug}" github.com/ActiveState/cli/cmd/state-update-dialog
-=======
-      $constants.SET_ENV
-
-      go build -o $BUILD_TARGET_DIR/$constants.BUILD_INSTALLER_TARGET $constants.INSTALLER_PKGS
->>>>>>> 249ab6f7
+      go run -ldflags "-w -X github.com/wailsapp/wails.BuildMode=${1:-debug}" github.com/ActiveState/cli/cmd/state-update-dialog
   - name: install
     language: bash
     description: Installs the current HEAD version into GOBIN
