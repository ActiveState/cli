project: https://platform.activestate.com/ActiveState/cli?commitID=0ba549cb-e0af-4334-8d47-dcd245956ad2
constants:
  - name: CLI_BUILDFLAGS
    value: -ldflags="-s -w"
  - name: CLI_PKGS
    value: ./cmd/state
  - name: BUILD_TARGET
    constraints:
      os: macos,linux
    value: ./build/state
  - name: BUILD_TARGET
    constraints:
      os: windows
    value: ./build/state.exe
  - name: SET_ENV
    description: The environment settings used throughout our project
    value: |
      GOFLAGS='-mod=vendor'
      GOPATH="${GOPATH:=`go env GOPATH`}"
      GOROOT="${GOROOT:=`go env GOROOT`}"
      PATH="${GOROOT}/bin:${GOPATH}/bin:${PATH}"
scripts:
  - name: preprocess
    description: Generates assets required by the project that aren't just specific to the build
    value: |
      $constants.SET_ENV
      packr
      go run scripts/constants-generator/main.go -- internal/constants/generated.go
  - name: build
    description: Builds the project with the host OS as the target OS.
    value: |
      $scripts.preprocess
      go build -tags "$GO_BUILD_TAGS" -o $constants.BUILD_TARGET $constants.CLI_BUILDFLAGS $constants.CLI_PKGS
  - name: build-for
    description: Builds the project with the specified OS as the target OS. (valid values darwin, linux, windows)
    value: |
      $scripts.preprocess
      export GOOS=${1}
      go build -tags "internal $GO_BUILD_TAGS" -o $constants.BUILD_TARGET $constants.CLI_BUILDFLAGS $constants.CLI_PKGS
  - name: generate-update
    description: Generate update files
    value: |
      $scripts.preprocess
      mkdir -p public/update
      go run scripts/update-generator/main.go -o public/update $constants.BUILD_TARGET
  - name: install
    description: Installs the current HEAD version into GOBIN
    value: |
      $scripts.preprocess
      go install $constants.CLI_BUILDFLAGS $CLI_PKGS
  - name: deploy-updates
    description: Deploys update files to S3. This steps is automated by CI and should never be ran manually unless you KNOW WHAT YOU'RE DOING.
    constraints:
      os: linux,macos
    value: |
      go run scripts/s3-deployer/main.go public/update ca-central-1 cli-update update/state
      go run scripts/s3-deployer/main.go public/install.sh ca-central-1 cli-update update/state/install.sh
  - name: deploy-updates
    description: Deploys update files to S3. This steps is automated by CI and should never be ran manually unless you KNOW WHAT YOU'RE DOING.
    constraints:
      os: windows
    value: |
      go run scripts/s3-deployer/main.go public/update ca-central-1 cli-update update/state
      go run scripts/s3-deployer/main.go public/install.ps1 ca-central-1 cli-update update/state/install.ps1
  - name: generate-api-client
    description: Generates the mono-api client files
    value: |
      WD=$(pwd)
      pushd pkg/platform/api/mono
      swagger generate client -f ${WD}/../TheHomeRepot/service/api/swagger/swagger.yaml -A mono -a mono_operations -m mono_models -c mono_client
      popd
  - name: generate-secrets-client
    description: Generates the secrets-api client files
    value: |
      WD=$(pwd)
      pushd pkg/platform/api/secrets
      swagger generate client -f ${WD}/../TheHomeRepot/service/secrets/api/swagger.yaml -A secrets -a secrets_operations -m secrets_models -c secrets_client
      popd
  - name: generate-headchef-client
    description: Generates the headchef-api client files
    value: |
      WD=$(pwd)
      pushd pkg/platform/api/headchef
      swagger generate client --with-flatten full -f ${WD}/../TheHomeRepot/service/head-chef/swagger.json -A headchef -a headchef_operations -m headchef_models -c headchef_client
      popd
  - name: generate-inventory-client
    description: Generates the inventory-api client files
    value: |
      WD=$(pwd)
      pushd pkg/platform/api/inventory
      swagger generate client --with-flatten full -f ${WD}/../TheHomeRepot/service/inventory-api-v1/swagger.json -A inventory -a inventory_operations -m inventory_models -c inventory_client
      popd
  - name: generate-clients
    description: Generates all api clients
    value: |
      $scripts.generate-api-client
      $scripts.generate-secrets-client
      $scripts.generate-headchef-client
      $scripts.generate-inventory-client
  - name: generate-locale
    description: Detects new localisation calls and generates placeholder entries in en-us.yaml
    value: python3 scripts/locale-generator.py
  - name: build-wix
    description: Build the state tool MSI installer
    constraints:
      os: windows
    value: |
      $scripts.preprocess
      go run scripts/wix/main.go public/wix/install.wxs
      go build -o ./public/wix/rmpath/rmpath.exe $constants.CLI_BUILDFLAGS ./public/wix/rmpath/main.go
<<<<<<< HEAD
  - name: build-workflows
    Description: Generates our github workflows
    value: |
      if ! type "go" &> /dev/null; then
        pushd ~
        go get github.com/k14s/ytt/cmd/ytt
        popd
      fi
      pwd
      mv .github/workflows/README.md /tmp # ytt deletes all files in target dir -- https://github.com/k14s/ytt/issues/145
      ytt -f .github/workflows-src/ --ignore-unknown-comments --strict --output-directory .github/workflows
      mv /tmp/README.md .github/workflows
=======
      candle.exe ./public/wix/install.wxs -o ./public/wix/install.wixobj -ext WixUIExtension -ext WixUtilExtension
      light.exe ./public/wix/install.wixobj -o ./public/wix/state_tool_setup.msi -sice:ICE91 -sice:ICE64 -ext WixUIExtension -ext WixUtilExtension
  - name: build-language-wix
    description: Build the MSI installer
    standalone: true
    constraints:
      os: windows
    value: |
      msbuild.exe public/wix/Deploy/Deploy.wixproj
>>>>>>> 3d260a6b
  - name: test
    description: Runs unit tests (not integration tests)
    value: |
      ACTIVESTATE_PROJECT="" go test -parallel 12 $(go list ./... | grep -v /test/integration)
    standalone: true
  - name: integration-tests
    description: Runs integration tests.
    value: |
      unset ACTIVESTATE_ACTIVATED
      export INTEGRATION_TEST_USERNAME=$secrets.project.INTEGRATION_TEST_USERNAME
      export INTEGRATION_TEST_PASSWORD=$secrets.project.INTEGRATION_TEST_PASSWORD
      go test ./test/integration -v
  - name: clean
    description: Cleans out the build dir.
    value: |
      go clean
      rm -Rf build
  - name: run
    description: Builds the State Tool and runs it with `--help`
    value: |
      $scripts.build
      build/state --help
  - name: debug
    description: "Runs a remote debugger, that can be hooked into from your IDE, example usage: `state run debug activate` (will debug `state activate`)"
    standalone: true
    value: dlv debug --headless --listen=:2346 --api-version=2 github.com/ActiveState/cli/cmd/state -- $@
events:
  - name: ACTIVATE
    value: |
      if ! type "go" &> /dev/null; then
        echo "go is not installed. Please install Go version 1.11 or above."
        exit 1
      fi
      $scripts.preprocess
      git config core.hooksPath .githooks
      if ! type "packr" &> /dev/null; then
        echo "packr was not found on your PATH, installing .."
        pushd ~
        go get -u github.com/gobuffalo/packr/...
        popd
      fi
      if ! type "swagger" &> /dev/null; then
        echo "swagger was not found on your PATH, installing .."
        pushd
        go get -u github.com/go-swagger/go-swagger/cmd/swagger
        popd
      fi<|MERGE_RESOLUTION|>--- conflicted
+++ resolved
@@ -108,7 +108,15 @@
       $scripts.preprocess
       go run scripts/wix/main.go public/wix/install.wxs
       go build -o ./public/wix/rmpath/rmpath.exe $constants.CLI_BUILDFLAGS ./public/wix/rmpath/main.go
-<<<<<<< HEAD
+      candle.exe ./public/wix/install.wxs -o ./public/wix/install.wixobj -ext WixUIExtension -ext WixUtilExtension
+      light.exe ./public/wix/install.wixobj -o ./public/wix/state_tool_setup.msi -sice:ICE91 -sice:ICE64 -ext WixUIExtension -ext WixUtilExtension
+  - name: build-language-wix
+    description: Build the MSI installer
+    standalone: true
+    constraints:
+      os: windows
+    value: |
+      msbuild.exe public/wix/Deploy/Deploy.wixproj
   - name: build-workflows
     Description: Generates our github workflows
     value: |
@@ -121,17 +129,6 @@
       mv .github/workflows/README.md /tmp # ytt deletes all files in target dir -- https://github.com/k14s/ytt/issues/145
       ytt -f .github/workflows-src/ --ignore-unknown-comments --strict --output-directory .github/workflows
       mv /tmp/README.md .github/workflows
-=======
-      candle.exe ./public/wix/install.wxs -o ./public/wix/install.wixobj -ext WixUIExtension -ext WixUtilExtension
-      light.exe ./public/wix/install.wixobj -o ./public/wix/state_tool_setup.msi -sice:ICE91 -sice:ICE64 -ext WixUIExtension -ext WixUtilExtension
-  - name: build-language-wix
-    description: Build the MSI installer
-    standalone: true
-    constraints:
-      os: windows
-    value: |
-      msbuild.exe public/wix/Deploy/Deploy.wixproj
->>>>>>> 3d260a6b
   - name: test
     description: Runs unit tests (not integration tests)
     value: |
@@ -175,7 +172,7 @@
       fi
       if ! type "swagger" &> /dev/null; then
         echo "swagger was not found on your PATH, installing .."
-        pushd
+        pushd ~
         go get -u github.com/go-swagger/go-swagger/cmd/swagger
         popd
       fi