project: https://platform.activestate.com/ActiveState/cli?branch=main&commitID=7a2fb89c-4bf0-4bb8-b45e-88b0d8af10e4
constants:
  - name: CLI_BUILDFLAGS
    value: -ldflags="-s -w"
  - name: CLI_PKGS
    value: ./cmd/state
  - name: SYSTRAY_PKGS
    value: ./cmd/state-tray
  - name: DAEMON_PKGS
    value: ./cmd/state-svc
  - name: INSTALLER_PKGS
    value: ./cmd/state-installer
  - name: BUILD_TARGET_PREFIX_DIR
    value: ./build
  - name: BUILD_TARGET
    if: ne .OS.Name "Windows"
    value: state
  - name: BUILD_TRANSITION_TARGET
    if: ne .OS.Name "Windows"
    value: state-transition-update
  - name: BUILD_SYSTRAY_TARGET
    if: ne .OS.Name "Windows"
    value: state-tray
  - name: BUILD_UPDLG_TARGET
    if: ne .OS.Name "Windows"
    value: state-update-dialog
  - name: UPDLG_BUILDFLAGS
    value: -ldflags="-w -X github.com/wailsapp/wails.BuildMode=${1:-debug}"
  - name: UPDLG_BUILDFLAGS
    if: eq .OS.Name "Linux"
    value: -ldflags="-w -X github.com/wailsapp/wails.BuildMode=${1:-debug} -extldflags '-Wl,--wrap,pthread_sigmask $4' -linkmode external"
  - name: SYSTRAY_BUILDFLAGS
    if: ne .OS.Name "Windows"
    value: $constants.CLI_BUILDFLAGS
  - name: SYSTRAY_BUILDFLAGS
    if: eq .OS.Name "Linux"
    value: -ldflags="-s -w -extldflags '-Wl,--wrap,pthread_sigmask $4' -linkmode external"
  - name: BUILD_DAEMON_TARGET
    if: ne .OS.Name "Windows"
    value: state-svc
  - name: BUILD_INSTALLER_TARGET
    if: ne .OS.Name "Windows"
    value: state-installer
  - name: SET_ENV
    description: The environment settings used throughout our project
    value: |
      GOFLAGS='-mod=vendor'
      GOPATH="${GOPATH:=`go env GOPATH`}"
      GOROOT="${GOROOT:=`go env GOROOT`}"
      PATH="${GOROOT}/bin:${GOPATH}/bin:${PATH}"
      if [ "$CI" = "true" ]; then
        GO_BUILD_TAGS="CI"
      fi

      # add the GOARCH as infix to BUILD_TARGET_DIR if not amd64
      BUILD_TARGET_DIR=$constants.BUILD_TARGET_PREFIX_DIR/${GOARCH#amd64}
scripts:
  - name: install-deps
    language: bash
    value: |
      if ! type "packr" &> /dev/null; then
        echo "packr was not found on your PATH, installing .."
        go install github.com/gobuffalo/packr/packr@v1.30.1
      fi
      $scripts.install-deps-os
  - name: install-deps-os
    language: bash
    description: Install OS specific deps
    value: ""
  - name: install-deps-os
    if: eq .OS.Name "Linux"
    language: bash
    description: Install OS specific deps
    value: |
      aptin() {
        pkgs=""
        for pkg in "${@}"; do
          dpkg -s "${pkg}" &>/dev/null && continue
          pkgs="$pkgs ${pkg}"
        done
        if [ -n "${pkgs}" ]; then 
          echo Installing packages "${pkgs}"
          sudo apt-get update && sudo apt-get install ${pkgs} -y
        fi
      }
      aptin libgtk-3-dev libappindicator3-dev libwebkit2gtk-4.0-dev
  - name: preprocess
    language: bash
    description: Generates assets required by the project that aren't just specific to the build
    value: |
      set -e
      $scripts.install-deps
      $constants.SET_ENV
      packr
      go run scripts/constants-generator/main.go -- internal/constants/generated.go
      mkdir -p build/msi
  - name: packr
    language: bash
    value: packr
  - name: build
    language: bash
    description: Builds the project with the host OS as the target OS.
    value: |
      set -e
      $constants.SET_ENV
      export CGO_ENABLED=0

      go build -tags "$GO_BUILD_TAGS" -o $BUILD_TARGET_DIR/$constants.BUILD_TARGET $constants.CLI_BUILDFLAGS $constants.CLI_PKGS
  - name: build-for
    language: bash
    description: Builds the project with the specified OS as the target OS. (valid values darwin, linux, windows)
    value: |
      set -e
      $constants.SET_ENV
      export GOOS=${1}
      [ -z "${2}" ] && >&2 echo "must provide output file as 2nd arg" && exit 1
      go build -tags "internal $GO_BUILD_TAGS" -o ${2} $constants.CLI_BUILDFLAGS $constants.CLI_PKGS
  - name: build-svc
    language: bash
    description: Builds the state-svc daemon
    value: |
      set -e
      $constants.SET_ENV
      export CGO_ENABLED=0

      go build -tags "$GO_BUILD_TAGS" -o $BUILD_TARGET_DIR/$constants.BUILD_DAEMON_TARGET $constants.DAEMON_PKGS
  - name: build-tray
    description: Builds the State Tool system tray application
    standalone: true
    language: bash
    value: |
      set -e
      $constants.SET_ENV

      go build -tags "$GO_BUILD_TAGS" -o $BUILD_TARGET_DIR/$constants.BUILD_SYSTRAY_TARGET $constants.SYSTRAY_BUILDFLAGS $constants.SYSTRAY_PKGS
  - name: build-transitional-update
    language: bash
    description: Builds a transitional State Tool that just updates to a mult-file version
    value: |
      set -e
      $constants.SET_ENV

      # Generate legacy update
      go build -o $BUILD_TARGET_DIR/$constants.BUILD_TRANSITION_TARGET ./cmd/state-transition-update
  - name: build-all
    description: Builds all our tools
    standalone: true
    language: bash
    value: |
      set -e
      echo "Building State Tool"
      $scripts.build.path._posix()
      echo "Building State Installer"
      $scripts.build-installer.path._posix()
      echo "Building State Service"
      $scripts.build-svc.path._posix()
      echo "Building State Tray App"
      $scripts.build-tray.path._posix()
      echo "Building Transitional Update"
      $scripts.build-transitional-update._posix()
  - name: build-installer
    language: bash
    description: Builds the state-installer
    value: |
      set -e
      $constants.SET_ENV

      go build -o $BUILD_TARGET_DIR/$constants.BUILD_INSTALLER_TARGET $constants.INSTALLER_PKGS
  - name: build-updlg-all
    description: Invokes all build steps for the update dialog
    standalone: true
    language: bash
    value: |
      set -e
      state run build-updlg-assets
      state run build-updlg-front
      state run build-updlg
  - name: build-updlg
    description: Builds the State Tool update dialog app. Run with `prod` argument to build non-dev version.
    standalone: true
    language: bash
    value: |
      set -e
      $constants.SET_ENV
      CGO_ENABLED=1
      go build -o $BUILD_TARGET_DIR/$constants.BUILD_UPDLG_TARGET $constants.UPDLG_BUILDFLAGS ./cmd/state-update-dialog
  - name: build-updlg-front
    description: Builds the State Tool update dialog app's frontend. Be sure to run build-updlg-assets first if you changed image assets.
    language: bash
    value: |
      set -e
      pushd cmd/state-update-dialog/frontend
      echo "Running NPM install"
      npm install
      echo "Building frontend. If you updated img assets be sure to first run build-updlg-assets"
      npm run build
      npm run build-scss
      popd
  - name: build-updlg-assets
    description: Builds the State Tool update dialog app's assets.
    language: python3
    value: |
      import base64
      import os
      lines = []
      for root, dirs, filenames in os.walk("./cmd/state-update-dialog/frontend/scss/img"):
          for filename in filenames:
              fpath = os.path.join(root, filename)
              name, ext = os.path.splitext(os.path.basename(fpath))
              if ext != ".png":
                raise Exception("Only PNG's are supported, found: %s" % filename)
              with open(fpath, "rb") as file:
                  lines.append(".img-" + name + "{")
                  lines.append("  background-image: url(\"data:image/png;base64," + base64.b64encode(file.read()).decode("utf-8") + "\");")
                  lines.append("}")
          break
      with open("./cmd/state-update-dialog/frontend/scss/_img.scss", "w") as file:
          file.write("\n".join(lines) + "\n")
  - name: run-updlg
    if: ne .OS.Name "Windows"
    description: Runs the update dialog in debug mode
    standalone: true
    language: bash
    value: |
      go run -ldflags "-w -X github.com/wailsapp/wails.BuildMode=${1:-debug}" github.com/ActiveState/cli/cmd/state-update-dialog
  - name: install
    language: bash
    description: Installs the current HEAD version into GOBIN
    value: |
      $constants.SET_ENV
      go install $constants.CLI_BUILDFLAGS $CLI_PKGS
  - name: deploy-updates
    language: bash
    description: Deploys update files to S3. This steps is automated by CI and should never be ran manually unless you KNOW WHAT YOU'RE DOING.
    value: |
      set -e
      $constants.SET_ENV

      echo "If using tokens make sure to run 'go run extras/aws-mfa-auth/main.go' on TheHomeRepot first."

      go run scripts/s3-deployer/main.go ${constants.BUILD_TARGET_PREFIX_DIR}/update us-east-1 state-tool update/state
  - name: build-install-scripts
    language: bash
    standalone: true
    if: ne .OS.Name "Windows"
    description: Replaces installer channel with branch and copies install scripts to build dir
    value: |
      BRANCH=$(git rev-parse --abbrev-ref HEAD)

      INSTALLERS_DIR=build/installers/${BRANCH#release}
      mkdir -p $INSTALLERS_DIR

      cp installers/install.sh $INSTALLERS_DIR/install.sh
      cp installers/legacy-install.sh $INSTALLERS_DIR/legacy-install.sh
<<<<<<< HEAD
      cp installers/install-v2.sh $INSTALLERS_DIR/install-v2.sh

      sed "s/CHANNEL\='release'/CHANNEL='$BRANCH'/" $INSTALLERS_DIR/install-v2.sh > $INSTALLERS_DIR/install-v2.sh
=======
>>>>>>> f7a2ab04
  - name: deploy-installers
    language: bash
    description: Deploys update files to S3. This steps is automated by CI and should never be ran manually unless you KNOW WHAT YOU'RE DOING.
    value: |
      go run scripts/s3-deployer/main.go build/installers us-east-1 state-tool update/state
      go run scripts/s3-deployer/main.go build/msi us-east-1 cli-msi /
  - name: build-workflows
    language: bash
    description: Generates our github workflows
    value: |
      set -e
      if ! type "ytt" &> /dev/null; then
        go install github.com/k14s/ytt/cmd/ytt@v0.32.0
      fi
      pwd
      mv .github/workflows/README.md /tmp # ytt deletes all files in target dir -- https://github.com/k14s/ytt/issues/145
      ytt -f .github/workflows-src/ --ignore-unknown-comments --output-files .github/workflows
      mv /tmp/README.md .github/workflows

      $scripts.build-for.path._posix() "windows" ./.github/deps/Windows/bin/state.exe
      $scripts.build-for.path._posix() "linux" ./.github/deps/Linux/bin/state
      $scripts.build-for.path._posix() "darwin" ./.github/deps/macOS/bin/state
  - name: test
    language: bash
    description: Runs unit tests (not integration tests)
    value: |
      ACTIVESTATE_PROJECT="" go test -parallel 12 "$@" $(go list ./... | grep -v /test/integration)
    standalone: true
  - name: integration-tests
    language: bash
    description: Runs integration tests.
    value: |
      unset ACTIVESTATE_ACTIVATED
      export INTEGRATION_TEST_USERNAME=$secrets.project.INTEGRATION_TEST_USERNAME
      export INTEGRATION_TEST_PASSWORD=$secrets.project.INTEGRATION_TEST_PASSWORD
      go test ./test/integration -v "${@:1}" -timeout 20m
  - name: clean
    language: bash
    description: Cleans out the build dir.
    value: |
      go clean
      rm -Rf build
  - name: run
    language: bash
    description: Builds the State Tool and runs it with `--help`
    value: |
      $scripts.build
      build/state --help
  - name: debug
    language: bash
    description: "Runs a remote debugger, that can be hooked into from your IDE, example usage: `state run debug activate` (will debug `state activate`)"
    standalone: true
    value: dlv debug --headless --listen=:2346 --api-version=2 github.com/ActiveState/cli/cmd/state -- $@
  - name: story-cleanup
    language: bash
    description: "Runs Python script to move old stories from primary project to storage project"
    value: |
      export PT_API_TOKEN=$secrets.project.PT_API_TOKEN
      export PT_PROJID_PRIMARY=$secrets.project.PT_PROJID_PRIMARY
      export PT_PROJID_STORAGE=$secrets.project.PT_PROJID_STORAGE
      export PT_DAYS_AGED=190 # set this value to control cleanup
      python3 ./scripts/story-cleanup/story-cleanup.py
events:
  - name: activate
    if: ne .Shell "cmd"
    value: |
      if ! type "go" &> /dev/null; then
        echo "go is not installed. Please install Go version 1.11 or above."
        exit 1
      fi
      $scripts.preprocess
      git config core.hooksPath .githooks
      if ! type "swagger" &> /dev/null; then
        echo "swagger was not found on your PATH, installing .."
        go install github.com/go-swagger/go-swagger/cmd/swagger@v0.27.0
      fi
      set +e # Take care not to run the shell too aggressively
  - name: file-changed
    scope: [ ".github/workflows-src" ]
    value: build-workflows
  - name: file-changed
    scope: [ "locale" ]
    value: packr<|MERGE_RESOLUTION|>--- conflicted
+++ resolved
@@ -252,12 +252,8 @@
 
       cp installers/install.sh $INSTALLERS_DIR/install.sh
       cp installers/legacy-install.sh $INSTALLERS_DIR/legacy-install.sh
-<<<<<<< HEAD
-      cp installers/install-v2.sh $INSTALLERS_DIR/install-v2.sh
-
-      sed "s/CHANNEL\='release'/CHANNEL='$BRANCH'/" $INSTALLERS_DIR/install-v2.sh > $INSTALLERS_DIR/install-v2.sh
-=======
->>>>>>> f7a2ab04
+
+      sed "s/CHANNEL\='release'/CHANNEL='$BRANCH'/" $INSTALLERS_DIR/install.sh > $INSTALLERS_DIR/install.sh
   - name: deploy-installers
     language: bash
     description: Deploys update files to S3. This steps is automated by CI and should never be ran manually unless you KNOW WHAT YOU'RE DOING.
