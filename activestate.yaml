--- conflicted
+++ resolved
@@ -246,15 +246,11 @@
 
       cp installers/legacy-install.sh $INSTALLERS_DIR/legacy-install.sh
 
-<<<<<<< HEAD
-      sed "s/CHANNEL\='release'/CHANNEL='$BRANCH'/" installers/install.sh > $INSTALLERS_DIR/install.sh
-=======
       if [ "$BRANCH" != "" ]; then
         sed "s/CHANNEL\='release'/CHANNEL='$BRANCH'/" installers/install.sh > $INSTALLERS_DIR/install.sh
       else
         cp installers/install.sh $INSTALLERS_DIR/install.sh
       fi
->>>>>>> 216a2f5f
   - name: deploy-installers
     language: bash
     description: Deploys update files to S3. This steps is automated by CI and should never be ran manually unless you KNOW WHAT YOU'RE DOING.
