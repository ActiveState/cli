--- conflicted
+++ resolved
@@ -146,10 +146,6 @@
       export CGO_ENABLED=1
 
       go build -tags "$GO_BUILD_TAGS" -o $BUILD_TARGET_DIR/$constants.BUILD_SYSTRAY_TARGET $constants.SYSTRAY_BUILDFLAGS $constants.SYSTRAY_PKGS
-<<<<<<< HEAD
-      if [[ ! -z "${CI}" ]] && [[ ${ImageOS} != *mac* ]]; then
-        upx $BUILD_TARGET_DIR/$constants.BUILD_SYSTRAY_TARGET
-      fi
   - name: build-exec
     description: Builds the State Executor application
     language: bash
@@ -158,8 +154,6 @@
       $constants.SET_ENV
 
       go build -tags "$GO_BUILD_TAGS" -o $BUILD_TARGET_DIR/$constants.BUILD_EXEC_TARGET $constants.CLI_BUILDFLAGS $constants.EXECUTOR_PKGS
-=======
->>>>>>> 91e811ee
   - name: build-all
     description: Builds all our tools
     standalone: true
