--- conflicted
+++ resolved
@@ -52,15 +52,6 @@
       - bash: |
           set -e
 
-<<<<<<< HEAD
-          export GOFLAGS=-mod=vendor	
-          state auth --token $(PLATFORM_API_TOKEN)	
-          state run preprocess	
-          go test -v -parallel 12 -covermode=atomic -coverprofile=c.out `go list ./... | grep -vE "(secrets-)?api/(client|model)" | grep -v "integration"` | tee go-test.out	
-          go-junit-report < go-test.out > $(Agent.OS)-tests.xml	
-          cp go-test.out public/$(Agent.OS)-tests.out	
-          cp $(Agent.OS)-tests.xml public	
-=======
           export GOFLAGS=-mod=vendor
 
           state auth --token $(PLATFORM_API_TOKEN)
@@ -70,7 +61,6 @@
           go-junit-report < go-test.out > $(Agent.OS)-tests.xml
           cp go-test.out public/$(Agent.OS)-tests.out
           cp $(Agent.OS)-tests.xml public
->>>>>>> c96f2f22
         env:
           GITHUB_REPO_TOKEN: $(GITHUB_REPO_TOKEN)	
         displayName: Unit Tests	
