trigger:
  - master

jobs:
  - job: build_windows_azure
    pool:
      vmImage: windows-2019
    variables:
      - group: Secrets
      - name: SHELL
        value: /c/Program\ Files/Git/bin/bash.exe
      - name: CI
        value: azure
      - name: GOPATH
        value: /c/Users/VssAdministrator/go
      - name: GOBIN
        value: /c/Users/VssAdministrator/go/bin
      - name: BINPATH
        value: /c/Users/VssAdministrator/bin
      - name: ACTIVESTATE_CLI_DISABLE_RUNTIME
        value: "true"
      - name: ACTIVESTATE_CLI_DISABLE_UPDATES
        value: "true"
    steps:
      - bash: |
          set -e
          mkdir -p $(BINPATH)
          mkdir -p $(GOPATH)
          mkdir -p $(GOBIN)
          shopt -s dotglob nullglob
          echo '##vso[task.prependpath]$(GOBIN)'
          echo '##vso[task.prependpath]$(BINPATH)'
          echo '##vso[task.prependpath]$(System.DefaultWorkingDirectory)/.azure'

          mkdir -p /c/Users/VssAdministrator/.aws/
          AWS_CONFIG=/c/Users/VssAdministrator/.aws/credentials
          touch $AWS_CONFIG

          echo '[default]' >> $AWS_CONFIG
          echo 'aws_access_key_id = $(AWS_ACCESS_KEY_ID)' >> $AWS_CONFIG
          echo 'aws_secret_access_key = $(AWS_SECRET_ACCESS_KEY)' >> $AWS_CONFIG

          go version
          printenv
        env:
          AWS_ACCESS_KEY_ID: $(AWS_ACCESS_KEY_ID)
          AWS_SECRET_ACCESS_KEY: $(AWS_SECRET_ACCESS_KEY)
        displayName: Prepare Environment
      - bash: |
          ./public/install.sh -b master -n -t $(BINPATH)
        displayName: Install State Tool
      - bash: |
          set -e

          export GOFLAGS=-mod=vendor

          state auth --token $(PLATFORM_API_TOKEN)
          state run preprocess

          go test -v -parallel 12 -covermode=atomic -coverprofile=c.out `go list ./... | grep -vE "(secrets-)?api/(client|model)" | grep -v "integration"` | grep -v "expect" | tee go-test.out
          go-junit-report < go-test.out > $(Agent.OS)-tests.xml
          cp go-test.out public/$(Agent.OS)-tests.out
          cp $(Agent.OS)-tests.xml public
        env:
          GITHUB_REPO_TOKEN: $(GITHUB_REPO_TOKEN)
        displayName: Unit Tests
      - bash: |
          set -e
          export GOFLAGS=-mod=vendor
          state auth --token $(PLATFORM_API_TOKEN)
          if [[ "$BUILD_SOURCEBRANCHNAME" == "master" ]]; then
            echo "Building for external use"
            BRANCH_OVERRIDE=unstable state run build-external
          fi
          echo "Building for internal use"
          state run build
        env:
          GITHUB_REPO_TOKEN: $(GITHUB_REPO_TOKEN)
        displayName: Build
      - script: |
          SET GOPATH="C:\Users\VssAdministrator\go"
          SET GOFLAGS=-mod=vendor
          SET SHELL=
          go test .\pkg\expect
          go test -v -parallel 6 .\test\integration
        env:
          GIT_BRANCH: $(Build.SourceBranch)
        displayName: Windows Integration Tests
<<<<<<< HEAD
=======
        condition: eq(variables['Build.Reason'], 'Schedule')
      - task: DownloadSecureFile@1
        name: msiCert
        displayName: 'Download ActiveState .p12 file'
        inputs:
          secureFile: 'Comodo-ActiveState-2020-10-09.p12'
      - bash: |
          export GOFLAGS=-mod=vendor
          state auth --token $(PLATFORM_API_TOKEN)

          state run build-wix

          mkdir .azure/wix
          unzip .azure/wix311-binaries.zip -d .azure/wix

          .azure/wix/candle.exe ./public/wix/install.wxs -o ./public/wix/install.wixobj -ext WixUIExtension -ext WixUtilExtension
          .azure/wix/light.exe ./public/wix/install.wixobj -o ./public/wix/state_tool_setup.msi -sice:ICE91 -sice:ICE64 -ext WixUIExtension -ext WixUtilExtension

          /c/Program\ Files\ \(x86\)/Windows\ Kits/10/bin/10.0.16299.0/x86/signtool.exe sign -d "ActiveState State Tool" -f "$(msiCert.secureFilePath)" -p $(CODE_SIGNING_PASSWD) ./public/wix/state_tool_setup.msi
        env:
          CODE_SIGNING_PASSWD: $(CODE_SIGNING_PASSWD)
        displayName: Build Windows MSI
        condition: and(succeeded(), eq(variables['Build.SourceBranch'], 'refs/heads/master'))
>>>>>>> 82968e3d
      - task: PublishBuildArtifacts@1
        inputs:
          pathtoPublish: public
          parallel: true
          parallelCount: 8
      - task: PublishTestResults@2
        inputs:
          testResultsFormat: JUnit
          testResultsFiles: "*-tests.xml"
          failTaskOnFailedTests: true
schedules:
- cron: "0 0 * * *"
  displayName: Daily midnight build
  branches:
    include:
    - master<|MERGE_RESOLUTION|>--- conflicted
+++ resolved
@@ -86,9 +86,6 @@
         env:
           GIT_BRANCH: $(Build.SourceBranch)
         displayName: Windows Integration Tests
-<<<<<<< HEAD
-=======
-        condition: eq(variables['Build.Reason'], 'Schedule')
       - task: DownloadSecureFile@1
         name: msiCert
         displayName: 'Download ActiveState .p12 file'
@@ -111,7 +108,6 @@
           CODE_SIGNING_PASSWD: $(CODE_SIGNING_PASSWD)
         displayName: Build Windows MSI
         condition: and(succeeded(), eq(variables['Build.SourceBranch'], 'refs/heads/master'))
->>>>>>> 82968e3d
       - task: PublishBuildArtifacts@1
         inputs:
           pathtoPublish: public
