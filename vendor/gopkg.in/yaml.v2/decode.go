--- conflicted
+++ resolved
@@ -229,10 +229,6 @@
 	mapType reflect.Type
 	terrors []string
 	strict  bool
-
-	decodeCount int
-	aliasCount  int
-	aliasDepth  int
 }
 
 var (
@@ -318,39 +314,7 @@
 	return out, false, false
 }
 
-const (
-	// 400,000 decode operations is ~500kb of dense object declarations, or ~5kb of dense object declarations with 10000% alias expansion
-	alias_ratio_range_low = 400000
-	// 4,000,000 decode operations is ~5MB of dense object declarations, or ~4.5MB of dense object declarations with 10% alias expansion
-	alias_ratio_range_high = 4000000
-	// alias_ratio_range is the range over which we scale allowed alias ratios
-	alias_ratio_range = float64(alias_ratio_range_high - alias_ratio_range_low)
-)
-
-func allowedAliasRatio(decodeCount int) float64 {
-	switch {
-	case decodeCount <= alias_ratio_range_low:
-		// allow 99% to come from alias expansion for small-to-medium documents
-		return 0.99
-	case decodeCount >= alias_ratio_range_high:
-		// allow 10% to come from alias expansion for very large documents
-		return 0.10
-	default:
-		// scale smoothly from 99% down to 10% over the range.
-		// this maps to 396,000 - 400,000 allowed alias-driven decodes over the range.
-		// 400,000 decode operations is ~100MB of allocations in worst-case scenarios (single-item maps).
-		return 0.99 - 0.89*(float64(decodeCount-alias_ratio_range_low)/alias_ratio_range)
-	}
-}
-
 func (d *decoder) unmarshal(n *node, out reflect.Value) (good bool) {
-	d.decodeCount++
-	if d.aliasDepth > 0 {
-		d.aliasCount++
-	}
-	if d.aliasCount > 100 && d.decodeCount > 1000 && float64(d.aliasCount)/float64(d.decodeCount) > allowedAliasRatio(d.decodeCount) {
-		failf("document contains excessive aliasing")
-	}
 	switch n.kind {
 	case documentNode:
 		return d.document(n, out)
@@ -389,13 +353,7 @@
 		failf("anchor '%s' value contains itself", n.value)
 	}
 	d.aliases[n] = true
-<<<<<<< HEAD
-	d.aliasDepth++
 	good = d.unmarshal(n.alias, out)
-	d.aliasDepth--
-=======
-	good = d.unmarshal(n.alias, out)
->>>>>>> c96f2f22
 	delete(d.aliases, n)
 	return good
 }
