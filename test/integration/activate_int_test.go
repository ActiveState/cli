--- conflicted
+++ resolved
@@ -79,10 +79,7 @@
 	cp := ts.Spawn("activate", "ActiveState-CLI/Python3")
 	cp.Expect("Where would you like to checkout")
 	cp.SendLine(cp.WorkDirectory())
-<<<<<<< HEAD
 	cp.Expect("You're Activated", 20*time.Second)
-=======
->>>>>>> d2ee33f4
 	cp.WaitForInput(10 * time.Second)
 
 	if runtime.GOOS == "windows" {
