--- conflicted
+++ resolved
@@ -47,13 +47,7 @@
 	defer ts.Close()
 
 	cp := ts.Spawn("activate", "ActiveState-CLI/Python2")
-<<<<<<< HEAD
-	cp.ExpectLongString("default project?")
-	cp.Send("n")
-	cp.Expect("successfully activated")
-=======
-	cp.Expect("Activated")
->>>>>>> 5eff9205
+	cp.Expect("Activated")
 	cp.WaitForInput()
 
 	cp.SendLine("exit 123")
@@ -70,14 +64,7 @@
 		e2e.AppendEnv("ACTIVESTATE_CLI_DISABLE_RUNTIME=false"),
 	)
 
-<<<<<<< HEAD
-	cp.ExpectLongString("default project?")
-	cp.Send("n")
-
-	cp.Expect("successfully activated", 20*time.Second)
-=======
 	cp.Expect("Activated", 20*time.Second)
->>>>>>> 5eff9205
 	cp.WaitForInput(10 * time.Second)
 
 	cp.SendLine("exit")
@@ -93,13 +80,7 @@
 		e2e.WithArgs("activate", "activestate-cli/small-python", "--path", ts.Dirs.Work),
 		e2e.AppendEnv("ACTIVESTATE_CLI_DISABLE_RUNTIME=false"),
 	)
-<<<<<<< HEAD
-	cp.ExpectLongString("default project?")
-	cp.Send("n")
-	cp.Expect("successfully activated", 20*time.Second)
-=======
 	cp.Expect("Activated", 20*time.Second)
->>>>>>> 5eff9205
 	cp.WaitForInput(10 * time.Second)
 
 	if runtime.GOOS == "windows" {
@@ -166,11 +147,6 @@
 		e2e.AppendEnv("PYTHONPATH=/custom_pythonpath"),
 		e2e.AppendEnv(extraEnv...),
 	)
-<<<<<<< HEAD
-	cp.ExpectLongString("default project?")
-	cp.Send("n")
-=======
->>>>>>> 5eff9205
 
 	cp.Expect("Activated")
 	// ensure that shell is functional
@@ -302,13 +278,7 @@
 	cp.ExpectExitCode(0)
 
 	c2 := ts.Spawn("activate")
-<<<<<<< HEAD
-	c2.ExpectLongString("default project?")
-	c2.Send("n")
-	c2.Expect("successfully activated")
-=======
-	cp.Expect("Activated")
->>>>>>> 5eff9205
+	cp.Expect("Activated")
 
 	// not waiting for activation, as we test that part in a different test
 	c2.WaitForInput(20 * time.Second)
@@ -331,12 +301,7 @@
 			"ACTIVESTATE_CLI_DISABLE_RUNTIME=false",
 		),
 	)
-<<<<<<< HEAD
-	cp.ExpectLongString("default project?")
-	cp.Send("n")
-=======
-
->>>>>>> 5eff9205
+
 	cp.Expect("Downloading", 20*time.Second)
 	cp.Expect("Installing", 120*time.Second)
 	cp.Expect("Activated")
@@ -369,13 +334,7 @@
 		e2e.WithArgs("activate", "ActiveState-CLI/Python3", "--path", ts.Dirs.Work),
 		e2e.AppendEnv("ACTIVESTATE_CLI_DISABLE_RUNTIME=false"),
 	)
-<<<<<<< HEAD
-	cp.ExpectLongString("default project?")
-	cp.Send("n")
-	cp.Expect("successfully activated")
-=======
-	cp.Expect("Activated")
->>>>>>> 5eff9205
+	cp.Expect("Activated")
 
 	cp.WaitForInput()
 	cp.SendLine("exit")
@@ -408,13 +367,7 @@
 		e2e.WithArgs("activate", "ActiveState-CLI/Python3", "--path", ts.Dirs.Work),
 		e2e.AppendEnv("ACTIVESTATE_CLI_DISABLE_RUNTIME=false"),
 	)
-<<<<<<< HEAD
-	cp.ExpectLongString("default project?")
-	cp.Send("n")
-	cp.Expect("successfully activated")
-=======
-	cp.Expect("Activated")
->>>>>>> 5eff9205
+	cp.Expect("Activated")
 
 	cp.WaitForInput()
 	cp.SendLine("exit")
@@ -429,14 +382,7 @@
 		e2e.AppendEnv("ACTIVESTATE_CLI_DISABLE_RUNTIME=false"),
 	)
 	cp.Expect("Activating Virtual Environment")
-<<<<<<< HEAD
-	cp.ExpectLongString("default project?")
-	cp.Send("n")
-
-	cp.Expect("successfully activated")
-=======
-	cp.Expect("Activated")
->>>>>>> 5eff9205
+	cp.Expect("Activated")
 
 	cp.WaitForInput()
 	cp.SendLine("exit")
@@ -469,13 +415,7 @@
 		e2e.WithArgs("activate"),
 		e2e.WithWorkDirectory(filepath.Join(ts.Dirs.Work, "foo", "bar", "baz")),
 	)
-<<<<<<< HEAD
-	c2.ExpectLongString("default project?")
-	c2.Send("n")
-	c2.Expect("successfully activated")
-=======
-	cp.Expect("Activated")
->>>>>>> 5eff9205
+	cp.Expect("Activated")
 
 	c2.WaitForInput(20 * time.Second)
 	c2.SendLine("exit")
@@ -509,13 +449,7 @@
 		e2e.WithWorkDirectory(targetPath),
 	)
 	c2.ExpectLongString("ActiveState-CLI/Python2")
-<<<<<<< HEAD
-	c2.ExpectLongString("default project?")
-	c2.Send("n")
-	c2.Expect("successfully activated")
-=======
-	cp.Expect("Activated")
->>>>>>> 5eff9205
+	cp.Expect("Activated")
 
 	c2.WaitForInput(20 * time.Second)
 	if runtime.GOOS == "windows" {
@@ -611,11 +545,6 @@
 		e2e.WithArgs("activate", "ActiveState-CLI/small-python", "-c", "echo CUSTOM_COMMAND"),
 		e2e.AppendEnv("ACTIVESTATE_CLI_DISABLE_RUNTIME=false"),
 	)
-<<<<<<< HEAD
-	cp.ExpectLongString("default project?")
-	cp.Send("n")
-=======
->>>>>>> 5eff9205
 	cp.Expect("CUSTOM_COMMAND")
 	cp.ExpectExitCode(0)
 }
@@ -636,13 +565,7 @@
 
 	// Ensure we have the most up to date version of the project before activating
 	cp := ts.Spawn("activate")
-<<<<<<< HEAD
-	cp.ExpectLongString("default project?")
-	cp.Send("n")
-	cp.Expect("successfully activated")
-=======
-	cp.Expect("Activated")
->>>>>>> 5eff9205
+	cp.Expect("Activated")
 	cp.SendLine("exit")
 	cp.ExpectExitCode(0)
 }