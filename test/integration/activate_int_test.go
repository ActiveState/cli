package integration

import (
	"fmt"
	"os/exec"
	"path/filepath"
	"regexp"
	"runtime"
	"strings"
	"testing"
	"time"

	"github.com/stretchr/testify/suite"

	"github.com/ActiveState/cli/internal/constants"
	"github.com/ActiveState/cli/internal/fileutils"
	"github.com/ActiveState/cli/internal/locale"
	"github.com/ActiveState/cli/internal/testhelpers/e2e"
	"github.com/ActiveState/cli/internal/testhelpers/tagsuite"
)

type ActivateIntegrationTestSuite struct {
	tagsuite.Suite
}

func (suite *ActivateIntegrationTestSuite) TestActivatePython3() {
	suite.OnlyRunForTags(tagsuite.Python, tagsuite.Activate, tagsuite.Critical)
	suite.activatePython("3")
}

func (suite *ActivateIntegrationTestSuite) TestActivatePython3_zsh() {
	suite.OnlyRunForTags(tagsuite.Python, tagsuite.Activate, tagsuite.Shell)
	if _, err := exec.LookPath("zsh"); err != nil {
		suite.T().Skip("This test requires a zsh shell in your PATH")
	}
	suite.activatePython("3", "SHELL=zsh")
}

func (suite *ActivateIntegrationTestSuite) TestActivatePython2() {
	suite.OnlyRunForTags(tagsuite.Python, tagsuite.Activate)
	suite.activatePython("2")
}

func (suite *ActivateIntegrationTestSuite) TestActivateWithoutRuntime() {
	suite.OnlyRunForTags(tagsuite.Critical, tagsuite.Activate)
	ts := e2e.New(suite.T(), false)
	defer ts.Close()

	cp := ts.Spawn("activate", "ActiveState-CLI/Python3")
	cp.Expect("Where would you like to checkout")
	cp.SendLine(cp.WorkDirectory())
<<<<<<< HEAD
	cp.Expect("You're Activated", 20*time.Second)
	cp.WaitForInput(10 * time.Second)
=======
	cp.Expect("activated state", 20*time.Second)
	cp.WaitForInput(20 * time.Second)
>>>>>>> 1daf1a45

	cp.SendLine("exit 123")
	cp.ExpectExitCode(123, 10*time.Second)
}

func (suite *ActivateIntegrationTestSuite) TestActivateUsingCommitID() {
	suite.OnlyRunForTags(tagsuite.Critical, tagsuite.Activate)
	ts := e2e.New(suite.T(), false)
	defer ts.Close()

	cp := ts.Spawn("activate", "ActiveState-CLI/Python3#6d9280e7-75eb-401a-9e71-0d99759fbad3")
	cp.Expect("Where would you like to checkout")
	cp.SendLine(cp.WorkDirectory())
<<<<<<< HEAD
	cp.Expect("You're Activated", 20*time.Second)
	cp.WaitForInput(10 * time.Second)
=======
	cp.Expect("activated state", 10*time.Second)
	cp.WaitForInput(20 * time.Second)
>>>>>>> 1daf1a45

	cp.SendLine("exit")
	cp.ExpectExitCode(0)
}

func (suite *ActivateIntegrationTestSuite) TestActivateNotOnPath() {
	suite.OnlyRunForTags(tagsuite.Critical, tagsuite.Activate)
	ts := e2e.NewNoPathUpdate(suite.T(), false)
	defer ts.Close()

	cp := ts.Spawn("activate", "ActiveState-CLI/Python3")
	cp.Expect("Where would you like to checkout")
	cp.SendLine(cp.WorkDirectory())
<<<<<<< HEAD
	cp.Expect("You're Activated", 20*time.Second)
	cp.WaitForInput(10 * time.Second)
=======

	cp.Expect("activated state")
	cp.WaitForInput()
>>>>>>> 1daf1a45

	if runtime.GOOS == "windows" {
		cp.SendLine("doskey /macros | findstr state=")
	} else {
		cp.SendLine("alias state")
	}
	cp.Expect("state=")

	cp.SendLine("state --version")
	cp.Expect("ActiveState")

	cp.SendLine("exit")
	cp.ExpectExitCode(0)
}

// TestActivatePythonByHostOnly Tests whether we are only pulling in the build for the target host
func (suite *ActivateIntegrationTestSuite) TestActivatePythonByHostOnly() {
	suite.OnlyRunForTags(tagsuite.Critical, tagsuite.Activate)
	if runtime.GOOS != "linux" {
		suite.T().Skip("not currently testing this OS")
	}

	ts := e2e.New(suite.T(), false)
	defer ts.Close()

	projectName := "Python-LinuxWorks"
	cp := ts.Spawn("activate", "cli-integration-tests/"+projectName, "--path="+ts.Dirs.Work)

	cp.Expect("Activating state")
	cp.WaitForInput(20 * time.Second)
	cp.SendLine("exit")
	cp.ExpectExitCode(0)
}

func (suite *ActivateIntegrationTestSuite) assertCompletedStatusBarReport(snapshot string) {
	// ensure that terminal contains output "Installing x/y" with x, y numbers and x=y
	installingString := regexp.MustCompile(
		"Installing *([0-9]+) */ *([0-9]+)",
	).FindAllStringSubmatch(snapshot, -1)
	suite.Require().Greater(len(installingString), 0, "no match for Installing x / x in\n%s", snapshot)
	le := len(installingString) - 1
	suite.Require().Equalf(
		installingString[le][1], installingString[le][2],
		"expected all artifacts are reported to be installed, got %s in\n%s", installingString[0][0], snapshot,
	)
}

func (suite *ActivateIntegrationTestSuite) activatePython(version string, extraEnv ...string) {
	ts := e2e.New(suite.T(), false)
	defer ts.Close()

	namespace := "ActiveState-CLI/Python" + version

	cp := ts.SpawnWithOpts(
		e2e.WithArgs("activate", namespace),
		e2e.AppendEnv("ACTIVESTATE_CLI_DISABLE_RUNTIME=false"),
		e2e.AppendEnv(extraEnv...),
	)
	cp.Expect("Where would you like to checkout")
	cp.SendLine(cp.WorkDirectory())

	cp.Expect("activated state")
	// ensure that shell is functional
	cp.WaitForInput()

	pythonExe := tagsuite.Python + version

	cp.SendLine(pythonExe + " -c \"import sys; print(sys.copyright)\"")
	cp.Expect("ActiveState Software Inc.")

	cp.SendLine(pythonExe + " -c \"import pytest; print(pytest.__doc__)\"")
	cp.Expect("unit and functional testing")

	cp.SendLine("state activate")
	cp.ExpectLongString("You cannot activate a new project when you are already in an activated state.")

	cp.SendLine("state activate --default something/else")
	cp.ExpectLongString("Cannot set something/else as the global default project while in an activated state.")

	cp.SendLine("state activate --default")
	cp.ExpectLongString(fmt.Sprintf("Successfully configured %s as the global default project.", namespace))

	// test that other executables that use python work as well
	pipExe := "pip" + version
	cp.SendLine(fmt.Sprintf("%s --version", pipExe))
	pipVersionRe := regexp.MustCompile(`pip \d+(?:\.\d+)+ from ([^ ]+) \(python`)
	cp.ExpectRe(pipVersionRe.String())
	pipVersionMatch := pipVersionRe.FindStringSubmatch(cp.TrimmedSnapshot())
	suite.Require().Len(pipVersionMatch, 2, "expected pip version to match")
	suite.Contains(pipVersionMatch[1], "cache", "pip loaded from activestate cache dir")

	// de-activate shell
	cp.SendLine("exit")
	cp.ExpectExitCode(0)

	// check that default activation works
	cp = ts.SpawnCmd(filepath.Join(ts.Dirs.DefaultBin, "python"), "-c", "import sys; print(sys.copyright)")
	cp.Expect("ActiveState Software Inc.")
	cp.ExpectExitCode(0)

}

func (suite *ActivateIntegrationTestSuite) TestActivatePython3_Forward() {
	suite.OnlyRunForTags(tagsuite.Activate, tagsuite.Pull)
	var project string
	if runtime.GOOS == "darwin" {
		project = "Activate-MacOS"
	} else {
		project = "Python3"
	}

	ts := e2e.New(suite.T(), false)
	defer ts.Close()

	contents := strings.TrimSpace(fmt.Sprintf(`
project: "https://platform.activestate.com/ActiveState-CLI/%s"
branch: %s
version: %s
`, project, constants.BranchName, constants.Version))

	ts.PrepareActiveStateYAML(contents)

	// Ensure we have the most up to date version of the project before activating
	cp := ts.SpawnWithOpts(
		e2e.WithArgs("pull"),
		e2e.AppendEnv("ACTIVESTATE_CLI_DISABLE_RUNTIME=false"),
	)
	cp.Expect("Your activestate.yaml has been updated to the latest version available")
	cp.Expect("If you have any active instances of this project open in other terminals")
	cp.ExpectExitCode(0)

	c2 := ts.Spawn("activate")
	c2.Expect(fmt.Sprintf("Activating state: ActiveState-CLI/%s", project))

	// not waiting for activation, as we test that part in a different test
	c2.WaitForInput(20 * time.Second)
	c2.SendLine("exit")
	c2.ExpectExitCode(0)
}

func (suite *ActivateIntegrationTestSuite) TestActivatePerl() {
	suite.OnlyRunForTags(tagsuite.Activate, tagsuite.Perl)
	if runtime.GOOS == "darwin" {
		suite.T().Skip("Perl not supported on macOS")
	}

	ts := e2e.New(suite.T(), false)
	defer ts.Close()

	cp := ts.SpawnWithOpts(
		e2e.WithArgs("activate", "ActiveState-CLI/Perl"),
		e2e.AppendEnv(
			"ACTIVESTATE_CLI_DISABLE_RUNTIME=false",
		),
	)
	cp.Expect("Where would you like to checkout")
	cp.SendLine(cp.WorkDirectory())
	cp.Expect("Downloading", 20*time.Second)
	cp.Expect("Installing", 120*time.Second)
	cp.Expect("activated state")

	suite.assertCompletedStatusBarReport(cp.Snapshot())

	// ensure that shell is functional
	cp.WaitForInput()

	cp.SendLine("perldoc -l DBD::Pg")
	// Expect the source code to be installed in the cache directory
	// Note: At least for Windows we cannot expect cp.Dirs.Cache, because it is unreliable how the path name formats are unreliable (sometimes DOS 8.3 format, sometimes not)
	cp.Expect("cache")
	cp.Expect("Pg.pm")

	// Expect PPM shim to be installed
	cp.SendLine("ppm")
	cp.Expect("Your command is being forwarded to `state packages`.")

	cp.SendLine("exit")
	cp.ExpectExitCode(0)
}

func (suite *ActivateIntegrationTestSuite) TestActivate_Replace() {
	ts := e2e.New(suite.T(), false)
	defer ts.Close()

	cp := ts.SpawnWithOpts(
		e2e.WithArgs("activate", "ActiveState-CLI/Python3", "--path", ts.Dirs.Work),
	)
	cp.Expect("Activating state: ActiveState-CLI/Python3")

	cp.WaitForInput()
	cp.SendLine("exit")
	cp.ExpectExitCode(0)

	cp = ts.SpawnWithOpts(
		e2e.WithArgs("activate", "ActiveState/ActivePerl-5.26", "--replace"),
		e2e.WithWorkDirectory(ts.Dirs.Bin),
	)
	cp.ExpectLongString("No activestate.yaml file exists in the current working directory or its parent directories.")
	cp.ExpectExitCode(1)

	cp = ts.SpawnWithOpts(
		e2e.WithArgs("activate", "ActiveState/ActivePerl-5.26", "--replace"),
	)
	cp.Expect("Activating state: ActiveState/ActivePerl-5.26")

	cp.WaitForInput()
	cp.SendLine("exit")
	cp.ExpectExitCode(0)
}

func (suite *ActivateIntegrationTestSuite) TestActivate_Subdir() {
	suite.OnlyRunForTags(tagsuite.Activate)
	ts := e2e.New(suite.T(), false)
	defer ts.Close()
	fail := fileutils.Mkdir(ts.Dirs.Work, "foo", "bar", "baz")
	suite.Require().NoError(fail.ToError())

	// Create the project file at the root of the temp dir
	content := strings.TrimSpace(fmt.Sprintf(`
project: "https://platform.activestate.com/ActiveState-CLI/Python3"
branch: %s
version: %s
`, constants.BranchName, constants.Version))

	ts.PrepareActiveStateYAML(content)

	// Pull to ensure we have an up to date config file
	cp := ts.Spawn("pull")
	cp.Expect("Your activestate.yaml has been updated to the latest version available")
	cp.Expect("If you have any active instances of this project open in other terminals")
	cp.ExpectExitCode(0)

	// Activate in the subdirectory
	c2 := ts.SpawnWithOpts(
		e2e.WithArgs("activate"),
		e2e.WithWorkDirectory(filepath.Join(ts.Dirs.Work, "foo", "bar", "baz")),
	)
	c2.Expect("Activating state: ActiveState-CLI/Python3")

	c2.WaitForInput(20 * time.Second)
	c2.SendLine("exit")
	c2.ExpectExitCode(0)

}

func (suite *ActivateIntegrationTestSuite) TestInit_Activation_NoCommitID() {
	suite.OnlyRunForTags(tagsuite.Activate, tagsuite.Error)
	ts := e2e.New(suite.T(), false)
	defer ts.Close()

	cp := ts.Spawn("init", namespace, "python3")
	cp.ExpectLongString(fmt.Sprintf("Project '%s' has been successfully initialized", namespace))
	cp.ExpectExitCode(0)
	cp = ts.SpawnWithOpts(
		e2e.WithArgs("activate"),
		e2e.AppendEnv("ACTIVESTATE_CLI_DISABLE_RUNTIME=false"),
	)
	cp.ExpectLongString(locale.Tr("err_project_no_commit", url))
	cp.ExpectExitCode(1)
}

func (suite *ActivateIntegrationTestSuite) TestActivate_InterruptedInstallation() {
	suite.OnlyRunForTags(tagsuite.Activate)
	if runtime.GOOS == "windows" && e2e.RunningOnCI() {
		suite.T().Skip("interrupting installation does not work on Windows on CI")
	}
	ts := e2e.New(suite.T(), true)
	defer ts.Close()

	cp := ts.Spawn("deploy", "install", "ActiveState-CLI/small-python")
	// interrupting installation
	cp.SendCtrlC()
	cp.ExpectNotExitCode(0)
}

func (suite *ActivateIntegrationTestSuite) TestActivate_FromCache() {
	suite.OnlyRunForTags(tagsuite.Activate, tagsuite.Critical)
	ts := e2e.New(suite.T(), true)
	err := ts.ClearCache()
	suite.Require().NoError(err)
	defer ts.Close()

	cp := ts.SpawnWithOpts(
		e2e.WithArgs("activate", "ActiveState-CLI/small-python", "--path", ts.Dirs.Work),
		e2e.AppendEnv("ACTIVESTATE_CLI_DISABLE_RUNTIME=false"),
	)
	cp.Expect("Downloading")
	cp.Expect("Installing")
	cp.Expect("activated state")

	suite.assertCompletedStatusBarReport(cp.Snapshot())
	cp.SendLine("exit")
	cp.ExpectExitCode(0)

	// next activation is cached
	cp = ts.SpawnWithOpts(
		e2e.WithArgs("activate", "ActiveState-CLI/small-python", "--path", ts.Dirs.Work),
		e2e.AppendEnv("ACTIVESTATE_CLI_DISABLE_RUNTIME=false"),
	)
	cp.Expect("activated state")
	cp.SendLine("exit")
	cp.ExpectExitCode(0)
	suite.NotContains(cp.TrimmedSnapshot(), "Downloading required artifacts")
}

func (suite *ActivateIntegrationTestSuite) TestActivate_JSON() {
	suite.OnlyRunForTags(tagsuite.Activate, tagsuite.Output)
	ts := e2e.New(suite.T(), false)
	defer ts.Close()

	cp := ts.Spawn("activate", "ActiveState-CLI/Python3", "--output", "json")
	cp.Expect("Where would you like to checkout")
	cp.SendLine(cp.WorkDirectory())
	cp.Expect(`"ACTIVESTATE_ACTIVATED":"`)
	cp.ExpectExitCode(0)
}

func (suite *ActivateIntegrationTestSuite) TestActivate_Command() {
	suite.OnlyRunForTags(tagsuite.Activate, tagsuite.VSCode)
	ts := e2e.New(suite.T(), false)
	defer ts.Close()

	cp := ts.Spawn("activate", "ActiveState-CLI/Python3", "-c", "echo CUSTOM_COMMAND")
	cp.Expect("Where would you like to checkout")
	cp.SendLine(cp.WorkDirectory())
	cp.Expect("CUSTOM_COMMAND")
	cp.ExpectExitCode(0)
}

func TestActivateIntegrationTestSuite(t *testing.T) {
	suite.Run(t, new(ActivateIntegrationTestSuite))
}

func (suite *ActivateIntegrationTestSuite) TestActivateCommitURL() {
	ts := e2e.New(suite.T(), false)
	defer ts.Close()

	// https://platform.activestate.com/ActiveState-CLI/Python3/customize?commitID=fbc613d6-b0b1-4f84-b26e-4aa5869c4e54
	commitID := "fbc613d6-b0b1-4f84-b26e-4aa5869c4e54"
	contents := fmt.Sprintf("project: https://platform.activestate.com/commit/%s\n", commitID)
	ts.PrepareActiveStateYAML(contents)

	// Ensure we have the most up to date version of the project before activating
	cp := ts.Spawn("activate")
	cp.Expect("Activating state")
	cp.SendLine("exit")
	cp.ExpectExitCode(0)
}<|MERGE_RESOLUTION|>--- conflicted
+++ resolved
@@ -49,13 +49,8 @@
 	cp := ts.Spawn("activate", "ActiveState-CLI/Python3")
 	cp.Expect("Where would you like to checkout")
 	cp.SendLine(cp.WorkDirectory())
-<<<<<<< HEAD
 	cp.Expect("You're Activated", 20*time.Second)
 	cp.WaitForInput(10 * time.Second)
-=======
-	cp.Expect("activated state", 20*time.Second)
-	cp.WaitForInput(20 * time.Second)
->>>>>>> 1daf1a45
 
 	cp.SendLine("exit 123")
 	cp.ExpectExitCode(123, 10*time.Second)
@@ -69,13 +64,8 @@
 	cp := ts.Spawn("activate", "ActiveState-CLI/Python3#6d9280e7-75eb-401a-9e71-0d99759fbad3")
 	cp.Expect("Where would you like to checkout")
 	cp.SendLine(cp.WorkDirectory())
-<<<<<<< HEAD
 	cp.Expect("You're Activated", 20*time.Second)
 	cp.WaitForInput(10 * time.Second)
-=======
-	cp.Expect("activated state", 10*time.Second)
-	cp.WaitForInput(20 * time.Second)
->>>>>>> 1daf1a45
 
 	cp.SendLine("exit")
 	cp.ExpectExitCode(0)
@@ -89,14 +79,8 @@
 	cp := ts.Spawn("activate", "ActiveState-CLI/Python3")
 	cp.Expect("Where would you like to checkout")
 	cp.SendLine(cp.WorkDirectory())
-<<<<<<< HEAD
 	cp.Expect("You're Activated", 20*time.Second)
 	cp.WaitForInput(10 * time.Second)
-=======
-
-	cp.Expect("activated state")
-	cp.WaitForInput()
->>>>>>> 1daf1a45
 
 	if runtime.GOOS == "windows" {
 		cp.SendLine("doskey /macros | findstr state=")
