--- conflicted
+++ resolved
@@ -475,20 +475,10 @@
 	close := suite.addForegroundSvc(ts)
 	defer close()
 
-<<<<<<< HEAD
-	cp := ts.SpawnWithOpts(
-		e2e.OptArgs("activate", "ActiveState-CLI/small-python", "--path", ts.Dirs.Work),
-		e2e.OptAppendEnv(constants.DisableRuntime+"=false"),
-	)
-	cp.Expect("Activated", e2e.RuntimeSourcingTimeoutOpt)
-=======
 	// Note: cannot use Empty project since we need artifacts to download and install.
 	// Pick the langless project, which just has some small, non-language artifacts.
 	cp := ts.Spawn("activate", "ActiveState-CLI/langless", "--path", ts.Dirs.Work)
-	cp.Expect("Downloading")
-	cp.Expect("Installing")
-	cp.Expect("Activated")
->>>>>>> b26b2c52
+	cp.Expect("Activated", e2e.RuntimeSourcingTimeoutOpt)
 
 	suite.assertCompletedStatusBarReport(cp.Output())
 	cp.SendLine("exit")
@@ -618,53 +608,4 @@
 	cp := ts.Spawn("activate", namespace, "--branch", "does-not-exist")
 
 	cp.Expect("has no branch")
-<<<<<<< HEAD
-=======
-}
-
-func (suite *ActivateIntegrationTestSuite) TestActivateArtifactsCached() {
-	suite.OnlyRunForTags(tagsuite.Activate)
-
-	ts := e2e.New(suite.T(), false)
-	defer ts.Close()
-	close := suite.addForegroundSvc(ts)
-	defer close()
-
-	namespace := "ActiveState-CLI/langless"
-
-	cp := ts.Spawn("activate", namespace)
-
-	cp.Expect("Activated")
-	cp.SendLine("exit")
-	cp.ExpectExitCode(0)
-
-	artifactCacheDir := filepath.Join(ts.Dirs.Cache, constants.ArtifactMetaDir)
-	suite.True(fileutils.DirExists(artifactCacheDir), "artifact cache directory does not exist")
-	artifactInfoJson := filepath.Join(artifactCacheDir, constants.ArtifactCacheFileName)
-	suite.True(fileutils.FileExists(artifactInfoJson), "artifact cache info json file does not exist")
-
-	files, err := fileutils.ListDir(artifactCacheDir, false)
-	suite.NoError(err)
-	suite.True(len(files) > 1, "artifact cache is empty") // ignore json file
-
-	// Clear all cached data except artifact cache.
-	// This removes the runtime so that it needs to be created again.
-	files, err = fileutils.ListDir(ts.Dirs.Cache, true)
-	suite.NoError(err)
-	for _, entry := range files {
-		if entry.IsDir() && entry.RelativePath() != constants.ArtifactMetaDir {
-			os.RemoveAll(entry.Path())
-		}
-	}
-
-	cp = ts.SpawnWithOpts(
-		e2e.OptArgs("activate", namespace),
-		e2e.OptAppendEnv("VERBOSE=true"), // Necessary to assert "Fetched cached artifact"
-	)
-
-	cp.Expect("Fetched cached artifact")
-	cp.Expect("Activated")
-	cp.SendLine("exit")
-	cp.ExpectExitCode(0)
->>>>>>> b26b2c52
 }