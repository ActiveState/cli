package integration

import (
	"fmt"
	"os"
	"path/filepath"
	"runtime"
	"testing"

	"github.com/ActiveState/cli/internal/config"
	"github.com/ActiveState/cli/internal/fileutils"
	"github.com/ActiveState/cli/internal/osutils"
	"github.com/ActiveState/cli/internal/subshell"
	"github.com/ActiveState/cli/internal/testhelpers/e2e"
	"github.com/ActiveState/cli/internal/testhelpers/tagsuite"
	"github.com/stretchr/testify/suite"
)

type UseIntegrationTestSuite struct {
	tagsuite.Suite
}

func (suite *UseIntegrationTestSuite) TestUse() {
	suite.OnlyRunForTags(tagsuite.Use)

	ts := e2e.New(suite.T(), false)
	defer ts.Close()

	// Checkout.
	cp := ts.SpawnWithOpts(e2e.WithArgs("checkout", "ActiveState-CLI/Python3"))
	cp.Expect("Skipping runtime setup")
	cp.Expect("Checked out project")
	cp.ExpectExitCode(0)

	// Use.
	cp = ts.SpawnWithOpts(
		e2e.WithArgs("use", "ActiveState-CLI/Python3"),
		e2e.AppendEnv("ACTIVESTATE_CLI_DISABLE_RUNTIME=false"),
	)
	cp.Expect("Switched to project")
	cp.ExpectExitCode(0)

	// Verify runtime works.
<<<<<<< HEAD
	pythonExe := filepath.Join(ts.Dirs.DefaultBin, "python3")
	if runtime.GOOS == "windows" {
		pythonExe = pythonExe + ".bat"
	}
	cp = ts.SpawnCmdWithOpts(pythonExe, e2e.WithArgs("--version"))
=======
	pythonExe := filepath.Join(ts.Dirs.DefaultBin, "python3"+osutils.ExeExt)
	cp = ts.SpawnCmdWithOpts(
		pythonExe,
		e2e.WithArgs("--version"),
		e2e.AppendEnv("ACTIVESTATE_CLI_DISABLE_RUNTIME=false"),
	)
>>>>>>> e81cc0f4
	cp.Expect("Python 3")
	cp.ExpectExitCode(0)

	// Checkout another project.
	cp = ts.SpawnWithOpts(e2e.WithArgs("checkout", "ActiveState-CLI/Python-3.9"))
	cp.Expect("Skipping runtime setup")
	cp.Expect("Checked out project")
	cp.ExpectExitCode(0)

	// Use it.
	cp = ts.SpawnWithOpts(
		e2e.WithArgs("use", "ActiveState-CLI/Python-3.9"),
		e2e.AppendEnv("ACTIVESTATE_CLI_DISABLE_RUNTIME=false"),
	)
	cp.Expect("Switched to project")
	cp.ExpectExitCode(0)

	// Verify the new runtime works.
	cp = ts.SpawnCmdWithOpts(pythonExe, e2e.WithArgs("--version"))
	cp.Expect("Python 3")
	cp.ExpectExitCode(0)

	// Switch back using just the project name.
	cp = ts.SpawnWithOpts(
		e2e.WithArgs("use", "Python3"),
		e2e.AppendEnv("ACTIVESTATE_CLI_DISABLE_RUNTIME=false"),
	)
	cp.Expect("Switched to project")
	cp.ExpectExitCode(0)

	// Verify the first runtime is set up correctly and usable.
	cp = ts.SpawnCmdWithOpts(pythonExe, e2e.WithArgs("--version"))
	cp.Expect("Python 3")
	cp.ExpectExitCode(0)

	// Test failure switching to project name that was not checked out.
	cp = ts.SpawnWithOpts(e2e.WithArgs("use", "NotCheckedOut"))
	cp.Expect("Cannot find the NotCheckedOut project.")
	cp.ExpectExitCode(1)
}

func (suite *UseIntegrationTestSuite) TestUseCwd() {
	suite.OnlyRunForTags(tagsuite.Use)

	ts := e2e.New(suite.T(), false)
	defer ts.Close()

	pythonDir := filepath.Join(ts.Dirs.Work, "MyPython3")

	cp := ts.SpawnWithOpts(e2e.WithArgs("checkout", "ActiveState-CLI/Python3", pythonDir))
	cp.Expect("Skipping runtime setup")
	cp.Expect("Checked out project")
	cp.ExpectExitCode(0)

	cp = ts.SpawnWithOpts(
		e2e.WithArgs("use"),
		e2e.WithWorkDirectory(pythonDir),
		e2e.AppendEnv("ACTIVESTATE_CLI_DISABLE_RUNTIME=false"),
	)
	cp.Expect("Switched to project")
	cp.ExpectExitCode(0)

	emptyDir := filepath.Join(ts.Dirs.Work, "EmptyDir")
	suite.Require().NoError(fileutils.Mkdir(emptyDir))
	cp = ts.SpawnWithOpts(
		e2e.WithArgs("use"),
		e2e.WithWorkDirectory(emptyDir),
	)
	cp.Expect("Unable to use project")
	cp.ExpectExitCode(1)
}

func (suite *UseIntegrationTestSuite) TestReset() {
	suite.OnlyRunForTags(tagsuite.Use)

	ts := e2e.New(suite.T(), false)
	defer ts.Close()

	cp := ts.SpawnWithOpts(e2e.WithArgs("checkout", "ActiveState-CLI/Python3"))
	cp.Expect("Skipping runtime setup")
	cp.Expect("Checked out project")
	cp.ExpectExitCode(0)

	cp = ts.SpawnWithOpts(
		e2e.WithArgs("use", "ActiveState-CLI/Python3"),
		e2e.AppendEnv("ACTIVESTATE_CLI_DISABLE_RUNTIME=false"),
	)
	cp.Expect("Switched to project")
	cp.ExpectExitCode(0)

	python3Exe := filepath.Join(ts.Dirs.DefaultBin, "python3"+osutils.ExeExt)
	suite.True(fileutils.TargetExists(python3Exe), python3Exe+" not found")

	cfg, err := config.New()
	suite.NoError(err)
	rcfile, err := subshell.New(cfg).RcFile()
	if runtime.GOOS != "windows" {
		suite.NoError(err)
		suite.Contains(string(fileutils.ReadFileUnsafe(rcfile)), ts.Dirs.DefaultBin, "PATH does not have default project in it")
	}

	cp = ts.SpawnWithOpts(e2e.WithArgs("use", "reset"))
	cp.Expect("Continue?")
	cp.SendLine("n")
	cp.Expect("Reset aborted by user")
	cp.ExpectExitCode(1)

	cp = ts.SpawnWithOpts(e2e.WithArgs("use", "reset", "--non-interactive"))
	cp.Expect("Reset default project runtime")
	cp.Expect("Note you may need to")
	cp.ExpectExitCode(0)

	suite.False(fileutils.TargetExists(python3Exe), python3Exe+" still exists")

	cp = ts.SpawnWithOpts(e2e.WithArgs("use", "reset", "-n"))
	cp.Expect("No global default project to reset")
	cp.ExpectExitCode(0)

	if runtime.GOOS != "windows" {
		suite.NotContains(string(fileutils.ReadFileUnsafe(rcfile)), ts.Dirs.DefaultBin, "PATH still has default project in it")
	}
}

func (suite *UseIntegrationTestSuite) TestShow() {
	suite.OnlyRunForTags(tagsuite.Use)

	ts := e2e.New(suite.T(), false)
	defer ts.Close()

	cp := ts.SpawnWithOpts(e2e.WithArgs("use", "show"))
	cp.Expect("No default project is set")
	cp.ExpectExitCode(1)

	cp = ts.SpawnWithOpts(e2e.WithArgs("checkout", "ActiveState-CLI/Python3"))
	cp.Expect("Skipping runtime setup")
	cp.Expect("Checked out project")
	cp.ExpectExitCode(0)

	cp = ts.SpawnWithOpts(
		e2e.WithArgs("use", "ActiveState-CLI/Python3"),
		e2e.AppendEnv("ACTIVESTATE_CLI_DISABLE_RUNTIME=false"),
	)
	cp.Expect("Switched to project")
	cp.ExpectExitCode(0)

	cp = ts.SpawnWithOpts(
		e2e.WithArgs("use", "show"),
	)
	cp.ExpectLongString("The active project is ActiveState-CLI/Python3")
	projectDir := filepath.Join(ts.Dirs.Work, "Python3")
	if runtime.GOOS != "windows" {
		cp.ExpectLongString(projectDir)
	} else {
		// Windows uses the long path here.
		longPath, err := fileutils.GetLongPathName(projectDir)
		suite.Require().NoError(err)
		cp.ExpectLongString(longPath)
	}
	cp.ExpectLongString(ts.Dirs.Cache)
	cp.Expect("exec")
	cp.ExpectExitCode(0)

	err := os.RemoveAll(projectDir)
	suite.Require().NoError(err)

	cp = ts.SpawnWithOpts(e2e.WithArgs("use", "show"))
	cp.ExpectLongString("The default project no longer exists")
	// Both Windows and MacOS can run into path comparison issues with symlinks and long paths.
	if runtime.GOOS == "linux" {
		cp.ExpectLongString(fmt.Sprintf("Could not find project at %s", projectDir))
	}
	cp.ExpectExitCode(1)

	cp = ts.SpawnWithOpts(e2e.WithArgs("use", "reset", "--non-interactive"))
	cp.Expect("Reset")
	cp.ExpectExitCode(0)

	cp = ts.SpawnWithOpts(e2e.WithArgs("use", "show"))
	cp.Expect("No default project is set")
	cp.ExpectExitCode(1)
}

func TestUseIntegrationTestSuite(t *testing.T) {
	suite.Run(t, new(UseIntegrationTestSuite))
}<|MERGE_RESOLUTION|>--- conflicted
+++ resolved
@@ -41,20 +41,12 @@
 	cp.ExpectExitCode(0)
 
 	// Verify runtime works.
-<<<<<<< HEAD
-	pythonExe := filepath.Join(ts.Dirs.DefaultBin, "python3")
-	if runtime.GOOS == "windows" {
-		pythonExe = pythonExe + ".bat"
-	}
-	cp = ts.SpawnCmdWithOpts(pythonExe, e2e.WithArgs("--version"))
-=======
 	pythonExe := filepath.Join(ts.Dirs.DefaultBin, "python3"+osutils.ExeExt)
 	cp = ts.SpawnCmdWithOpts(
 		pythonExe,
 		e2e.WithArgs("--version"),
 		e2e.AppendEnv("ACTIVESTATE_CLI_DISABLE_RUNTIME=false"),
 	)
->>>>>>> e81cc0f4
 	cp.Expect("Python 3")
 	cp.ExpectExitCode(0)
 
