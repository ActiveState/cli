--- conflicted
+++ resolved
@@ -226,16 +226,8 @@
 	cp.Expect("Checked out project")
 	cp.ExpectExitCode(0)
 
-<<<<<<< HEAD
-	cp = ts.SpawnWithOpts(
-		e2e.OptArgs("use", "Python3"),
-		e2e.OptAppendEnv(constants.DisableRuntime+"=false"),
-	)
-	cp.Expect("Switched to project", e2e.RuntimeSourcingTimeoutOpt)
-=======
 	cp = ts.Spawn("use", "Empty")
 	cp.Expect("Switched to project")
->>>>>>> b26b2c52
 	cp.ExpectExitCode(0)
 }
 
