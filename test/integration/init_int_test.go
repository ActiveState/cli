package integration

import (
	"fmt"
	"os"
	"path/filepath"
	"runtime"
	"testing"

	"github.com/ActiveState/cli/internal/assets"
	"github.com/ActiveState/cli/internal/constants"
	"github.com/ActiveState/cli/internal/fileutils"
	"github.com/ActiveState/cli/internal/language"
	"github.com/ActiveState/cli/internal/strutils"
	"github.com/ActiveState/cli/internal/testhelpers/e2e"
	"github.com/ActiveState/cli/internal/testhelpers/suite"
	"github.com/ActiveState/cli/internal/testhelpers/tagsuite"
	"github.com/ActiveState/cli/pkg/sysinfo"
)

type InitIntegrationTestSuite struct {
	tagsuite.Suite
}

func (suite *InitIntegrationTestSuite) TestInit() {
	suite.OnlyRunForTags(tagsuite.Init, tagsuite.Critical)
	suite.runInitTest(false, true, "python", "python3")
}

func (suite *InitIntegrationTestSuite) TestInit_Path() {
	suite.OnlyRunForTags(tagsuite.Init)
	suite.runInitTest(true, false, "python", "python3")
}

func (suite *InitIntegrationTestSuite) TestInit_DisambiguatePython() {
	suite.OnlyRunForTags(tagsuite.Init)
	suite.runInitTest(false, false, "python", "python3")
	suite.runInitTest(false, false, "python@3.10.0", "python3")
	suite.runInitTest(false, false, "python@2.7.18", "python2")
}

func (suite *InitIntegrationTestSuite) TestInit_PartialVersions() {
	suite.OnlyRunForTags(tagsuite.Init)
	suite.runInitTest(false, false, "python@3.10", "python3")
	suite.runInitTest(false, false, "python@3.10.x", "python3")
	suite.runInitTest(false, false, "python@>=3", "python3")
	suite.runInitTest(false, false, "python@2", "python2")
}

func (suite *InitIntegrationTestSuite) runInitTest(addPath bool, sourceRuntime bool, lang string, expectedConfigLanguage string, args ...string) {
	ts := e2e.New(suite.T(), false)
	defer ts.Close()
	ts.LoginAsPersistentUser()

	// Generate a new namespace for the project to be created.
	pname := strutils.UUID()
	namespace := fmt.Sprintf("%s/%s", e2e.PersistentUsername, pname)
	computedArgs := append([]string{"init", "--language", lang, namespace}, args...)
	if addPath {
		computedArgs = append(computedArgs, ts.Dirs.Work)
	}

	env := []string{}
	if sourceRuntime {
		env = append(env, constants.DisableRuntime+"=false")
	}
	// Run `state init`, creating the project.
	cp := ts.SpawnWithOpts(
		e2e.OptArgs(computedArgs...),
<<<<<<< HEAD
		e2e.OptAppendEnv(constants.DisableRuntime+"=true"),
=======
		e2e.OptAppendEnv(env...),
>>>>>>> 9a43ed2b
	)
	cp.Expect("Initializing Project")
	if !sourceRuntime {
		cp.Expect("Skipping runtime setup")
	}
	cp.Expect(fmt.Sprintf("Project '%s' has been successfully initialized", namespace), e2e.RuntimeSourcingTimeoutOpt)
	cp.ExpectExitCode(0)
	ts.NotifyProjectCreated(e2e.PersistentUsername, pname.String())

	// Verify the config template contains the correct shell, language, and content.
	configFilepath := filepath.Join(ts.Dirs.Work, constants.ConfigFileName)
	suite.Require().FileExists(configFilepath)

	templateFile, err := assets.ReadFileBytes("activestate.yaml.python.tpl")
	if err != nil {
		panic(err.Error())
	}
	shell := "bash"
	if runtime.GOOS == "windows" {
		shell = "batch"
	}
	yaml, err := strutils.ParseTemplate(
		string(templateFile),
		map[string]interface{}{
			"Owner":    e2e.PersistentUsername,
			"Project":  pname.String(),
			"Shell":    shell,
			"Language": expectedConfigLanguage,
			"LangExe":  language.MakeByName(expectedConfigLanguage).Executable().Filename(),
		}, nil)
	suite.Require().NoError(err)

	content, err := os.ReadFile(configFilepath)
	suite.Require().NoError(err)
	suite.Contains(string(content), yaml)
}

func (suite *InitIntegrationTestSuite) TestInit_NoLanguage() {
	suite.OnlyRunForTags(tagsuite.Init)
	ts := e2e.New(suite.T(), false)
	defer ts.Close()

	cp := ts.Spawn("init", "test-user/test-project")
	cp.ExpectNotExitCode(0)
	ts.IgnoreLogErrors()
}

func (suite *InitIntegrationTestSuite) TestInit_InferLanguageFromUse() {
	suite.OnlyRunForTags(tagsuite.Init)
	ts := e2e.New(suite.T(), false)
	defer ts.Close()
	ts.LoginAsPersistentUser()

	cp := ts.SpawnWithOpts(
		e2e.OptArgs("checkout", "ActiveState-CLI/Python3"),
		e2e.OptAppendEnv(constants.DisableRuntime+"=true"),
	)
	cp.Expect("Skipping runtime setup")
	cp.Expect("Checked out project")
	cp.ExpectExitCode(0)

	cp = ts.Spawn("use", "Python3")
	cp.Expect("Switched to project", e2e.RuntimeSourcingTimeoutOpt)
	cp.ExpectExitCode(0)

	pname := strutils.UUID()
	namespace := fmt.Sprintf("%s/%s", e2e.PersistentUsername, pname)
	cp = ts.SpawnWithOpts(
		e2e.OptArgs("init", namespace),
		e2e.OptAppendEnv(constants.DisableRuntime+"=true"),
	)
	cp.Expect("Skipping runtime setup")
	cp.Expect("successfully initialized")
	cp.ExpectExitCode(0)
	ts.NotifyProjectCreated(e2e.PersistentUsername, pname.String())

	suite.Contains(string(fileutils.ReadFileUnsafe(filepath.Join(ts.Dirs.Work, constants.ConfigFileName))), "language: python3")
}

func (suite *InitIntegrationTestSuite) TestInit_NotAuthenticated() {
	suite.OnlyRunForTags(tagsuite.Init)
	ts := e2e.New(suite.T(), false)
	defer ts.Close()

	cp := ts.Spawn("init", "test-user/test-project", "python3")
	cp.Expect("You need to be authenticated to initialize a project.")
}

func (suite *InitIntegrationTestSuite) TestInit_AlreadyExists() {
	suite.OnlyRunForTags(tagsuite.Init)
	ts := e2e.New(suite.T(), false)
	defer ts.Close()
	ts.LoginAsPersistentUser()

	cp := ts.Spawn("init", fmt.Sprintf("%s/test-project", e2e.PersistentUsername), "--language", "python@3")
	cp.Expect("The project 'test-project' already exists under 'cli-integration-tests'")
	cp.ExpectExitCode(1)
}

func (suite *InitIntegrationTestSuite) TestInit_Resolved() {
	suite.OnlyRunForTags(tagsuite.Init, tagsuite.Languages)
	ts := e2e.New(suite.T(), false)
	defer ts.Close()
	ts.LoginAsPersistentUser()

	// Generate a new namespace for the project to be created.
	pname := strutils.UUID()
	namespace := fmt.Sprintf("%s/%s", e2e.PersistentUsername, pname)

	// Run `state init`, creating the project.
	cp := ts.Spawn("init", namespace, "--language", "python@3.10")
	cp.Expect(fmt.Sprintf("Project '%s' has been successfully initialized", namespace), e2e.RuntimeSourcingTimeoutOpt)
	cp.ExpectExitCode(0)
	ts.NotifyProjectCreated(e2e.PersistentUsername, pname.String())

	// Run `state languages` to verify a full language version was resolved.
	cp = ts.Spawn("languages")
	cp.Expect("python")
	cp.Expect(">=3.10,<3.11 → 3.10.") // note: the patch version is variable, so just expect that it exists
	cp.ExpectExitCode(0)
}

func (suite *InitIntegrationTestSuite) TestInit_NoOrg() {
	suite.OnlyRunForTags(tagsuite.Init)
	ts := e2e.New(suite.T(), false)
	defer ts.Close()
	ts.LoginAsPersistentUser()

	cp := ts.Spawn("init", "random-org/test-project", "--language", "python@3")
	cp.Expect("The organization 'random-org' either does not exist, or you do not have permissions to create a project in it.")
	cp.ExpectExitCode(1)
}

func (suite *InitIntegrationTestSuite) TestInit_InferredOrg() {
	suite.OnlyRunForTags(tagsuite.Init)
	ts := e2e.New(suite.T(), false)
	defer ts.Close()
	ts.LoginAsPersistentUser()
	ts.IgnoreLogErrors()

	org := "ActiveState-CLI"
	projectName := fmt.Sprintf("test-project-%s", sysinfo.OS().String())

	// First, checkout project to set last used org.
	cp := ts.Spawn("checkout", fmt.Sprintf("%s/Empty", org))
	cp.Expect("Checked out project")

	// Now, run `state init` without specifying the org.
	cp = ts.SpawnWithOpts(
		e2e.OptArgs("init", projectName, "--language", "python@3"),
		e2e.OptAppendEnv(constants.DisableRuntime+"=true"),
	)
	cp.Expect(fmt.Sprintf("%s/%s", org, projectName))
	cp.Expect("to track changes for this environment")
	cp.Expect("successfully initialized")
	cp.ExpectExitCode(0)
	ts.NotifyProjectCreated(org, projectName)

	// Verify the config file has the correct project owner.
	suite.Contains(string(fileutils.ReadFileUnsafe(filepath.Join(ts.Dirs.Work, constants.ConfigFileName))), "ActiveState-CLI")
}

func (suite *InitIntegrationTestSuite) TestInit_ChangeSummary() {
	suite.OnlyRunForTags(tagsuite.Init)
	ts := e2e.New(suite.T(), false)
	defer ts.Close()

	ts.LoginAsPersistentUser()

	project := "test-init-change-summary-" + sysinfo.OS().String()
	cp := ts.SpawnWithOpts(
		e2e.OptArgs("init", "ActiveState-CLI/"+project, "--language", "python@3.10.10"),
		e2e.OptAppendEnv(constants.DisableRuntime+"=true"),
	)
	cp.Expect("Resolving Dependencies")
	cp.Expect("Done")
	ts.NotifyProjectCreated("ActiveState-CLI", project)
	cp.Expect("Setting up the following dependencies:")
	cp.Expect("└─ python@3.10.10")
	suite.Assert().NotContains(cp.Snapshot(), "├─", "more than one dependency was printed")
	cp.ExpectExitCode(0)
}

func TestInitIntegrationTestSuite(t *testing.T) {
	suite.Run(t, new(InitIntegrationTestSuite))
}<|MERGE_RESOLUTION|>--- conflicted
+++ resolved
@@ -61,17 +61,13 @@
 	}
 
 	env := []string{}
-	if sourceRuntime {
-		env = append(env, constants.DisableRuntime+"=false")
+	if !sourceRuntime {
+		env = append(env, constants.DisableRuntime+"=true")
 	}
 	// Run `state init`, creating the project.
 	cp := ts.SpawnWithOpts(
 		e2e.OptArgs(computedArgs...),
-<<<<<<< HEAD
-		e2e.OptAppendEnv(constants.DisableRuntime+"=true"),
-=======
 		e2e.OptAppendEnv(env...),
->>>>>>> 9a43ed2b
 	)
 	cp.Expect("Initializing Project")
 	if !sourceRuntime {
