package integration

import (
	"fmt"
	"path/filepath"
	"runtime"
	"strings"
	"testing"
	"time"

	"github.com/ActiveState/termtest"
	"github.com/stretchr/testify/suite"

	"github.com/ActiveState/cli/internal/constants"
	"github.com/ActiveState/cli/internal/fileutils"
	"github.com/ActiveState/cli/internal/runbits/commitmediator"
	"github.com/ActiveState/cli/internal/strutils"
	"github.com/ActiveState/cli/internal/testhelpers/e2e"
	"github.com/ActiveState/cli/internal/testhelpers/tagsuite"
	"github.com/ActiveState/cli/pkg/project"
	"github.com/ActiveState/cli/pkg/projectfile"
)

type PushIntegrationTestSuite struct {
	tagsuite.Suite
	username string

	// some variables re-used between tests
	baseProject   string
	language      string
	languageFull  string
	extraPackage  string
	extraPackage2 string
}

func (suite *PushIntegrationTestSuite) SetupSuite() {
	suite.username = e2e.PersistentUsername
	suite.language = "perl"
	suite.languageFull = "perl@5.32.0"
	suite.baseProject = "ActiveState-CLI/Perl-5.32"
	suite.extraPackage = "JSON"
	suite.extraPackage2 = "DateTime"
	if runtime.GOOS == "darwin" {
		suite.language = "python"
		suite.languageFull = "python"
		suite.baseProject = "ActiveState-CLI/small-python"
		suite.extraPackage = "trender"
	}
}

func (suite *PushIntegrationTestSuite) TestInitAndPush() {
	suite.OnlyRunForTags(tagsuite.Push)
	ts := e2e.New(suite.T(), false)
	defer ts.Close()
	ts.LoginAsPersistentUser()
	pname := strutils.UUID()
	namespace := fmt.Sprintf("%s/%s", suite.username, pname)
	wd := filepath.Join(ts.Dirs.Work, namespace)
	cp := ts.Spawn(
		"init",
		"--language",
		suite.languageFull,
		namespace,
		wd,
	)
	cp.Expect("successfully initialized")
	cp.ExpectExitCode(0)
	ts.NotifyProjectCreated(suite.username, pname.String())

	pjfilepath := filepath.Join(ts.Dirs.Work, namespace, constants.ConfigFileName)
	suite.Require().FileExists(pjfilepath)

	// Check that languages were reset
	pjfile, err := projectfile.Parse(pjfilepath)
	suite.Require().NoError(err)
	commitID, err := commitmediator.Get(pjfile)
	suite.Require().NoError(err)
	suite.Require().NotEmpty(commitID.String(), "commitID was not set after running push for project creation")
	suite.Require().NotEmpty(pjfile.BranchName(), "branch was not set after running push for project creation")

	// ensure that we are logged out
	cp = ts.Spawn(tagsuite.Auth, "logout")
	cp.ExpectExitCode(0)

	cp = ts.SpawnWithOpts(e2e.OptArgs("install", suite.extraPackage), e2e.OptWD(wd))
	switch runtime.GOOS {
	case "darwin":
		cp.ExpectRe("added|being built", termtest.OptExpectTimeout(60*time.Second)) // while cold storage is off
		cp.Wait()
	default:
		cp.Expect("added", termtest.OptExpectTimeout(60*time.Second))
		cp.ExpectExitCode(0)
	}

	pjfile, err = projectfile.Parse(pjfilepath)
	suite.Require().NoError(err)
	if !strings.Contains(pjfile.Project, fmt.Sprintf("/%s?", namespace)) {
		suite.FailNow("project field should include project (not headless): " + pjfile.Project)
	}

	ts.LoginAsPersistentUser()

	cp = ts.SpawnWithOpts(e2e.OptArgs("push", namespace), e2e.OptWD(wd))
	cp.Expect("Pushing to project")
	cp.ExpectExitCode(0)
}

// Test pushing without permission, and choosing to create a new project
func (suite *PushIntegrationTestSuite) TestPush_NoPermission_NewProject() {
	if runtime.GOOS == "windows" {
		suite.T().Skip("Skipped on Windows for now because SendKeyDown() doesnt work (regardless of bash/cmd)")
	}

	suite.OnlyRunForTags(tagsuite.Push)
	ts := e2e.New(suite.T(), false)
	defer ts.Close()
<<<<<<< HEAD
	username, _ := ts.CreateNewUser()
=======
	user := ts.CreateNewUser()
>>>>>>> d5d0ef7e
	pname := strutils.UUID()

	cp := ts.SpawnWithOpts(e2e.OptArgs("activate", suite.baseProject, "--path", ts.Dirs.Work))
	cp.Expect("Activated", termtest.OptExpectTimeout(40*time.Second))
	cp.ExpectInput(termtest.OptExpectTimeout(10 * time.Second))
	cp.SendLine("exit")
	cp.ExpectExitCode(0)

	cp = ts.SpawnWithOpts(e2e.OptArgs("install", suite.extraPackage))
	switch runtime.GOOS {
	case "darwin":
		cp.ExpectRe("added|being built", termtest.OptExpectTimeout(60*time.Second)) // while cold storage is off
		cp.Wait()
	default:
		cp.Expect("added", termtest.OptExpectTimeout(60*time.Second))
		cp.ExpectExitCode(0)
	}

	pjfilepath := filepath.Join(ts.Dirs.Work, constants.ConfigFileName)
	pjfile, err := projectfile.Parse(pjfilepath)
	suite.Require().NoError(err)
	suite.Require().Contains(pjfile.Project, suite.baseProject)

	cp = ts.SpawnWithOpts(e2e.OptArgs("push"))
	cp.Expect("not authorized")
	cp.Expect("(Y/n)")
	cp.SendLine("y")
	cp.Expect("Who would you like the owner of this project to be?")
	cp.SendEnter()
	cp.Expect("What would you like the name of this project to be?")
	cp.SendKeyDown()
	cp.Expect("> Other")
	cp.SendEnter()
	cp.Expect(">")
	cp.SendLine(pname.String())
	cp.Expect("Project created")
	cp.ExpectExitCode(0)
	// Note: no need for ts.NotifyProjectCreated because newly created users and their projects are
	// auto-cleaned by e2e.

	pjfile, err = projectfile.Parse(pjfilepath)
	suite.Require().NoError(err)
	suite.Require().Contains(pjfile.Project, user.Username)
	suite.Require().Contains(pjfile.Project, pname.String())
}

func (suite *PushIntegrationTestSuite) TestCarlisle() {
	suite.OnlyRunForTags(tagsuite.Push, tagsuite.Carlisle, tagsuite.Headless)
	ts := e2e.New(suite.T(), false)
	defer ts.Close()
	pname := strutils.UUID()
	namespace := fmt.Sprintf("%s/%s", suite.username, pname)

	wd := filepath.Join(ts.Dirs.Work, namespace)
	cp := ts.SpawnWithOpts(
		e2e.OptArgs(
			"activate", suite.baseProject,
			"--path", wd),
		e2e.OptAppendEnv(constants.DisableRuntime+"=false"),
	)
	// The activestate.yaml on Windows runs custom activation to set shortcuts and file associations.
	cp.Expect("Activated", e2e.RuntimeSourcingTimeoutOpt)
	cp.SendLine("exit")
	cp.ExpectExitCode(0)

	// ensure that we are logged out
	cp = ts.Spawn(tagsuite.Auth, "logout")
	cp.ExpectExitCode(0)

	// anonymous commit
	cp = ts.SpawnWithOpts(e2e.OptArgs(
		"install", suite.extraPackage),
		e2e.OptWD(wd),
		e2e.OptAppendEnv(constants.DisableRuntime+"=false"),
	)
	switch runtime.GOOS {
	case "darwin":
		cp.ExpectRe("added|being built", e2e.RuntimeSourcingTimeoutOpt) // while cold storage is off
		cp.Wait()
	default:
		cp.Expect("added", e2e.RuntimeSourcingTimeoutOpt)
		cp.ExpectExitCode(0)
	}

	prj, err := project.FromPath(filepath.Join(wd, constants.ConfigFileName))
	suite.Require().NoError(err, "Could not parse project file")
	suite.Assert().False(prj.IsHeadless(), "project should NOT be headless: URL is %s", prj.URL())

	ts.LoginAsPersistentUser()

	cp = ts.SpawnWithOpts(e2e.OptArgs("push", namespace), e2e.OptWD(wd))
	cp.Expect("continue? (Y/n)")
	cp.SendLine("y")
	cp.Expect("Project created")
	cp.ExpectExitCode(0)
	ts.NotifyProjectCreated(suite.username, pname.String())
}

func (suite *PushIntegrationTestSuite) TestPush_NoProject() {
	suite.OnlyRunForTags(tagsuite.Push)

	ts := e2e.New(suite.T(), false)
	defer ts.Close()

	ts.LoginAsPersistentUser()
	cp := ts.SpawnWithOpts(e2e.OptArgs("push"))
	cp.Expect("No project found")
	cp.ExpectExitCode(1)
	ts.IgnoreLogErrors()

	if strings.Count(cp.Snapshot(), " x ") != 1 {
		suite.Fail("Expected exactly ONE error message, got: ", cp.Snapshot())
	}
}

func (suite *PushIntegrationTestSuite) TestPush_NoAuth() {
	suite.OnlyRunForTags(tagsuite.Push)

	ts := e2e.New(suite.T(), false)
	defer ts.Close()

	ts.PrepareProject("ActiveState-CLI/cli", "882ae76e-fbb7-4989-acc9-9a8b87d49388")

	cp := ts.SpawnWithOpts(e2e.OptArgs("push"))
	cp.Expect("you need to be authenticated")
	cp.ExpectExitCode(1)
	ts.IgnoreLogErrors()

	if strings.Count(cp.Snapshot(), " x ") != 1 {
		suite.Fail("Expected exactly ONE error message, got: ", cp.Snapshot())
	}
}

func (suite *PushIntegrationTestSuite) TestPush_NoChanges() {
	suite.OnlyRunForTags(tagsuite.Push)

	ts := e2e.New(suite.T(), false)
	defer ts.Close()

	cp := ts.SpawnWithOpts(e2e.OptArgs("checkout", "ActiveState-CLI/small-python", "."))
	cp.ExpectExitCode(0)

	ts.LoginAsPersistentUser()
	cp = ts.SpawnWithOpts(e2e.OptArgs("push"))
	cp.Expect("no local changes to push")
	cp.ExpectExitCode(1)
	ts.IgnoreLogErrors()

	if strings.Count(cp.Snapshot(), " x ") != 1 {
		suite.Fail("Expected exactly ONE error message, got: ", cp.Snapshot())
	}
}

func (suite *PushIntegrationTestSuite) TestPush_NameInUse() {
	suite.OnlyRunForTags(tagsuite.Push)

	ts := e2e.New(suite.T(), false)
	defer ts.Close()

	// Source project we do not have access to
	ts.PrepareProject("ActiveState-Test-DevNull/push-error-test", "2aa0b8fa-04e2-4079-bde1-d46764e3cb53")

	ts.LoginAsPersistentUser()
	// Target project already exists
	cp := ts.SpawnWithOpts(e2e.OptArgs("push", "-n", "ActiveState-CLI/push-error-test"))
	cp.Expect("already in use")
	cp.ExpectExitCode(1)
	ts.IgnoreLogErrors()

	if strings.Count(cp.Snapshot(), " x ") != 1 {
		suite.Fail("Expected exactly ONE error message, got: ", cp.Snapshot())
	}
}

func (suite *PushIntegrationTestSuite) TestPush_Aborted() {
	// Skipped for now due to DX-2244
	suite.T().Skip("Confirming prompt with N not working, must fix first")

	suite.OnlyRunForTags(tagsuite.Push)

	ts := e2e.New(suite.T(), true)
	defer ts.Close()

	// Source project we do not have access to
	ts.PrepareProject("ActiveState-Test-DevNull/push-error-test", "2aa0b8fa-04e2-4079-bde1-d46764e3cb53")

	ts.LoginAsPersistentUser()
	// Target project already exists
	cp := ts.SpawnWithOpts(e2e.OptArgs("push"))
	cp.Expect("Would you like to create a new project")
	cp.SendLine("n")
	cp.Expect("Project creation aborted by user", termtest.OptExpectTimeout(5*time.Second))
	cp.ExpectExitCode(1)
	ts.IgnoreLogErrors()

	if strings.Count(cp.Snapshot(), " x ") != 1 {
		suite.Fail("Expected exactly ONE error message, got: ", cp.Snapshot())
	}
}

func (suite *PushIntegrationTestSuite) TestPush_InvalidHistory() {
	suite.OnlyRunForTags(tagsuite.Push)

	ts := e2e.New(suite.T(), true)
	defer ts.Close()

	// Note the commit we're using here is for another project, in order to repro the error
	ts.PrepareProject("ActiveState-CLI/small-python", "dbc0415e-91e8-407b-ad36-1de0cc5c0cbb")

	ts.LoginAsPersistentUser()
	// Target project already exists
	cp := ts.SpawnWithOpts(e2e.OptArgs("push", "ActiveState-CLI/push-error-test"))
	cp.Expect("commit history does not match")
	cp.ExpectExitCode(1)
	ts.IgnoreLogErrors()

	if strings.Count(cp.Snapshot(), " x ") != 1 {
		suite.Fail("Expected exactly ONE error message, got: ", cp.Snapshot())
	}
}

func (suite *PushIntegrationTestSuite) TestPush_PullNeeded() {
	suite.OnlyRunForTags(tagsuite.Push)

	ts := e2e.New(suite.T(), true)
	defer ts.Close()

	ts.PrepareProject("ActiveState-CLI/push-error-test", "899c9b4c-d28d-441a-9c28-c84819ba8b1a")

	ts.LoginAsPersistentUser()
	// Target project already exists
	cp := ts.SpawnWithOpts(e2e.OptArgs("push"))
	cp.Expect("changes available that need to be merged")
	cp.ExpectExitCode(1)
	ts.IgnoreLogErrors()

	if strings.Count(cp.Snapshot(), " x ") != 1 {
		suite.Fail("Expected exactly ONE error message, got: ", cp.Snapshot())
	}
}

func (suite *PushIntegrationTestSuite) TestPush_Outdated() {
	suite.OnlyRunForTags(tagsuite.Push)
	projectLine := "project: https://platform.activestate.com/ActiveState-CLI/cli?branch=main"
	unPushedCommit := "882ae76e-fbb7-4989-acc9-9a8b87d49388"

	ts := e2e.New(suite.T(), false)
	defer ts.Close()

	wd := filepath.Join(ts.Dirs.Work, "cli")
	pjfilepath := filepath.Join(ts.Dirs.Work, "cli", constants.ConfigFileName)
	suite.Require().NoError(fileutils.WriteFile(pjfilepath, []byte(projectLine)))
	// Remove the following lines in DX-2307.
	pjfile, err := projectfile.Parse(pjfilepath)
	suite.Require().NoError(err)
	suite.Require().NoError(pjfile.LegacySetCommit(unPushedCommit))
	// Re-enable the following lines in DX-2307.
	//commitIdFile := filepath.Join(ts.Dirs.Work, "cli", constants.ProjectConfigDirName, constants.CommitIdFileName)
	//suite.Require().NoError(fileutils.WriteFile(commitIdFile, []byte(unPushedCommit)))

	ts.LoginAsPersistentUser()
	cp := ts.SpawnWithOpts(e2e.OptArgs("push"), e2e.OptWD(wd))
	cp.Expect("Your project has new changes available")
	cp.ExpectExitCode(1)
	ts.IgnoreLogErrors()
}

func TestPushIntegrationTestSuite(t *testing.T) {
	suite.Run(t, new(PushIntegrationTestSuite))
}<|MERGE_RESOLUTION|>--- conflicted
+++ resolved
@@ -114,11 +114,7 @@
 	suite.OnlyRunForTags(tagsuite.Push)
 	ts := e2e.New(suite.T(), false)
 	defer ts.Close()
-<<<<<<< HEAD
-	username, _ := ts.CreateNewUser()
-=======
-	user := ts.CreateNewUser()
->>>>>>> d5d0ef7e
+	username, _, _ := ts.CreateNewUser()
 	pname := strutils.UUID()
 
 	cp := ts.SpawnWithOpts(e2e.OptArgs("activate", suite.baseProject, "--path", ts.Dirs.Work))
@@ -161,7 +157,7 @@
 
 	pjfile, err = projectfile.Parse(pjfilepath)
 	suite.Require().NoError(err)
-	suite.Require().Contains(pjfile.Project, user.Username)
+	suite.Require().Contains(pjfile.Project, username)
 	suite.Require().Contains(pjfile.Project, pname.String())
 }
 
