package integration

import (
	"testing"

	"github.com/ActiveState/cli/internal/testhelpers/e2e"
	"github.com/stretchr/testify/suite"
)

type OrganizationsIntegrationTestSuite struct {
	suite.Suite
}

<<<<<<< HEAD
func (suite *OrganizationsIntegrationTestSuite) TestOrganizations_EditorV0() {
	ts := e2e.New(suite.T(), false)
	defer ts.Close()

	ts.LoginAsPersistentUser()
	cp := ts.Spawn("orgs", "--output", "editor.v0")
	cp.ExpectExitCode(0)

	org := struct {
		Name            string `json:"name,omitempty"`
		URLName         string `json:"URLName,omitempty"`
		Tier            string `json:"tier,omitempty"`
		PrivateProjects bool   `json:"privateProjects"`
	}{
		"Test-Organization",
		"Test-Organization",
		"free",
		false,
	}

	expected, err := json.Marshal(org)
	suite.Require().NoError(err)

	suite.Equal(fmt.Sprintf("[%s]", string(expected)), cp.TrimmedSnapshot())
}

=======
>>>>>>> 82968e3d
func TestOrganizationsIntegrationTestSuite(t *testing.T) {
	suite.Run(t, new(OrganizationsIntegrationTestSuite))
}<|MERGE_RESOLUTION|>--- conflicted
+++ resolved
@@ -3,7 +3,6 @@
 import (
 	"testing"
 
-	"github.com/ActiveState/cli/internal/testhelpers/e2e"
 	"github.com/stretchr/testify/suite"
 )
 
@@ -11,35 +10,6 @@
 	suite.Suite
 }
 
-<<<<<<< HEAD
-func (suite *OrganizationsIntegrationTestSuite) TestOrganizations_EditorV0() {
-	ts := e2e.New(suite.T(), false)
-	defer ts.Close()
-
-	ts.LoginAsPersistentUser()
-	cp := ts.Spawn("orgs", "--output", "editor.v0")
-	cp.ExpectExitCode(0)
-
-	org := struct {
-		Name            string `json:"name,omitempty"`
-		URLName         string `json:"URLName,omitempty"`
-		Tier            string `json:"tier,omitempty"`
-		PrivateProjects bool   `json:"privateProjects"`
-	}{
-		"Test-Organization",
-		"Test-Organization",
-		"free",
-		false,
-	}
-
-	expected, err := json.Marshal(org)
-	suite.Require().NoError(err)
-
-	suite.Equal(fmt.Sprintf("[%s]", string(expected)), cp.TrimmedSnapshot())
-}
-
-=======
->>>>>>> 82968e3d
 func TestOrganizationsIntegrationTestSuite(t *testing.T) {
 	suite.Run(t, new(OrganizationsIntegrationTestSuite))
 }