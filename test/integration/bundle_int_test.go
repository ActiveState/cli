--- conflicted
+++ resolved
@@ -80,11 +80,7 @@
 	defer ts.Close()
 
 	cp := ts.Spawn("bundles", "--namespace", "junk/junk")
-<<<<<<< HEAD
-	cp.Expect("The requested project junk/junk could not be found.")
-=======
-	cp.ExpectLongString("The requested project junk/junk could not be found")
->>>>>>> 64f70ab8
+	cp.Expect("The requested project junk/junk could not be found")
 	cp.ExpectExitCode(1)
 }
 
