import os
import tempfile

import auth_test
import helpers

dir_path = os.path.abspath(os.path.dirname(os.path.realpath(__file__)))

class TestActivate(helpers.IntegrationTest):

    def test_activate(self):
        self.spawn("")
        self.expect("Usage:")
        self.wait()

<<<<<<< HEAD
=======
    def test_activate_project(self):
        path = os.path.join(dir_path, "testdata")
        self.set_cwd(path)

        self.spawn("activate")
        self.expect("Login with my existing account")
        self.send_quit()
        self.wait()
        
        auth = auth_test.TestAuth()
        auth.set_config(self.config_dir)
        auth.set_cwd(path)
        auth.login_as_persistent_user()
        
        self.spawn("activate")
        self.expect("activated")
        self.send_quit()
        self.wait()

>>>>>>> f7a3e686
    def test_activate_python2(self):
        path = os.path.join(dir_path, "testdata")
        self.set_cwd(path)

        auth = auth_test.TestAuth()
        auth.set_config(self.config_dir)
        auth.set_cwd(path)
        auth.login_as_persistent_user()

        self.spawn("activate ActiveState-CLI/Python2")
        self.expect("Where would you like to checkout")
        self.send(tempfile.TemporaryDirectory().name)
        self.expect("Downloading", timeout=120)
        self.expect("Installing", timeout=120)
        self.wait_ready(timeout=120)
        self.send("python2 -c 'import sys; print(sys.copyright)'")
        self.expect("ActiveState Software Inc.")
        self.send_quit()
        self.wait()

    def test_activate_python3(self):
        path = os.path.join(dir_path, "testdata")
        self.set_cwd(path)

        auth = auth_test.TestAuth()
        auth.set_config(self.config_dir)
        auth.set_cwd(path)
        auth.login_as_persistent_user()

        self.spawn("activate ActiveState-CLI/Python3")
        self.expect("Where would you like to checkout")
        self.send(tempfile.TemporaryDirectory().name)
        self.expect("Downloading", timeout=120)
        self.expect("Installing", timeout=120)
        self.wait_ready(timeout=120)
        self.send("python3 -c 'import sys; print(sys.copyright)'")
        self.expect("ActiveState Software Inc.")
        self.send_quit()
        self.wait()

if __name__ == '__main__':
    helpers.Run()<|MERGE_RESOLUTION|>--- conflicted
+++ resolved
@@ -13,28 +13,6 @@
         self.expect("Usage:")
         self.wait()
 
-<<<<<<< HEAD
-=======
-    def test_activate_project(self):
-        path = os.path.join(dir_path, "testdata")
-        self.set_cwd(path)
-
-        self.spawn("activate")
-        self.expect("Login with my existing account")
-        self.send_quit()
-        self.wait()
-        
-        auth = auth_test.TestAuth()
-        auth.set_config(self.config_dir)
-        auth.set_cwd(path)
-        auth.login_as_persistent_user()
-        
-        self.spawn("activate")
-        self.expect("activated")
-        self.send_quit()
-        self.wait()
-
->>>>>>> f7a3e686
     def test_activate_python2(self):
         path = os.path.join(dir_path, "testdata")
         self.set_cwd(path)
