--- conflicted
+++ resolved
@@ -3,7 +3,6 @@
 import (
 	"testing"
 
-	"github.com/ActiveState/cli/internal/testhelpers/e2e"
 	"github.com/stretchr/testify/suite"
 )
 
@@ -11,31 +10,6 @@
 	suite.Suite
 }
 
-<<<<<<< HEAD
-func (suite *PullIntegrationTestSuite) TestPull_EditorV0() {
-	ts := e2e.New(suite.T(), false)
-	defer ts.Close()
-
-	ts.PrepareActiveStateYAML(`project: "https://platform.activestate.com/ActiveState-CLI/Python3"`)
-
-	result := struct {
-		Result map[string]bool `json:"result"`
-	}{
-		map[string]bool{
-			"changed": true,
-		},
-	}
-
-	expected, err := json.Marshal(result)
-	suite.Require().NoError(err)
-
-	cp := ts.Spawn("pull", "--output", "editor.v0")
-	cp.Expect(string(expected))
-	cp.ExpectExitCode(0)
-}
-
-=======
->>>>>>> 82968e3d
 func TestPullIntegrationTestSuite(t *testing.T) {
 	suite.Run(t, new(PullIntegrationTestSuite))
 }