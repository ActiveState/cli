package integration

import (
	"bytes"
<<<<<<< HEAD
	"fmt"
=======
	"os"
>>>>>>> 509e6c6e
	"path/filepath"
	"runtime"
	"strings"
	"testing"

	"github.com/ActiveState/cli/internal/constants"
	"github.com/ActiveState/cli/internal/exeutils"
	"github.com/ActiveState/cli/internal/fileutils"
	"github.com/ActiveState/cli/internal/testhelpers/e2e"
	"github.com/ActiveState/cli/internal/testhelpers/tagsuite"
	"github.com/ActiveState/cli/pkg/platform/runtime/setup"
	"github.com/ActiveState/cli/pkg/platform/runtime/target"
	"github.com/ActiveState/cli/pkg/projectfile"
	"github.com/stretchr/testify/suite"
)

type CheckoutIntegrationTestSuite struct {
	tagsuite.Suite
}

func (suite *CheckoutIntegrationTestSuite) TestCheckout() {
	suite.OnlyRunForTags(tagsuite.Checkout)

	ts := e2e.New(suite.T(), false)
	defer ts.Close()

	// Checkout and verify.
	cp := ts.SpawnWithOpts(
		e2e.WithArgs("checkout", "ActiveState-CLI/Python3"),
		e2e.AppendEnv("ACTIVESTATE_CLI_DISABLE_RUNTIME=false"),
	)
	cp.Expect("Checked out project")
	python3Dir := filepath.Join(ts.Dirs.Work, "Python3")
	suite.Require().True(fileutils.DirExists(python3Dir), "state checkout should have created "+python3Dir)
	suite.Require().True(fileutils.FileExists(filepath.Join(python3Dir, constants.ConfigFileName)), "ActiveState-CLI/Python3 was not checked out properly")

	// Verify runtime was installed correctly and works.
	targetDir := target.ProjectDirToTargetDir(python3Dir, ts.Dirs.Cache)
	pythonExe := filepath.Join(setup.ExecDir(targetDir), "python3"+exeutils.Extension)
	cp = ts.SpawnCmd(pythonExe, "--version")
	cp.Expect("Python 3")
	cp.ExpectExitCode(0)
}

func (suite *CheckoutIntegrationTestSuite) TestCheckoutNonEmptyDir() {
	suite.OnlyRunForTags(tagsuite.Checkout)

	ts := e2e.New(suite.T(), false)
	defer ts.Close()

	tmpdir := fileutils.TempDirUnsafe()
	_, err := projectfile.Create(&projectfile.CreateParams{Owner: "foo", Project: "bar", Directory: tmpdir})
	suite.Require().NoError(err, "could not write project file")
	_, err2 := fileutils.WriteTempFile("bogus.txt", []byte("test"))
	suite.Require().NoError(err2, "could not write test file")

	// Checkout and verify.
	cp := ts.SpawnWithOpts(
		e2e.WithArgs("checkout", "ActiveState-CLI/Python3", tmpdir),
		e2e.AppendEnv("ACTIVESTATE_CLI_DISABLE_RUNTIME=true"),
	)
	cp.Expect("project at the target path does not match")
	cp.ExpectExitCode(1)

	// remove file
	suite.Require().NoError(os.Remove(filepath.Join(tmpdir, constants.ConfigFileName)))
	cp = ts.SpawnWithOpts(
		e2e.WithArgs("checkout", "ActiveState-CLI/Python3", tmpdir),
		e2e.AppendEnv("ACTIVESTATE_CLI_DISABLE_RUNTIME=true"),
	)
	cp.Expect("Checked out project")
	cp.ExpectExitCode(0)
}

func (suite *CheckoutIntegrationTestSuite) TestCheckoutMultiDir() {
	suite.OnlyRunForTags(tagsuite.Checkout)

	ts := e2e.New(suite.T(), false)
	defer ts.Close()

	dirs := []string{
		fileutils.TempDirUnsafe(), fileutils.TempDirUnsafe(),
	}

	for x, dir := range dirs {
		cp := ts.SpawnWithOpts(
			e2e.WithArgs("checkout", "ActiveState-CLI/Python3", "."),
			e2e.WithWorkDirectory(dir),
		)
		cp.Expect("Skipping runtime setup")
		cp.Expect("Checked out")
		cp.ExpectExitCode(0)
		suite.Require().FileExists(filepath.Join(dir, constants.ConfigFileName), "Dir %d", x)
	}
}

func (suite *CheckoutIntegrationTestSuite) TestCheckoutWithFlags() {
	suite.OnlyRunForTags(tagsuite.Checkout)

	ts := e2e.New(suite.T(), false)
	defer ts.Close()

	// Test checking out to current working directory.
	cp := ts.SpawnWithOpts(e2e.WithArgs("checkout", "ActiveState-CLI/Python3", "."))
	cp.Expect("Skipping runtime setup")
	cp.Expect("Checked out")
	cp.Expect(ts.Dirs.Work)
	suite.Assert().True(fileutils.FileExists(filepath.Join(ts.Dirs.Work, constants.ConfigFileName)), "ActiveState-CLI/Python3 was not checked out to the current working directory")

	// Test checkout out to a generic path.
	python3Dir := filepath.Join(ts.Dirs.Work, "MyPython3")
	cp = ts.SpawnWithOpts(e2e.WithArgs("checkout", "ActiveState-CLI/Python3#6d9280e7-75eb-401a-9e71-0d99759fbad3", python3Dir))
	cp.Expect("Skipping runtime setup")
	cp.Expect("Checked out")
	cp.ExpectExitCode(0)

	suite.Require().True(fileutils.DirExists(python3Dir), "state checkout should have created "+python3Dir)
	asy := filepath.Join(python3Dir, constants.ConfigFileName)
	suite.Require().True(fileutils.FileExists(asy), "ActiveState-CLI/Python3 was not checked out properly")
	suite.Assert().True(bytes.Contains(fileutils.ReadFileUnsafe(asy), []byte("6d9280e7-75eb-401a-9e71-0d99759fbad3")), "did not check out specific commit ID")

	// Test --branch mismatch in non-checked-out project.
	branchPath := filepath.Join(ts.Dirs.Base, "branch")
	cp = ts.SpawnWithOpts(e2e.WithArgs("checkout", "ActiveState-CLI/Python-3.9", branchPath, "--branch", "doesNotExist"))
	cp.ExpectLongString("This project has no branch with label matching doesNotExist")
	cp.ExpectExitCode(1)
}

func (suite *CheckoutIntegrationTestSuite) TestCheckoutCustomCache() {
	suite.OnlyRunForTags(tagsuite.Checkout)

	ts := e2e.New(suite.T(), true)
	defer ts.Close()

	customCache, err := fileutils.ResolveUniquePath(filepath.Join(ts.Dirs.Work, "custom-cache"))
	suite.Require().NoError(err)
	err = fileutils.Mkdir(customCache)
	suite.Require().NoError(err)

	// Checkout and verify.
	cp := ts.SpawnWithOpts(
		e2e.WithArgs("checkout", "ActiveState-CLI/Python3", fmt.Sprintf("--set-cache=%s", customCache)),
		e2e.AppendEnv("ACTIVESTATE_CLI_DISABLE_RUNTIME=false"),
	)
	cp.Expect("Checked out project")

	pythonExe := filepath.Join(setup.ExecDir(customCache), "python3"+exeutils.Extension)
	suite.Require().True(fileutils.DirExists(customCache))
	suite.Require().True(fileutils.FileExists(pythonExe))

	// Verify runtime was installed correctly and works.
	cp = ts.SpawnCmd(pythonExe, "--version")
	cp.Expect("Python 3")
	cp.ExpectExitCode(0)

	// Verify that state exec works with custom cache.
	cp = ts.SpawnWithOpts(
		e2e.WithArgs("exec", "python3", "--", "-c", "import sys;print(sys.executable)"),
		e2e.AppendEnv("ACTIVESTATE_CLI_DISABLE_RUNTIME=false"),
		e2e.WithWorkDirectory(filepath.Join(ts.Dirs.Work, "Python3")),
	)
	if runtime.GOOS == "windows" {
		customCache, err = fileutils.GetLongPathName(customCache)
		suite.Require().NoError(err)
		customCache = strings.ToLower(customCache)
	}
	cp.Expect(customCache)
}

func TestCheckoutIntegrationTestSuite(t *testing.T) {
	suite.Run(t, new(CheckoutIntegrationTestSuite))
}<|MERGE_RESOLUTION|>--- conflicted
+++ resolved
@@ -2,11 +2,8 @@
 
 import (
 	"bytes"
-<<<<<<< HEAD
 	"fmt"
-=======
 	"os"
->>>>>>> 509e6c6e
 	"path/filepath"
 	"runtime"
 	"strings"
