--- conflicted
+++ resolved
@@ -49,27 +49,6 @@
 	cp = ts.SpawnCmd(pythonExe, "--version")
 	cp.Expect("Python 3")
 	cp.ExpectExitCode(0)
-<<<<<<< HEAD
-=======
-
-	suite.Run("Cached", func() {
-		artifactCacheDir := filepath.Join(ts.Dirs.Cache, constants.ArtifactMetaDir)
-		projectCacheDir := target.ProjectDirToTargetDir(ts.Dirs.Work, ts.Dirs.Cache)
-		suite.Require().NotEmpty(fileutils.ListFilesUnsafe(artifactCacheDir), "Artifact cache dir should have files")
-		suite.Require().NotEmpty(fileutils.ListFilesUnsafe(projectCacheDir), "Project cache dir should have files")
-
-		suite.Require().NoError(os.RemoveAll(projectCacheDir))                                    // Ensure we can hit the cache by deleting the cache
-		suite.Require().NoError(os.Remove(filepath.Join(ts.Dirs.Work, constants.ConfigFileName))) // Ensure we can do another checkout
-
-		cp = ts.SpawnWithOpts(
-			e2e.OptArgs("checkout", "ActiveState-CLI/Python-3.9", "."),
-			e2e.OptAppendEnv("VERBOSE=true"), // Necessary to assert "Fetched cached artifact"
-		)
-		cp.Expect("Fetched cached artifact", e2e.RuntimeSourcingTimeoutOpt) // Comes from log, which is why we're using VERBOSE=true
-		cp.Expect("Checked out project", e2e.RuntimeSourcingTimeoutOpt)
-		cp.ExpectExitCode(0)
-	})
->>>>>>> b26b2c52
 }
 
 func (suite *CheckoutIntegrationTestSuite) TestCheckoutPerl() {
@@ -288,12 +267,7 @@
 
 	cp := ts.SpawnWithOpts(
 		e2e.OptArgs("checkout", "ActiveState-CLI/small-python#5a1e49e5-8ceb-4a09-b605-ed334474855b"),
-<<<<<<< HEAD
 		e2e.OptAppendEnv(constants.InstallBuildDependenciesEnvVarName+"=true"),
-		e2e.OptAppendEnv(constants.DisableRuntime+"=false"),
-=======
-		e2e.OptAppendEnv(constants.InstallBuildDependencies+"=true"),
->>>>>>> b26b2c52
 	)
 	// Expect the number of build deps to be 27 which is more than the number of runtime deps.
 	// Also expect ncurses which should not be in the runtime closure.
