--- conflicted
+++ resolved
@@ -27,11 +27,7 @@
 	ts := e2e.New(suite.T(), false)
 	defer suite.cleanup(ts)
 
-<<<<<<< HEAD
 	user := ts.CreateNewUser()
-=======
-	username, _ := ts.CreateNewUser()
->>>>>>> a99f2005
 
 	cp := ts.Spawn("fork", "ActiveState-CLI/Python3", "--name", "Test-Python3", "--org", user.Username)
 	cp.Expect("fork has been successfully created")
