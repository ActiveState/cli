--- conflicted
+++ resolved
@@ -46,11 +46,7 @@
 		e2e.AppendEnv("ACTIVESTATE_CLI_DISABLE_RUNTIME=false"),
 	)
 	cp.Expect("Could not create project:", 30*time.Second)
-<<<<<<< HEAD
-	cp.Expect("You already have a project with the name 'Python3'.", 30*time.Second)
-=======
 	cp.Expect("You already have a project with the name 'Python3'", 30*time.Second)
->>>>>>> 75503b94
 	cp.ExpectNotExitCode(0)
 	suite.NotContains(cp.TrimmedSnapshot(), "Successfully forked project")
 }
