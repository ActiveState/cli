--- conflicted
+++ resolved
@@ -153,23 +153,6 @@
 	)
 }
 
-<<<<<<< HEAD
-func (suite *RunIntegrationTestSuite) TestRun_EditorV0() {
-	ts := e2e.New(suite.T(), false)
-	defer ts.Close()
-	suite.createProjectFile(ts)
-
-	ts.LoginAsPersistentUser()
-	defer ts.LogoutUser()
-
-	cp := ts.Spawn("run", "helloWorld")
-
-	cp.Expect("Hello World!")
-	cp.ExpectExitCode(0)
-}
-
-=======
->>>>>>> 82968e3d
 func (suite *RunIntegrationTestSuite) TestRun_Help() {
 	ts := e2e.New(suite.T(), false)
 	defer ts.Close()
