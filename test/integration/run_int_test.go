package integration

import (
	"fmt"
	"os"
	"os/exec"
	"path/filepath"
	"runtime"
	"strings"
	"testing"
	"time"

	"github.com/stretchr/testify/suite"

	"github.com/ActiveState/termtest"

	"github.com/ActiveState/cli/internal/environment"
	"github.com/ActiveState/cli/internal/fileutils"
	"github.com/ActiveState/cli/internal/testhelpers/e2e"
	"github.com/ActiveState/cli/pkg/projectfile"
)

type RunIntegrationTestSuite struct {
	suite.Suite
}

func (suite *RunIntegrationTestSuite) createProjectFile(ts *e2e.Session) {
	root := environment.GetRootPathUnsafe()
	interruptScript := filepath.Join(root, "test", "integration", "assets", "run", "interrupt.go")
	fileutils.CopyFile(interruptScript, filepath.Join(ts.Dirs.Work, "interrupt.go"))

	// ActiveState-CLI/Python3 is just a place-holder that is never used
	configFileContent := strings.TrimSpace(`
project: https://platform.activestate.com/ActiveState-CLI/Python3?commitID=fbc613d6-b0b1-4f84-b26e-4aa5869c4e54
scripts:
  - name: test-interrupt
    description: A script that sleeps for a very long time.  It should be interrupted.  The first interrupt does not terminate.
    standalone: true
    value: |
        go build -o ./interrupt ./interrupt.go
        ./interrupt
    constraints:
        os: linux,macos
  - name: test-interrupt
    description: A script that sleeps for a very long time.  It should be interrupted.  The first interrupt does not terminate.
    standalone: true
    value: |
        go build -o .\interrupt.exe .\interrupt.go
        .\interrupt.exe
    constraints:
        os: windows
  - name: helloWorld
    value: echo "Hello World!"
    standalone: true
    constraints:
      os: linux,macos
  - name: helloWorld
    standalone: true
    value: echo Hello World!
    constraints:
    os: windows
  - name: helloWorldPython
    value: print("Hello Python!")
    language: python3
`)

	ts.PrepareActiveStateYAML(configFileContent)
}

func (suite *RunIntegrationTestSuite) SetupTest() {
	if runtime.GOOS == "windows" {
		if _, err := exec.LookPath("bash"); err != nil {
			suite.T().Skip("This test requires a bash shell in your PATH")
		}
	}
}

func (suite *RunIntegrationTestSuite) TearDownTest() {
	projectfile.Reset()
}

func (suite *RunIntegrationTestSuite) expectTerminateBatchJob(cp *termtest.ConsoleProcess) {
	if runtime.GOOS == "windows" {
		// send N to "Terminate batch job (Y/N)" question
		cp.Expect("Terminate batch job")
		time.Sleep(200 * time.Millisecond)
		cp.SendLine("N")
		cp.Expect("N", 500*time.Millisecond)
	}
}

// TestActivatedEnv is a regression test for the following tickets:
// - https://www.pivotaltracker.com/story/show/167523128
// - https://www.pivotaltracker.com/story/show/169509213
func (suite *RunIntegrationTestSuite) TestInActivatedEnv() {
	if runtime.GOOS == "windows" && e2e.RunningOnCI() {
		suite.T().Skip("Windows CI does not support ctrl-c events")
	}
	ts := e2e.New(suite.T(), false)
	defer ts.Close()

	suite.createProjectFile(ts)
	ts.LoginAsPersistentUser()
	defer ts.LogoutUser()

	cp := ts.Spawn("activate")
	cp.Expect("Activating state: ActiveState-CLI/Python3")
	cp.WaitForInput(10 * time.Second)

	cp.SendLine(fmt.Sprintf("%s run test-interrupt", cp.Executable()))
	cp.Expect("Start of script", 5*time.Second)
	cp.SendCtrlC()
	cp.Expect("received interrupt", 3*time.Second)
	cp.Expect("After first sleep or interrupt", 2*time.Second)
	cp.SendCtrlC()
	suite.expectTerminateBatchJob(cp)

	cp.SendLine("exit 0")
	cp.ExpectExitCode(0)
	suite.Require().NotContains(
		cp.TrimmedSnapshot(), "not printed after second interrupt",
	)
}

func (suite *RunIntegrationTestSuite) TestOneInterrupt() {
	if runtime.GOOS == "windows" && e2e.RunningOnCI() {
		suite.T().Skip("Windows CI does not support ctrl-c events")
	}
	ts := e2e.New(suite.T(), false)
	defer ts.Close()
	suite.createProjectFile(ts)

	ts.LoginAsPersistentUser()
	defer ts.LogoutUser()

	cp := ts.Spawn("run", "test-interrupt")
	cp.Expect("Start of script")
	// interrupt the first (very long) sleep
	cp.SendCtrlC()

	cp.Expect("received interrupt", 3*time.Second)
	cp.Expect("After first sleep or interrupt", 2*time.Second)
	cp.Expect("After second sleep")
	suite.expectTerminateBatchJob(cp)
	cp.ExpectExitCode(0)
}

func (suite *RunIntegrationTestSuite) TestTwoInterrupts() {
	if runtime.GOOS == "windows" && e2e.RunningOnCI() {
		suite.T().Skip("Windows CI does not support ctrl-c events")
	}
	ts := e2e.New(suite.T(), false)
	defer ts.Close()
	suite.createProjectFile(ts)

	ts.LoginAsPersistentUser()
	defer ts.LogoutUser()

	cp := ts.Spawn("run", "test-interrupt")
	cp.Expect("Start of script")
	cp.SendCtrlC()
	cp.Expect("received interrupt", 3*time.Second)
	cp.Expect("After first sleep or interrupt", 2*time.Second)
	cp.SendCtrlC()
	suite.expectTerminateBatchJob(cp)
	cp.ExpectExitCode(123)
	suite.Require().NotContains(
		cp.TrimmedSnapshot(), "not printed after second interrupt",
	)
}

func (suite *RunIntegrationTestSuite) TestRun_Help() {
	ts := e2e.New(suite.T(), false)
	defer ts.Close()
	suite.createProjectFile(ts)

	cp := ts.Spawn("run", "-h")
	cp.Expect("Usage")
	cp.Expect("Arguments")
	cp.ExpectExitCode(0)
}

func (suite *RunIntegrationTestSuite) TestRun_Unauthenticated() {
	ts := e2e.New(suite.T(), false)
	defer ts.Close()

	suite.createProjectFile(ts)

	cp := ts.SpawnWithOpts(
		e2e.WithArgs("activate"),
		e2e.AppendEnv("ACTIVESTATE_CLI_DISABLE_RUNTIME=false"),
	)
	cp.Expect("Activating state: ActiveState-CLI/Python3")
	cp.WaitForInput(120 * time.Second)

	cp.SendLine(fmt.Sprintf("%s run helloWorldPython", cp.Executable()))
	cp.Expect("Hello Python!", 5*time.Second)

	cp.SendLine("exit")
	cp.ExpectExitCode(0)
}

func (suite *RunIntegrationTestSuite) TestRun_DeprecatedLackingLanguage() {
	ts := e2e.New(suite.T(), false)
	defer ts.Close()

	suite.createProjectFile(ts)

	cp := ts.Spawn("run", "helloWorld")
	cp.Expect("DEPRECATION", 5*time.Second)
	cp.Expect("Hello", 5*time.Second)
}

func (suite *RunIntegrationTestSuite) TestRun_BadLanguage() {
	ts := e2e.New(suite.T(), false)
	defer ts.Close()

	suite.createProjectFile(ts)

	asyFilename := filepath.Join(ts.Dirs.Work, "activestate.yaml")
	asyFile, err := os.OpenFile(asyFilename, os.O_APPEND|os.O_CREATE|os.O_WRONLY, 0644)
	suite.Require().NoError(err, "config is opened for appending")
	defer asyFile.Close()

	_, err = asyFile.WriteString(strings.TrimPrefix(`
- name: badLanguage
  language: bax
  value: echo "shouldn't show"
`, "\n"))
	suite.Require().NoError(err, "extra config is appended")

	cp := ts.Spawn("run", "badLanguage")
	cp.Expect("parser", 5*time.Second)
	cp.Expect("Supported languages", 5*time.Second)
<<<<<<< HEAD

	cp.ExpectNotExitCode(0)
=======
>>>>>>> 77e27012
}

func TestRunIntegrationTestSuite(t *testing.T) {
	suite.Run(t, new(RunIntegrationTestSuite))
}<|MERGE_RESOLUTION|>--- conflicted
+++ resolved
@@ -232,11 +232,6 @@
 	cp := ts.Spawn("run", "badLanguage")
 	cp.Expect("parser", 5*time.Second)
 	cp.Expect("Supported languages", 5*time.Second)
-<<<<<<< HEAD
-
-	cp.ExpectNotExitCode(0)
-=======
->>>>>>> 77e27012
 }
 
 func TestRunIntegrationTestSuite(t *testing.T) {
