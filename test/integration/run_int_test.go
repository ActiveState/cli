package integration

import (
	"fmt"
	"os/exec"
	"path/filepath"
	"runtime"
	"strings"
	"testing"
	"time"

	"github.com/stretchr/testify/suite"

	"github.com/ActiveState/termtest"

	"github.com/ActiveState/cli/internal/environment"
	"github.com/ActiveState/cli/internal/fileutils"
	"github.com/ActiveState/cli/internal/testhelpers/e2e"
	"github.com/ActiveState/cli/internal/testhelpers/tagsuite"
	"github.com/ActiveState/cli/pkg/projectfile"
)

type RunIntegrationTestSuite struct {
	tagsuite.Suite
}

func (suite *RunIntegrationTestSuite) createProjectFile(ts *e2e.Session, pythonVersion int) {
	root := environment.GetRootPathUnsafe()
	interruptScript := filepath.Join(root, "test", "integration", "assets", "run", "interrupt.go")
	fileutils.CopyFile(interruptScript, filepath.Join(ts.Dirs.Work, "interrupt.go"))

	// ActiveState-CLI/Python3 is just a place-holder that is never used
	configFileContent := strings.TrimSpace(fmt.Sprintf(`
project: https://platform.activestate.com/ActiveState-CLI/Python%d?commitID=fbc613d6-b0b1-4f84-b26e-4aa5869c4e54
scripts:
  - name: test-interrupt
    description: A script that sleeps for a very long time.  It should be interrupted.  The first interrupt does not terminate.
    standalone: true
    value: |
        go build -o ./interrupt ./interrupt.go
        ./interrupt
    constraints:
        os: linux,macos
  - name: test-interrupt
    description: A script that sleeps for a very long time.  It should be interrupted.  The first interrupt does not terminate.
    standalone: true
    value: |
        go build -o .\interrupt.exe .\interrupt.go
        .\interrupt.exe
    constraints:
        os: windows
  - name: helloWorld
    value: echo "Hello World!"
    standalone: true
    constraints:
      os: linux,macos
  - name: helloWorld
    standalone: true
    value: echo Hello World!
    constraints:
    os: windows
  - name: testMultipleLanguages
    value: |
      import sys
      print(sys.version)
    language: python2,python3
`, pythonVersion))

	ts.PrepareActiveStateYAML(configFileContent)
}

func (suite *RunIntegrationTestSuite) SetupTest() {
	if runtime.GOOS == "windows" {
		if _, err := exec.LookPath("bash"); err != nil {
			suite.T().Skip("This test requires a bash shell in your PATH")
		}
	}
}

func (suite *RunIntegrationTestSuite) TearDownTest() {
	projectfile.Reset()
}

func (suite *RunIntegrationTestSuite) expectTerminateBatchJob(cp *termtest.ConsoleProcess) {
	if runtime.GOOS == "windows" {
		// send N to "Terminate batch job (Y/N)" question
		cp.Expect("Terminate batch job")
		time.Sleep(200 * time.Millisecond)
		cp.SendLine("N")
		cp.Expect("N", 500*time.Millisecond)
	}
}

// TestActivatedEnv is a regression test for the following tickets:
// - https://www.pivotaltracker.com/story/show/167523128
// - https://www.pivotaltracker.com/story/show/169509213
func (suite *RunIntegrationTestSuite) TestInActivatedEnv() {
	suite.OnlyRunForTags(tagsuite.Run, tagsuite.Activate, tagsuite.Interrupt)
	if runtime.GOOS == "windows" && e2e.RunningOnCI() {
		suite.T().Skip("Windows CI does not support ctrl-c events")
	}
	ts := e2e.New(suite.T(), false)
	defer ts.Close()

	suite.createProjectFile(ts, 3)
	ts.LoginAsPersistentUser()
	defer ts.LogoutUser()

	cp := ts.Spawn("activate")
	cp.Expect("Activating state: ActiveState-CLI/Python3")
	cp.WaitForInput(10 * time.Second)

	cp.SendLine(fmt.Sprintf("%s run testMultipleLanguages", cp.Executable()))
	cp.Expect("3")

	cp.SendLine(fmt.Sprintf("%s run test-interrupt", cp.Executable()))
	cp.Expect("Start of script", 5*time.Second)
	cp.SendCtrlC()
	cp.Expect("received interrupt", 3*time.Second)
	cp.Expect("After first sleep or interrupt", 2*time.Second)
	cp.SendCtrlC()
	suite.expectTerminateBatchJob(cp)

	cp.SendLine("exit 0")
	cp.ExpectExitCode(0)
	suite.Require().NotContains(
		cp.TrimmedSnapshot(), "not printed after second interrupt",
	)
}

func (suite *RunIntegrationTestSuite) TestOneInterrupt() {
	suite.OnlyRunForTags(tagsuite.Run, tagsuite.Interrupt, tagsuite.Critical)
	if runtime.GOOS == "windows" && e2e.RunningOnCI() {
		suite.T().Skip("Windows CI does not support ctrl-c events")
	}
	ts := e2e.New(suite.T(), false)
	defer ts.Close()
	suite.createProjectFile(ts, 3)

	ts.LoginAsPersistentUser()
	defer ts.LogoutUser()

	cp := ts.Spawn("run", "test-interrupt")
	cp.Expect("Start of script")
	// interrupt the first (very long) sleep
	cp.SendCtrlC()

	cp.Expect("received interrupt", 3*time.Second)
	cp.Expect("After first sleep or interrupt", 2*time.Second)
	cp.Expect("After second sleep")
	suite.expectTerminateBatchJob(cp)
	cp.ExpectExitCode(0)
}

func (suite *RunIntegrationTestSuite) TestTwoInterrupts() {
	suite.OnlyRunForTags(tagsuite.Run, tagsuite.Interrupt)
	if runtime.GOOS == "windows" && e2e.RunningOnCI() {
		suite.T().Skip("Windows CI does not support ctrl-c events")
	}
	ts := e2e.New(suite.T(), false)
	defer ts.Close()
	suite.createProjectFile(ts, 3)

	ts.LoginAsPersistentUser()
	defer ts.LogoutUser()

	cp := ts.Spawn("run", "test-interrupt")
	cp.Expect("Start of script")
	cp.SendCtrlC()
	cp.Expect("received interrupt", 3*time.Second)
	cp.Expect("After first sleep or interrupt", 2*time.Second)
	cp.SendCtrlC()
	suite.expectTerminateBatchJob(cp)
	cp.ExpectExitCode(123)
	suite.Require().NotContains(
		cp.TrimmedSnapshot(), "not printed after second interrupt",
	)
}

func (suite *RunIntegrationTestSuite) TestRun_Help() {
	suite.OnlyRunForTags(tagsuite.Run)
	ts := e2e.New(suite.T(), false)
	defer ts.Close()
	suite.createProjectFile(ts, 3)

	cp := ts.Spawn("run", "-h")
	cp.Expect("Usage")
	cp.Expect("Arguments")
	cp.ExpectExitCode(0)
}

func (suite *RunIntegrationTestSuite) TestRun_Unauthenticated() {
	suite.OnlyRunForTags(tagsuite.Run)
	ts := e2e.New(suite.T(), false)
	defer ts.Close()

	suite.createProjectFile(ts, 2)

	cp := ts.SpawnWithOpts(
		e2e.WithArgs("activate"),
		e2e.AppendEnv("ACTIVESTATE_CLI_DISABLE_RUNTIME=false"),
	)
	cp.Expect("Activating state: ActiveState-CLI/Python2")
	cp.WaitForInput(120 * time.Second)

	cp.SendLine(fmt.Sprintf("%s run testMultipleLanguages", cp.Executable()))
	cp.Expect("2")

	cp.SendLine("exit")
	cp.ExpectExitCode(0)
}

func (suite *RunIntegrationTestSuite) TestRun_DeprecatedLackingLanguage() {
	suite.OnlyRunForTags(tagsuite.Run)
	ts := e2e.New(suite.T(), false)
	defer ts.Close()

	suite.createProjectFile(ts, 3)

	cp := ts.Spawn("run", "helloWorld")
	cp.Expect("DEPRECATION", 5*time.Second)
	cp.Expect("Hello", 5*time.Second)
}

<<<<<<< HEAD
=======
func (suite *RunIntegrationTestSuite) TestRun_BadLanguage() {
	suite.OnlyRunForTags(tagsuite.Run)
	ts := e2e.New(suite.T(), false)
	defer ts.Close()

	suite.createProjectFile(ts)

	asyFilename := filepath.Join(ts.Dirs.Work, "activestate.yaml")
	asyFile, err := os.OpenFile(asyFilename, os.O_APPEND|os.O_CREATE|os.O_WRONLY, 0644)
	suite.Require().NoError(err, "config is opened for appending")
	defer asyFile.Close()

	_, err = asyFile.WriteString(strings.TrimPrefix(`
- name: badLanguage
  language: bax
  value: echo "shouldn't show"
`, "\n"))
	suite.Require().NoError(err, "extra config is appended")

	cp := ts.Spawn("run", "badLanguage")
	cp.Expect("parser", 5*time.Second)
	cp.Expect("Supported languages", 5*time.Second)
}

>>>>>>> e85b22a0
func TestRunIntegrationTestSuite(t *testing.T) {
	suite.Run(t, new(RunIntegrationTestSuite))
}<|MERGE_RESOLUTION|>--- conflicted
+++ resolved
@@ -2,6 +2,7 @@
 
 import (
 	"fmt"
+	"os"
 	"os/exec"
 	"path/filepath"
 	"runtime"
@@ -222,14 +223,12 @@
 	cp.Expect("Hello", 5*time.Second)
 }
 
-<<<<<<< HEAD
-=======
 func (suite *RunIntegrationTestSuite) TestRun_BadLanguage() {
 	suite.OnlyRunForTags(tagsuite.Run)
 	ts := e2e.New(suite.T(), false)
 	defer ts.Close()
 
-	suite.createProjectFile(ts)
+	suite.createProjectFile(ts, 3)
 
 	asyFilename := filepath.Join(ts.Dirs.Work, "activestate.yaml")
 	asyFile, err := os.OpenFile(asyFilename, os.O_APPEND|os.O_CREATE|os.O_WRONLY, 0644)
@@ -248,7 +247,6 @@
 	cp.Expect("Supported languages", 5*time.Second)
 }
 
->>>>>>> e85b22a0
 func TestRunIntegrationTestSuite(t *testing.T) {
 	suite.Run(t, new(RunIntegrationTestSuite))
 }