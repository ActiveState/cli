--- conflicted
+++ resolved
@@ -73,7 +73,6 @@
 		cp.Expect("Cannot find the Python-3.9 project")
 		cp.ExpectExitCode(1)
 	}
-	ts.IgnoreLogErrors()
 }
 
 func (suite *ShellIntegrationTestSuite) TestDefaultShell() {
@@ -202,7 +201,6 @@
 	cp = ts.SpawnWithOpts(e2e.OptArgs("shell"))
 	cp.Expect("Cannot find your project")
 	cp.ExpectExitCode(1)
-	ts.IgnoreLogErrors()
 }
 
 func (suite *ShellIntegrationTestSuite) TestUseShellUpdates() {
@@ -289,22 +287,14 @@
 	cp.Expect("ActiveState")
 }
 
-<<<<<<< HEAD
-func (suite *ShellIntegrationTestSuite) TestPs1() {
-	if runtime.GOOS == "windows" {
-		return // cmd.exe does not have a PS1 to modify
-=======
 func (suite *ShellIntegrationTestSuite) TestNestedShellNotification() {
 	if runtime.GOOS == "windows" {
 		return // cmd.exe does not have an RC file to check for nested shells in
->>>>>>> 7fd6c944
-	}
-	suite.OnlyRunForTags(tagsuite.Shell)
-	ts := e2e.New(suite.T(), false)
-	defer ts.Close()
-
-<<<<<<< HEAD
-=======
+	}
+	suite.OnlyRunForTags(tagsuite.Shell)
+	ts := e2e.New(suite.T(), false)
+	defer ts.Close()
+
 	var ss subshell.SubShell
 	var rcFile string
 	env := []string{"ACTIVESTATE_CLI_DISABLE_RUNTIME=false"}
@@ -326,28 +316,12 @@
 	suite.Require().Equal(filepath.Dir(rcFile), ts.Dirs.HomeDir, "rc file not in test suite homedir")
 	suite.Require().Contains(string(fileutils.ReadFileUnsafe(rcFile)), "State Tool is operating on project")
 
->>>>>>> 7fd6c944
 	cp := ts.Spawn("checkout", "ActiveState-CLI/small-python")
 	cp.Expect("Checked out project")
 	cp.ExpectExitCode(0)
 
 	cp = ts.SpawnWithOpts(
 		e2e.OptArgs("shell", "small-python"),
-<<<<<<< HEAD
-		e2e.OptAppendEnv(constants.DisableRuntime+"=false"),
-	)
-	cp.Expect("Activated")
-	cp.Expect("[ActiveState-CLI/small-python]")
-	cp.SendLine("exit")
-	cp.ExpectExitCode(0)
-
-	cp = ts.Spawn("config", "set", constants.PreservePs1ConfigKey, "true")
-	cp.ExpectExitCode(0)
-
-	cp = ts.Spawn("shell", "small-python")
-	cp.Expect("Activated")
-	suite.Assert().NotContains(cp.Snapshot(), "[ActiveState-CLI/small-python]")
-=======
 		e2e.OptAppendEnv(env...))
 	cp.Expect("Activated")
 	suite.Assert().NotContains(cp.Snapshot(), "State Tool is operating on project")
@@ -356,7 +330,37 @@
 	cp.SendLine(ss.Binary()) // platform-specific shell (zsh on macOS, bash on Linux, etc.)
 	cp.Expect("State Tool is operating on project ActiveState-CLI/small-python")
 	cp.SendLine("exit") // subshell within a subshell
->>>>>>> 7fd6c944
+	cp.SendLine("exit")
+	cp.ExpectExitCode(0)
+}
+
+func (suite *ShellIntegrationTestSuite) TestPs1() {
+	if runtime.GOOS == "windows" {
+		return // cmd.exe does not have a PS1 to modify
+	}
+	suite.OnlyRunForTags(tagsuite.Shell)
+	ts := e2e.New(suite.T(), false)
+	defer ts.Close()
+
+	cp := ts.Spawn("checkout", "ActiveState-CLI/small-python")
+	cp.Expect("Checked out project")
+	cp.ExpectExitCode(0)
+
+	cp = ts.SpawnWithOpts(
+		e2e.OptArgs("shell", "small-python"),
+		e2e.OptAppendEnv(constants.DisableRuntime+"=false"),
+	)
+	cp.Expect("Activated")
+	cp.Expect("[ActiveState-CLI/small-python]")
+	cp.SendLine("exit")
+	cp.ExpectExitCode(0)
+
+	cp = ts.Spawn("config", "set", constants.PreservePs1ConfigKey, "true")
+	cp.ExpectExitCode(0)
+
+	cp = ts.Spawn("shell", "small-python")
+	cp.Expect("Activated")
+	suite.Assert().NotContains(cp.Snapshot(), "[ActiveState-CLI/small-python]")
 	cp.SendLine("exit")
 	cp.ExpectExitCode(0)
 }
