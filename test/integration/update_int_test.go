--- conflicted
+++ resolved
@@ -283,11 +283,7 @@
 			"bash", e2e.WithArgs("-c", oneLiner),
 		)
 	} else {
-<<<<<<< HEAD
-		b, err := httputil.GetDirectURL("https://platform.activestate.com/dl/cli/pdli01/install.ps1")
-=======
 		b, err := httputil.GetDirect("https://platform.activestate.com/dl/cli/pdli01/install.ps1")
->>>>>>> 5b7bbee2
 		suite.Require().NoError(err)
 
 		ps1File := filepath.Join(ts.Dirs.Work, "install.ps1")
