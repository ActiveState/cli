package integration

import (
	"encoding/json"
	"fmt"
	"io/ioutil"
	"os"
	"path/filepath"
	"runtime"
	"strings"
	"testing"
	"time"

	"github.com/ActiveState/termtest"
	"github.com/stretchr/testify/suite"

	"github.com/ActiveState/cli/internal/config"
	"github.com/ActiveState/cli/internal/constants"
	"github.com/ActiveState/cli/internal/fileutils"
	"github.com/ActiveState/cli/internal/httputil"
	"github.com/ActiveState/cli/internal/installation"
	"github.com/ActiveState/cli/internal/osutils"
	"github.com/ActiveState/cli/internal/rtutils/singlethread"
	"github.com/ActiveState/cli/internal/testhelpers/e2e"
	"github.com/ActiveState/cli/internal/testhelpers/tagsuite"
)

type UpdateIntegrationTestSuite struct {
	tagsuite.Suite
}

type matcherFunc func(expected interface{}, actual interface{}, msgAndArgs ...interface{}) bool

// Todo https://www.pivotaltracker.com/story/show/177863116
// Update to release channel when possible
var (
	targetChannel    = "beta"
	oldUpdateVersion = "beta@0.32.2-SHA3e1d435"
)

func init() {
	if constants.ChannelName == targetChannel {
		targetChannel = "master"
	}
}

// env prepares environment variables for the test
// disableUpdates prevents all update code from running
// testUpdate directs to the locally running update directory and requires that a test update bundles has been generated with `state run generate-test-update`
func (suite *UpdateIntegrationTestSuite) env(disableUpdates, forceUpdate bool) []string {
	env := []string{}

	if disableUpdates {
		env = append(env, constants.DisableUpdates+"=true")
	} else {
		env = append(env, constants.DisableUpdates+"=false")
	}

	if forceUpdate {
<<<<<<< HEAD
=======
		env = append(env, constants.TestAutoUpdateEnvVarName+"=true")
>>>>>>> 1d33207f
		env = append(env, constants.ForceUpdateEnvVarName+"=true")
	}

	dir, err := ioutil.TempDir("", "system*")
	suite.NoError(err)
	env = append(env, fmt.Sprintf("%s=%s", constants.OverwriteDefaultSystemPathEnvVarName, dir))

	return env
}

func (suite *UpdateIntegrationTestSuite) versionCompare(ts *e2e.Session, expected string, matcher matcherFunc) {
	type versionData struct {
		Version string `json:"version"`
	}

	cp := ts.SpawnWithOpts(e2e.OptArgs("--version", "--output=json"), e2e.OptAppendEnv(suite.env(true, false)...))
	cp.ExpectExitCode(0)

	version := versionData{}
	out := cp.StrippedSnapshot()
	json.Unmarshal([]byte(out), &version)

	matcher(expected, version.Version, fmt.Sprintf("Version could not be matched, output:\n\n%s", out))
}

func (suite *UpdateIntegrationTestSuite) channelCompare(ts *e2e.Session, expected string, matcher matcherFunc) {
	type channelData struct {
		Channel string `json:"channel"`
	}

	cp := ts.SpawnWithOpts(e2e.OptArgs("--version", "--output=json"), e2e.OptAppendEnv(suite.env(true, false)...))
	cp.ExpectExitCode(0, termtest.OptExpectTimeout(30*time.Second))

	channel := channelData{}
	out := cp.StrippedSnapshot()
	json.Unmarshal([]byte(out), &channel)

	matcher(expected, channel.Channel, fmt.Sprintf("Channel could not be matched, output:\n\n%s", out))
}

func (suite *UpdateIntegrationTestSuite) TestUpdateAvailable() {
	suite.OnlyRunForTags(tagsuite.Update, tagsuite.Critical)

	ts := e2e.New(suite.T(), false)
	defer ts.Close()

	cfg, err := config.NewCustom(ts.Dirs.Config, singlethread.New(), true)
	suite.Require().NoError(err)
	defer cfg.Close()
	cfg.Set(constants.AutoUpdateConfigKey, "false")

	search, found := "Update Available", false
	for i := 0; i < 4; i++ {
		if i > 0 {
			time.Sleep(time.Second * 3)
		}

		cp := ts.SpawnWithOpts(e2e.OptArgs("--version"), e2e.OptAppendEnv(suite.env(false, true)...))
		cp.ExpectExitCode(0)

		if strings.Contains(cp.Snapshot(), search) {
			found = true
			break
		}
	}

	suite.Require().True(found, "Expecting to find %q", search)
}

func (suite *UpdateIntegrationTestSuite) TestUpdate() {
	suite.OnlyRunForTags(tagsuite.Update, tagsuite.Critical)

	ts := e2e.New(suite.T(), true)
	defer ts.Close()

	suite.testUpdate(ts, filepath.Dir(ts.Dirs.Bin))
}

func (suite *UpdateIntegrationTestSuite) testUpdate(ts *e2e.Session, baseDir string, opts ...e2e.SpawnOptSetter) {
	cfg, err := config.NewCustom(ts.Dirs.Config, singlethread.New(), true)
	suite.Require().NoError(err)
	defer cfg.Close()

	spawnOpts := []e2e.SpawnOptSetter{
		e2e.OptArgs("update"),
		e2e.OptAppendEnv(suite.env(false, true)...),
	}
	if opts != nil {
		spawnOpts = append(spawnOpts, opts...)
	}

	stateExec, err := installation.StateExecFromDir(baseDir)
	suite.NoError(err)

	searchA, searchB, found := "Updating State Tool to", "Installing Update", false
	for i := 0; i < 4; i++ {
		if i > 0 {
			time.Sleep(time.Second * 3)
		}

		cp := ts.SpawnCmdWithOpts(stateExec, spawnOpts...)
		cp.ExpectExitCode(0)

		snap := cp.Snapshot()
		if strings.Contains(snap, searchA) && strings.Contains(snap, searchB) {
			found = true
			break
		}
	}

	suite.Require().True(found, "Expecting to find %q and %q", searchA, searchB)
}

func (suite *UpdateIntegrationTestSuite) TestUpdate_Repair() {
	suite.OnlyRunForTags(tagsuite.Update)
	ts := e2e.New(suite.T(), true)
	defer ts.Close()

	cfg, err := config.NewCustom(ts.Dirs.Config, singlethread.New(), true)
	suite.Require().NoError(err)
	defer cfg.Close()

	subBinDir := filepath.Join(ts.Dirs.Bin, "bin")
	files, err := os.ReadDir(ts.Dirs.Bin)
	suite.NoError(err)
	for _, f := range files {
		err = fileutils.CopyFile(filepath.Join(ts.Dirs.Bin, f.Name()), filepath.Join(subBinDir, f.Name()))
		suite.NoError(err)
	}

	stateExePath := filepath.Join(ts.Dirs.Bin, filepath.Base(ts.Exe))

	spawnOpts := []e2e.SpawnOptSetter{
		e2e.OptArgs("update"),
		e2e.OptAppendEnv(fmt.Sprintf("%s=%s", constants.OverwriteDefaultInstallationPathEnvVarName, ts.Dirs.Bin)),
		e2e.OptAppendEnv(suite.env(false, true)...),
	}

	searchA, searchB, found := "Updating State Tool to version", "Installing Update", false
	for i := 0; i < 4; i++ {
		if i > 0 {
			time.Sleep(time.Second * 3)
		}

		cp := ts.SpawnCmdWithOpts(stateExePath, spawnOpts...)
		cp.ExpectExitCode(0, termtest.OptExpectTimeout(time.Minute))

		snap := cp.Snapshot()
		if strings.Contains(snap, searchA) && strings.Contains(snap, searchB) {
			found = true
			break
		}
	}

	suite.Require().True(found, "Expecting to find %q and %q", searchA, searchB)

	suite.NoFileExists(filepath.Join(ts.Dirs.Bin, constants.StateCmd+osutils.ExeExtension), "State Tool executable at install dir should no longer exist")
	suite.NoFileExists(filepath.Join(ts.Dirs.Bin, constants.StateSvcCmd+osutils.ExeExtension), "State Service executable at install dir should no longer exist")
}

func (suite *UpdateIntegrationTestSuite) TestUpdateChannel() {
	suite.OnlyRunForTags(tagsuite.Update, tagsuite.Critical)

	tests := []struct {
		Name    string
		Channel string
	}{
		{"release-channel", "release"},
		{"specific-update", targetChannel},
	}

	for _, tt := range tests {
		suite.Run(tt.Name, func() {
			// TODO: Update targetChannel and specificVersion after a v0.34.0 release
			suite.T().Skip("Skipping these tests for now as the update changes need to be available in an older version of the state tool.")
			ts := e2e.New(suite.T(), false)
			defer ts.Close()

			updateArgs := []string{"update", "--set-channel", tt.Channel}
			env := []string{fmt.Sprintf("%s=%s", constants.OverwriteDefaultInstallationPathEnvVarName, ts.Dirs.Bin)}
			env = append(env, suite.env(false, false)...)
			cp := ts.SpawnWithOpts(
				e2e.OptArgs(updateArgs...),
				e2e.OptAppendEnv(env...),
			)
			cp.Expect("Updating")
			cp.ExpectExitCode(0, termtest.OptExpectTimeout(1*time.Minute))

			suite.channelCompare(ts, tt.Channel, suite.Equal)
		})
	}
}

func (suite *UpdateIntegrationTestSuite) TestUpdateTags() {
	// Disabled, waiting for - https://www.pivotaltracker.com/story/show/179646813
	suite.T().Skip("Disabled for now")
	suite.OnlyRunForTags(tagsuite.Update)

	tests := []struct {
		name          string
		tagged        bool
		expectSuccess bool
	}{
		{"update-to-tag", false, true},
		{"update-with-tag", true, false},
	}

	for _, tt := range tests {
		suite.Run(tt.name, func() {
			ts := e2e.New(suite.T(), false)
			defer ts.Close()
		})
	}
}

func TestUpdateIntegrationTestSuite(t *testing.T) {
	if testing.Short() {
		t.Skip("skipping integration test in short mode.")
	}
	suite.Run(t, new(UpdateIntegrationTestSuite))
}

func lockedProjectURL() string {
	return fmt.Sprintf("https://%s/string/string", constants.PlatformURL)
}

func (suite *UpdateIntegrationTestSuite) TestAutoUpdate() {
	// suite.T().Skip("Test will not work until v0.34.0")
	suite.OnlyRunForTags(tagsuite.Update, tagsuite.Critical)

	ts := e2e.New(suite.T(), true)
	defer ts.Close()

	suite.testAutoUpdate(ts, filepath.Dir(ts.Dirs.Bin))
}

func (suite *UpdateIntegrationTestSuite) testAutoUpdate(ts *e2e.Session, baseDir string, opts ...e2e.SpawnOptSetter) {
	fakeHome := filepath.Join(ts.Dirs.Work, "home")
	suite.Require().NoError(fileutils.Mkdir(fakeHome))

	spawnOpts := []e2e.SpawnOptSetter{
		e2e.OptArgs("--version"),
		e2e.OptAppendEnv(suite.env(false, true)...),
		e2e.OptAppendEnv(fmt.Sprintf("HOME=%s", fakeHome)),
<<<<<<< HEAD
		e2e.OptAppendEnv(constants.TestAutoUpdateEnvVarName + "=true"),
=======
>>>>>>> 1d33207f
	}
	if opts != nil {
		spawnOpts = append(spawnOpts, opts...)
	}

	stateExec, err := installation.StateExecFromDir(baseDir)
	suite.NoError(err)

	search, found := "Updating State Tool", false
	for i := 0; i < 4; i++ {
		if i > 0 {
			time.Sleep(time.Second * 4)
		}

		cp := ts.SpawnCmdWithOpts(stateExec, spawnOpts...)
		cp.ExpectExitCode(0, termtest.OptExpectTimeout(time.Minute))

		if strings.Contains(cp.Snapshot(), search) {
			found = true
			break
		}
	}

	suite.Require().True(found, "Expecting to find %q", search)
}

func (suite *UpdateIntegrationTestSuite) installLatestReleaseVersion(ts *e2e.Session, dir string) {
	var cp *e2e.SpawnedCmd
	if runtime.GOOS != "windows" {
		oneLiner := fmt.Sprintf("sh <(curl -q https://platform.activestate.com/dl/cli/pdli01/install.sh) -f -n -t %s", dir)
		cp = ts.SpawnCmdWithOpts(
			"bash", e2e.OptArgs("-c", oneLiner),
		)
	} else {
		b, err := httputil.GetDirect("https://platform.activestate.com/dl/cli/pdli01/install.ps1")
		suite.Require().NoError(err)

		ps1File := filepath.Join(ts.Dirs.Work, "install.ps1")
		suite.Require().NoError(fileutils.WriteFile(ps1File, b))

		cp = ts.SpawnCmdWithOpts("powershell.exe", e2e.OptArgs(ps1File, "-f", "-n", "-t", dir),
			e2e.OptAppendEnv("SHELL="),
		)
	}
	cp.Expect("Installation Complete", termtest.OptExpectTimeout(5*time.Minute))

	stateExec, err := installation.StateExecFromDir(dir)
	suite.NoError(err)

	suite.FileExists(stateExec)
}

func (suite *UpdateIntegrationTestSuite) TestAutoUpdateToCurrent() {
	suite.OnlyRunForTags(tagsuite.Update, tagsuite.Critical)

	ts := e2e.New(suite.T(), true)
	defer ts.Close()

	installDir := filepath.Join(ts.Dirs.Work, "install")
	err := fileutils.MkdirUnlessExists(installDir)
	suite.NoError(err)

	suite.installLatestReleaseVersion(ts, installDir)

	suite.testAutoUpdate(ts, installDir, e2e.OptAppendEnv(fmt.Sprintf("%s=%s", constants.UpdateChannelEnvVarName, constants.ChannelName)))
}

func (suite *UpdateIntegrationTestSuite) TestUpdateToCurrent() {
	if strings.HasPrefix(constants.Version, "0.30") {
		// Feel free to drop this once the release channel is no longer on 0.29
		suite.T().Skip("Updating from release 0.29 to 0.30 is not covered due to how 0.29 did updates (async)")
	}
	suite.OnlyRunForTags(tagsuite.Update, tagsuite.Critical)

	ts := e2e.New(suite.T(), true)
	defer ts.Close()

	installDir := filepath.Join(ts.Dirs.Work, "install")
	fileutils.MkdirUnlessExists(installDir)

	suite.installLatestReleaseVersion(ts, installDir)

	suite.testUpdate(ts, installDir, e2e.OptAppendEnv(fmt.Sprintf("%s=%s", constants.UpdateChannelEnvVarName, constants.ChannelName)))
}<|MERGE_RESOLUTION|>--- conflicted
+++ resolved
@@ -57,10 +57,7 @@
 	}
 
 	if forceUpdate {
-<<<<<<< HEAD
-=======
 		env = append(env, constants.TestAutoUpdateEnvVarName+"=true")
->>>>>>> 1d33207f
 		env = append(env, constants.ForceUpdateEnvVarName+"=true")
 	}
 
@@ -305,10 +302,6 @@
 		e2e.OptArgs("--version"),
 		e2e.OptAppendEnv(suite.env(false, true)...),
 		e2e.OptAppendEnv(fmt.Sprintf("HOME=%s", fakeHome)),
-<<<<<<< HEAD
-		e2e.OptAppendEnv(constants.TestAutoUpdateEnvVarName + "=true"),
-=======
->>>>>>> 1d33207f
 	}
 	if opts != nil {
 		spawnOpts = append(spawnOpts, opts...)
