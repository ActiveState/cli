--- conflicted
+++ resolved
@@ -2,6 +2,7 @@
 
 import (
 	"fmt"
+	"os"
 	"path/filepath"
 	"regexp"
 	"runtime"
@@ -185,13 +186,8 @@
 
 	cp := ts.SpawnWithOpts(e2e.WithArgs("update"), e2e.AppendEnv(suite.env(false)...))
 	// on master branch, we might already have the latest version available
-<<<<<<< HEAD
-	if constants.BranchName == "master" {
-		cp.ExpectRe("(Update completed|You are using the latest version available)", 60*time.Second)
-=======
 	if os.Getenv("GIT_BRANCH") == "master" {
 		cp.ExpectRe("(Version updated|You are using the latest version available)", 60*time.Second)
->>>>>>> 3d260a6b
 	} else {
 		cp.Expect("Downloading latest version of the state tool")
 		cp.Expect("Version updated", 60*time.Second)
