--- conflicted
+++ resolved
@@ -91,32 +91,6 @@
 	suite.authOutput("json")
 }
 
-<<<<<<< HEAD
-func (suite *AuthIntegrationTestSuite) TestAuthOutput_EditorV0() {
-	suite.authOutput("editor.v0")
-}
-
-func (suite *AuthIntegrationTestSuite) TestAuth_EditorV0() {
-	user := userJSON{
-		Username: "cli-integration-tests",
-		URLName:  "cli-integration-tests",
-		Tier:     "free",
-	}
-	data, err := json.Marshal(user)
-	suite.Require().NoError(err)
-	expected := string(data)
-
-	ts := e2e.New(suite.T(), false)
-	defer ts.Close()
-
-	cp := ts.Spawn("auth", "--username", e2e.PersistentUsername, "--password", e2e.PersistentPassword, "--output", "editor.v0")
-	cp.Expect(`"privateProjects":false}`)
-	cp.ExpectExitCode(0)
-	suite.Equal(fmt.Sprintf("%s", string(expected)), cp.TrimmedSnapshot())
-}
-
-=======
->>>>>>> 82968e3d
 func TestAuthIntegrationTestSuite(t *testing.T) {
 	suite.Run(t, new(AuthIntegrationTestSuite))
 }