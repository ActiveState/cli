package integration

import (
	"fmt"
	"path/filepath"
	"testing"

	"github.com/ActiveState/cli/internal/testhelpers/e2e"
	"github.com/ActiveState/cli/internal/testhelpers/tagsuite"
	"github.com/stretchr/testify/suite"
)

type RevertIntegrationTestSuite struct {
	tagsuite.Suite
}

func (suite *RevertIntegrationTestSuite) TestRevert() {
	suite.OnlyRunForTags(tagsuite.Revert)
	ts := e2e.New(suite.T(), false)
	defer ts.Close()
	ts.LoginAsPersistentUser()

<<<<<<< HEAD
	namespace := "activestate-cli/Revert"
	cp := ts.SpawnWithOpts(e2e.OptArgs("checkout", namespace))
=======
	namespace := "ActiveState-CLI/Revert"
	cp := ts.SpawnWithOpts(e2e.WithArgs("checkout", namespace))
>>>>>>> 64f70ab8
	cp.Expect("Skipping runtime setup")
	cp.Expect("Checked out project")
	cp.ExpectExitCode(0)
	wd := filepath.Join(ts.Dirs.Work, "Revert")

	// Revert the commit that added urllib3.
	commitID := "1f4f4f7d-7883-400e-b2ad-a5803c018ecd"
	cp = ts.SpawnWithOpts(e2e.OptArgs("revert", commitID), e2e.OptWD(wd))
	cp.Expect(fmt.Sprintf("Operating on project %s", namespace))
	cp.Expect("You are about to revert the following commit:")
	cp.Expect(commitID)
	cp.SendLine("Y")
	cp.Expect("Successfully reverted commit:")
	cp.ExpectExitCode(0)

	// Verify the commit history has both the new revert commit and all prior history.
	cp = ts.SpawnWithOpts(
		e2e.OptArgs("history"),
		e2e.OptWD(wd),
	)
	cp.Expect("Revert commit " + commitID)
	cp.Expect("- urllib3")
	cp.Expect("+ argparse") // parent commit
	cp.Expect("+ urllib3")  // commit whose changes were just reverted
	cp.Expect("+ python")   // initial commit

	// Verify that argparse still exists (it was not reverted along with urllib3).
	cp = ts.SpawnWithOpts(
		e2e.OptArgs("shell", "Revert"),
		e2e.OptAppendEnv("ACTIVESTATE_CLI_DISABLE_RUNTIME=false"),
	)
	cp.ExpectInput()
	cp.SendLine("python3")
	cp.Expect("3.9.15")
	cp.SendLine("import urllib3")
	cp.Expect("No module named 'urllib3'")
	cp.SendLine("import argparse")
	suite.Assert().NotContains(cp.Snapshot(), "No module named 'argparse'")
	cp.SendLine("exit()") // exit python3
	cp.SendLine("exit")   // exit state shell
	cp.ExpectExitCode(0)
}

func (suite *RevertIntegrationTestSuite) TestRevert_failsOnCommitNotInHistory() {
	suite.OnlyRunForTags(tagsuite.Revert)
	ts := e2e.New(suite.T(), false)
	defer ts.Close()

<<<<<<< HEAD
	namespace := "activestate-cli/small-python"
	cp := ts.SpawnWithOpts(e2e.OptArgs("checkout", namespace))
=======
	namespace := "ActiveState-CLI/small-python"
	cp := ts.SpawnWithOpts(e2e.WithArgs("checkout", namespace))
>>>>>>> 64f70ab8
	cp.Expect("Skipping runtime setup")
	cp.Expect("Checked out project")
	cp.ExpectExitCode(0)
	wd := filepath.Join(ts.Dirs.Work, "small-python")

	// valid commit id not from project
	commitID := "cb9b1aab-8e40-4a1d-8ad6-5ea112da40f1" // from Perl-5.32
	cp = ts.SpawnWithOpts(e2e.OptArgs("revert", commitID), e2e.OptWD(wd))
	cp.Expect(fmt.Sprintf("Operating on project %s", namespace))
	cp.SendLine("Y")
	cp.Expect(commitID)
	cp.Expect("The commit being reverted is not within the current commit's history")
	cp.ExpectNotExitCode(0)
}

func (suite *RevertIntegrationTestSuite) TestRevertTo() {
	suite.OnlyRunForTags(tagsuite.Revert)
	ts := e2e.New(suite.T(), false)
	defer ts.Close()
	ts.LoginAsPersistentUser()

<<<<<<< HEAD
	namespace := "activestate-cli/Revert"
	cp := ts.SpawnWithOpts(e2e.OptArgs("checkout", namespace))
=======
	namespace := "ActiveState-CLI/Revert"
	cp := ts.SpawnWithOpts(e2e.WithArgs("checkout", namespace))
>>>>>>> 64f70ab8
	cp.Expect("Skipping runtime setup")
	cp.Expect("Checked out project")
	cp.ExpectExitCode(0)
	wd := filepath.Join(ts.Dirs.Work, "Revert")

	// Revert the commit that added urllib3.
	commitID := "1f4f4f7d-7883-400e-b2ad-a5803c018ecd"
	cp = ts.SpawnWithOpts(e2e.OptArgs("revert", "--to", commitID), e2e.OptWD(wd))
	cp.Expect(fmt.Sprintf("Operating on project %s", namespace))
	cp.SendLine("Y")
	cp.Expect("You are about to revert to the following commit:")
	cp.Expect(commitID)
	cp.Expect("Successfully reverted to commit:")
	cp.ExpectExitCode(0)

	// Verify the commit history has both the new revert commit and all prior history.
	cp = ts.SpawnWithOpts(
		e2e.OptArgs("history"),
		e2e.OptWD(wd),
	)
	cp.Expect("Reverting to commit " + commitID)
	cp.Expect("- argparse") // effectively reverting previous commit
	cp.Expect("+ argparse") // commit being effectively reverted
	cp.Expect("+ urllib3")  // commit reverted to
	cp.Expect("+ python")   // initial commit
}

func (suite *RevertIntegrationTestSuite) TestRevertTo_failsOnCommitNotInHistory() {
	suite.OnlyRunForTags(tagsuite.Revert)
	ts := e2e.New(suite.T(), false)
	defer ts.Close()

<<<<<<< HEAD
	namespace := "activestate-cli/small-python"
	cp := ts.SpawnWithOpts(e2e.OptArgs("checkout", namespace))
=======
	namespace := "ActiveState-CLI/small-python"
	cp := ts.SpawnWithOpts(e2e.WithArgs("checkout", namespace))
>>>>>>> 64f70ab8
	cp.Expect("Skipping runtime setup")
	cp.Expect("Checked out project")
	cp.ExpectExitCode(0)
	wd := filepath.Join(ts.Dirs.Work, "small-python")

	// valid commit id not from project
	commitID := "cb9b1aab-8e40-4a1d-8ad6-5ea112da40f1" // from Perl-5.32
	cp = ts.SpawnWithOpts(e2e.OptArgs("revert", "--to", commitID), e2e.OptWD(wd))
	cp.Expect(fmt.Sprintf("Operating on project %s", namespace))
	cp.SendLine("Y")
	cp.Expect(commitID)
	cp.Expect("The target commit is not")
	cp.ExpectNotExitCode(0)
}

func (suite *RevertIntegrationTestSuite) TestJSON() {
	suite.OnlyRunForTags(tagsuite.Revert, tagsuite.JSON)
	ts := e2e.New(suite.T(), false)
	defer ts.Close()

	cp := ts.Spawn("checkout", "ActiveState-CLI/Revert", ".")
	cp.Expect("Skipping runtime setup")
	cp.Expect("Checked out project")
	cp.ExpectExitCode(0)

	cp = ts.Spawn("revert", "--to", "1f4f4f7d-7883-400e-b2ad-a5803c018ecd", "-o", "json")
	cp.Expect(`{"current_commit_id":`)
	cp.ExpectExitCode(0)
	// AssertValidJSON(suite.T(), cp) // cannot assert here due to "Skipping runtime setup" notice
}

func TestRevertIntegrationTestSuite(t *testing.T) {
	suite.Run(t, new(RevertIntegrationTestSuite))
}<|MERGE_RESOLUTION|>--- conflicted
+++ resolved
@@ -20,13 +20,8 @@
 	defer ts.Close()
 	ts.LoginAsPersistentUser()
 
-<<<<<<< HEAD
-	namespace := "activestate-cli/Revert"
+	namespace := "ActiveState-CLI/Revert"
 	cp := ts.SpawnWithOpts(e2e.OptArgs("checkout", namespace))
-=======
-	namespace := "ActiveState-CLI/Revert"
-	cp := ts.SpawnWithOpts(e2e.WithArgs("checkout", namespace))
->>>>>>> 64f70ab8
 	cp.Expect("Skipping runtime setup")
 	cp.Expect("Checked out project")
 	cp.ExpectExitCode(0)
@@ -75,13 +70,8 @@
 	ts := e2e.New(suite.T(), false)
 	defer ts.Close()
 
-<<<<<<< HEAD
-	namespace := "activestate-cli/small-python"
+	namespace := "ActiveState-CLI/small-python"
 	cp := ts.SpawnWithOpts(e2e.OptArgs("checkout", namespace))
-=======
-	namespace := "ActiveState-CLI/small-python"
-	cp := ts.SpawnWithOpts(e2e.WithArgs("checkout", namespace))
->>>>>>> 64f70ab8
 	cp.Expect("Skipping runtime setup")
 	cp.Expect("Checked out project")
 	cp.ExpectExitCode(0)
@@ -103,13 +93,8 @@
 	defer ts.Close()
 	ts.LoginAsPersistentUser()
 
-<<<<<<< HEAD
-	namespace := "activestate-cli/Revert"
+	namespace := "ActiveState-CLI/Revert"
 	cp := ts.SpawnWithOpts(e2e.OptArgs("checkout", namespace))
-=======
-	namespace := "ActiveState-CLI/Revert"
-	cp := ts.SpawnWithOpts(e2e.WithArgs("checkout", namespace))
->>>>>>> 64f70ab8
 	cp.Expect("Skipping runtime setup")
 	cp.Expect("Checked out project")
 	cp.ExpectExitCode(0)
@@ -142,13 +127,8 @@
 	ts := e2e.New(suite.T(), false)
 	defer ts.Close()
 
-<<<<<<< HEAD
-	namespace := "activestate-cli/small-python"
+	namespace := "ActiveState-CLI/small-python"
 	cp := ts.SpawnWithOpts(e2e.OptArgs("checkout", namespace))
-=======
-	namespace := "ActiveState-CLI/small-python"
-	cp := ts.SpawnWithOpts(e2e.WithArgs("checkout", namespace))
->>>>>>> 64f70ab8
 	cp.Expect("Skipping runtime setup")
 	cp.Expect("Checked out project")
 	cp.ExpectExitCode(0)
