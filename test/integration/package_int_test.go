--- conflicted
+++ resolved
@@ -297,11 +297,7 @@
 	username := ts.CreateNewUser()
 	namespace := fmt.Sprintf("%s/%s", username, "Python3")
 
-<<<<<<< HEAD
-	cp := ts.Spawn("init", "--language", "python3", namespace, ts.Dirs.Work)
-=======
 	cp := ts.Spawn("init", "--language", "python", namespace, ts.Dirs.Work)
->>>>>>> b3872153
 	cp.ExpectLongString("successfully initialized")
 	cp.ExpectExitCode(0)
 
