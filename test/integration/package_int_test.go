package integration

import (
	"fmt"
	"path/filepath"
	"runtime"
	"testing"
	"time"

	"github.com/ActiveState/termtest"
	"github.com/stretchr/testify/suite"

	"github.com/ActiveState/cli/internal/constants"
	"github.com/ActiveState/cli/internal/fileutils"
	"github.com/ActiveState/cli/internal/testhelpers/e2e"
	"github.com/ActiveState/cli/internal/testhelpers/tagsuite"
)

type PackageIntegrationTestSuite struct {
	tagsuite.Suite
}

func (suite *PackageIntegrationTestSuite) TestPackage_listingSimple() {
	suite.OnlyRunForTags(tagsuite.Package)
	ts := e2e.New(suite.T(), false)
	defer ts.Close()

	suite.PrepareActiveStateYAML(ts)

	cp := ts.Spawn("packages")
	cp.Expect("Operating on project")
	cp.Expect("ActiveState-CLI/List")
	cp.Expect("Name")
	cp.Expect("pytest")
	cp.ExpectExitCode(0)
}

func (suite *PackageIntegrationTestSuite) TestPackages_project() {
	suite.OnlyRunForTags(tagsuite.Package)
	ts := e2e.New(suite.T(), false)
	defer ts.Close()

	cp := ts.Spawn("packages", "--namespace", "ActiveState-CLI/List")
	cp.Expect("Name")
	cp.Expect("numpy")
	cp.Expect("pytest")
	cp.ExpectExitCode(0)
}

func (suite *PackageIntegrationTestSuite) TestPackages_name() {
	suite.OnlyRunForTags(tagsuite.Package)
	ts := e2e.New(suite.T(), false)
	defer ts.Close()

	suite.PrepareActiveStateYAML(ts)

	cp := ts.Spawn("packages", "--package", "py")
	cp.Expect("Name")
	cp.Expect("pytest")
	cp.ExpectExitCode(0)
}

func (suite *PackageIntegrationTestSuite) TestPackages_project_name() {
	suite.OnlyRunForTags(tagsuite.Package)
	ts := e2e.New(suite.T(), false)
	defer ts.Close()

	cp := ts.Spawn("packages", "--namespace", "ActiveState-CLI/List", "--package", "py")
	cp.Expect("Name")
	cp.Expect("pytest")
	cp.ExpectExitCode(0)
}

func (suite *PackageIntegrationTestSuite) TestPackages_project_name_noData() {
	suite.OnlyRunForTags(tagsuite.Package)
	ts := e2e.New(suite.T(), false)
	defer ts.Close()

	cp := ts.Spawn("packages", "--namespace", "ActiveState-CLI/List", "--package", "req")
	cp.Expect("The project has no packages to list.")
	cp.ExpectExitCode(0)
}

func (suite *PackageIntegrationTestSuite) TestPackages_project_invalid() {
	suite.OnlyRunForTags(tagsuite.Package)
	ts := e2e.New(suite.T(), false)
	defer ts.Close()

	cp := ts.Spawn("packages", "--namespace", "junk/junk")
	cp.Expect("The requested project junk does not exist under junk")
	cp.ExpectExitCode(1)
}

func (suite *PackageIntegrationTestSuite) TestPackage_listingWithCommitValid() {
	suite.OnlyRunForTags(tagsuite.Package)
	ts := e2e.New(suite.T(), false)
	defer ts.Close()

	suite.PrepareActiveStateYAML(ts)

	cp := ts.Spawn("packages", "--commit", "b350c879-b72a-48da-bbc2-d8d709a6182a")
	cp.Expect("Name")
	cp.Expect("numpy")
	cp.ExpectExitCode(0)
}

func (suite *PackageIntegrationTestSuite) TestPackage_listingWithCommitInvalid() {
	suite.OnlyRunForTags(tagsuite.Package)
	ts := e2e.New(suite.T(), false)
	defer ts.Close()

	suite.PrepareActiveStateYAML(ts)

	cp := ts.Spawn("packages", "--commit", "junk")
	cp.Expect("Cannot obtain")
	cp.ExpectExitCode(1)
}

func (suite *PackageIntegrationTestSuite) TestPackage_listingWithCommitUnknown() {
	suite.OnlyRunForTags(tagsuite.Package)
	ts := e2e.New(suite.T(), false)
	defer ts.Close()

	suite.PrepareActiveStateYAML(ts)

	cp := ts.Spawn("packages", "--commit", "00010001-0001-0001-0001-000100010001")
	cp.Expect("No data")
	cp.ExpectExitCode(1)
}

func (suite *PackageIntegrationTestSuite) TestPackage_listingWithCommitValidNoPackages() {
	suite.OnlyRunForTags(tagsuite.Package)
	ts := e2e.New(suite.T(), false)
	defer ts.Close()

	suite.PrepareActiveStateYAML(ts)

	cp := ts.Spawn("packages", "--commit", "cd674adb-e89a-48ff-95c6-ad52a177537b")
	cp.Expect("The project has no packages to list.")
	cp.ExpectExitCode(0)
}

func (suite *PackageIntegrationTestSuite) TestPackage_searchSimple() {
	suite.OnlyRunForTags(tagsuite.Package)
	ts := e2e.New(suite.T(), false)
	defer ts.Close()
	suite.PrepareActiveStateYAML(ts)

	// Note that the expected strings might change due to inventory changes
	cp := ts.Spawn("search", "requests")
	expectations := []string{
		"requests3",
		"3.0.0a1",
	}
	for _, expectation := range expectations {
		cp.Expect(expectation)
	}
	cp.ExpectExitCode(0)
}

func (suite *PackageIntegrationTestSuite) TestPackage_searchWithExactTerm() {
	suite.OnlyRunForTags(tagsuite.Package)
	ts := e2e.New(suite.T(), false)
	defer ts.Close()
	suite.PrepareActiveStateYAML(ts)

	cp := ts.Spawn("search", "requests", "--exact-term")
	expectations := []string{
		"Name",
		"requests",
		"older versions",
	}
	for _, expectation := range expectations {
		cp.Expect(expectation)
	}
	cp.ExpectExitCode(0)
}

func (suite *PackageIntegrationTestSuite) TestPackage_searchWithExactTermWrongTerm() {
	suite.OnlyRunForTags(tagsuite.Package)
	ts := e2e.New(suite.T(), false)
	defer ts.Close()
	suite.PrepareActiveStateYAML(ts)

	cp := ts.Spawn("search", "Requests", "--exact-term")
	cp.Expect("No packages in our catalog match")
	cp.ExpectExitCode(1)

	cp = ts.Spawn("search", "xxxrequestsxxx", "--exact-term")
	cp.Expect("No packages in our catalog match")
	cp.ExpectExitCode(1)
}

func (suite *PackageIntegrationTestSuite) TestPackage_searchWithLang() {
	suite.OnlyRunForTags(tagsuite.Package)
	ts := e2e.New(suite.T(), false)
	defer ts.Close()
	suite.PrepareActiveStateYAML(ts)

	cp := ts.Spawn("search", "Moose", "--language=perl")
	cp.Expect("Name")
	cp.Expect("Moose")
	cp.Expect("MooseFS")
	cp.Expect("MooseX-ABC")
	cp.ExpectExitCode(0)
}

func (suite *PackageIntegrationTestSuite) TestPackage_searchModules() {
	suite.OnlyRunForTags(tagsuite.Package)
	ts := e2e.New(suite.T(), false)
	defer ts.Close()
	suite.PrepareActiveStateYAML(ts)

	cp := ts.Spawn("search", "leapsecond", "--language=perl")
	cp.Expect("Matching modules")
	cp.Expect("Date::Leapsecond")
	cp.Expect("Matching modules")
	cp.Expect("DateTime::LeapSecond")
	cp.Expect("Matching modules")
	cp.Expect("DateTime::LeapSecond")
	cp.Expect("Matching modules")
	cp.Expect("DateTime::Lite::LeapSecond")
	cp.ExpectExitCode(0)
}

func (suite *PackageIntegrationTestSuite) TestPackage_searchWithWrongLang() {
	suite.OnlyRunForTags(tagsuite.Package)
	ts := e2e.New(suite.T(), false)
	defer ts.Close()
	suite.PrepareActiveStateYAML(ts)

	cp := ts.Spawn("search", "xxxjunkxxx", "--language=perl")
	cp.Expect("No packages in our catalog match")
	cp.ExpectExitCode(1)
}

func (suite *PackageIntegrationTestSuite) TestPackage_searchWithBadLang() {
	suite.OnlyRunForTags(tagsuite.Package)
	ts := e2e.New(suite.T(), false)
	defer ts.Close()
	suite.PrepareActiveStateYAML(ts)

	cp := ts.Spawn("search", "numpy", "--language=bad")
	cp.Expect("Cannot obtain search")
	cp.ExpectExitCode(1)
}

func (suite *PackageIntegrationTestSuite) TestPackage_info() {
	suite.OnlyRunForTags(tagsuite.Package)
	ts := e2e.New(suite.T(), false)
	defer ts.Close()
	suite.PrepareActiveStateYAML(ts)

	cp := ts.Spawn("info", "pexpect")
	cp.Expect("Details for version")
	cp.Expect("Authors")
	cp.Expect("Version")
	cp.Expect("Available")
	cp.Expect("What's next?")
	cp.Expect("run `state install")
	cp.ExpectExitCode(0)
}

func (suite *PackageIntegrationTestSuite) TestPackage_infoWrongCase() {
	suite.OnlyRunForTags(tagsuite.Package)
	ts := e2e.New(suite.T(), false)
	defer ts.Close()
	suite.PrepareActiveStateYAML(ts)

	cp := ts.Spawn("info", "Pexpect")
	cp.Expect("No packages in our catalog are an exact match")
	cp.ExpectExitCode(1)
}

const (
	reqsFileName = "requirements.txt"
	reqsData     = `Click==7.0
Flask==1.1.1
Flask-Cors==3.0.8
itsdangerous==1.1.0
Jinja2==2.10.3
MarkupSafe==1.1.1
packaging==20.3
pyparsing==2.4.6
six==1.14.0
Werkzeug==0.15.6
`
	badReqsData = `Click==7.0
garbage---<<001.X
six==1.14.0
`
)

<<<<<<< HEAD
func (suite *PackageIntegrationTestSuite) TestPackage_headless_operation() {
=======
func (suite *PackageIntegrationTestSuite) TestPackage_import() {
	suite.OnlyRunForTags(tagsuite.Package)
	ts := e2e.New(suite.T(), false)
	defer ts.Close()

	username, _ := ts.CreateNewUser()
	namespace := fmt.Sprintf("%s/%s", username, "Python3")

	cp := ts.Spawn("init", "--language", "python", namespace, ts.Dirs.Work)
	cp.Expect("successfully initialized")
	cp.ExpectExitCode(0)

	reqsFilePath := filepath.Join(cp.WorkDirectory(), reqsFileName)

	suite.Run("invalid requirements.txt", func() {
		ts.SetT(suite.T())
		ts.PrepareFile(reqsFilePath, badReqsData)

		cp := ts.Spawn("import", "requirements.txt")
		cp.ExpectNotExitCode(0)
	})

	suite.Run("valid requirements.txt", func() {
		ts.SetT(suite.T())
		ts.PrepareFile(reqsFilePath, reqsData)

		cp := ts.Spawn("import", "requirements.txt")
		cp.ExpectExitCode(0)

		cp = ts.Spawn("push")
		cp.ExpectExitCode(0)

		cp = ts.Spawn("import", "requirements.txt")
		cp.Expect("Are you sure")
		cp.SendLine("n")
		cp.ExpectNotExitCode(0)
	})
}

func (suite *PackageIntegrationTestSuite) TestPackage_detached_operation() {
>>>>>>> c3faef40
	suite.OnlyRunForTags(tagsuite.Package)
	if runtime.GOOS == "darwin" {
		suite.T().Skip("Skipping mac for now as the builds are still too unreliable")
		return
	}
	ts := e2e.New(suite.T(), false)
	defer ts.Close()

	cp := ts.Spawn("checkout", "ActiveState-CLI/small-python", ".")
	cp.Expect("Skipping runtime setup")
	cp.Expect("Checked out project")
	cp.ExpectExitCode(0)

	suite.Run("install non-existing", func() {
		cp := ts.Spawn("install", "json")
		cp.Expect("No results found for search term")
		cp.Expect("json2")
		cp.Wait()
	})

	suite.Run("install", func() {
		cp := ts.Spawn("install", "dateparser@0.7.2")
		cp.ExpectRe("(?:Package added|being built)", termtest.OptExpectTimeout(30*time.Second))
		cp.Wait()
	})

	suite.Run("install (update)", func() {
		cp := ts.Spawn("install", "dateparser@0.7.6")
		cp.ExpectRe("(?:Package updated|being built)", termtest.OptExpectTimeout(50*time.Second))
		cp.Wait()
	})

	suite.Run("uninstall", func() {
		cp := ts.Spawn("uninstall", "dateparser")
		cp.ExpectRe("(?:Package uninstalled|being built)", termtest.OptExpectTimeout(30*time.Second))
		cp.Wait()
	})
}

func (suite *PackageIntegrationTestSuite) TestPackage_operation() {
	suite.OnlyRunForTags(tagsuite.Package)
	if runtime.GOOS == "darwin" {
		suite.T().Skip("Skipping mac for now as the builds are still too unreliable")
		return
	}
	ts := e2e.New(suite.T(), false)
	defer ts.Close()

	username, _ := ts.CreateNewUser()
	namespace := fmt.Sprintf("%s/%s", username, "python3-pkgtest")

	cp := ts.Spawn("fork", "ActiveState-CLI/Packages", "--org", username, "--name", "python3-pkgtest")
	cp.ExpectExitCode(0)

	cp = ts.Spawn("checkout", namespace, ".")
	cp.Expect("Skipping runtime setup")
	cp.Expect("Checked out project")
	cp.ExpectExitCode(0)

	cp = ts.Spawn("history", "--output=json")
	cp.ExpectExitCode(0)

	suite.Run("install", func() {
		cp := ts.Spawn("install", "urllib3@1.25.6")
		cp.Expect(fmt.Sprintf("Operating on project %s/python3-pkgtest", username))
		cp.ExpectRe("(?:Package added|being built)", termtest.OptExpectTimeout(30*time.Second))
		cp.Wait()
	})

	suite.Run("install (update)", func() {
		cp := ts.Spawn("install", "urllib3@1.25.8")
		cp.Expect(fmt.Sprintf("Operating on project %s/python3-pkgtest", username))
		cp.ExpectRe("(?:Package updated|being built)", termtest.OptExpectTimeout(30*time.Second))
		cp.Wait()
	})

	suite.Run("uninstall", func() {
		cp := ts.Spawn("uninstall", "urllib3")
		cp.Expect(fmt.Sprintf("Operating on project %s/python3-pkgtest", username))
		cp.ExpectRe("(?:Package uninstalled|being built)", termtest.OptExpectTimeout(30*time.Second))
		cp.Wait()
	})
}

func (suite *PackageIntegrationTestSuite) TestPackage_Duplicate() {
	suite.OnlyRunForTags(tagsuite.Package)

	ts := e2e.New(suite.T(), false)
	defer ts.Close()

	cp := ts.Spawn("checkout", "ActiveState-CLI/small-python", ".")
	cp.Expect("Skipping runtime setup")
	cp.Expect("Checked out project")
	cp.ExpectExitCode(0)

	cp = ts.Spawn("install", "requests") // install
	cp.ExpectExitCode(0)

	cp = ts.Spawn("install", "requests") // install again
	cp.Expect("No new changes to commit")
	cp.ExpectNotExitCode(0)
}

func (suite *PackageIntegrationTestSuite) PrepareActiveStateYAML(ts *e2e.Session) {
	asyData := `project: "https://platform.activestate.com/ActiveState-CLI/List"
scripts:
  - name: test-pyparsing
    language: python3
    value: |
      from pyparsing import Word, alphas
      print(Word(alphas).parseString("TEST"))
`
	ts.PrepareActiveStateYAML(asyData)
	ts.PrepareCommitIdFile("a9d0bc88-585a-49cf-89c1-6c07af781cff")
}

<<<<<<< HEAD
func (suite *PackageIntegrationTestSuite) TestInstall_Empty() {
	suite.OnlyRunForTags(tagsuite.Package)
	if runtime.GOOS == "darwin" {
		suite.T().Skip("Skipping mac for now as the builds are still too unreliable")
		return
	}

	ts := e2e.New(suite.T(), false)
	defer ts.Close()

	cp := ts.SpawnWithOpts(
		e2e.OptArgs("install", "JSON"),
		e2e.OptAppendEnv(constants.DisableRuntime+"=false"),
	)
	cp.Expect("Installing Package")
	cp.ExpectExitCode(0, e2e.RuntimeSourcingTimeoutOpt)

	configFilepath := filepath.Join(ts.Dirs.Work, constants.ConfigFileName)
	suite.Require().FileExists(configFilepath)

	content, err := ioutil.ReadFile(configFilepath)
	suite.Require().NoError(err)
	if !suite.Contains(string(content), constants.DashboardCommitURL) {
		suite.Fail("activestate.yaml does not contain dashboard commit URL")
	}

	commitIdFile := filepath.Join(ts.Dirs.Work, constants.ProjectConfigDirName, constants.CommitIdFileName)
	suite.Assert().FileExists(commitIdFile)
}

=======
>>>>>>> c3faef40
func (suite *PackageIntegrationTestSuite) TestPackage_UninstallDoesNotExist() {
	suite.OnlyRunForTags(tagsuite.Package)

	ts := e2e.New(suite.T(), false)
	defer ts.Close()

	suite.PrepareActiveStateYAML(ts)

	cp := ts.Spawn("uninstall", "doesNotExist")
	cp.Expect("Error occurred while trying to create a commit")
	cp.ExpectExitCode(1)
}

func (suite *PackageIntegrationTestSuite) TestJSON() {
	suite.OnlyRunForTags(tagsuite.Package, tagsuite.JSON)
	ts := e2e.New(suite.T(), false)
	defer ts.Close()

	cp := ts.Spawn("search", "Text-CSV", "--exact-term", "--language", "Perl", "-o", "json")
	cp.Expect(`[{"package":"Text-CSV"`)
	cp.ExpectExitCode(0)
	AssertValidJSON(suite.T(), cp)

	cp = ts.SpawnWithOpts(
		e2e.OptArgs("checkout", "ActiveState-CLI/Packages-Perl", "."),
		e2e.OptAppendEnv("ACTIVESTATE_CLI_DISABLE_RUNTIME=false"),
	)
	cp.Expect("Checked out project")
	cp.ExpectExitCode(0)

	cp = ts.SpawnWithOpts(
		e2e.OptArgs("install", "Text-CSV", "--output", "editor"),
		e2e.OptAppendEnv(constants.DisableRuntime+"=false"),
	)
	cp.Expect(`{"name":"Text-CSV"`, e2e.RuntimeSourcingTimeoutOpt)
	cp.ExpectExitCode(0)
	AssertValidJSON(suite.T(), cp)

	cp = ts.Spawn("packages", "-o", "json")
	cp.Expect(`[{"package":"Text-CSV","version":"Auto"}]`)
	cp.ExpectExitCode(0)
	AssertValidJSON(suite.T(), cp)

	cp = ts.SpawnWithOpts(
		e2e.OptArgs("uninstall", "Text-CSV", "-o", "json"),
		e2e.OptAppendEnv(constants.DisableRuntime+"=false"),
	)
	cp.Expect(`{"name":"Text-CSV"`, e2e.RuntimeSourcingTimeoutOpt)
	cp.ExpectExitCode(0)
	AssertValidJSON(suite.T(), cp)
}

func (suite *PackageIntegrationTestSuite) TestNormalize() {
	suite.OnlyRunForTags(tagsuite.Package)
	if runtime.GOOS == "darwin" {
		suite.T().Skip("Skipping mac for now as the builds are still too unreliable")
		return
	}
	ts := e2e.New(suite.T(), false)
	defer ts.Close()

	dir := filepath.Join(ts.Dirs.Work, "normalized")
	suite.Require().NoError(fileutils.Mkdir(dir))
	cp := ts.SpawnWithOpts(
		e2e.OptArgs("checkout", "ActiveState-CLI/small-python", "."),
		e2e.OptWD(dir),
	)
	cp.Expect("Skipping runtime setup")
	cp.Expect("Checked out project")
	cp.ExpectExitCode(0)

	cp = ts.SpawnWithOpts(
		e2e.OptArgs("install", "Charset_normalizer"),
		e2e.OptWD(dir),
		e2e.OptAppendEnv(constants.DisableRuntime+"=false"),
	)
	cp.Expect("charset-normalizer")
	cp.Expect("is different")
	cp.Expect("Charset_normalizer")
	cp.ExpectExitCode(0)

	anotherDir := filepath.Join(ts.Dirs.Work, "not-normalized")
	suite.Require().NoError(fileutils.Mkdir(anotherDir))
	cp = ts.SpawnWithOpts(
		e2e.OptArgs("checkout", "ActiveState-CLI/small-python", "."),
		e2e.OptWD(anotherDir),
	)
	cp.Expect("Skipping runtime setup")
	cp.Expect("Checked out project")
	cp.ExpectExitCode(0)

	cp = ts.SpawnWithOpts(
		e2e.OptArgs("install", "charset-normalizer"),
		e2e.OptWD(anotherDir),
		e2e.OptAppendEnv(constants.DisableRuntime+"=false"),
	)
	cp.Expect("charset-normalizer")
	cp.ExpectExitCode(0)
	suite.NotContains(cp.Output(), "is different")
}

func (suite *PackageIntegrationTestSuite) TestInstall_InvalidVersion() {
	suite.OnlyRunForTags(tagsuite.Package)
	ts := e2e.New(suite.T(), false)
	defer ts.Close()

	cp := ts.Spawn("checkout", "ActiveState-CLI/small-python", ".")
	cp.Expect("Skipping runtime setup")
	cp.Expect("Checked out project")
	cp.ExpectExitCode(0)

	cp = ts.SpawnWithOpts(
		e2e.OptArgs("install", "pytest@999.9999.9999"),
		e2e.OptAppendEnv(constants.DisableRuntime+"=false"),
	)
	// User facing error from build planner
	// We only assert the state tool curated part of the error as the underlying build planner error may change
	cp.Expect("Could not plan build")
	cp.ExpectExitCode(1)
}

func (suite *PackageIntegrationTestSuite) TestUpdate_InvalidVersion() {
	suite.OnlyRunForTags(tagsuite.Package)
	ts := e2e.New(suite.T(), false)
	defer ts.Close()

	cp := ts.Spawn("checkout", "ActiveState-CLI/small-python", ".")
	cp.Expect("Skipping runtime setup")
	cp.Expect("Checked out project")
	cp.ExpectExitCode(0)

	cp = ts.Spawn("install", "pytest") // install
	cp.ExpectExitCode(0)

	cp = ts.SpawnWithOpts(
		e2e.OptArgs("install", "pytest@999.9999.9999"),      // update
		e2e.OptAppendEnv(constants.DisableRuntime+"=false"), // We DO want to test the runtime part, just not for every step
	)
	// User facing error from build planner
	// We only assert the state tool curated part of the error as the underlying build planner error may change
	cp.Expect("Could not plan build")
	cp.ExpectExitCode(1)
}

func (suite *PackageIntegrationTestSuite) TestUpdate() {
	suite.OnlyRunForTags(tagsuite.Package)
	ts := e2e.New(suite.T(), false)
	defer ts.Close()

	cp := ts.Spawn("checkout", "ActiveState-CLI/small-python", ".")
	cp.Expect("Skipping runtime setup")
	cp.Expect("Checked out project")
	cp.ExpectExitCode(0)

	cp = ts.Spawn("install", "pytest@7.3.2") // install
	cp.ExpectExitCode(0)

	cp = ts.Spawn("history")
	cp.Expect("pytest")
	cp.Expect("7.3.2")
	cp.ExpectExitCode(0)

	cp = ts.Spawn("packages")
	cp.Expect("pytest")
	cp.Expect("7.3.2")
	cp.ExpectExitCode(0)

	cp = ts.SpawnWithOpts(
		e2e.OptArgs("install", "pytest@7.4.0"),              // update
		e2e.OptAppendEnv(constants.DisableRuntime+"=false"), // We DO want to test the runtime part, just not for every step
	)
	cp.ExpectExitCode(0)

	cp = ts.Spawn("history")
	cp.Expect("pytest")
	cp.Expect("7.4.0")
	cp.ExpectExitCode(0)

	cp = ts.Spawn("packages")
	cp.Expect("pytest")
	cp.Expect("7.4.0")
	cp.ExpectExitCode(0)
}

func (suite *PackageIntegrationTestSuite) TestRuby() {
	if runtime.GOOS == "darwin" {
		return // Ruby support is not yet enabled on the Platform
	}
	suite.OnlyRunForTags(tagsuite.Package)
	ts := e2e.New(suite.T(), false)
	defer ts.Close()

	cp := ts.Spawn("checkout", "ActiveState-CLI/Ruby-3.2.2", ".")
	cp.Expect("Checked out project")
	cp.ExpectExitCode(0)

	cp = ts.Spawn("install", "rake")
	cp.ExpectExitCode(0)

	cp = ts.SpawnWithOpts(
		e2e.OptArgs("exec", "rake", "--", "--version"),
		e2e.OptAppendEnv(constants.DisableRuntime+"=false"),
	)
	cp.ExpectRe(`rake, version \d+\.\d+\.\d+`)
	cp.ExpectExitCode(0)
}

// TestProjectWithOfflineInstallerAndDocker just makes sure we can checkout and install/uninstall
// packages for projects with offline installers and docker runtimes.
func (suite *PackageIntegrationTestSuite) TestProjectWithOfflineInstallerAndDocker() {
	suite.OnlyRunForTags(tagsuite.Package)
	ts := e2e.New(suite.T(), false)
	defer ts.Close()

	ts.LoginAsPersistentUser() // needed for Enterprise-tier features

	cp := ts.Spawn("checkout", "ActiveState-CLI/Python-OfflineInstaller-Docker", ".")
	cp.Expect("Skipping runtime setup")
	cp.Expect("Checked out project")
	cp.ExpectExitCode(0)

	cp = ts.SpawnWithOpts(
		e2e.OptArgs("install", "requests"),
		e2e.OptAppendEnv(constants.DisableRuntime+"=false"),
	)
	cp.ExpectExitCode(0)

	cp = ts.SpawnWithOpts(
		e2e.OptArgs("uninstall", "requests"),
		e2e.OptAppendEnv(constants.DisableRuntime+"=false"),
	)
	cp.ExpectExitCode(0)
}

func TestPackageIntegrationTestSuite(t *testing.T) {
	suite.Run(t, new(PackageIntegrationTestSuite))
}<|MERGE_RESOLUTION|>--- conflicted
+++ resolved
@@ -291,9 +291,6 @@
 `
 )
 
-<<<<<<< HEAD
-func (suite *PackageIntegrationTestSuite) TestPackage_headless_operation() {
-=======
 func (suite *PackageIntegrationTestSuite) TestPackage_import() {
 	suite.OnlyRunForTags(tagsuite.Package)
 	ts := e2e.New(suite.T(), false)
@@ -334,7 +331,6 @@
 }
 
 func (suite *PackageIntegrationTestSuite) TestPackage_detached_operation() {
->>>>>>> c3faef40
 	suite.OnlyRunForTags(tagsuite.Package)
 	if runtime.GOOS == "darwin" {
 		suite.T().Skip("Skipping mac for now as the builds are still too unreliable")
@@ -451,39 +447,6 @@
 	ts.PrepareCommitIdFile("a9d0bc88-585a-49cf-89c1-6c07af781cff")
 }
 
-<<<<<<< HEAD
-func (suite *PackageIntegrationTestSuite) TestInstall_Empty() {
-	suite.OnlyRunForTags(tagsuite.Package)
-	if runtime.GOOS == "darwin" {
-		suite.T().Skip("Skipping mac for now as the builds are still too unreliable")
-		return
-	}
-
-	ts := e2e.New(suite.T(), false)
-	defer ts.Close()
-
-	cp := ts.SpawnWithOpts(
-		e2e.OptArgs("install", "JSON"),
-		e2e.OptAppendEnv(constants.DisableRuntime+"=false"),
-	)
-	cp.Expect("Installing Package")
-	cp.ExpectExitCode(0, e2e.RuntimeSourcingTimeoutOpt)
-
-	configFilepath := filepath.Join(ts.Dirs.Work, constants.ConfigFileName)
-	suite.Require().FileExists(configFilepath)
-
-	content, err := ioutil.ReadFile(configFilepath)
-	suite.Require().NoError(err)
-	if !suite.Contains(string(content), constants.DashboardCommitURL) {
-		suite.Fail("activestate.yaml does not contain dashboard commit URL")
-	}
-
-	commitIdFile := filepath.Join(ts.Dirs.Work, constants.ProjectConfigDirName, constants.CommitIdFileName)
-	suite.Assert().FileExists(commitIdFile)
-}
-
-=======
->>>>>>> c3faef40
 func (suite *PackageIntegrationTestSuite) TestPackage_UninstallDoesNotExist() {
 	suite.OnlyRunForTags(tagsuite.Package)
 
