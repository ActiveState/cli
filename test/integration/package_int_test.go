package integration

import (
	"fmt"
	"path/filepath"
	"testing"
	"time"

<<<<<<< HEAD
	"github.com/ActiveState/cli/internal/testhelpers/e2e"
	"github.com/ActiveState/cli/internal/testhelpers/tagsuite"
=======
>>>>>>> 77e27012
	"github.com/stretchr/testify/suite"

	"github.com/ActiveState/cli/internal/testhelpers/e2e"
)

type PackageIntegrationTestSuite struct {
	tagsuite.Suite
}

func (suite *PackageIntegrationTestSuite) TestPackage_listingSimple() {
	suite.OnlyRunForTags("package")
	ts := e2e.New(suite.T(), false)
	defer ts.Close()

	suite.PrepareActiveStateYAML(ts)

	cp := ts.Spawn("packages")
	cp.Expect("Name")
	cp.Expect("pytest")
	cp.ExpectExitCode(0)
}

func (suite *PackageIntegrationTestSuite) TestPackage_listCommand() {
	suite.OnlyRunForTags("package")
	ts := e2e.New(suite.T(), false)
	defer ts.Close()

	suite.PrepareActiveStateYAML(ts)

	cp := ts.Spawn("packages", "list")
	cp.Expect("Name")
	cp.Expect("pytest")
	cp.ExpectExitCode(0)
}

func (suite *PackageIntegrationTestSuite) TestPackages_project() {
	suite.OnlyRunForTags("package")
	ts := e2e.New(suite.T(), false)
	defer ts.Close()

	cp := ts.Spawn("packages", "--namespace", "ActiveState-CLI/List")
	cp.Expect("Name")
	cp.Expect("numpy")
	cp.Expect("pytest")
	cp.ExpectExitCode(0)
}

func (suite *PackageIntegrationTestSuite) TestPackages_name() {
	suite.OnlyRunForTags("package")
	ts := e2e.New(suite.T(), false)
	defer ts.Close()

	suite.PrepareActiveStateYAML(ts)

	cp := ts.Spawn("packages", "--package", "py")
	cp.Expect("Name")
	cp.Expect("pytest")
	cp.ExpectExitCode(0)
}

func (suite *PackageIntegrationTestSuite) TestPackages_project_name() {
	suite.OnlyRunForTags("package")
	ts := e2e.New(suite.T(), false)
	defer ts.Close()

	cp := ts.Spawn("packages", "--namespace", "ActiveState-CLI/List", "--package", "py")
	cp.Expect("Name")
	cp.Expect("pytest")
	cp.ExpectExitCode(0)
}

func (suite *PackageIntegrationTestSuite) TestPackages_project_name_noData() {
	suite.OnlyRunForTags("package")
	ts := e2e.New(suite.T(), false)
	defer ts.Close()

	cp := ts.Spawn("packages", "--namespace", "ActiveState-CLI/List", "--package", "req")
	cp.Expect("The project has no packages to list.")
	cp.ExpectExitCode(0)
}

func (suite *PackageIntegrationTestSuite) TestPackages_project_invalid() {
	suite.OnlyRunForTags("package")
	ts := e2e.New(suite.T(), false)
	defer ts.Close()

	cp := ts.Spawn("packages", "--namespace", "junk/junk")
	cp.Expect("The requested project junk/junk could not be found.")
	cp.ExpectExitCode(1)
}

func (suite *PackageIntegrationTestSuite) TestPackage_listingWithCommitValid() {
	suite.OnlyRunForTags("package")
	ts := e2e.New(suite.T(), false)
	defer ts.Close()

	suite.PrepareActiveStateYAML(ts)

	cp := ts.Spawn("packages", "--commit", "b350c879-b72a-48da-bbc2-d8d709a6182a")
	cp.Expect("Name")
	cp.Expect("numpy")
	cp.ExpectExitCode(0)
}

func (suite *PackageIntegrationTestSuite) TestPackage_listingWithCommitInvalid() {
	suite.OnlyRunForTags("package")
	ts := e2e.New(suite.T(), false)
	defer ts.Close()

	suite.PrepareActiveStateYAML(ts)

	cp := ts.Spawn("packages", "--commit", "junk")
	cp.Expect("Cannot obtain")
	cp.ExpectExitCode(1)
}

func (suite *PackageIntegrationTestSuite) TestPackage_listingWithCommitUnknown() {
	suite.OnlyRunForTags("package")
	ts := e2e.New(suite.T(), false)
	defer ts.Close()

	suite.PrepareActiveStateYAML(ts)

	cp := ts.Spawn("packages", "--commit", "00010001-0001-0001-0001-000100010001")
	cp.Expect("No data")
	cp.ExpectExitCode(1)
}

func (suite *PackageIntegrationTestSuite) TestPackage_listingWithCommitValidNoPackages() {
	suite.OnlyRunForTags("package")
	ts := e2e.New(suite.T(), false)
	defer ts.Close()

	suite.PrepareActiveStateYAML(ts)

	cp := ts.Spawn("packages", "--commit", "cd674adb-e89a-48ff-95c6-ad52a177537b")
	cp.Expect("The project has no packages to list.")
	cp.ExpectExitCode(0)
}

func (suite *PackageIntegrationTestSuite) TestPackage_searchSimple() {
	suite.OnlyRunForTags("package")
	ts := e2e.New(suite.T(), false)
	defer ts.Close()
	suite.PrepareActiveStateYAML(ts)

	// Note that the expected strings might change due to inventory changes
	cp := ts.Spawn("packages", "search", "requests")
	expectations := []string{
		"Name",
		"requests",
		"2.8.1",
		"requests3",
		"3.0.0a1",
		"requests-auth",
		"5.1.0",
		"requests-aws",
		"0.1.8",
		"requests-aws-sign",
		"0.1.5",
	}
	for _, expectation := range expectations {
		cp.Expect(expectation)
	}
	cp.ExpectExitCode(0)
}

func (suite *PackageIntegrationTestSuite) TestPackage_searchWithExactTerm() {
	suite.OnlyRunForTags("package")
	ts := e2e.New(suite.T(), false)
	defer ts.Close()
	suite.PrepareActiveStateYAML(ts)

	cp := ts.Spawn("packages", "search", "requests", "--exact-term")
	expectations := []string{
		"Name",
		"requests",
		"2.8.1",
		"2.7.0",
		"2.3",
	}
	for _, expectation := range expectations {
		cp.Expect(expectation)
	}
	cp.ExpectExitCode(0)
}

func (suite *PackageIntegrationTestSuite) TestPackage_searchWithExactTermWrongTerm() {
	suite.OnlyRunForTags("package")
	ts := e2e.New(suite.T(), false)
	defer ts.Close()
	suite.PrepareActiveStateYAML(ts)

	cp := ts.Spawn("packages", "search", "xxxrequestsxxx", "--exact-term")
<<<<<<< HEAD
	cp.Expect("Currently no package of the provided name")
=======
	cp.ExpectLongString("Currently no package of the provided name is available on the ActiveState Platform")
>>>>>>> 77e27012
	cp.ExpectExitCode(0)
}

func (suite *PackageIntegrationTestSuite) TestPackage_searchWithLang() {
	suite.OnlyRunForTags("package")
	ts := e2e.New(suite.T(), false)
	defer ts.Close()
	suite.PrepareActiveStateYAML(ts)

	cp := ts.Spawn("packages", "search", "Moose", "--language=perl")
	cp.Expect("Name")
	cp.Expect("Any-Moose")
	cp.Expect("MooseFS")
	cp.ExpectExitCode(0)
}

func (suite *PackageIntegrationTestSuite) TestPackage_searchWithWrongLang() {
	suite.OnlyRunForTags("package")
	ts := e2e.New(suite.T(), false)
	defer ts.Close()
	suite.PrepareActiveStateYAML(ts)

	cp := ts.Spawn("packages", "search", "numpy", "--language=perl")
<<<<<<< HEAD
	cp.Expect("Currently no package of the provided name")
=======
	cp.ExpectLongString("Currently no package of the provided name is available on the ActiveState Platform")
>>>>>>> 77e27012
	cp.ExpectExitCode(0)
}

func (suite *PackageIntegrationTestSuite) TestPackage_searchWithBadLang() {
	suite.OnlyRunForTags("package")
	ts := e2e.New(suite.T(), false)
	defer ts.Close()
	suite.PrepareActiveStateYAML(ts)

	cp := ts.Spawn("packages", "search", "numpy", "--language=bad")
	cp.Expect("Cannot obtain search")
	cp.ExpectExitCode(1)
}

const (
	reqsFileName = "requirements.txt"
	reqsData     = `Click==7.0
Flask==1.1.1
Flask-Cors==3.0.8
itsdangerous==1.1.0
Jinja2==2.10.3
MarkupSafe==1.1.1
packaging==20.1
pyparsing==2.4.6
six==1.14.0
Werkzeug==0.16.0
`
	badReqsData = `Click==7.0
garbage---<<001.X
six==1.14.0
`
)

func (suite *PackageIntegrationTestSuite) TestPackage_import() {
	suite.OnlyRunForTags("package")
	ts := e2e.New(suite.T(), false)
	defer ts.Close()

	username := ts.CreateNewUser()
	namespace := fmt.Sprintf("%s/%s", username, "Python3")

	cp := ts.Spawn("init", namespace, "python3", "--path="+ts.Dirs.Work, "--skeleton=editor")
	cp.ExpectExitCode(0)

	cp = ts.Spawn("push")
	cp.Expect(fmt.Sprintf("Creating project Python3 under %s", username))
	cp.ExpectExitCode(0)

	reqsFilePath := filepath.Join(cp.WorkDirectory(), reqsFileName)

	suite.Run("invalid requirements.txt", func() {
		ts.PrepareFile(reqsFilePath, badReqsData)

		cp := ts.Spawn("packages", "import", "requirements.txt")
		cp.ExpectNotExitCode(0, time.Second*60)
	})

	suite.Run("valid requirements.txt", func() {
		ts.PrepareFile(reqsFilePath, reqsData)

		cp := ts.Spawn("packages", "import", "requirements.txt")
		cp.Expect("state pull")
		cp.ExpectExitCode(0, time.Second*60)

		suite.Run("already added", func() {
			cp := ts.Spawn("packages", "import", "requirements.txt")
			cp.Expect("Are you sure you want to do this")
			cp.SendLine("n")
			cp.ExpectNotExitCode(0, time.Second*60)
		})
	})
}

func (suite *PackageIntegrationTestSuite) PrepareActiveStateYAML(ts *e2e.Session) {
	asyData := `project: "https://platform.activestate.com/ActiveState-CLI/List"`
	ts.PrepareActiveStateYAML(asyData)
}

func TestPackageIntegrationTestSuite(t *testing.T) {
	suite.Run(t, new(PackageIntegrationTestSuite))
}<|MERGE_RESOLUTION|>--- conflicted
+++ resolved
@@ -6,14 +6,10 @@
 	"testing"
 	"time"
 
-<<<<<<< HEAD
+	"github.com/stretchr/testify/suite"
+
 	"github.com/ActiveState/cli/internal/testhelpers/e2e"
 	"github.com/ActiveState/cli/internal/testhelpers/tagsuite"
-=======
->>>>>>> 77e27012
-	"github.com/stretchr/testify/suite"
-
-	"github.com/ActiveState/cli/internal/testhelpers/e2e"
 )
 
 type PackageIntegrationTestSuite struct {
@@ -205,11 +201,7 @@
 	suite.PrepareActiveStateYAML(ts)
 
 	cp := ts.Spawn("packages", "search", "xxxrequestsxxx", "--exact-term")
-<<<<<<< HEAD
-	cp.Expect("Currently no package of the provided name")
-=======
 	cp.ExpectLongString("Currently no package of the provided name is available on the ActiveState Platform")
->>>>>>> 77e27012
 	cp.ExpectExitCode(0)
 }
 
@@ -233,11 +225,7 @@
 	suite.PrepareActiveStateYAML(ts)
 
 	cp := ts.Spawn("packages", "search", "numpy", "--language=perl")
-<<<<<<< HEAD
-	cp.Expect("Currently no package of the provided name")
-=======
 	cp.ExpectLongString("Currently no package of the provided name is available on the ActiveState Platform")
->>>>>>> 77e27012
 	cp.ExpectExitCode(0)
 }
 
