package integration

import (
	"fmt"
	"path/filepath"
	"runtime"
	"strings"
	"testing"
	"time"

	"github.com/ActiveState/termtest"
	"github.com/stretchr/testify/suite"

	"github.com/ActiveState/cli/internal/constants"
	"github.com/ActiveState/cli/internal/fileutils"
	"github.com/ActiveState/cli/internal/testhelpers/e2e"
	"github.com/ActiveState/cli/internal/testhelpers/tagsuite"
)

type PackageIntegrationTestSuite struct {
	tagsuite.Suite
}

func (suite *PackageIntegrationTestSuite) TestPackage_listingSimple() {
	suite.OnlyRunForTags(tagsuite.Package)
	ts := e2e.New(suite.T(), false)
	defer ts.Close()

	suite.PrepareActiveStateYAML(ts)

	cp := ts.Spawn("packages")
	cp.Expect("Operating on project")
	cp.Expect("ActiveState-CLI/List")
	cp.Expect("Name")
	cp.Expect("pytest")
	cp.ExpectExitCode(0)
}

func (suite *PackageIntegrationTestSuite) TestPackages_project() {
	suite.OnlyRunForTags(tagsuite.Package)
	ts := e2e.New(suite.T(), false)
	defer ts.Close()

	cp := ts.Spawn("packages", "--namespace", "ActiveState-CLI/List")
	cp.Expect("Name")
	cp.Expect("numpy")
	cp.Expect("pytest")
	cp.ExpectExitCode(0)
}

func (suite *PackageIntegrationTestSuite) TestPackages_name() {
	suite.OnlyRunForTags(tagsuite.Package)
	ts := e2e.New(suite.T(), false)
	defer ts.Close()

	suite.PrepareActiveStateYAML(ts)

	cp := ts.Spawn("packages", "--package", "py")
	cp.Expect("Name")
	cp.Expect("pytest")
	cp.ExpectExitCode(0)
}

func (suite *PackageIntegrationTestSuite) TestPackages_project_name() {
	suite.OnlyRunForTags(tagsuite.Package)
	ts := e2e.New(suite.T(), false)
	defer ts.Close()

	cp := ts.Spawn("packages", "--namespace", "ActiveState-CLI/List", "--package", "py")
	cp.Expect("Name")
	cp.Expect("pytest")
	cp.ExpectExitCode(0)
}

func (suite *PackageIntegrationTestSuite) TestPackages_project_name_noData() {
	suite.OnlyRunForTags(tagsuite.Package)
	ts := e2e.New(suite.T(), false)
	defer ts.Close()

	cp := ts.Spawn("packages", "--namespace", "ActiveState-CLI/List", "--package", "req")
	cp.Expect("The project has no packages to list.")
	cp.ExpectExitCode(0)
}

func (suite *PackageIntegrationTestSuite) TestPackages_project_invalid() {
	suite.OnlyRunForTags(tagsuite.Package)
	ts := e2e.New(suite.T(), false)
	defer ts.Close()

	cp := ts.Spawn("packages", "--namespace", "junk/junk")
	cp.Expect("The requested project junk does not exist under junk")
	cp.ExpectExitCode(1)
	ts.IgnoreLogErrors()
}

func (suite *PackageIntegrationTestSuite) TestPackage_listingWithCommitValid() {
	suite.OnlyRunForTags(tagsuite.Package)
	ts := e2e.New(suite.T(), false)
	defer ts.Close()

	suite.PrepareActiveStateYAML(ts)

	cp := ts.Spawn("packages", "--commit", "b350c879-b72a-48da-bbc2-d8d709a6182a")
	cp.Expect("Name")
	cp.Expect("numpy")
	cp.ExpectExitCode(0)
}

func (suite *PackageIntegrationTestSuite) TestPackage_listingWithCommitInvalid() {
	suite.OnlyRunForTags(tagsuite.Package)
	ts := e2e.New(suite.T(), false)
	defer ts.Close()

	suite.PrepareActiveStateYAML(ts)

	cp := ts.Spawn("packages", "--commit", "junk")
	cp.Expect("Cannot obtain")
	cp.ExpectExitCode(1)
	ts.IgnoreLogErrors()
}

func (suite *PackageIntegrationTestSuite) TestPackage_listingWithCommitUnknown() {
	suite.OnlyRunForTags(tagsuite.Package)
	ts := e2e.New(suite.T(), false)
	defer ts.Close()

	suite.PrepareActiveStateYAML(ts)

	cp := ts.Spawn("packages", "--commit", "00010001-0001-0001-0001-000100010001")
	cp.Expect("No data")
	cp.ExpectExitCode(1)
	ts.IgnoreLogErrors()
}

func (suite *PackageIntegrationTestSuite) TestPackage_listingWithCommitValidNoPackages() {
	suite.OnlyRunForTags(tagsuite.Package)
	ts := e2e.New(suite.T(), false)
	defer ts.Close()

	suite.PrepareActiveStateYAML(ts)

	cp := ts.Spawn("packages", "--commit", "cd674adb-e89a-48ff-95c6-ad52a177537b")
	cp.Expect("The project has no packages to list.")
	cp.ExpectExitCode(0)
}

func (suite *PackageIntegrationTestSuite) TestPackage_searchSimple() {
	suite.OnlyRunForTags(tagsuite.Package)
	ts := e2e.New(suite.T(), false)
	defer ts.Close()
	suite.PrepareActiveStateYAML(ts)

	// Note that the expected strings might change due to inventory changes
	cp := ts.Spawn("search", "requests")
	expectations := []string{
		"requests3",
		"3.0.0a1",
	}
	for _, expectation := range expectations {
		cp.Expect(expectation)
	}
	cp.ExpectExitCode(0)
}

func (suite *PackageIntegrationTestSuite) TestPackage_searchWithExactTerm() {
	suite.OnlyRunForTags(tagsuite.Package)
	ts := e2e.New(suite.T(), false)
	defer ts.Close()
	suite.PrepareActiveStateYAML(ts)

	cp := ts.Spawn("search", "requests", "--exact-term")
	expectations := []string{
		"Name",
		"requests",
		"older versions",
	}
	for _, expectation := range expectations {
		cp.Expect(expectation)
	}
	cp.ExpectExitCode(0)
}

func (suite *PackageIntegrationTestSuite) TestPackage_searchWithExactTermWrongTerm() {
	suite.OnlyRunForTags(tagsuite.Package)
	ts := e2e.New(suite.T(), false)
	defer ts.Close()
	suite.PrepareActiveStateYAML(ts)

	cp := ts.Spawn("search", "Requests", "--exact-term")
	cp.Expect("No packages in our catalog match")
	cp.ExpectExitCode(1)
	ts.IgnoreLogErrors()

	cp = ts.Spawn("search", "xxxrequestsxxx", "--exact-term")
	cp.Expect("No packages in our catalog match")
	cp.ExpectExitCode(1)
}

func (suite *PackageIntegrationTestSuite) TestPackage_searchWithLang() {
	suite.OnlyRunForTags(tagsuite.Package)
	ts := e2e.New(suite.T(), false)
	defer ts.Close()
	suite.PrepareActiveStateYAML(ts)

	cp := ts.Spawn("search", "Moose", "--language=perl")
	cp.Expect("Name")
	cp.Expect("Moose")
	cp.Expect("MooseFS")
	cp.Expect("MooseX-ABC")
	cp.ExpectExitCode(0)
}

func (suite *PackageIntegrationTestSuite) TestPackage_searchModules() {
	suite.OnlyRunForTags(tagsuite.Package)
	ts := e2e.New(suite.T(), false)
	defer ts.Close()
	suite.PrepareActiveStateYAML(ts)

	cp := ts.Spawn("search", "leapsecond", "--language=perl")
	cp.Expect("Matching modules")
	cp.Expect("Date::Leapsecond")
	cp.Expect("Matching modules")
	cp.Expect("DateTime::LeapSecond")
	cp.Expect("Matching modules")
	cp.Expect("DateTime::LeapSecond")
	cp.Expect("Matching modules")
	cp.Expect("DateTime::Lite::LeapSecond")
	cp.ExpectExitCode(0)
}

func (suite *PackageIntegrationTestSuite) TestPackage_searchWithWrongLang() {
	suite.OnlyRunForTags(tagsuite.Package)
	ts := e2e.New(suite.T(), false)
	defer ts.Close()
	suite.PrepareActiveStateYAML(ts)

	cp := ts.Spawn("search", "xxxjunkxxx", "--language=perl")
	cp.Expect("No packages in our catalog match")
	cp.ExpectExitCode(1)
	ts.IgnoreLogErrors()
}

func (suite *PackageIntegrationTestSuite) TestPackage_searchWithBadLang() {
	suite.OnlyRunForTags(tagsuite.Package)
	ts := e2e.New(suite.T(), false)
	defer ts.Close()
	suite.PrepareActiveStateYAML(ts)

	cp := ts.Spawn("search", "numpy", "--language=bad")
	cp.Expect("Cannot obtain search")
	cp.ExpectExitCode(1)
	ts.IgnoreLogErrors()
}

func (suite *PackageIntegrationTestSuite) TestPackage_info() {
	suite.OnlyRunForTags(tagsuite.Package)
	ts := e2e.New(suite.T(), false)
	defer ts.Close()
	suite.PrepareActiveStateYAML(ts)

	cp := ts.Spawn("info", "pexpect")
	cp.Expect("Details for version")
	cp.Expect("Authors")
	cp.Expect("Version")
	cp.Expect("Available")
	cp.Expect("What's next?")
	cp.Expect("run 'state install")
	cp.ExpectExitCode(0)
}

func (suite *PackageIntegrationTestSuite) TestPackage_infoWrongCase() {
	suite.OnlyRunForTags(tagsuite.Package)
	ts := e2e.New(suite.T(), false)
	defer ts.Close()
	suite.PrepareActiveStateYAML(ts)

	cp := ts.Spawn("info", "Pexpect")
	cp.Expect("No packages in our catalog are an exact match")
	cp.ExpectExitCode(1)
	ts.IgnoreLogErrors()
}

<<<<<<< HEAD
func (suite *PackageIntegrationTestSuite) TestPackage_detached_operation() {
=======
const (
	reqsFileName = "requirements.txt"
	reqsData     = `Click==7.0
Flask==1.1.1
Flask-Cors==3.0.8
itsdangerous==1.1.0
Jinja2==2.10.3
MarkupSafe==1.1.1
packaging==20.3
pyparsing==2.4.6
six==1.14.0
Werkzeug==0.15.6
`
	badReqsData = `Click==7.0
garbage---<<001.X
six==1.14.0
`
)

func (suite *PackageIntegrationTestSuite) TestPackage_import() {
	suite.OnlyRunForTags(tagsuite.Package)
	ts := e2e.New(suite.T(), false)
	defer ts.Close()

	user := ts.CreateNewUser()
	namespace := fmt.Sprintf("%s/%s", user.Username, "Python3")

	cp := ts.Spawn("init", "--language", "python", namespace, ts.Dirs.Work)
	cp.ExpectLongString("successfully initialized")
	cp.ExpectExitCode(0)

	reqsFilePath := filepath.Join(cp.WorkDirectory(), reqsFileName)

	suite.Run("invalid requirements.txt", func() {
		ts.PrepareFile(reqsFilePath, badReqsData)

		cp := ts.Spawn("import", "requirements.txt")
		cp.ExpectNotExitCode(0, time.Second*60)
	})

	suite.Run("valid requirements.txt", func() {
		ts.PrepareFile(reqsFilePath, reqsData)

		cp := ts.Spawn("import", "requirements.txt")
		cp.ExpectExitCode(0, time.Second*60)

		cp = ts.Spawn("push")
		cp.ExpectExitCode(0, time.Second*60)

		cp = ts.Spawn("import", "requirements.txt")
		cp.Expect("Are you sure you want to do this")
		cp.Send("n")
		cp.ExpectNotExitCode(0, time.Second*60)
	})
}

func (suite *PackageIntegrationTestSuite) TestPackage_headless_operation() {
>>>>>>> d5d0ef7e
	suite.OnlyRunForTags(tagsuite.Package)
	if runtime.GOOS == "darwin" {
		suite.T().Skip("Skipping mac for now as the builds are still too unreliable")
		return
	}
	ts := e2e.New(suite.T(), false)
	defer ts.Close()

	cp := ts.Spawn("checkout", "ActiveState-CLI/small-python", ".")
	cp.Expect("Skipping runtime setup")
	cp.Expect("Checked out project")
	cp.ExpectExitCode(0)

	suite.Run("install non-existing", func() {
		cp := ts.Spawn("install", "json")
		cp.Expect("No results found for search term")
		cp.Expect("json2")
		cp.Wait()
	})

	suite.Run("install", func() {
		cp := ts.Spawn("install", "dateparser@0.7.2")
		cp.ExpectRe("(?:Package added|being built)", termtest.OptExpectTimeout(30*time.Second))
		cp.Wait()
	})

	suite.Run("install (update)", func() {
		cp := ts.Spawn("install", "dateparser@0.7.6")
		cp.ExpectRe("(?:Package updated|being built)", termtest.OptExpectTimeout(50*time.Second))
		cp.Wait()
	})

	suite.Run("uninstall", func() {
		cp := ts.Spawn("uninstall", "dateparser")
		cp.ExpectRe("(?:Package uninstalled|being built)", termtest.OptExpectTimeout(30*time.Second))
		cp.Wait()
	})
}

func (suite *PackageIntegrationTestSuite) TestPackage_operation() {
	suite.OnlyRunForTags(tagsuite.Package)
	if runtime.GOOS == "darwin" {
		suite.T().Skip("Skipping mac for now as the builds are still too unreliable")
		return
	}
	ts := e2e.New(suite.T(), false)
	defer ts.Close()

<<<<<<< HEAD
	username, _ := ts.CreateNewUser()
	namespace := fmt.Sprintf("%s/%s", username, "python3-pkgtest")
=======
	user := ts.CreateNewUser()
	namespace := fmt.Sprintf("%s/%s", user.Username, "python3-pkgtest")
>>>>>>> d5d0ef7e

	cp := ts.Spawn("fork", "ActiveState-CLI/Packages", "--org", user.Username, "--name", "python3-pkgtest")
	cp.ExpectExitCode(0)

	cp = ts.Spawn("checkout", namespace, ".")
	cp.Expect("Skipping runtime setup")
	cp.Expect("Checked out project")
	cp.ExpectExitCode(0)

	cp = ts.Spawn("history", "--output=json")
	cp.ExpectExitCode(0)

	suite.Run("install", func() {
		cp := ts.Spawn("install", "urllib3@1.25.6")
<<<<<<< HEAD
		cp.Expect(fmt.Sprintf("Operating on project %s/python3-pkgtest", username))
		cp.ExpectRe("(?:Package added|being built)", termtest.OptExpectTimeout(30*time.Second))
=======
		cp.ExpectLongString(fmt.Sprintf("Operating on project %s/python3-pkgtest", user.Username))
		cp.ExpectRe("(?:Package added|being built)", 30*time.Second)
>>>>>>> d5d0ef7e
		cp.Wait()
	})

	suite.Run("install (update)", func() {
		cp := ts.Spawn("install", "urllib3@1.25.8")
<<<<<<< HEAD
		cp.Expect(fmt.Sprintf("Operating on project %s/python3-pkgtest", username))
		cp.ExpectRe("(?:Package updated|being built)", termtest.OptExpectTimeout(30*time.Second))
=======
		cp.ExpectLongString(fmt.Sprintf("Operating on project %s/python3-pkgtest", user.Username))
		cp.ExpectRe("(?:Package updated|being built)", 30*time.Second)
>>>>>>> d5d0ef7e
		cp.Wait()
	})

	suite.Run("uninstall", func() {
		cp := ts.Spawn("uninstall", "urllib3")
<<<<<<< HEAD
		cp.Expect(fmt.Sprintf("Operating on project %s/python3-pkgtest", username))
		cp.ExpectRe("(?:Package uninstalled|being built)", termtest.OptExpectTimeout(30*time.Second))
=======
		cp.ExpectLongString(fmt.Sprintf("Operating on project %s/python3-pkgtest", user.Username))
		cp.ExpectRe("(?:Package uninstalled|being built)", 30*time.Second)
>>>>>>> d5d0ef7e
		cp.Wait()
	})
}

func (suite *PackageIntegrationTestSuite) TestPackage_Duplicate() {
	suite.OnlyRunForTags(tagsuite.Package)

	ts := e2e.New(suite.T(), false)
	defer ts.Close()

	cp := ts.Spawn("checkout", "ActiveState-CLI/small-python", ".")
	cp.Expect("Skipping runtime setup")
	cp.Expect("Checked out project")
	cp.ExpectExitCode(0)

	cp = ts.Spawn("install", "requests") // install
	cp.ExpectExitCode(0)

	cp = ts.Spawn("install", "requests") // install again
	cp.Expect("already installed")
	cp.ExpectNotExitCode(0)
	ts.IgnoreLogErrors()

	if strings.Count(cp.Snapshot(), " x ") != 2 { // 2 because "Creating commit x Failed" is also printed
		suite.Fail("Expected exactly ONE error message, got: ", cp.Snapshot())
	}
}

func (suite *PackageIntegrationTestSuite) PrepareActiveStateYAML(ts *e2e.Session) {
	asyData := `project: "https://platform.activestate.com/ActiveState-CLI/List"
scripts:
  - name: test-pyparsing
    language: python3
    value: |
      from pyparsing import Word, alphas
      print(Word(alphas).parseString("TEST"))
`
	ts.PrepareActiveStateYAML(asyData)
	ts.PrepareCommitIdFile("a9d0bc88-585a-49cf-89c1-6c07af781cff")
}

func (suite *PackageIntegrationTestSuite) TestPackage_UninstallDoesNotExist() {
	suite.OnlyRunForTags(tagsuite.Package)

	ts := e2e.New(suite.T(), false)
	defer ts.Close()

	suite.PrepareActiveStateYAML(ts)

	cp := ts.Spawn("uninstall", "doesNotExist")
	cp.Expect("does not exist")
	cp.ExpectExitCode(1)
	ts.IgnoreLogErrors()

	if strings.Count(cp.Snapshot(), " x ") != 2 { // 2 because "Creating commit x Failed" is also printed
		suite.Fail("Expected exactly ONE error message, got: ", cp.Snapshot())
	}
}

func (suite *PackageIntegrationTestSuite) TestJSON() {
	suite.OnlyRunForTags(tagsuite.Package, tagsuite.JSON)
	ts := e2e.New(suite.T(), false)
	defer ts.Close()

	cp := ts.Spawn("search", "Text-CSV", "--exact-term", "--language", "Perl", "-o", "json")
	cp.Expect(`[{"package":"Text-CSV"`)
	cp.ExpectExitCode(0)
	AssertValidJSON(suite.T(), cp)

	cp = ts.SpawnWithOpts(
		e2e.OptArgs("checkout", "ActiveState-CLI/Packages-Perl", "."),
		e2e.OptAppendEnv("ACTIVESTATE_CLI_DISABLE_RUNTIME=false"),
	)
	cp.Expect("Checked out project")
	cp.ExpectExitCode(0)

	cp = ts.SpawnWithOpts(
		e2e.OptArgs("install", "Text-CSV", "--output", "editor"),
		e2e.OptAppendEnv(constants.DisableRuntime+"=false"),
	)
	cp.Expect(`{"name":"Text-CSV"`, e2e.RuntimeSourcingTimeoutOpt)
	cp.ExpectExitCode(0)
	AssertValidJSON(suite.T(), cp)

	cp = ts.Spawn("packages", "-o", "json")
	cp.Expect(`[{"package":"Text-CSV","version":"Auto"}]`)
	cp.ExpectExitCode(0)
	AssertValidJSON(suite.T(), cp)

	cp = ts.SpawnWithOpts(
		e2e.OptArgs("uninstall", "Text-CSV", "-o", "json"),
		e2e.OptAppendEnv(constants.DisableRuntime+"=false"),
	)
	cp.Expect(`{"name":"Text-CSV"`, e2e.RuntimeSourcingTimeoutOpt)
	cp.ExpectExitCode(0)
	AssertValidJSON(suite.T(), cp)
}

func (suite *PackageIntegrationTestSuite) TestNormalize() {
	suite.OnlyRunForTags(tagsuite.Package)
	if runtime.GOOS == "darwin" {
		suite.T().Skip("Skipping mac for now as the builds are still too unreliable")
		return
	}
	ts := e2e.New(suite.T(), false)
	defer ts.Close()

	dir := filepath.Join(ts.Dirs.Work, "normalized")
	suite.Require().NoError(fileutils.Mkdir(dir))
	cp := ts.SpawnWithOpts(
		e2e.OptArgs("checkout", "ActiveState-CLI/small-python", "."),
		e2e.OptWD(dir),
	)
	cp.Expect("Skipping runtime setup")
	cp.Expect("Checked out project")
	cp.ExpectExitCode(0)

	cp = ts.SpawnWithOpts(
		e2e.OptArgs("install", "Charset_normalizer"),
		e2e.OptWD(dir),
		e2e.OptAppendEnv(constants.DisableRuntime+"=false"),
	)
	cp.Expect("charset-normalizer")
	cp.Expect("is different")
	cp.Expect("Charset_normalizer")
	cp.ExpectExitCode(0)

	anotherDir := filepath.Join(ts.Dirs.Work, "not-normalized")
	suite.Require().NoError(fileutils.Mkdir(anotherDir))
	cp = ts.SpawnWithOpts(
		e2e.OptArgs("checkout", "ActiveState-CLI/small-python", "."),
		e2e.OptWD(anotherDir),
	)
	cp.Expect("Skipping runtime setup")
	cp.Expect("Checked out project")
	cp.ExpectExitCode(0)

	cp = ts.SpawnWithOpts(
		e2e.OptArgs("install", "charset-normalizer"),
		e2e.OptWD(anotherDir),
		e2e.OptAppendEnv(constants.DisableRuntime+"=false"),
	)
	cp.Expect("charset-normalizer")
	cp.ExpectExitCode(0)
	suite.NotContains(cp.Output(), "is different")
}

func (suite *PackageIntegrationTestSuite) TestInstall_InvalidVersion() {
	suite.OnlyRunForTags(tagsuite.Package)
	ts := e2e.New(suite.T(), false)
	defer ts.Close()

	cp := ts.Spawn("checkout", "ActiveState-CLI/small-python", ".")
	cp.Expect("Skipping runtime setup")
	cp.Expect("Checked out project")
	cp.ExpectExitCode(0)

	cp = ts.SpawnWithOpts(
		e2e.OptArgs("install", "pytest@999.9999.9999"),
		e2e.OptAppendEnv(constants.DisableRuntime+"=false"),
	)
	// User facing error from build planner
	// We only assert the state tool curated part of the error as the underlying build planner error may change
	cp.Expect("Could not plan build")
	cp.ExpectExitCode(1)
	ts.IgnoreLogErrors()
}

func (suite *PackageIntegrationTestSuite) TestUpdate_InvalidVersion() {
	suite.OnlyRunForTags(tagsuite.Package)
	ts := e2e.New(suite.T(), false)
	defer ts.Close()

	cp := ts.Spawn("checkout", "ActiveState-CLI/small-python", ".")
	cp.Expect("Skipping runtime setup")
	cp.Expect("Checked out project")
	cp.ExpectExitCode(0)

	cp = ts.Spawn("install", "pytest") // install
	cp.ExpectExitCode(0)

	cp = ts.SpawnWithOpts(
		e2e.OptArgs("install", "pytest@999.9999.9999"),      // update
		e2e.OptAppendEnv(constants.DisableRuntime+"=false"), // We DO want to test the runtime part, just not for every step
	)
	// User facing error from build planner
	// We only assert the state tool curated part of the error as the underlying build planner error may change
	cp.Expect("Could not plan build")
	cp.ExpectExitCode(1)
	ts.IgnoreLogErrors()
}

func (suite *PackageIntegrationTestSuite) TestUpdate() {
	suite.OnlyRunForTags(tagsuite.Package)
	ts := e2e.New(suite.T(), false)
	defer ts.Close()

	cp := ts.Spawn("checkout", "ActiveState-CLI/small-python", ".")
	cp.Expect("Skipping runtime setup")
	cp.Expect("Checked out project")
	cp.ExpectExitCode(0)

	cp = ts.Spawn("install", "pytest@7.3.2") // install
	cp.ExpectExitCode(0)

	cp = ts.Spawn("history")
	cp.Expect("pytest")
	cp.Expect("7.3.2")
	cp.ExpectExitCode(0)

	cp = ts.Spawn("packages")
	cp.Expect("pytest")
	cp.Expect("7.3.2")
	cp.ExpectExitCode(0)

	cp = ts.SpawnWithOpts(
		e2e.OptArgs("install", "pytest@7.4.0"),              // update
		e2e.OptAppendEnv(constants.DisableRuntime+"=false"), // We DO want to test the runtime part, just not for every step
	)
	cp.ExpectExitCode(0)

	cp = ts.Spawn("history")
	cp.Expect("pytest")
	cp.Expect("7.4.0")
	cp.ExpectExitCode(0)

	cp = ts.Spawn("packages")
	cp.Expect("pytest")
	cp.Expect("7.4.0")
	cp.ExpectExitCode(0)
}

func (suite *PackageIntegrationTestSuite) TestRuby() {
	if runtime.GOOS == "darwin" {
		return // Ruby support is not yet enabled on the Platform
	}
	suite.OnlyRunForTags(tagsuite.Package)
	ts := e2e.New(suite.T(), false)
	defer ts.Close()

	cp := ts.Spawn("checkout", "ActiveState-CLI/Ruby-3.2.2", ".")
	cp.Expect("Checked out project")
	cp.ExpectExitCode(0)

	cp = ts.Spawn("install", "rake")
	cp.ExpectExitCode(0)

	cp = ts.SpawnWithOpts(
		e2e.OptArgs("exec", "rake", "--", "--version"),
		e2e.OptAppendEnv(constants.DisableRuntime+"=false"),
	)
	cp.ExpectRe(`rake, version \d+\.\d+\.\d+`)
	cp.ExpectExitCode(0)
}

// TestProjectWithOfflineInstallerAndDocker just makes sure we can checkout and install/uninstall
// packages for projects with offline installers and docker runtimes.
func (suite *PackageIntegrationTestSuite) TestProjectWithOfflineInstallerAndDocker() {
	suite.OnlyRunForTags(tagsuite.Package)
	ts := e2e.New(suite.T(), false)
	defer ts.Close()

	ts.LoginAsPersistentUser() // needed for Enterprise-tier features

	cp := ts.Spawn("checkout", "ActiveState-CLI/Python-OfflineInstaller-Docker", ".")
	cp.Expect("Skipping runtime setup")
	cp.Expect("Checked out project")
	cp.ExpectExitCode(0)

	cp = ts.SpawnWithOpts(
		e2e.OptArgs("install", "requests"),
		e2e.OptAppendEnv(constants.DisableRuntime+"=false"),
	)
	cp.ExpectExitCode(0)

	cp = ts.SpawnWithOpts(
		e2e.OptArgs("uninstall", "requests"),
		e2e.OptAppendEnv(constants.DisableRuntime+"=false"),
	)
	cp.ExpectExitCode(0)
}

func TestPackageIntegrationTestSuite(t *testing.T) {
	suite.Run(t, new(PackageIntegrationTestSuite))
}<|MERGE_RESOLUTION|>--- conflicted
+++ resolved
@@ -280,67 +280,7 @@
 	ts.IgnoreLogErrors()
 }
 
-<<<<<<< HEAD
 func (suite *PackageIntegrationTestSuite) TestPackage_detached_operation() {
-=======
-const (
-	reqsFileName = "requirements.txt"
-	reqsData     = `Click==7.0
-Flask==1.1.1
-Flask-Cors==3.0.8
-itsdangerous==1.1.0
-Jinja2==2.10.3
-MarkupSafe==1.1.1
-packaging==20.3
-pyparsing==2.4.6
-six==1.14.0
-Werkzeug==0.15.6
-`
-	badReqsData = `Click==7.0
-garbage---<<001.X
-six==1.14.0
-`
-)
-
-func (suite *PackageIntegrationTestSuite) TestPackage_import() {
-	suite.OnlyRunForTags(tagsuite.Package)
-	ts := e2e.New(suite.T(), false)
-	defer ts.Close()
-
-	user := ts.CreateNewUser()
-	namespace := fmt.Sprintf("%s/%s", user.Username, "Python3")
-
-	cp := ts.Spawn("init", "--language", "python", namespace, ts.Dirs.Work)
-	cp.ExpectLongString("successfully initialized")
-	cp.ExpectExitCode(0)
-
-	reqsFilePath := filepath.Join(cp.WorkDirectory(), reqsFileName)
-
-	suite.Run("invalid requirements.txt", func() {
-		ts.PrepareFile(reqsFilePath, badReqsData)
-
-		cp := ts.Spawn("import", "requirements.txt")
-		cp.ExpectNotExitCode(0, time.Second*60)
-	})
-
-	suite.Run("valid requirements.txt", func() {
-		ts.PrepareFile(reqsFilePath, reqsData)
-
-		cp := ts.Spawn("import", "requirements.txt")
-		cp.ExpectExitCode(0, time.Second*60)
-
-		cp = ts.Spawn("push")
-		cp.ExpectExitCode(0, time.Second*60)
-
-		cp = ts.Spawn("import", "requirements.txt")
-		cp.Expect("Are you sure you want to do this")
-		cp.Send("n")
-		cp.ExpectNotExitCode(0, time.Second*60)
-	})
-}
-
-func (suite *PackageIntegrationTestSuite) TestPackage_headless_operation() {
->>>>>>> d5d0ef7e
 	suite.OnlyRunForTags(tagsuite.Package)
 	if runtime.GOOS == "darwin" {
 		suite.T().Skip("Skipping mac for now as the builds are still too unreliable")
@@ -389,15 +329,10 @@
 	ts := e2e.New(suite.T(), false)
 	defer ts.Close()
 
-<<<<<<< HEAD
-	username, _ := ts.CreateNewUser()
+	username, _, _ := ts.CreateNewUser()
 	namespace := fmt.Sprintf("%s/%s", username, "python3-pkgtest")
-=======
-	user := ts.CreateNewUser()
-	namespace := fmt.Sprintf("%s/%s", user.Username, "python3-pkgtest")
->>>>>>> d5d0ef7e
-
-	cp := ts.Spawn("fork", "ActiveState-CLI/Packages", "--org", user.Username, "--name", "python3-pkgtest")
+
+	cp := ts.Spawn("fork", "ActiveState-CLI/Packages", "--org", username, "--name", "python3-pkgtest")
 	cp.ExpectExitCode(0)
 
 	cp = ts.Spawn("checkout", namespace, ".")
@@ -410,37 +345,22 @@
 
 	suite.Run("install", func() {
 		cp := ts.Spawn("install", "urllib3@1.25.6")
-<<<<<<< HEAD
 		cp.Expect(fmt.Sprintf("Operating on project %s/python3-pkgtest", username))
 		cp.ExpectRe("(?:Package added|being built)", termtest.OptExpectTimeout(30*time.Second))
-=======
-		cp.ExpectLongString(fmt.Sprintf("Operating on project %s/python3-pkgtest", user.Username))
-		cp.ExpectRe("(?:Package added|being built)", 30*time.Second)
->>>>>>> d5d0ef7e
 		cp.Wait()
 	})
 
 	suite.Run("install (update)", func() {
 		cp := ts.Spawn("install", "urllib3@1.25.8")
-<<<<<<< HEAD
 		cp.Expect(fmt.Sprintf("Operating on project %s/python3-pkgtest", username))
 		cp.ExpectRe("(?:Package updated|being built)", termtest.OptExpectTimeout(30*time.Second))
-=======
-		cp.ExpectLongString(fmt.Sprintf("Operating on project %s/python3-pkgtest", user.Username))
-		cp.ExpectRe("(?:Package updated|being built)", 30*time.Second)
->>>>>>> d5d0ef7e
 		cp.Wait()
 	})
 
 	suite.Run("uninstall", func() {
 		cp := ts.Spawn("uninstall", "urllib3")
-<<<<<<< HEAD
 		cp.Expect(fmt.Sprintf("Operating on project %s/python3-pkgtest", username))
 		cp.ExpectRe("(?:Package uninstalled|being built)", termtest.OptExpectTimeout(30*time.Second))
-=======
-		cp.ExpectLongString(fmt.Sprintf("Operating on project %s/python3-pkgtest", user.Username))
-		cp.ExpectRe("(?:Package uninstalled|being built)", 30*time.Second)
->>>>>>> d5d0ef7e
 		cp.Wait()
 	})
 }
