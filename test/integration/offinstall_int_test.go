--- conflicted
+++ resolved
@@ -49,15 +49,13 @@
 func (suite *OffInstallIntegrationTestSuite) TestInstallAndUninstall() {
 	suite.OnlyRunForTags(tagsuite.OffInstall)
 
-	// Clean up env after test (windows only for now)
-	if runtime.GOOS == "windows" {
-		env := cmd.NewCmdEnv(true)
-		origPath, err := env.Get("PATH")
-		suite.Require().NoError(err)
-		defer func() {
-			suite.Require().NoError(env.Set("PATH", origPath))
-		}()
-	}
+	// Clean up env after test
+	originalEnv := cmd.NewCmdEnv(true)
+	origPath, err := originalEnv.Get("PATH")
+	suite.Require().NoError(err)
+	defer func() {
+		suite.Require().NoError(originalEnv.Set("PATH", origPath))
+	}()
 
 	ts := e2e.New(suite.T(), true)
 	defer ts.Close()
@@ -171,33 +169,20 @@
 	tp.ExpectExitCode(1)
 }
 
-<<<<<<< HEAD
-func (suite *OffInstallIntegrationTestSuite) TestInstallTwice() {
-=======
 func (suite *OffInstallIntegrationTestSuite) TestInstallMultiple() {
->>>>>>> e22b220a
 	suite.OnlyRunForTags(tagsuite.OffInstall)
 
-	// Clean up env after test (windows only for now)
-	if runtime.GOOS == "windows" {
-		env := cmd.NewCmdEnv(true)
-		origPath, err := env.Get("PATH")
-		suite.Require().NoError(err)
-		defer func() {
-			suite.Require().NoError(env.Set("PATH", origPath))
-		}()
-	}
+	// Clean up env after test
+	originalEnv := cmd.NewCmdEnv(true)
+	origPath, err := originalEnv.Get("PATH")
+	suite.Require().NoError(err)
+	defer func() {
+		suite.Require().NoError(originalEnv.Set("PATH", origPath))
+	}()
 
 	ts := e2e.New(suite.T(), true)
 	defer ts.Close()
 
-<<<<<<< HEAD
-	suite.preparePayload(ts)
-
-	defaultInstallParentDir, err := offinstall.DefaultInstallParentDir()
-	suite.Require().NoError(err)
-	defaultInstallDir := filepath.Join(defaultInstallParentDir, "IntegrationTest")
-=======
 	testReportFilename := filepath.Join(ts.Dirs.Config, reporters.TestReportFilename)
 	suite.Require().NoFileExists(testReportFilename)
 
@@ -210,18 +195,12 @@
 
 	firstNamespace := project.NewNamespace(defaultOrg, defaultProject, "")
 	secondNamespace := project.NewNamespace(defaultOrg, anotherProject, "")
->>>>>>> e22b220a
 
 	env := []string{constants.DisableRuntime + "=false"}
 	if runtime.GOOS != "windows" {
 		env = append(env, "SHELL=bash")
 	}
 
-<<<<<<< HEAD
-	tp := ts.SpawnCmdWithOpts(
-		suite.installerPath,
-		e2e.WithArgs(defaultInstallDir),
-=======
 	// Run offline installer for first project
 	suite.runOfflineInstaller(ts, firstInstallDir, env)
 
@@ -256,25 +235,35 @@
 	suite.assertInstallDir(secondInstallDir, anotherInstalledExecutable, false)
 }
 
-func (suite *OffInstallIntegrationTestSuite) runOfflineInstaller(ts *e2e.Session, installDir string, env []string) {
+func (suite *OffInstallIntegrationTestSuite) TestInstallTwice() {
+	suite.OnlyRunForTags(tagsuite.OffInstall)
+
+	// Clean up env after test
+	originalEnv := cmd.NewCmdEnv(true)
+	origPath, err := originalEnv.Get("PATH")
+	suite.Require().NoError(err)
+	defer func() {
+		suite.Require().NoError(originalEnv.Set("PATH", origPath))
+	}()
+
+	ts := e2e.New(suite.T(), true)
+	defer ts.Close()
+
+	suite.preparePayload(ts, defaultArtifactsPayload, defaultProject)
+
+	defaultInstallParentDir, err := offinstall.DefaultInstallParentDir()
+	suite.Require().NoError(err)
+	defaultInstallDir := filepath.Join(defaultInstallParentDir, "IntegrationTest")
+
+	env := []string{constants.DisableRuntime + "=false"}
+	if runtime.GOOS != "windows" {
+		env = append(env, "SHELL=bash")
+	}
+
+	suite.runOfflineInstaller(ts, defaultInstallDir, env)
+
+	// Running offline installer again should not cause an error
 	tp := ts.SpawnCmdWithOpts(
-		suite.installerPath,
-		e2e.WithArgs(installDir),
->>>>>>> e22b220a
-		e2e.AppendEnv(env...),
-	)
-	tp.Expect("Do you accept the ActiveState Runtime Installer License Agreement? (y/N)", 5*time.Second)
-	tp.Send("y")
-	tp.Expect("Extracting", time.Second)
-	tp.Expect("Installing")
-	tp.Expect("Installation complete")
-	tp.Expect("Press enter to exit")
-	tp.SendLine("")
-	tp.ExpectExitCode(0)
-<<<<<<< HEAD
-
-	// Running offline installer again should not cause an error
-	tp = ts.SpawnCmdWithOpts(
 		suite.installerPath,
 		e2e.WithArgs(defaultInstallDir),
 		e2e.AppendEnv(env...),
@@ -290,17 +279,29 @@
 	tp.ExpectExitCode(0)
 
 	// Uninstall
-	tp = ts.SpawnCmdWithOpts(
-		suite.uninstallerPath,
-		e2e.WithArgs(defaultInstallDir),
-=======
+	suite.runOfflineUninstaller(ts, defaultInstallDir, env)
+}
+
+func (suite *OffInstallIntegrationTestSuite) runOfflineInstaller(ts *e2e.Session, installDir string, env []string) {
+	tp := ts.SpawnCmdWithOpts(
+		suite.installerPath,
+		e2e.WithArgs(installDir),
+		e2e.AppendEnv(env...),
+	)
+	tp.Expect("Do you accept the ActiveState Runtime Installer License Agreement? (y/N)", 5*time.Second)
+	tp.Send("y")
+	tp.Expect("Extracting", time.Second)
+	tp.Expect("Installing")
+	tp.Expect("Installation complete")
+	tp.Expect("Press enter to exit")
+	tp.SendLine("")
+	tp.ExpectExitCode(0)
 }
 
 func (suite *OffInstallIntegrationTestSuite) runOfflineUninstaller(ts *e2e.Session, installDir string, env []string) {
 	tp := ts.SpawnCmdWithOpts(
 		suite.uninstallerPath,
 		e2e.WithArgs(installDir),
->>>>>>> e22b220a
 		e2e.AppendEnv(env...),
 	)
 	tp.Expect("continue?")
@@ -311,11 +312,7 @@
 	tp.ExpectExitCode(0)
 }
 
-<<<<<<< HEAD
-func (suite *OffInstallIntegrationTestSuite) preparePayload(ts *e2e.Session) {
-=======
 func (suite *OffInstallIntegrationTestSuite) preparePayload(ts *e2e.Session, payloadName, projectName string) {
->>>>>>> e22b220a
 	root := environment.GetRootPathUnsafe()
 
 	suffix := "-windows"
