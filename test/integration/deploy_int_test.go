--- conflicted
+++ resolved
@@ -212,20 +212,8 @@
 	cp.Expect("Symlinking executables")
 	cp.ExpectExitCode(0)
 
-<<<<<<< HEAD
-	suite.True(fileutils.FileExists(filepath.Join(ts.Dirs.Work, "bin", "python3"+symlinkExt)), "Python3 symlink should have been written")
-
-	// Linux/Mac symlinks to /usr/local/bin, so we can verify right away
-	if runtime.GOOS != "windows" {
-		execPath, err := exec.LookPath("python3")
-		suite.Require().NoError(err)
-		link, err := os.Readlink(execPath)
-		suite.Require().NoError(err)
-		suite.Contains(link, ts.Dirs.Work, "python3 executable resolves to the one on our target dir")
-=======
 	if runtime.GOOS == "linux" {
 		suite.True(fileutils.FileExists(filepath.Join(pathDir, "python3"+symlinkExt)), "Python3 symlink should have been written to PATH")
->>>>>>> 75503b94
 	}
 	suite.True(fileutils.FileExists(filepath.Join(ts.Dirs.Work, "bin", "python3"+symlinkExt)), "Python3 symlink should have been written")
 }
