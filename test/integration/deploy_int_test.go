package integration

import (
	"fmt"
	"os"
	"os/exec"
	"path/filepath"
	"runtime"
	"strings"
	"testing"
	"time"

	"github.com/ActiveState/termtest"
	"github.com/stretchr/testify/suite"

	"github.com/ActiveState/cli/internal/constants"
	"github.com/ActiveState/cli/internal/fileutils"
	"github.com/ActiveState/cli/internal/testhelpers/e2e"
	"github.com/ActiveState/cli/internal/testhelpers/tagsuite"
)

type DeployIntegrationTestSuite struct {
	tagsuite.Suite
}

var symlinkExt = ""

func init() {
	if runtime.GOOS == "windows" {
		symlinkExt = ".lnk"
	}
}

func (suite *DeployIntegrationTestSuite) deploy(ts *e2e.Session, prj string) {
	var cp *termtest.ConsoleProcess
	switch runtime.GOOS {
	case "windows":
		cp = ts.SpawnWithOpts(
			e2e.WithArgs("deploy", prj, "--path", filepath.Join(ts.Dirs.Work, "target")),
			e2e.AppendEnv("ACTIVESTATE_CLI_DISABLE_RUNTIME=false"),
		)
	case "darwin":
		// On MacOS the command is the same as Linux, however some binaries
		// already exist at /usr/local/bin so we use the --force flag
		cp = ts.SpawnWithOpts(
			e2e.WithArgs("deploy", prj, "--path", filepath.Join(ts.Dirs.Work, "target"), "--force"),
			e2e.AppendEnv("SHELL=bash"),
			e2e.AppendEnv("ACTIVESTATE_CLI_DISABLE_RUNTIME=false"),
		)
	default:
		cp = ts.SpawnWithOpts(
			e2e.WithArgs("deploy", prj, "--path", filepath.Join(ts.Dirs.Work, "target")),
			e2e.AppendEnv("SHELL=bash"),
			e2e.AppendEnv("ACTIVESTATE_CLI_DISABLE_RUNTIME=false"),
		)
	}

	cp.Expect("Installing", 20*time.Second)
	cp.Expect("Configuring", 20*time.Second)
	if runtime.GOOS != "windows" {
		cp.Expect("Symlinking", 30*time.Second)
	}
	cp.Expect("Deployment Information", 60*time.Second)
	cp.Expect(filepath.Join(ts.Dirs.Work, "target")) // expect bin dir
	if runtime.GOOS == "windows" {
		cp.Expect("log out")
	} else {
		cp.Expect("restart")
	}
	cp.ExpectExitCode(0)
}

func (suite *DeployIntegrationTestSuite) TestDeployPerl() {
	suite.OnlyRunForTags(tagsuite.Perl, tagsuite.Deploy)
	if !e2e.RunningOnCI() {
		suite.T().Skipf("Skipping DeployIntegrationTestSuite when not running on CI, as it modifies bashrc/registry")
	}

	if runtime.GOOS == "darwin" {
		suite.T().Skip("Perl is not supported on Mac OS yet.")
	}

	ts := e2e.New(suite.T(), false)
	defer ts.Close()

	suite.deploy(ts, "ActiveState-CLI/Perl")

	suite.checkSymlink("perl", ts.Dirs.Bin, filepath.Join(ts.Dirs.Work, "target"))

	var cp *termtest.ConsoleProcess
	if runtime.GOOS == "windows" {
		cp = ts.SpawnCmdWithOpts(
			"cmd.exe",
			e2e.WithArgs("/k", filepath.Join(ts.Dirs.Work, "target", "bin", "shell.bat")),
			e2e.AppendEnv("PATHEXT=.COM;.EXE;.BAT;.LNK", "SHELL="),
			e2e.AppendEnv("ACTIVESTATE_CLI_DISABLE_RUNTIME=false"),
		)
	} else {
		cp = ts.SpawnCmdWithOpts(
			"/bin/bash",
			e2e.AppendEnv("PROMPT_COMMAND="),
			e2e.AppendEnv("ACTIVESTATE_CLI_DISABLE_RUNTIME=false"))
		cp.SendLine(fmt.Sprintf("source %s\n", filepath.Join(ts.Dirs.Work, "target", "bin", "shell.sh")))
	}

	errorLevel := "echo $?"
	if runtime.GOOS == "windows" {
		errorLevel = `echo %ERRORLEVEL%`
	}
	// check that some of the installed binaries are use-able
	cp.SendLine("perl --version")
	cp.Expect("This is perl 5")
	cp.SendLine(errorLevel)
	cp.Expect("0")

	cp.SendLine("ptar -h")
	cp.Expect("a tar-like program written in perl")

	cp.SendLine("ppm --version")
	cp.Expect("The Perl Package Manager (PPM) is no longer supported.")
	cp.SendLine(errorLevel)
	cp.Expect("0")

	cp.SendLine("exit")
	cp.ExpectExitCode(0)
}

func (suite *DeployIntegrationTestSuite) checkSymlink(name string, binDir, workDir string) {
	if runtime.GOOS != "Linux" {
		return
	}
	// Linux symlinks to /usr/local/bin or the first write-able directory in PATH, so we can verify right away
	execPath, err := exec.LookPath(name)
	// If not on PATH it needs to exist in the temporary directory
	var execDir string
	if err == nil {
		execDir, _ = filepath.Split(execPath)
	}
	if err != nil || (execDir != "/usr/local/bin/" && execDir != "/usr/bin/") {
		execPath = filepath.Join(binDir, name)
		if !fileutils.FileExists(execPath) {
			suite.Fail("Expected to find %s on PATH", name)
		}
	}
	link, err := os.Readlink(execPath)
	suite.Require().NoError(err)
	suite.Contains(link, workDir, "%s executable resolves to the one on our target dir", name)
}

func (suite *DeployIntegrationTestSuite) TestDeployPython() {
	suite.OnlyRunForTags(tagsuite.Deploy, tagsuite.Python, tagsuite.Critical)
	if !e2e.RunningOnCI() {
		suite.T().Skipf("Skipping DeployIntegrationTestSuite when not running on CI, as it modifies bashrc/registry")
	}

	ts := e2e.New(suite.T(), false)
	defer ts.Close()

	suite.deploy(ts, "ActiveState-CLI/Python3")

	suite.checkSymlink("python3", ts.Dirs.Bin, filepath.Join(ts.Dirs.Work, "target"))

	var cp *termtest.ConsoleProcess
	if runtime.GOOS == "windows" {
		cp = ts.SpawnCmdWithOpts(
			"cmd.exe",
			e2e.WithArgs("/k", filepath.Join(ts.Dirs.Work, "target", "bin", "shell.bat")),
			e2e.AppendEnv("PATHEXT=.COM;.EXE;.BAT;.LNK", "SHELL="),
			e2e.AppendEnv("ACTIVESTATE_CLI_DISABLE_RUNTIME=false"),
		)
	} else {
		cp = ts.SpawnCmdWithOpts(
			"/bin/bash",
			e2e.AppendEnv("PROMPT_COMMAND="),
			e2e.AppendEnv("ACTIVESTATE_CLI_DISABLE_RUNTIME=false"))
		cp.SendLine(fmt.Sprintf("source %s\n", filepath.Join(ts.Dirs.Work, "target", "bin", "shell.sh")))
	}

	errorLevel := "echo $?"
	if runtime.GOOS == "windows" {
		errorLevel = `echo %ERRORLEVEL%`
	}

	cp.SendLine("python3 --version")
	cp.Expect("Python 3")
	cp.SendLine(errorLevel)
	cp.Expect("0")

	cp.SendLine("pip3 --version")
	cp.Expect("pip")
	cp.SendLine(errorLevel)
	cp.Expect("0")

	if runtime.GOOS == "darwin" {
		// This is kept as a regression test, pyvenv used to have a relocation problem on MacOS
		cp.SendLine("pyvenv -h")
		cp.SendLine("echo $?")
		cp.Expect("0")
	}

	cp.SendLine("python3 -m pytest --version")
<<<<<<< HEAD
	cp.ExpectRe(`pytest \d+\.\d+\.\d+`)

	if runtime.GOOS != "windows" {
		// AzureCI has multiple representations for the work directory that
		// may not agree when running tests
		cp.Expect("imported from")
		cp.Expect(filepath.Join(ts.Dirs.Work, "target"))
	}
=======
	cp.Expect("pytest")
>>>>>>> 3f7e85f8

	cp.SendLine("exit")
	cp.ExpectExitCode(0)

	suite.AssertConfig(ts)
}

func (suite *DeployIntegrationTestSuite) TestDeployInstall() {
	suite.OnlyRunForTags(tagsuite.Deploy)
	ts := e2e.New(suite.T(), false)
	defer ts.Close()

	targetDir := filepath.Join(ts.Dirs.Work, "target")
	if fileutils.TargetExists(targetDir) {
		isEmpty, err := fileutils.IsEmptyDir(targetDir)
		suite.Require().NoError(err)
		suite.True(isEmpty, "Target dir should be empty before we start")
	}

	suite.InstallAndAssert(ts)

	isEmpty, err := fileutils.IsEmptyDir(targetDir)
	suite.Require().NoError(err)
	suite.False(isEmpty, "Target dir should have artifacts written to it")
}

func (suite *DeployIntegrationTestSuite) InstallAndAssert(ts *e2e.Session) {
	cp := ts.SpawnWithOpts(
		e2e.WithArgs("deploy", "install", "ActiveState-CLI/Python3", "--path", filepath.Join(ts.Dirs.Work, "target")),
		e2e.AppendEnv("ACTIVESTATE_CLI_DISABLE_RUNTIME=false"),
	)

	cp.Expect("Installing Runtime")
	cp.Expect("Installing", 120*time.Second)
	cp.Expect("Installation completed", 120*time.Second)
	cp.ExpectExitCode(0)
}

func (suite *DeployIntegrationTestSuite) TestDeployConfigure() {
	suite.OnlyRunForTags(tagsuite.Deploy)
	if !e2e.RunningOnCI() {
		suite.T().Skipf("Skipping TestDeployConfigure when not running on CI, as it modifies bashrc/registry")
	}
	ts := e2e.New(suite.T(), false)
	defer ts.Close()

	// Install step is required
	cp := ts.SpawnWithOpts(
		e2e.WithArgs("deploy", "configure", "ActiveState-CLI/Python3", "--path", filepath.Join(ts.Dirs.Work, "target")),
		e2e.AppendEnv("ACTIVESTATE_CLI_DISABLE_RUNTIME=false"),
	)
	cp.Expect("need to run the install step")
	cp.ExpectExitCode(1)
	suite.InstallAndAssert(ts)

	if runtime.GOOS != "windows" {
		cp = ts.SpawnWithOpts(
			e2e.WithArgs("deploy", "configure", "ActiveState-CLI/Python3", "--path", filepath.Join(ts.Dirs.Work, "target")),
			e2e.AppendEnv("SHELL=bash"),
			e2e.AppendEnv("ACTIVESTATE_CLI_DISABLE_RUNTIME=false"),
		)
	} else {
		cp = ts.SpawnWithOpts(
			e2e.WithArgs("deploy", "configure", "ActiveState-CLI/Python3", "--path", filepath.Join(ts.Dirs.Work, "target")),
			e2e.AppendEnv("ACTIVESTATE_CLI_DISABLE_RUNTIME=false"),
		)
	}

	cp.Expect("Configuring shell", 60*time.Second)
	cp.ExpectExitCode(0)
	suite.AssertConfig(ts)

	if runtime.GOOS == "windows" {
		cp = ts.SpawnWithOpts(
			e2e.WithArgs("deploy", "configure", "ActiveState-CLI/Python3", "--path", filepath.Join(ts.Dirs.Work, "target"), "--user"),
			e2e.AppendEnv("ACTIVESTATE_CLI_DISABLE_RUNTIME=false"),
		)
		cp.Expect("Configuring shell", 60*time.Second)
		cp.ExpectExitCode(0)

		out, err := exec.Command("reg", "query", `HKCU\Environment`, "/v", "Path").Output()
		suite.Require().NoError(err)
		suite.Contains(string(out), filepath.Join(ts.Dirs.Work, "target"), "Windows user PATH should contain our target dir")
	}
}

func (suite *DeployIntegrationTestSuite) AssertConfig(ts *e2e.Session) {
	if runtime.GOOS != "windows" {
		// Test bashrc
		homeDir, err := os.UserHomeDir()
		suite.Require().NoError(err)

		bashContents := fileutils.ReadFileUnsafe(filepath.Join(homeDir, ".bashrc"))
		suite.Contains(string(bashContents), constants.RCAppendDeployStartLine, "bashrc should contain our RC Append Start line")
		suite.Contains(string(bashContents), constants.RCAppendDeployStopLine, "bashrc should contain our RC Append Stop line")
		suite.Contains(string(bashContents), filepath.Join(ts.Dirs.Work, "target"), "bashrc should contain our target dir")
	} else {
		// Test registry
		out, err := exec.Command("reg", "query", `HKLM\SYSTEM\ControlSet001\Control\Session Manager\Environment`, "/v", "Path").Output()
		suite.Require().NoError(err)

		targetDir := filepath.Join(ts.Dirs.Work, "target")
		suite.containsWindowsDirectory(string(out), targetDir, "Windows system PATH should contain our target dir")
	}
}

func (suite *DeployIntegrationTestSuite) containsWindowsDirectory(out, dir, message string) {
	// we need to look for  the short and the long version of the target PATH, because Windows translates between them arbitrarily
	shortPath, err := fileutils.GetShortPathName(dir)
	suite.Require().NoError(err)
	longPath, err := fileutils.GetLongPathName(dir)
	suite.Require().NoError(err)
	if !strings.Contains(out, shortPath) && !strings.Contains(out, longPath) && !strings.Contains(out, dir) {
		suite.T().Errorf("%s: %s does not contain \"%s\", \"%s\" or \"%s\"", message, out, dir, shortPath, longPath)
	}
}

func (suite *DeployIntegrationTestSuite) TestDeploySymlink() {
	suite.OnlyRunForTags(tagsuite.Deploy)
	if runtime.GOOS != "windows" && !e2e.RunningOnCI() {
		suite.T().Skipf("Skipping TestDeploySymlink when not running on CI, as it modifies PATH")
	}

	ts := e2e.New(suite.T(), false, "SHELL=")
	defer ts.Close()

	// Install step is required
	cp := ts.SpawnWithOpts(
		e2e.WithArgs("deploy", "symlink", "ActiveState-CLI/Python3", "--path", filepath.Join(ts.Dirs.Work, "target")),
		e2e.AppendEnv("ACTIVESTATE_CLI_DISABLE_RUNTIME=false"),
	)
	cp.Expect("need to run the install step")
	cp.ExpectExitCode(1)
	suite.InstallAndAssert(ts)

	if runtime.GOOS != "darwin" {
		cp = ts.SpawnWithOpts(
			e2e.WithArgs("deploy", "symlink", "ActiveState-CLI/Python3", "--path", filepath.Join(ts.Dirs.Work, "target")),
			e2e.AppendEnv("ACTIVESTATE_CLI_DISABLE_RUNTIME=false"),
		)
	} else {
		cp = ts.SpawnWithOpts(
			e2e.WithArgs("deploy", "symlink", "ActiveState-CLI/Python3", "--path", filepath.Join(ts.Dirs.Work, "target"), "--force"),
			e2e.AppendEnv("ACTIVESTATE_CLI_DISABLE_RUNTIME=false"),
		)
	}

	if runtime.GOOS != "windows" {
		cp.Expect("Symlinking executables")
	}
	cp.ExpectExitCode(0)

	suite.checkSymlink("python3", ts.Dirs.Bin, filepath.Join(ts.Dirs.Work, "target"))
}

func (suite *DeployIntegrationTestSuite) TestDeployReport() {
	suite.OnlyRunForTags(tagsuite.Deploy)
	ts := e2e.New(suite.T(), false)
	defer ts.Close()

	// Install step is required
	cp := ts.SpawnWithOpts(
		e2e.WithArgs("deploy", "report", "ActiveState-CLI/Python3", "--path", filepath.Join(ts.Dirs.Work, "target")),
		e2e.AppendEnv("ACTIVESTATE_CLI_DISABLE_RUNTIME=false"),
	)
	cp.Expect("need to run the install step")
	cp.ExpectExitCode(1)
	suite.InstallAndAssert(ts)

	cp = ts.SpawnWithOpts(
		e2e.WithArgs("deploy", "report", "ActiveState-CLI/Python3", "--path", filepath.Join(ts.Dirs.Work, "target")),
		e2e.AppendEnv("ACTIVESTATE_CLI_DISABLE_RUNTIME=false"),
	)
	cp.Expect("Deployment Information")
	cp.Expect(filepath.Join(ts.Dirs.Work, "target")) // expect bin dir
	if runtime.GOOS == "windows" {
		cp.Expect("log out")
	} else {
		cp.Expect("restart")
	}
	cp.ExpectExitCode(0)
}

func (suite *DeployIntegrationTestSuite) TestDeployTwice() {
	suite.OnlyRunForTags(tagsuite.Deploy)
	if runtime.GOOS == "darwin" || !e2e.RunningOnCI() {
		suite.T().Skipf("Skipping TestDeployTwice when not running on CI or on MacOS, as it modifies PATH")
	}

	ts := e2e.New(suite.T(), false)
	defer ts.Close()

	suite.InstallAndAssert(ts)

	pathDir := fileutils.TempDirUnsafe()
	defer os.RemoveAll(pathDir)
	cp := ts.SpawnWithOpts(
		e2e.WithArgs("deploy", "symlink", "ActiveState-CLI/Python3", "--path", filepath.Join(ts.Dirs.Work, "target")),
		e2e.AppendEnv(fmt.Sprintf("PATH=%s", pathDir)), // Avoid conflicts
		e2e.AppendEnv("ACTIVESTATE_CLI_DISABLE_RUNTIME=false"),
	)
	cp.ExpectExitCode(0)

	// we do not symlink on windows anymore
	if runtime.GOOS != "windows" {
		suite.True(fileutils.FileExists(filepath.Join(ts.Dirs.Work, "target", "bin", "python3"+symlinkExt)), "Python3 symlink should have been written")
	}

	// Running deploy a second time should not cause any errors (cache is properly picked up)
	cpx := ts.SpawnWithOpts(
		e2e.WithArgs("deploy", "symlink", "ActiveState-CLI/Python3", "--path", filepath.Join(ts.Dirs.Work, "target")),
		e2e.AppendEnv(fmt.Sprintf("PATH=%s", pathDir)), // Avoid conflicts
		e2e.AppendEnv("ACTIVESTATE_CLI_DISABLE_RUNTIME=false"),
	)
	cpx.ExpectExitCode(0)
}

func TestDeployIntegrationTestSuite(t *testing.T) {
	suite.Run(t, new(DeployIntegrationTestSuite))
}<|MERGE_RESOLUTION|>--- conflicted
+++ resolved
@@ -199,18 +199,7 @@
 	}
 
 	cp.SendLine("python3 -m pytest --version")
-<<<<<<< HEAD
-	cp.ExpectRe(`pytest \d+\.\d+\.\d+`)
-
-	if runtime.GOOS != "windows" {
-		// AzureCI has multiple representations for the work directory that
-		// may not agree when running tests
-		cp.Expect("imported from")
-		cp.Expect(filepath.Join(ts.Dirs.Work, "target"))
-	}
-=======
 	cp.Expect("pytest")
->>>>>>> 3f7e85f8
 
 	cp.SendLine("exit")
 	cp.ExpectExitCode(0)
