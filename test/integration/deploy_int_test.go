--- conflicted
+++ resolved
@@ -289,12 +289,7 @@
 
 		out, err := exec.Command("reg", "query", `HKCU\Environment`, "/v", "Path").Output()
 		suite.Require().NoError(err)
-<<<<<<< HEAD
 		suite.Contains(string(out), filepath.Join(ts.Dirs.Work, "target"), "Windows user PATH should contain our target dir")
-=======
-		suite.containsWindowsDirectory(string(out), filepath.Join(ts.Dirs.Work, "target"), "Windows user PATH should contain our target dir")
-		suite.containsWindowsDirectory(string(out), filepath.Join(ts.Dirs.Work, "target", "exec"), "Windows user PATH should contain our executor dir")
->>>>>>> fe3cd489
 	}
 }
 
