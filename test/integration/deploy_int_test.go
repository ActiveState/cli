--- conflicted
+++ resolved
@@ -200,16 +200,6 @@
 
 	cp.SendLine("python3 -m pytest --version")
 	cp.Expect("pytest")
-<<<<<<< HEAD
-
-	if runtime.GOOS != "windows" {
-		// AzureCI has multiple representations for the work directory that
-		// may not agree when running tests
-		cp.Expect("imported from")
-		cp.Expect(filepath.Join(ts.Dirs.Work, "target"))
-	}
-=======
->>>>>>> 3f7e85f8
 
 	cp.SendLine("exit")
 	cp.ExpectExitCode(0)
