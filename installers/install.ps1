﻿# Copyright 2019 ActiveState Software Inc. All rights reserved.
<#
.DESCRIPTION
Install the ActiveState state.exe tool.  Must be run as admin OR install State Tool to
User profile folder.

.EXAMPLE
install.ps1 -b branchToInstall -t C:\dir\on\path
#>

param (
    [Parameter(Mandatory=$False)][string]$b = 'release'
    ,[Parameter(Mandatory=$False)]
        [string]
        $t
    ,[Parameter(Mandatory=$False)][switch]$n
    ,[Parameter(Mandatory=$False)][switch]$f
    ,[Parameter(Mandatory=$False)][string]$c
    ,[Parameter(Mandatory=$False)][switch]$h
    ,[Parameter(Mandatory=$False)][string]$v
    ,[Parameter(Mandatory=$False)][string]$activate = ""
    ,[Parameter(Mandatory=$False)][string]${activate-default} = ""
)

Set-StrictMode -Off

# ignore project file if we are already in an activated environment
$Env:ACTIVESTATE_PROJECT=""

$script:NOPROMPT = $n
$script:FORCEOVERWRITE = $f
$script:TARGET = ($t).Trim()
$script:STATEEXE = "state.exe"
$script:BRANCH = ($b).Trim()
$script:VERSION = ($v).Trim()
$script:POST_INSTALL_COMMAND = ($c).Trim()
$script:ACTIVATE = ($activate).Trim()
$script:ACTIVATE_DEFAULT = (${activate-default}).Trim()

$script:SESSION_TOKEN_VERIFY = -join("{","TOKEN","}")
$script:SESSION_TOKEN = "{TOKEN}"
$script:SESSION_TOKEN_VALUE = ""

if ("$SESSION_TOKEN" -ne "$SESSION_TOKEN_VERIFY") {
  $script:SESSION_TOKEN_VALUE = $script:SESSION_TOKEN
}

# For recipe installation without prompts we need to be able to disable
# prompts through an environment variable.
if ($Env:NOPROMPT_INSTALL -eq "true") {
    $script:NOPROMPT = $true
    $script:FORCEOVERWRITE = $true
}

# Some cmd-lets throw exceptions that don't stop the script.  Force them to stop.
$ErrorActionPreference = "Stop"

function isAdmin
{
    $currentPrincipal = New-Object Security.Principal.WindowsPrincipal([Security.Principal.WindowsIdentity]::GetCurrent())
    $currentPrincipal.IsInRole([Security.Principal.WindowsBuiltInRole]::Administrator)
}

function promptYN([string]$msg)
{
    $response = Read-Host -Prompt $msg" [y/N]`n"

    if ( -Not ($response.ToLower() -eq "y") )
    {
        return $False
    }
    return $True
}

function errorOccured($suppress, $errMsg) {
    if($errMsg) {
        if (-Not $suppress){
            Write-Warning $errMsg
        }
        return $True, $errMsg
    }
    return $False, ""
}

function download([string] $url, [string] $out) {
    [int]$Retrycount = "0"

    do {
        try {
            $downloader = new-object System.Net.WebClient
            if ($out -eq "") {
                return $downloader.DownloadString($url)
            }
            else {
                return $downloader.DownloadFile($url, $out)
            }
        }
        catch {
            if ($Retrycount -gt 5){
                Write-Error "Could not Download after 5 retries."
                throw $_
            }
            else {
                Write-Host "Could not Download, retrying..."
                Write-Host $_
                $Retrycount = $Retrycount + 1
            }
        }
    }
    While ($true)
}

function hasWritePermission([string] $path)
{
    # $user = "$env:userdomain\$env:username"
    # $acl = Get-Acl $path -ErrorAction 'silentlycontinue'
    # return (($acl.Access | Select-Object -ExpandProperty IdentityReference) -contains $user)
    $thefile = "activestate-perms"
    New-Item -Path (Join-Path $path $thefile) -ItemType File -ErrorAction 'SilentlyContinue' -ErrorVariable err
    $occurance = errorOccured $True "$err"
    #  If an error occurred and it's NOT and IOExpction error where the file already exists
    if( $occurance[0] -And -Not ($occurance[1].exception.GetType().fullname -eq "System.IO.IOException" -And (Test-Path -LiteralPath $path))){
        return $False
    }
    Remove-Item -Path (Join-Path $path $thefile) -Force  -ErrorAction 'silentlycontinue' -ErrorVariable err
    if((errorOccured $True "$err")[0]){
        return $False
    }
    return $True
}

# isStateToolInstallationOnPath returns true if the State Tool's installation directory is in the current PATH
function isStateToolInstallationOnPath($installDirectory) {
    $existing = getExistingOnPath
    $existing -eq $installDirectory
}

function getExistingOnPath(){
    $path = (get-command $script:STATEEXE -ErrorAction 'silentlycontinue').Source
    if ($null -eq $path) {
        ""
    } else {
       (Resolve-Path (split-path -Path $path -Parent)).Path
    }
}

function activateIfRequested() {
    if ( $script:ACTIVATE -ne "" ) {
        # This creates an interactive sub-shell.
        Write-Host "`nActivating project $script:ACTIVATE`n" -ForegroundColor Yellow
        & $script:STATEEXE activate $script:ACTIVATE
    } elseif ( $script:ACTIVATE_DEFAULT -ne "" ) {
        # This creates an interactive sub-shell.
        Write-Host "`nActivating project $script:ACTIVATE_DEFAULT as default`n" -ForegroundColor Yellow
        & $script:STATEEXE activate $script:ACTIVATE_DEFAULT --default
    }
}

function warningIfadmin() {
    if ( (IsAdmin) -and -not (Test-Path env:CI) ) {
        Write-Warning "It is recommended to use the State Tool in a new terminal session without admin privileges.`n"
    }
}

function runPreparationStep($installDirectory) {
    &$installDirectory\$script:STATEEXE _prepare | Write-Host
    return $LASTEXITCODE
}

function displayConsent() {
    $consentText="
ActiveState collects usage statistics and diagnostic data about failures. The collected data complies with ActiveState Privacy Policy (https://www.activestate.com/company/privacy-policy/) and will be used to identify product enhancements, help fix defects, and prevent abuse.

By running the State Tool installer you consent to the Privacy Policy. This is required for the State Tool to operate while we are still in beta.

Please note that the installer may have to modify your system environment to add the installation PATH.
"
    Write-Host $consentText
}

function fetchArtifacts($downloadDir, $statejson, $statepkg) {
    # State Tool binary base dir
    $STATEURL= "https://state-tool.s3.amazonaws.com/update/state"
    
    Write-Host "Preparing for installation...`n"

    if ($script:VERSION -ne "") {
        Write-Host "Attempting to fetch version: $script:VERSION...`n"
        $jsonURL = "$STATEURL/$script:BRANCH/$script:VERSION/$statejson"

        try {
            $jsonString = download $jsonURL
        } catch [System.Exception] {
            Write-Error "Could not fetch version: $script:VERSION, please verify the version number and try again."
            return 1
        }

        $infoJson = ConvertFrom-Json -InputObject $jsonString

        $version = $script:VERSION

        Write-Host "Fetching version: $version...`n"
    } else {
        Write-Host "Determining latest version...`n"
        $jsonurl = "$STATEURL/$script:BRANCH/$statejson"
        $infoJson = ConvertFrom-Json -InputObject (download $jsonurl)
        $version = $infoJson.Version

        Write-Host "Fetching the latest version: $version...`n"
    }

    $checksum = $infoJson.Sha256
    $relUrl = $infoJson.Path
    $zipUrl = "$STATEURL/$relurl"

    # Download pkg file
    $zipPath = Join-Path $downloadDir $statepkg
    # Clean it up to start but leave it behind when done 
    if(Test-Path -LiteralPath $downloadDir){
        Remove-Item $downloadDir -Recurse
    }
    New-Item -Path $downloadDir -ItemType Directory | Out-Null # There is output from this command, don't show the user.
    try{
        download $zipURL $zipPath
    } catch [System.Exception] {
        Write-Warning "Could not install State Tool"
        Write-Warning "Could not access $zipURL"
        Write-Error $_.Exception.Message
        return 1
    }

    # Check the sums
    Write-Host "Verifying checksums...`n"
    $hash = (Get-FileHash -Path $zipPath -Algorithm SHA256).Hash
    if ($hash -ne $checksum){
        Write-Warning "SHA256 sum did not match:"
        Write-Warning "Expected: $checksum"
        Write-Warning "Received: $hash"
        Write-Warning "Aborting installation"
        return 1
    }

    # Extract binary from pkg and confirm checksum
    Write-Host "Extracting $statepkg...`n"
    # using LiteralPath argument prevents interpretation of wildcards in zipPath
    Expand-Archive -LiteralPath $zipPath -DestinationPath $downloadDir
}

function test-64Bit() {
    return (test-is64bitOS -or test-wow64 -or test-64bitWMI -or test-64bitPtr)
}

function test-is64bitOS() {
    return [System.Environment]::Is64BitOperatingSystem
}

function test-wow64() {
    # Only 64 bit Operating Systems should have this directory
    return test-path (join-path $env:WinDir "SysWow64") 
}

function test-64bitWMI() {
    if ((Get-WmiObject Win32_OperatingSystem).OSArchitecture -eq "64-bit") {
        return $True
    } else {
        return $False
    }
}

function test-64bitPtr() {
    # The int pointer size is 8 for 64 bit Operating Systems and
    # 4 for 32 bit
    return [IntPtr]::size -eq 8
}

function install() {
    $USAGE="install.ps1 [flags]
    
    Flags:
    -b <branch>          Default 'release'.  Specify an alternative branch to install from (eg. beta)
    -n                   Don't prompt for anything, just install and override any existing executables
    -t <dir>             Install target dir
    -c <command>         Run any command after the install script has completed
    -activate <project>  Activate a project when State Tools is correctly installed
    -h                   Show usage information (what you're currently reading)"

    # Ensure errors from previously run commands are not reported during install
    $Error.Clear()

    displayConsent

    if ($h) {
        Write-Host $USAGE
        return
    }

    if ($script:NOPROMPT -and $script:ACTIVATE -ne "" ) {
        Write-Warning "Flags -n and -activate cannot be set at the same time."
        return 1
    }

    if ($script:ACTIVATE -and $script:ACTIVATE_DEFAULT -ne "") {
        Write-Warning "Flags -activate and -activate-default cannot be set at the same time."
        return 1
    }

    Write-Host '╔═══════════════════════╗ ' -ForegroundColor DarkGray
    Write-Host '║ ' -ForegroundColor DarkGray -NoNewline
    Write-Host "Installing State Tool" -ForegroundColor White -NoNewline;
    Write-Host " ║" -ForegroundColor DarkGray;
    Write-Host "╚═══════════════════════╝" -ForegroundColor DarkGray;

    # $ENV:PROCESSOR_ARCHITECTURE == AMD64 | x86
    $installerexe = (Join-Path "state-install" "state-installer.exe")
    if (test-64Bit) {
        $statepkg="windows-amd64.zip"
        $statejson="windows-amd64/info.json"

    } else {
        $statepkg="windows-386.zip"
        $statejson="windows-386/info.json"
    }

    $existing = getExistingOnPath

    # Check if previous installation is detected
    if (get-command $script:STATEEXE -ErrorAction 'silentlycontinue') {
        # Check if a different target directory matches existing installation
        if (-not $script:TARGET -or ( $script:TARGET -eq $existing )) {
            if ($script:FORCEOVERWRITE -and ( Test-Path (Join-Path -Path $existing -ChildPath $script:STATEEXE) -PathType leaf )) {
                Write-Warning "Overwriting previous installation."
                $script:NOPROMPT = $true
            }
            else {
                Write-Host $("State Tool is already installed at '" + ($existing) + "' to reinstall run this command again with -f") -ForegroundColor Yellow
                Write-Host "To update the State Tool to the latest version, please run 'state update'."
                Write-Host "To install in a different location, please specify the installation directory with '-t TARGET_DIR'."
                return
            }
        }
    }

    Write-Host "`nInstalling ActiveState State Tool...`n" -ForegroundColor Yellow
    if ( -Not $script:NOPROMPT ) {
        if( -Not (promptYN "Continue?") ) {
            return 2
        }
    }

    $tmpParentPath = Join-Path $env:TEMP "ActiveState"
    $err = fetchArtifacts $tmpParentPath $statejson $statepkg
    if ($err -eq 1){
        return 1
    }

    $InstallerPath = Join-Path -Path $tmpParentPath -ChildPath $installerexe
    $env:ACTIVESTATE_SESSION_TOKEN = $script:SESSION_TOKEN_VALUE
    if ($script:TARGET) {
        & "$InstallerPath" "$script:TARGET" 2>&1 | Tee-Object -Variable output | Write-Host
    } else {
        & "$InstallerPath" 2>&1 | Tee-Object -Variable output | Write-Host
    }
<<<<<<< HEAD
    Remove-Item Env:ACTIVESTATE_SESSION_TOKEN -ErrorAction 'SilentlyContinue'
=======
    if (Test-Path env:ACTIVESTATE_SESSION_TOKEN) {
        Remove-Item Env:\ACTIVESTATE_SESSION_TOKEN
    }
>>>>>>> 2d987bbe

    $outputString = $output | Out-String
    $match = $outputString -match "Install Location: (?<content>[^\s]+)"
    if ($match) {
        $installDir = $Matches['content']
    } else {
        Write-Error "Unexpected installer output"
        return 1
    }

    # Write install file
    $StatePath = Join-Path -Path $installDir -ChildPath $script:STATEEXE
    $Command = "`"$StatePath`" export config --filter=dir"
    $ConfigDir = Invoke-Expression "& $Command" | Out-String
    $InstallFilePath = Join-Path -Path $ConfigDir.Trim() -ChildPath "installsource.txt"
    "install.ps1" | Out-File -Encoding ascii -FilePath $InstallFilePath

    $prepExitCode = runPreparationStep $installDir
    if ($prepExitCode -ne 0) {
        return $prepExitCode
    }

    # Check if installation is in $PATH
    if (isStateToolInstallationOnPath $installDir) {
        Write-Host "`nState Tool installation complete." -ForegroundColor Yellow
        Write-Host "You may now start using the '$script:STATEEXE' program."


        Write-Host '╔══════════════════════╗ ' -ForegroundColor DarkGreen
        Write-Host '║ ' -ForegroundColor DarkGreen -NoNewline
        Write-Host "State Tool Installed" -ForegroundColor White -NoNewline;
        Write-Host " ║" -ForegroundColor DarkGreen;
        Write-Host "╚══════════════════════╝" -ForegroundColor DarkGreen;

        warningIfAdmin
        return 0
    }

    warningIfAdmin
    Write-Host "State Tool successfully installed to: $installDir." -ForegroundColor Yellow

    # Ensure that the new install dir is on the PATH variable for follow-up commands
    $Env:PATH = "$installDir;$Env:PATH"
    return 0
}

$code = install | Select-Object -Last 1
if (($null -eq $code) -or ($code -eq 0)) {
    if ($script:POST_INSTALL_COMMAND) {
        # Extract executable from post install command string
        $executable, $arguments = $script:POST_INSTALL_COMMAND.Split(" ")
        & $executable $arguments
    }
    else {
        # Keep --activate and --activate-default flags for backwards compatibility
        activateIfRequested
    }
}
exit $code<|MERGE_RESOLUTION|>--- conflicted
+++ resolved
@@ -360,13 +360,9 @@
     } else {
         & "$InstallerPath" 2>&1 | Tee-Object -Variable output | Write-Host
     }
-<<<<<<< HEAD
-    Remove-Item Env:ACTIVESTATE_SESSION_TOKEN -ErrorAction 'SilentlyContinue'
-=======
     if (Test-Path env:ACTIVESTATE_SESSION_TOKEN) {
         Remove-Item Env:\ACTIVESTATE_SESSION_TOKEN
     }
->>>>>>> 2d987bbe
 
     $outputString = $output | Out-String
     $match = $outputString -match "Install Location: (?<content>[^\s]+)"
