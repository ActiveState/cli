#!/usr/bin/env sh
# Copyright 2018 ActiveState Software Inc. All rights reserved.
#
# Usage: ./install.sh [-b branch]

echo "Installing the State Tool .."

USAGE=`cat <<EOF
install.sh [flags]

Flags:
 -b <branch>                     Default 'release'.  Specify an alternative branch to install from (eg. beta)
 -n                              Don't prompt for anything when installing into a new location
 -f                              Forces overwrite.  Overwrite existing State Tool
 -t <dir>                        Install into target directory <dir>
 -c <comand>                     Run any command after the install script has completed
 --activate <project>            Activate a project when State Tool is correctly installed
 --activate-default <project>    Activate a project and make it the system default
 -h                              Show usage information (what you're currently reading)
 -v <version-SHA>                The version of the State Tool to install
EOF
`

# ignore project file if we are already in an activated environment
unset ACTIVESTATE_PROJECT

# URL to fetch update infos from.
BASE_INFO_URL="https://platform.activestate.com/sv/state-update/api/v1/info"
# URL to fetch update files from
BASE_FILE_URL="https://state-tool.s3.amazonaws.com/update/state"
# Name of the executable to ultimately use.
STATEEXE="state"
# Optional target directory
TARGET=""
# Optionally download and activate a project after install in the current directory
ACTIVATE=""
ACTIVATE_DEFAULT=""
POST_INSTALL_COMMAND=""
VERSION=""

OS="linux"
SHA256SUM="sha256sum"
DOWNLOADEXT=".tar.gz"
BINARYEXT=""
ARCH="amd64"

NOPROMPT=false
FORCEOVERWRITE=false

SESSION_TOKEN_VERIFY="{TOKEN""}"
SESSION_TOKEN="{TOKEN}"
SESSION_TOKEN_VALUE=""

if [ "$SESSION_TOKEN" != "$SESSION_TOKEN_VERIFY" ]; then
  SESSION_TOKEN_VALUE=$SESSION_TOKEN
fi

<<<<<<< HEAD
# Set the channel according to the `-b` flag, if provided
cap="false"
for var in "$@"
do
    if [ "$var" =  "-b" ]; then
      cap="true"
      continue
    fi

    if [ "$cap" = "true" ]; then
      CHANNEL=$var
      break
    fi
done


=======
>>>>>>> c13c9b01
if [ -z "${TERM}" ] || [ "${TERM}" = "dumb" ]; then
  OUTPUT_BOLD=""
  OUTPUT_WARN=""
  OUTPUT_ERROR=""
  OUTPUT_END=""
  WIDTH=80
else
  OUTPUT_BOLD="$(tput bold)"
  OUTPUT_WARN="$(tput setf 3)"
  OUTPUT_ERROR="$(tput setf 1)"
  OUTPUT_END="$(tput sgr0)"
  WIDTH="$(tput cols)"
fi

info () {
  echo "$OUTPUT_BOLD==> ${1}$OUTPUT_END"
}

warn () {
  echo "$OUTPUT_WARN${1}$OUTPUT_END"
}

error () {
  echo "$OUTPUT_ERROR${1}$OUTPUT_END"
}

userprompt () {
  if ! $NOPROMPT ; then
    echo "$1"
  fi
}

userinput () {
  if $NOPROMPT ; then
    echo "$1"
  else 
    read result
    echo "$result"
  fi
}


# Determine the current OS.
case `uname -s` in
Linux)
  # Defaults already cover Linux
  ;;
*BSD)
  OS=`uname -s | tr '[A-Z]' '[a-z]'`
  SHA256SUM=""
  error "BSDs not supported yet"
  exit 1
  ;;
Darwin)
  OS="darwin"
  SHA256SUM="shasum -a 256"
  ;;
MINGW*|MSYS*)
  OS="windows"
  DOWNLOADEXT=".zip"
  BINARYEXT=".exe"
  STATEEXE=${STATEEXE}.exe
  ;;
*)
  error "Unsupported OS: `uname -s`"
  exit 1
  ;;
esac

# Determine the current architecture.
case `uname -m` in
i?86)
  ARCH="386"
  ;;
x86_64)
  # Covered by default value
  ;;
esac

# Determine the tmp directory.
if [ -z "$TMPDIR" ]; then
  TMPDIR="/tmp"
fi

CHANNEL='release'
# Process command line arguments.
while getopts "nb:t:e:c:v:f?h-:" opt; do
  case $opt in
  -)  # parse long options
    case ${OPTARG} in
      activate)
        # zsh compliant indirection, gathering the next command line argument
        eval "ACTIVATE=\"\${${OPTIND}}\""
        OPTIND=$(( OPTIND + 1 ))
        ;;
      activate-default)
        eval "ACTIVATE_DEFAULT=\"\${${OPTIND}}\""
        OPTIND=$(( OPTIND + 1 ))
        ;;
    esac
    ;;
  b)
    CHANNEL=$OPTARG
    ;;
  c)
    POST_INSTALL_COMMAND=$OPTARG
    ;;
  t)
    TARGET=$OPTARG
    ;;
  f)
    FORCEOVERWRITE=true
    ;;
  n)
    NOPROMPT=true
    ;;
  v)
    VERSION=$OPTARG
    ;;
  h|?)
    echo "${USAGE}"
    exit 0
    ;;
  esac
done

STATEURL="$BASE_INFO_URL?channel=$CHANNEL&source=install&platform=$OS&tag=v30"

# state activate currently does not run without user interaction, 
# so we are bailing if that's being requested...
if $NOPROMPT && [ -n "$ACTIVATE" ]; then
  error "Flags -n and --activate cannot be set at the same time."
  exit 1
fi

if [ -n "$ACTIVATE" ] && [ -n "$ACTIVATE_DEFAULT" ]; then
  error "Flags --activate and --activate-default cannot be set at the same time."
  exit 1
fi

CURRENT_INSTALLDIR="`dirname \`which $STATEEXE\` 2>/dev/null`"

# stop if previous installation is detected unless
# - FORCEOVERWRITE is specified OR
# - a TARGET directory is specified that differs from CURRENT_INSTALLDIR
if [ ! -z "$CURRENT_INSTALLDIR" ] && ( ! $FORCEOVERWRITE ) && ( \
      [ -z $TARGET ] || [ $TARGET -ef $CURRENT_INSTALLDIR ] \
   ); then

  if [ -n "${ACTIVATE}" ]; then
    exec $CURRENT_INSTALLDIR/$STATEEXE activate ${ACTIVATE}
  elif [ -n "${ACTIVATE_DEFAULT}" ]; then
    exec $CURRENT_INSTALLDIR/$STATEEXE activate ${ACTIVATE_DEFAULT} --default
  fi

  warn "State Tool is already installed at $CURRENT_INSTALLDIR, to reinstall run this command again with -f"
  echo "To update the State Tool to the latest version, please run 'state update'."
  echo "To install in a different location, please specify the installation directory with '-t TARGET_DIR'."
  exit 0
fi

# If '-f' is passed and a previous installation exists we set NOPROMPT
# as we will overwrite the existing State Tool installation
if $FORCEOVERWRITE && [ ! -z "$CURRENT_INSTALLDIR" ]; then
  NOPROMPT=true
fi

echo "\
\033[2m╔═══════════════════════╗
║ \033[0m\033[39;1mInstalling State Tool\033[0m \033[2m║
╚═══════════════════════╝\033[0m"

CONSENT_TEXT="\

ActiveState collects usage statistics and diagnostic data about failures. The collected data complies with ActiveState Privacy Policy (https://www.activestate.com/company/privacy-policy/) and will be used to identify product enhancements, help fix defects, and prevent abuse.

By running the State Tool installer you consent to the Privacy Policy. This is required for the State Tool to operate while we are still in beta.

Please note that the installer may modify your shell configuration file (eg., .bashrc) to add the installation PATH to your environment.
"
echo "$CONSENT_TEXT" | fold -s -w $WIDTH

# Construct system-dependent filenames.
STATEPKG=$OS-$ARCH$DOWNLOADEXT
TMPEXE="state-install/state-installer"$BINARYEXT

info "${PREFIX}Preparing for installation...${SUFFIX}"

# Determine a fetch method
if [ ! -z "`command -v wget`" ]; then
  FETCH="wget -q -O"
elif [ ! -z "`command -v curl`" ]; then
  FETCH="curl -sS -o"
else
  error "Either wget or curl is required to download files"
  exit 1
fi

fetchArtifact () {
  if [ ! -z "$VERSION" ]; then
    info "Attempting to fetch version: $VERSION..."
    STATEURL="$STATEURL&target-version=$VERSION"
    if ! $FETCH $TMPDIR/info.json $STATEURL ; then
      error "Could not fetch version: $VERSION, please verify the version number and try again."
      exit 1
    fi

    DISABLE_UPDATES="true"
    info "Fetching version: $VERSION..."
  else
    info "Determining latest version..."
    # Determine the latest version to fetch.
    $FETCH $TMPDIR/info.json $STATEURL || exit 1
    VERSION=`cat $TMPDIR/info.json | sed -ne 's/.*"version":[ \t]*"\([^"]*\)".*/\1/p'`

    if [ -z "$VERSION" ]; then
      error "Unable to retrieve the latest version number"
      exit 1
    fi

    info "Fetching the latest version: $VERSION..."
  fi

  UPDATE_TAG=`cat $TMPDIR/info.json | sed -ne 's/.*"tag":[ \t]*"\([^"]*\)".*/\1/p'`
  SUM=`cat $TMPDIR/info.json | sed -ne 's/.*"sha256":[ \t]*"\([^"]*\)".*/\1/p'`
  RELURL=`cat $TMPDIR/info.json | sed -ne 's/.*"path":[ \t]*"\([^"]*\)".*/\1/p'`
  rm $TMPDIR/info.json


  URL="${BASE_FILE_URL}/${RELURL}"
  # Fetch it.
  $FETCH $TMPDIR/$STATEPKG ${URL} || exit 1

  # Extract the State binary after verifying its checksum.
  # Verify checksum.
  info "Verifying checksum..."
  if [ "`$SHA256SUM -b $TMPDIR/$STATEPKG | cut -d ' ' -f1`" != "$SUM" ]; then
    error "SHA256 sum did not match:"
    error "Expected: $SUM"
    error "Received: `$SHA256SUM -b $TMPDIR/$STATEPKG | cut -d ' ' -f1`"
    error "Aborting installation."
    exit 1
  fi

  info "Extracting $STATEPKG..."
  if [ $OS = "windows" ]; then
    # Work around bug where MSYS produces a path that looks like `C:/temp` rather than `C:\temp`
    TMPDIRW=$(echo $(cd $TMPDIR && pwd -W) | sed 's|/|\\|g')
    powershell -command "& {&'Expand-Archive' -Force '$TMPDIRW\\$STATEPKG' '$TMPDIRW'}"
  else
    tar -xzf $TMPDIR/$STATEPKG -C $TMPDIR || exit 1
  fi
  chmod +x $TMPDIR/$TMPEXE
}

if [ ! -z "`which $STATEEXE`" -a "`dirname \`which $STATEEXE\` 2>/dev/null`" != "$CURRENT_INSTALLDIR" ]; then
  warn "WARNING: installing elsewhere from previous installation"
fi
userprompt "Accept terms and proceed with install? [Y/n] "
RESPONSE=$(userinput y)
case "$RESPONSE" in
  [Nn])
    error "Aborting installation"
    exit 0
    ;;
  [Yy]|*)
    fetchArtifact
    OUTPUT_FILE=$TMPDIR/install_output.txt
    if [ ! -z "$TARGET" ]; then
      ACTIVESTATE_CLI_DISABLE_UPDATES=$DISABLE_UPDATES ACTIVESTATE_UPDATE_TAG=$UPDATE_TAG ACTIVESTATE_SESSION_TOKEN=$SESSION_TOKEN_VALUE "$TMPDIR/$TMPEXE" "$TARGET" 2>&1 | tee $OUTPUT_FILE
    else
      ACTIVESTATE_CLI_DISABLE_UPDATES=$DISABLE_UPDATES ACTIVESTATE_UPDATE_TAG=$UPDATE_TAG ACTIVESTATE_SESSION_TOKEN=$SESSION_TOKEN_VALUE "$TMPDIR/$TMPEXE" 2>&1 | tee $OUTPUT_FILE
    fi
    INSTALL_OUTPUT=$(cat $OUTPUT_FILE)
    rm -f $OUTPUT_FILE
    INSTALLDIR=$(echo $INSTALL_OUTPUT | sed -n 's/.*Install Location: //p' | cut -f1 -d" ")
    ;;
esac

# Write install file
STATEPATH=$INSTALLDIR/$STATEEXE
CONFIGDIR=$(ACTIVESTATE_CLI_DISABLE_UPDATES=true $STATEPATH "--output=simple" "export" "config" "--filter=dir")
echo "install.sh" > $CONFIGDIR/"installsource.txt"

info "State Tool successfully installed."
info "Reminder: Start a new shell in order to start using the State Tool."

# Keep --activate and --activate-default flags for backwards compatibility
if [ -n "${POST_INSTALL_COMMAND}" ]; then
  # Ensure that new installation dir is on the PATH for follow up commands
  export PATH="$PATH:$INSTALLDIR"
  exec $POST_INSTALL_COMMAND
elif [ -n "${ACTIVATE}" ]; then
  # control flow of this script ends with this line: replace the shell with the activated project's shell
  exec $STATEPATH activate ${ACTIVATE}
elif [ -n "${ACTIVATE_DEFAULT}" ]; then
  exec $STATEPATH activate ${ACTIVATE_DEFAULT} --default
else
  echo "\n\
\033[32m╔══════════════════════╗
║ \033[0m\033[39;1mState Tool Installed\033[0m \033[32m║
╚══════════════════════╝\033[0m"
fi<|MERGE_RESOLUTION|>--- conflicted
+++ resolved
@@ -55,7 +55,6 @@
   SESSION_TOKEN_VALUE=$SESSION_TOKEN
 fi
 
-<<<<<<< HEAD
 # Set the channel according to the `-b` flag, if provided
 cap="false"
 for var in "$@"
@@ -71,9 +70,6 @@
     fi
 done
 
-
-=======
->>>>>>> c13c9b01
 if [ -z "${TERM}" ] || [ "${TERM}" = "dumb" ]; then
   OUTPUT_BOLD=""
   OUTPUT_WARN=""
