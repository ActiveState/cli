﻿using GAPixel;
using GoogleAnalyticsTracker.Core;
using GoogleAnalyticsTracker.Core.TrackerParameters;
using GoogleAnalyticsTracker.Simple;
using Microsoft.Deployment.WindowsInstaller;
using System;
using System.Net;
using System.Threading.Tasks;


namespace ActiveState
{
    public sealed class TrackerSingleton
    {
        private static readonly Lazy<TrackerSingleton> lazy = new Lazy<TrackerSingleton>(() => new TrackerSingleton());
        private static string GoogleAnalyticsUserAgent = "UA-118120158-2";

        private readonly SimpleTracker _tracker;
        private readonly string _cid;

        public static TrackerSingleton Instance { get { return lazy.Value; } }

        public TrackerSingleton()
        {
            var simpleTrackerEnvironment = new SimpleTrackerEnvironment(Environment.OSVersion.Platform.ToString(),
                Environment.OSVersion.Version.ToString(),
                Environment.OSVersion.VersionString);
            this._tracker = new SimpleTracker(GoogleAnalyticsUserAgent, simpleTrackerEnvironment);
            this._cid = GetInfo.GetUniqueId();
        }

        public async Task<TrackingResult> TrackEventAsync(string sessionID, string category, string action, string label, string msiVersion, long value = 1)
        {
            var eventTrackingParameters = new EventTracking
            {
                Category = category,
                Action = action,
                Label = label,
                Value = value,
            };

            eventTrackingParameters.ClientId = this._cid;
            eventTrackingParameters.SetCustomDimensions(new System.Collections.Generic.Dictionary<int, string> {
                { 1, msiVersion },
                { 2, sessionID },
            });

            return await this._tracker.TrackAsync(eventTrackingParameters);
        }

        public async Task TrackS3Event(ActiveState.Logging log, string sessionID, string category, string action, string label)
        {
            string pixelURL = string.Format(
                "https://cli-msi.s3.amazonaws.com/pixel.txt?x-referrer={0}&x-session={1}&x-event={2}&x-event-category={3}&x-event-value={4}",
                this._cid, sessionID, action, category, label
            );
            log.Log(string.Format("Downloading S3 pixel from URL: {0}", pixelURL));
            try
            {
                WebClient client = new WebClient();
                await client.DownloadStringTaskAsync(pixelURL);
            }
            catch (WebException e)
            {
                string msg = string.Format("Encountered exception downloading S3 pixel file: {0}", e.ToString());
                log.Log(msg);
                RollbarReport.Error(msg, log);
            }

            log.Log("Successfully downloaded S3 pixel string");
        }

        /// <summary>
        /// Sends a GA event in background (fires and forgets)
        /// </summary>
        /// <description>
        /// The event can fail to be send if the main process gets cancelled before the task finishes.
        /// Use the synchronous version of this command in that case.
        /// </description>
<<<<<<< HEAD
        public void TrackEventInBackground(Session session, string category, string action, string label, string langVersion, long value=1)
	    {
            session.Log("Sending background event {0}/{1}/{2} for cid={3} (custom dimension 1: {4})", category, action, label, this._cid, langVersion);
            Task.Run(() => TrackEventAsync(category, action, label, langVersion, value));
	    }
=======
        public void TrackEventInBackground(ActiveState.Logging log, string sessionID, string category, string action, string label, string langVersion, long value = 1)
        {
            var pid = System.Diagnostics.Process.GetCurrentProcess().Id;

            log.Log("Sending background event {0}/{1}/{2} for cid={3} (custom dimension 1: {4}, pid={5})", category, action, label, this._cid, langVersion, pid);
            Task.WhenAll(
                TrackEventAsync(sessionID, category, action, label, langVersion, value),
                TrackS3Event(log, sessionID, category, action, label)
            );
        }
>>>>>>> 734ccb9e

        /// <summary>
        /// Sends a GA event and waits for the request to complete.
        /// </summary>
<<<<<<< HEAD
        public void TrackEventSynchronously(Session session, string category, string action, string label, string langVersion, long value=1)
        {
            session.Log("Sending event {0}/{1}/{2} for cid={3} (custom dimension 1: {4})", category, action, label, this._cid, langVersion);
            var t = Task.Run(() => TrackEventAsync(category, action, label, langVersion, value));
=======
        public void TrackEventSynchronously(ActiveState.Logging log, string sessionID, string category, string action, string label, string langVersion, long value = 1)
        {
            var pid = System.Diagnostics.Process.GetCurrentProcess().Id;

            log.Log("Sending event {0}/{1}/{2} for cid={3} (custom dimension 1: {4}, pid={5})", category, action, label, this._cid, langVersion, pid);
            var t = Task.WhenAll(
                TrackEventAsync(sessionID, category, action, label, langVersion, value),
                TrackS3Event(log, sessionID, category, action, label)
            );
>>>>>>> 734ccb9e
            t.Wait();
        }
    }
};<|MERGE_RESOLUTION|>--- conflicted
+++ resolved
@@ -48,13 +48,13 @@
             return await this._tracker.TrackAsync(eventTrackingParameters);
         }
 
-        public async Task TrackS3Event(ActiveState.Logging log, string sessionID, string category, string action, string label)
+        public async Task TrackS3Event(Session session, string sessionID, string category, string action, string label)
         {
             string pixelURL = string.Format(
                 "https://cli-msi.s3.amazonaws.com/pixel.txt?x-referrer={0}&x-session={1}&x-event={2}&x-event-category={3}&x-event-value={4}",
                 this._cid, sessionID, action, category, label
             );
-            log.Log(string.Format("Downloading S3 pixel from URL: {0}", pixelURL));
+            session.Log(string.Format("Downloading S3 pixel from URL: {0}", pixelURL));
             try
             {
                 WebClient client = new WebClient();
@@ -63,11 +63,11 @@
             catch (WebException e)
             {
                 string msg = string.Format("Encountered exception downloading S3 pixel file: {0}", e.ToString());
-                log.Log(msg);
-                RollbarReport.Error(msg, log);
+                session.Log(msg);
+                RollbarReport.Error(msg, session);
             }
 
-            log.Log("Successfully downloaded S3 pixel string");
+            session.Log("Successfully downloaded S3 pixel string");
         }
 
         /// <summary>
@@ -77,44 +77,29 @@
         /// The event can fail to be send if the main process gets cancelled before the task finishes.
         /// Use the synchronous version of this command in that case.
         /// </description>
-<<<<<<< HEAD
-        public void TrackEventInBackground(Session session, string category, string action, string label, string langVersion, long value=1)
-	    {
-            session.Log("Sending background event {0}/{1}/{2} for cid={3} (custom dimension 1: {4})", category, action, label, this._cid, langVersion);
-            Task.Run(() => TrackEventAsync(category, action, label, langVersion, value));
-	    }
-=======
-        public void TrackEventInBackground(ActiveState.Logging log, string sessionID, string category, string action, string label, string langVersion, long value = 1)
+        public void TrackEventInBackground(Session session, string sessionID, string category, string action, string label, string langVersion, long value = 1)
         {
             var pid = System.Diagnostics.Process.GetCurrentProcess().Id;
 
-            log.Log("Sending background event {0}/{1}/{2} for cid={3} (custom dimension 1: {4}, pid={5})", category, action, label, this._cid, langVersion, pid);
+            session.Log("Sending background event {0}/{1}/{2} for cid={3} (custom dimension 1: {4}, pid={5})", category, action, label, this._cid, langVersion, pid);
             Task.WhenAll(
                 TrackEventAsync(sessionID, category, action, label, langVersion, value),
-                TrackS3Event(log, sessionID, category, action, label)
+                TrackS3Event(session, sessionID, category, action, label)
             );
         }
->>>>>>> 734ccb9e
 
         /// <summary>
         /// Sends a GA event and waits for the request to complete.
         /// </summary>
-<<<<<<< HEAD
-        public void TrackEventSynchronously(Session session, string category, string action, string label, string langVersion, long value=1)
-        {
-            session.Log("Sending event {0}/{1}/{2} for cid={3} (custom dimension 1: {4})", category, action, label, this._cid, langVersion);
-            var t = Task.Run(() => TrackEventAsync(category, action, label, langVersion, value));
-=======
-        public void TrackEventSynchronously(ActiveState.Logging log, string sessionID, string category, string action, string label, string langVersion, long value = 1)
+        public void TrackEventSynchronously(Session session, string sessionID, string category, string action, string label, string langVersion, long value = 1)
         {
             var pid = System.Diagnostics.Process.GetCurrentProcess().Id;
 
-            log.Log("Sending event {0}/{1}/{2} for cid={3} (custom dimension 1: {4}, pid={5})", category, action, label, this._cid, langVersion, pid);
+            session.Log("Sending event {0}/{1}/{2} for cid={3} (custom dimension 1: {4}, pid={5})", category, action, label, this._cid, langVersion, pid);
             var t = Task.WhenAll(
                 TrackEventAsync(sessionID, category, action, label, langVersion, value),
-                TrackS3Event(log, sessionID, category, action, label)
+                TrackS3Event(session, sessionID, category, action, label)
             );
->>>>>>> 734ccb9e
             t.Wait();
         }
     }
