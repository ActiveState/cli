--- conflicted
+++ resolved
@@ -29,11 +29,7 @@
             this._cid = GetInfo.GetUniqueId();
         }
 
-<<<<<<< HEAD
-        public async Task<TrackingResult> TrackEventAsync(string sessionID, string category, string action, string label, string productVersion, long value = 1)
-=======
-        public async Task<TrackingResult> TrackEventAsync(Session session, string sessionID, string category, string action, string label, string msiVersion, long value = 1)
->>>>>>> 7b8709b9
+        public async Task<TrackingResult> TrackEventAsync(Session session, string sessionID, string sessionID, string category, string action, string label, string msiVersion, long value = 1)
         {
             session.Log("Sending GA Event");
             var eventTrackingParameters = new EventTracking
@@ -102,11 +98,7 @@
             var sessionID = computeSessionID(msiLogFileName);
             session.Log("Sending background event {0}/{1}/{2} for cid={3} (custom dimension 1: {4}, pid={5})", category, action, label, this._cid, productVersion, pid);
             Task.WhenAll(
-<<<<<<< HEAD
-                TrackEventAsync(sessionID, category, action, label, productVersion, value),
-=======
-                TrackEventAsync(session, sessionID, category, action, label, langVersion, value),
->>>>>>> 7b8709b9
+                TrackEventAsync(session, sessionID, category, action, label, productVersion, value),
                 TrackS3Event(session, sessionID, category, action, label)
             );
         }
@@ -127,11 +119,7 @@
             session.Log("Sending event {0}/{1}/{2} for cid={3} (custom dimension 1: {4}, pid={5})", category, action, label, this._cid, productVersion, pid);
             var sessionID = computeSessionID(msiLogFileName);
             var t = Task.WhenAll(
-<<<<<<< HEAD
-                TrackEventAsync(sessionID, category, action, label, productVersion, value),
-=======
-                TrackEventAsync(session, sessionID, category, action, label, langVersion, value),
->>>>>>> 7b8709b9
+                TrackEventAsync(session, sessionID, category, action, label, productVersion, value),
                 TrackS3Event(session, sessionID, category, action, label)
             );
             var completed = t.Wait(TimeSpan.FromSeconds(15));
