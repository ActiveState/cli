--- conflicted
+++ resolved
@@ -301,13 +301,8 @@
             {
                 stateToolPath = session.CustomActionData["STATE_TOOL_PATH"];
                 session.Log("State Tool is installed, no installation required");
-<<<<<<< HEAD
                 Status.ProgressBar.Increment(session, 250);
-                TrackerSingleton.Instance.TrackEventSynchronously(session, msiLogFileName, "stage", "state-tool", "skipped", productVersion);
-=======
-                Status.ProgressBar.Increment(session, 1);
                 TrackerSingleton.Instance.TrackEventSynchronously(session, msiLogFileName, "stage", "state-tool", "skipped", uilevel, productVersion);
->>>>>>> 9aabcb33
 
                 return ActionResult.Success;
             }
